/*
  FUSE: Filesystem in Userspace
  Copyright (C) 2001-2008  Miklos Szeredi <miklos@szeredi.hu>

  This program can be distributed under the terms of the GNU GPL.
  See the file COPYING.
*/

#ifndef _FS_FUSE_I_H
#define _FS_FUSE_I_H

#ifndef pr_fmt
# define pr_fmt(fmt) "fuse: " fmt
#endif

#include <linux/fuse.h>
#include <linux/fs.h>
#include <linux/mount.h>
#include <linux/wait.h>
#include <linux/list.h>
#include <linux/spinlock.h>
#include <linux/mm.h>
#include <linux/backing-dev.h>
#include <linux/mutex.h>
#include <linux/rwsem.h>
#include <linux/rbtree.h>
#include <linux/poll.h>
#include <linux/workqueue.h>
#include <linux/kref.h>
#include <linux/xattr.h>
#include <linux/pid_namespace.h>
#include <linux/refcount.h>
#include <linux/user_namespace.h>

/** Default max number of pages that can be used in a single read request */
#define FUSE_DEFAULT_MAX_PAGES_PER_REQ 32

/** Maximum of max_pages received in init_out */
#define FUSE_MAX_MAX_PAGES 256

/** Bias for fi->writectr, meaning new writepages must not be sent */
#define FUSE_NOWRITE INT_MIN

/** It could be as large as PATH_MAX, but would that have any uses? */
#define FUSE_NAME_MAX 1024

/** Number of dentries for each connection in the control filesystem */
#define FUSE_CTL_NUM_DENTRIES 5

/** List of active connections */
extern struct list_head fuse_conn_list;

/** Global mutex protecting fuse_conn_list and the control filesystem */
extern struct mutex fuse_mutex;

/** Module parameters */
extern unsigned max_user_bgreq;
extern unsigned max_user_congthresh;

/* One forget request */
struct fuse_forget_link {
	struct fuse_forget_one forget_one;
	struct fuse_forget_link *next;
};

/** FUSE inode */
struct fuse_inode {
	/** Inode data */
	struct inode inode;

	/** Unique ID, which identifies the inode between userspace
	 * and kernel */
	u64 nodeid;

	/** Number of lookups on this inode */
	u64 nlookup;

	/** The request used for sending the FORGET message */
	struct fuse_forget_link *forget;

	/** Time in jiffies until the file attributes are valid */
	u64 i_time;

	/* Which attributes are invalid */
	u32 inval_mask;

	/** The sticky bit in inode->i_mode may have been removed, so
	    preserve the original mode */
	umode_t orig_i_mode;

	/** 64 bit inode number */
	u64 orig_ino;

	/** Version of last attribute change */
	u64 attr_version;

	union {
		/* Write related fields (regular file only) */
		struct {
			/* Files usable in writepage.  Protected by fi->lock */
			struct list_head write_files;

			/* Writepages pending on truncate or fsync */
			struct list_head queued_writes;

			/* Number of sent writes, a negative bias
			 * (FUSE_NOWRITE) means more writes are blocked */
			int writectr;

			/* Waitq for writepage completion */
			wait_queue_head_t page_waitq;

			/* List of writepage requestst (pending or sent) */
			struct list_head writepages;
		};

		/* readdir cache (directory only) */
		struct {
			/* true if fully cached */
			bool cached;

			/* size of cache */
			loff_t size;

			/* position at end of cache (position of next entry) */
			loff_t pos;

			/* version of the cache */
			u64 version;

			/* modification time of directory when cache was
			 * started */
			struct timespec64 mtime;

			/* iversion of directory when cache was started */
			u64 iversion;

			/* protects above fields */
			spinlock_t lock;
		} rdc;
	};

	/** Miscellaneous bits describing inode state */
	unsigned long state;

	/** Lock for serializing lookup and readdir for back compatibility*/
	struct mutex mutex;

	/** Lock to protect write related fields */
	spinlock_t lock;
};

/** FUSE inode state bits */
enum {
	/** Advise readdirplus  */
	FUSE_I_ADVISE_RDPLUS,
	/** Initialized with readdirplus */
	FUSE_I_INIT_RDPLUS,
	/** An operation changing file size is in progress  */
	FUSE_I_SIZE_UNSTABLE,
};

struct fuse_conn;
struct fuse_release_args;

/**
 * Reference to lower filesystem file for read/write operations handled in
 * passthrough mode.
 * This struct also tracks the credentials to be used for handling read/write
 * operations.
 */
struct fuse_passthrough {
	struct file *filp;
	struct cred *cred;
};

/** FUSE specific file data */
struct fuse_file {
	/** Fuse connection for this file */
	struct fuse_conn *fc;

	/* Argument space reserved for release */
	struct fuse_release_args *release_args;

	/** Kernel file handle guaranteed to be unique */
	u64 kh;

	/** File handle used by userspace */
	u64 fh;

	/** Node id of this file */
	u64 nodeid;

	/** Refcount */
	refcount_t count;

	/** FOPEN_* flags returned by open */
	u32 open_flags;

	/** Entry on inode's write_files list */
	struct list_head write_entry;

	/* Readdir related */
	struct {
		/*
		 * Protects below fields against (crazy) parallel readdir on
		 * same open file.  Uncontended in the normal case.
		 */
		struct mutex lock;

		/* Dir stream position */
		loff_t pos;

		/* Offset in cache */
		loff_t cache_off;

		/* Version of cache we are reading */
		u64 version;

	} readdir;

	/** Container for data related to the passthrough functionality */
	struct fuse_passthrough passthrough;

	/** RB node to be linked on fuse_conn->polled_files */
	struct rb_node polled_node;

	/** Wait queue head for poll */
	wait_queue_head_t poll_wait;

	/** Has flock been performed on this file? */
	bool flock:1;
};

/** One input argument of a request */
struct fuse_in_arg {
	unsigned size;
	const void *value;
};

/** One output argument of a request */
struct fuse_arg {
	unsigned size;
	void *value;
};

/** FUSE page descriptor */
struct fuse_page_desc {
	unsigned int length;
	unsigned int offset;
};

struct fuse_args {
	uint64_t nodeid;
	uint32_t opcode;
	unsigned short in_numargs;
	unsigned short out_numargs;
	bool force:1;
	bool noreply:1;
	bool nocreds:1;
	bool in_pages:1;
	bool out_pages:1;
	bool out_argvar:1;
	bool page_zeroing:1;
	bool page_replace:1;
	struct fuse_in_arg in_args[3];
	struct fuse_arg out_args[2];
	void (*end)(struct fuse_conn *fc, struct fuse_args *args, int error);

	/* Path used for completing d_canonical_path */
	struct path *canonical_path;
};

struct fuse_args_pages {
	struct fuse_args args;
	struct page **pages;
	struct fuse_page_desc *descs;
	unsigned int num_pages;
};

#define FUSE_ARGS(args) struct fuse_args args = {}

/** The request IO state (for asynchronous processing) */
struct fuse_io_priv {
	struct kref refcnt;
	int async;
	spinlock_t lock;
	unsigned reqs;
	ssize_t bytes;
	size_t size;
	__u64 offset;
	bool write;
	bool should_dirty;
	int err;
	struct kiocb *iocb;
	struct completion *done;
	bool blocking;
};

#define FUSE_IO_PRIV_SYNC(i) \
{					\
	.refcnt = KREF_INIT(1),		\
	.async = 0,			\
	.iocb = i,			\
}

/**
 * Request flags
 *
 * FR_ISREPLY:		set if the request has reply
 * FR_FORCE:		force sending of the request even if interrupted
 * FR_BACKGROUND:	request is sent in the background
 * FR_WAITING:		request is counted as "waiting"
 * FR_ABORTED:		the request was aborted
 * FR_INTERRUPTED:	the request has been interrupted
 * FR_LOCKED:		data is being copied to/from the request
 * FR_PENDING:		request is not yet in userspace
 * FR_SENT:		request is in userspace, waiting for an answer
 * FR_FINISHED:		request is finished
 * FR_PRIVATE:		request is on private list
 */
enum fuse_req_flag {
	FR_ISREPLY,
	FR_FORCE,
	FR_BACKGROUND,
	FR_WAITING,
	FR_ABORTED,
	FR_INTERRUPTED,
	FR_LOCKED,
	FR_PENDING,
	FR_SENT,
	FR_FINISHED,
	FR_PRIVATE,
};

/**
 * A request to the client
 *
 * .waitq.lock protects the following fields:
 *   - FR_ABORTED
 *   - FR_LOCKED (may also be modified under fc->lock, tested under both)
 */
struct fuse_req {
	/** This can be on either pending processing or io lists in
	    fuse_conn */
	struct list_head list;

	/** Entry on the interrupts list  */
	struct list_head intr_entry;

	/* Input/output arguments */
	struct fuse_args *args;

	/** refcount */
	refcount_t count;

<<<<<<< HEAD
=======
	bool user_pages;

	/** Unique ID for the interrupt request */
	u64 intr_unique;

>>>>>>> b6d1b4b4
	/* Request flags, updated with test/set/clear_bit() */
	unsigned long flags;

	/* The request input header */
	struct {
		struct fuse_in_header h;
	} in;

	/* The request output header */
	struct {
		struct fuse_out_header h;
	} out;

	/** Used to wake up the task waiting for completion of request*/
	wait_queue_head_t waitq;

};

struct fuse_iqueue {
	/** Connection established */
	unsigned connected;

	/** Lock protecting accesses to members of this structure */
	spinlock_t lock;

	/** Readers of the connection are waiting on this */
	wait_queue_head_t waitq;

	/** The next unique request id */
	u64 reqctr;

	/** The list of pending requests */
	struct list_head pending;

	/** Pending interrupts */
	struct list_head interrupts;

	/** Queue of pending forgets */
	struct fuse_forget_link forget_list_head;
	struct fuse_forget_link *forget_list_tail;

	/** Batching of FORGET requests (positive indicates FORGET batch) */
	int forget_batch;

	/** O_ASYNC requests */
	struct fasync_struct *fasync;
};

#define FUSE_PQ_HASH_BITS 8
#define FUSE_PQ_HASH_SIZE (1 << FUSE_PQ_HASH_BITS)

struct fuse_pqueue {
	/** Connection established */
	unsigned connected;

	/** Lock protecting accessess to  members of this structure */
	spinlock_t lock;

	/** Hash table of requests being processed */
	struct list_head *processing;

	/** The list of requests under I/O */
	struct list_head io;
};

/**
 * Fuse device instance
 */
struct fuse_dev {
	/** Fuse connection for this device */
	struct fuse_conn *fc;

	/** Processing queue */
	struct fuse_pqueue pq;

	/** list entry on fc->devices */
	struct list_head entry;
};

/**
 * A Fuse connection.
 *
 * This structure is created, when the filesystem is mounted, and is
 * destroyed, when the client device is closed and the filesystem is
 * unmounted.
 */
struct fuse_conn {
	/** Lock protecting accessess to  members of this structure */
	spinlock_t lock;

	/** Refcount */
	refcount_t count;

	/** Number of fuse_dev's */
	atomic_t dev_count;

	struct rcu_head rcu;

	/** The user id for this mount */
	kuid_t user_id;

	/** The group id for this mount */
	kgid_t group_id;

	/** The pid namespace for this mount */
	struct pid_namespace *pid_ns;

	/** The user namespace for this mount */
	struct user_namespace *user_ns;

	/** Maximum read size */
	unsigned max_read;

	/** Maximum write size */
	unsigned max_write;

	/** Maxmum number of pages that can be used in a single request */
	unsigned int max_pages;

	/** Input queue */
	struct fuse_iqueue iq;

	/** The next unique kernel file handle */
	atomic64_t khctr;

	/** rbtree of fuse_files waiting for poll events indexed by ph */
	struct rb_root polled_files;

	/** Maximum number of outstanding background requests */
	unsigned max_background;

	/** Number of background requests at which congestion starts */
	unsigned congestion_threshold;

	/** Number of requests currently in the background */
	unsigned num_background;

	/** Number of background requests currently queued for userspace */
	unsigned active_background;

	/** The list of background requests set aside for later queuing */
	struct list_head bg_queue;

	/** Protects: max_background, congestion_threshold, num_background,
	 * active_background, bg_queue, blocked */
	spinlock_t bg_lock;

	/** Flag indicating that INIT reply has been received. Allocating
	 * any fuse request will be suspended until the flag is set */
	int initialized;

	/** Flag indicating if connection is blocked.  This will be
	    the case before the INIT reply is received, and if there
	    are too many outstading backgrounds requests */
	int blocked;

	/** waitq for blocked connection */
	wait_queue_head_t blocked_waitq;

	/** Connection established, cleared on umount, connection
	    abort and device release */
	unsigned connected;

	/** Connection aborted via sysfs */
	bool aborted;

	/** Connection failed (version mismatch).  Cannot race with
	    setting other bitfields since it is only set once in INIT
	    reply, before any other request, and never cleared */
	unsigned conn_error:1;

	/** Connection successful.  Only set in INIT */
	unsigned conn_init:1;

	/** Do readpages asynchronously?  Only set in INIT */
	unsigned async_read:1;

	/** Return an unique read error after abort.  Only set in INIT */
	unsigned abort_err:1;

	/** Do not send separate SETATTR request before open(O_TRUNC)  */
	unsigned atomic_o_trunc:1;

	/** Filesystem supports NFS exporting.  Only set in INIT */
	unsigned export_support:1;

	/** write-back cache policy (default is write-through) */
	unsigned writeback_cache:1;

	/** allow parallel lookups and readdir (default is serialized) */
	unsigned parallel_dirops:1;

	/** handle fs handles killing suid/sgid/cap on write/chown/trunc */
	unsigned handle_killpriv:1;

	/** cache READLINK responses in page cache */
	unsigned cache_symlinks:1;

	/*
	 * The following bitfields are only for optimization purposes
	 * and hence races in setting them will not cause malfunction
	 */

	/** Is open/release not implemented by fs? */
	unsigned no_open:1;

	/** Is opendir/releasedir not implemented by fs? */
	unsigned no_opendir:1;

	/** Is fsync not implemented by fs? */
	unsigned no_fsync:1;

	/** Is fsyncdir not implemented by fs? */
	unsigned no_fsyncdir:1;

	/** Is flush not implemented by fs? */
	unsigned no_flush:1;

	/** Is setxattr not implemented by fs? */
	unsigned no_setxattr:1;

	/** Is getxattr not implemented by fs? */
	unsigned no_getxattr:1;

	/** Is listxattr not implemented by fs? */
	unsigned no_listxattr:1;

	/** Is removexattr not implemented by fs? */
	unsigned no_removexattr:1;

	/** Are posix file locking primitives not implemented by fs? */
	unsigned no_lock:1;

	/** Is access not implemented by fs? */
	unsigned no_access:1;

	/** Is create not implemented by fs? */
	unsigned no_create:1;

	/** Is interrupt not implemented by fs? */
	unsigned no_interrupt:1;

	/** Is bmap not implemented by fs? */
	unsigned no_bmap:1;

	/** Is poll not implemented by fs? */
	unsigned no_poll:1;

	/** Do multi-page cached writes */
	unsigned big_writes:1;

	/** Don't apply umask to creation modes */
	unsigned dont_mask:1;

	/** Are BSD file locking primitives not implemented by fs? */
	unsigned no_flock:1;

	/** Is fallocate not implemented by fs? */
	unsigned no_fallocate:1;

	/** Is rename with flags implemented by fs? */
	unsigned no_rename2:1;

	/** Use enhanced/automatic page cache invalidation. */
	unsigned auto_inval_data:1;

	/** Filesystem is fully reponsible for page cache invalidation. */
	unsigned explicit_inval_data:1;

	/** Does the filesystem support readdirplus? */
	unsigned do_readdirplus:1;

	/** Does the filesystem want adaptive readdirplus? */
	unsigned readdirplus_auto:1;

	/** Does the filesystem support asynchronous direct-IO submission? */
	unsigned async_dio:1;

	/** Is lseek not implemented by fs? */
	unsigned no_lseek:1;

	/** Does the filesystem support posix acls? */
	unsigned posix_acl:1;

	/** Check permissions based on the file mode or not? */
	unsigned default_permissions:1;

	/** Allow other than the mounter user to access the filesystem ? */
	unsigned allow_other:1;

	/** Does the filesystem support copy_file_range? */
	unsigned no_copy_file_range:1;

	/* Send DESTROY request */
	unsigned int destroy:1;

	/** Passthrough mode for read/write IO */
	unsigned int passthrough:1;

	/** The number of requests waiting for completion */
	atomic_t num_waiting;

	/** Negotiated minor version */
	unsigned minor;

	/** Entry on the fuse_conn_list */
	struct list_head entry;

	/** Device ID from super block */
	dev_t dev;

	/** Dentries in the control filesystem */
	struct dentry *ctl_dentry[FUSE_CTL_NUM_DENTRIES];

	/** number of dentries used in the above array */
	int ctl_ndents;

	/** Key for lock owner ID scrambling */
	u32 scramble_key[4];

	/** Version counter for attribute changes */
	atomic64_t attr_version;

	/** Called on final put */
	void (*release)(struct fuse_conn *);

	/** Super block for this connection. */
	struct super_block *sb;

	/** Read/write semaphore to hold when accessing sb. */
	struct rw_semaphore killsb;

	/** List of device instances belonging to this connection */
	struct list_head devices;

	/** IDR for passthrough requests */
	struct idr passthrough_req;

	/** Protects passthrough_req */
	spinlock_t passthrough_req_lock;
};

static inline struct fuse_conn *get_fuse_conn_super(struct super_block *sb)
{
	return sb->s_fs_info;
}

static inline struct fuse_conn *get_fuse_conn(struct inode *inode)
{
	return get_fuse_conn_super(inode->i_sb);
}

static inline struct fuse_inode *get_fuse_inode(struct inode *inode)
{
	return container_of(inode, struct fuse_inode, inode);
}

static inline u64 get_node_id(struct inode *inode)
{
	return get_fuse_inode(inode)->nodeid;
}

static inline int invalid_nodeid(u64 nodeid)
{
	return !nodeid || nodeid == FUSE_ROOT_ID;
}

static inline u64 fuse_get_attr_version(struct fuse_conn *fc)
{
	return atomic64_read(&fc->attr_version);
}

/** Device operations */
extern const struct file_operations fuse_dev_operations;

extern const struct dentry_operations fuse_dentry_operations;
extern const struct dentry_operations fuse_root_dentry_operations;

/**
 * Inode to nodeid comparison.
 */
int fuse_inode_eq(struct inode *inode, void *_nodeidp);

/**
 * Get a filled in inode
 */
struct inode *fuse_iget(struct super_block *sb, u64 nodeid,
			int generation, struct fuse_attr *attr,
			u64 attr_valid, u64 attr_version);

int fuse_lookup_name(struct super_block *sb, u64 nodeid, const struct qstr *name,
		     struct fuse_entry_out *outarg, struct inode **inode);

/**
 * Send FORGET command
 */
void fuse_queue_forget(struct fuse_conn *fc, struct fuse_forget_link *forget,
		       u64 nodeid, u64 nlookup);

struct fuse_forget_link *fuse_alloc_forget(void);

struct fuse_forget_link *fuse_dequeue_forget(struct fuse_iqueue *fiq,
					     unsigned int max,
					     unsigned int *countp);

/*
 * Initialize READ or READDIR request
 */
struct fuse_io_args {
	union {
		struct {
			struct fuse_read_in in;
			u64 attr_ver;
		} read;
		struct {
			struct fuse_write_in in;
			struct fuse_write_out out;
		} write;
	};
	struct fuse_args_pages ap;
	struct fuse_io_priv *io;
	struct fuse_file *ff;
};

void fuse_read_args_fill(struct fuse_io_args *ia, struct file *file, loff_t pos,
			 size_t count, int opcode);


/**
 * Send OPEN or OPENDIR request
 */
int fuse_open_common(struct inode *inode, struct file *file, bool isdir);

struct fuse_file *fuse_file_alloc(struct fuse_conn *fc);
void fuse_file_free(struct fuse_file *ff);
void fuse_finish_open(struct inode *inode, struct file *file);

void fuse_sync_release(struct fuse_inode *fi, struct fuse_file *ff, int flags);

/**
 * Send RELEASE or RELEASEDIR request
 */
void fuse_release_common(struct file *file, bool isdir);

/**
 * Send FSYNC or FSYNCDIR request
 */
int fuse_fsync_common(struct file *file, loff_t start, loff_t end,
		      int datasync, int opcode);

/**
 * Notify poll wakeup
 */
int fuse_notify_poll_wakeup(struct fuse_conn *fc,
			    struct fuse_notify_poll_wakeup_out *outarg);

/**
 * Initialize file operations on a regular file
 */
void fuse_init_file_inode(struct inode *inode);

/**
 * Initialize inode operations on regular files and special files
 */
void fuse_init_common(struct inode *inode);

/**
 * Initialize inode and file operations on a directory
 */
void fuse_init_dir(struct inode *inode);

/**
 * Initialize inode operations on a symlink
 */
void fuse_init_symlink(struct inode *inode);

/**
 * Change attributes of an inode
 */
void fuse_change_attributes(struct inode *inode, struct fuse_attr *attr,
			    u64 attr_valid, u64 attr_version);

void fuse_change_attributes_common(struct inode *inode, struct fuse_attr *attr,
				   u64 attr_valid);

/**
 * Initialize the client device
 */
int fuse_dev_init(void);

/**
 * Cleanup the client device
 */
void fuse_dev_cleanup(void);

int fuse_ctl_init(void);
void __exit fuse_ctl_cleanup(void);

/**
 * Simple request sending that does request allocation and freeing
 */
ssize_t fuse_simple_request(struct fuse_conn *fc, struct fuse_args *args);
int fuse_simple_background(struct fuse_conn *fc, struct fuse_args *args,
			   gfp_t gfp_flags);

/**
 * End a finished request
 */
void fuse_request_end(struct fuse_conn *fc, struct fuse_req *req);

/* Abort all requests */
void fuse_abort_conn(struct fuse_conn *fc);
void fuse_wait_aborted(struct fuse_conn *fc);

/**
 * Invalidate inode attributes
 */
void fuse_invalidate_attr(struct inode *inode);

void fuse_invalidate_entry_cache(struct dentry *entry);

void fuse_invalidate_atime(struct inode *inode);

u64 entry_attr_timeout(struct fuse_entry_out *o);
void fuse_change_entry_timeout(struct dentry *entry, struct fuse_entry_out *o);

/**
 * Acquire reference to fuse_conn
 */
struct fuse_conn *fuse_conn_get(struct fuse_conn *fc);

/**
 * Initialize fuse_conn
 */
void fuse_conn_init(struct fuse_conn *fc, struct user_namespace *user_ns);

/**
 * Release reference to fuse_conn
 */
void fuse_conn_put(struct fuse_conn *fc);

struct fuse_dev *fuse_dev_alloc(struct fuse_conn *fc);
void fuse_dev_free(struct fuse_dev *fud);
void fuse_send_init(struct fuse_conn *fc);

/**
 * Add connection to control filesystem
 */
int fuse_ctl_add_conn(struct fuse_conn *fc);

/**
 * Remove connection from control filesystem
 */
void fuse_ctl_remove_conn(struct fuse_conn *fc);

/**
 * Is file type valid?
 */
int fuse_valid_type(int m);

bool fuse_invalid_attr(struct fuse_attr *attr);

/**
 * Is current process allowed to perform filesystem operation?
 */
int fuse_allow_current_process(struct fuse_conn *fc);

u64 fuse_lock_owner_id(struct fuse_conn *fc, fl_owner_t id);

void fuse_update_ctime(struct inode *inode);

int fuse_update_attributes(struct inode *inode, struct file *file);

void fuse_flush_writepages(struct inode *inode);

void fuse_set_nowrite(struct inode *inode);
void fuse_release_nowrite(struct inode *inode);

/**
 * File-system tells the kernel to invalidate cache for the given node id.
 */
int fuse_reverse_inval_inode(struct super_block *sb, u64 nodeid,
			     loff_t offset, loff_t len);

/**
 * File-system tells the kernel to invalidate parent attributes and
 * the dentry matching parent/name.
 *
 * If the child_nodeid is non-zero and:
 *    - matches the inode number for the dentry matching parent/name,
 *    - is not a mount point
 *    - is a file or oan empty directory
 * then the dentry is unhashed (d_delete()).
 */
int fuse_reverse_inval_entry(struct super_block *sb, u64 parent_nodeid,
			     u64 child_nodeid, struct qstr *name);

int fuse_do_open(struct fuse_conn *fc, u64 nodeid, struct file *file,
		 bool isdir);

/**
 * fuse_direct_io() flags
 */

/** If set, it is WRITE; otherwise - READ */
#define FUSE_DIO_WRITE (1 << 0)

/** CUSE pass fuse_direct_io() a file which f_mapping->host is not from FUSE */
#define FUSE_DIO_CUSE  (1 << 1)

ssize_t fuse_direct_io(struct fuse_io_priv *io, struct iov_iter *iter,
		       loff_t *ppos, int flags);
long fuse_do_ioctl(struct file *file, unsigned int cmd, unsigned long arg,
		   unsigned int flags);
long fuse_ioctl_common(struct file *file, unsigned int cmd,
		       unsigned long arg, unsigned int flags);
__poll_t fuse_file_poll(struct file *file, poll_table *wait);
int fuse_dev_release(struct inode *inode, struct file *file);

bool fuse_write_update_size(struct inode *inode, loff_t pos);

int fuse_flush_times(struct inode *inode, struct fuse_file *ff);
int fuse_write_inode(struct inode *inode, struct writeback_control *wbc);

int fuse_do_setattr(struct dentry *dentry, struct iattr *attr,
		    struct file *file);

void fuse_set_initialized(struct fuse_conn *fc);

void fuse_unlock_inode(struct inode *inode, bool locked);
bool fuse_lock_inode(struct inode *inode);

int fuse_setxattr(struct inode *inode, const char *name, const void *value,
		  size_t size, int flags);
ssize_t fuse_getxattr(struct inode *inode, const char *name, void *value,
		      size_t size);
ssize_t fuse_listxattr(struct dentry *entry, char *list, size_t size);
int fuse_removexattr(struct inode *inode, const char *name);
extern const struct xattr_handler *fuse_xattr_handlers[];
extern const struct xattr_handler *fuse_acl_xattr_handlers[];
extern const struct xattr_handler *fuse_no_acl_xattr_handlers[];

struct posix_acl;
struct posix_acl *fuse_get_acl(struct inode *inode, int type);
int fuse_set_acl(struct inode *inode, struct posix_acl *acl, int type);


/* readdir.c */
int fuse_readdir(struct file *file, struct dir_context *ctx);

/**
 * Return the number of bytes in an arguments list
 */
unsigned int fuse_len_args(unsigned int numargs, struct fuse_arg *args);

/**
 * Get the next unique ID for a request
 */
u64 fuse_get_unique(struct fuse_iqueue *fiq);

/* passthrough.c */
int fuse_passthrough_open(struct fuse_dev *fud, u32 lower_fd);
int fuse_passthrough_setup(struct fuse_conn *fc, struct fuse_file *ff,
			   struct fuse_open_out *openarg);
void fuse_passthrough_release(struct fuse_passthrough *passthrough);
ssize_t fuse_passthrough_read_iter(struct kiocb *iocb, struct iov_iter *to);
ssize_t fuse_passthrough_write_iter(struct kiocb *iocb, struct iov_iter *from);
ssize_t fuse_passthrough_mmap(struct file *file, struct vm_area_struct *vma);

#endif /* _FS_FUSE_I_H */<|MERGE_RESOLUTION|>--- conflicted
+++ resolved
@@ -354,14 +354,8 @@
 	/** refcount */
 	refcount_t count;
 
-<<<<<<< HEAD
-=======
 	bool user_pages;
 
-	/** Unique ID for the interrupt request */
-	u64 intr_unique;
-
->>>>>>> b6d1b4b4
 	/* Request flags, updated with test/set/clear_bit() */
 	unsigned long flags;
 
