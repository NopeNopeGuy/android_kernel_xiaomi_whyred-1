--- conflicted
+++ resolved
@@ -1238,15 +1238,12 @@
 			return -EOPNOTSUPP;
 		return fsverity_ioctl_measure(filp, (void __user *)arg);
 
-<<<<<<< HEAD
 	case FS_IOC_READ_VERITY_METADATA:
 		if (!ext4_has_feature_verity(sb))
 			return -EOPNOTSUPP;
 		return fsverity_ioctl_read_metadata(filp,
 						    (const void __user *)arg);
 
-=======
->>>>>>> 68418bd5
 	default:
 		return -ENOTTY;
 	}
@@ -1317,10 +1314,7 @@
 	case FS_IOC_GETFSMAP:
 	case FS_IOC_ENABLE_VERITY:
 	case FS_IOC_MEASURE_VERITY:
-<<<<<<< HEAD
 	case FS_IOC_READ_VERITY_METADATA:
-=======
->>>>>>> 68418bd5
 	case EXT4_IOC_FSGETXATTR:
 	case EXT4_IOC_FSSETXATTR:
 		break;
