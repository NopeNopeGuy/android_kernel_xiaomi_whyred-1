--- conflicted
+++ resolved
@@ -1376,7 +1376,7 @@
 		/* Handle invalid character sequence as either an error
 		 * or as an opaque byte sequence.
 		 */
-		if (sb_has_enc_strict_mode(sb))
+		if (sb_has_strict_encoding(sb))
 			ret = -EINVAL;
 		else if (name->len != entry.len)
 			ret = 1;
@@ -1709,11 +1709,7 @@
 	struct buffer_head *bh;
 
 	err = ext4_fname_prepare_lookup(dir, dentry, &fname);
-<<<<<<< HEAD
-	generic_set_encrypted_ci_d_ops(dir, dentry);
-=======
 	generic_set_encrypted_ci_d_ops(dentry);
->>>>>>> 8bddeeb7
 	if (err == -ENOENT)
 		return NULL;
 	if (err)
@@ -2329,7 +2325,7 @@
 		return -EINVAL;
 
 #ifdef CONFIG_UNICODE
-	if (sb_has_enc_strict_mode(sb) && IS_CASEFOLDED(dir) &&
+	if (sb_has_strict_encoding(sb) && IS_CASEFOLDED(dir) &&
 	    sb->s_encoding && utf8_validate(sb->s_encoding, &dentry->d_name))
 		return -EINVAL;
 #endif
