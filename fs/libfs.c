/*
 *	fs/libfs.c
 *	Library for filesystems writers.
 */

#include <linux/blkdev.h>
#include <linux/export.h>
#include <linux/pagemap.h>
#include <linux/slab.h>
#include <linux/cred.h>
#include <linux/mount.h>
#include <linux/vfs.h>
#include <linux/quotaops.h>
#include <linux/mutex.h>
#include <linux/namei.h>
#include <linux/exportfs.h>
#include <linux/writeback.h>
#include <linux/buffer_head.h> /* sync_mapping_buffers */
#include <linux/unicode.h>
#include <linux/fscrypt.h>

#include <linux/uaccess.h>

#include "internal.h"

int simple_getattr(const struct path *path, struct kstat *stat,
		   u32 request_mask, unsigned int query_flags)
{
	struct inode *inode = d_inode(path->dentry);
	generic_fillattr(inode, stat);
	stat->blocks = inode->i_mapping->nrpages << (PAGE_SHIFT - 9);
	return 0;
}
EXPORT_SYMBOL(simple_getattr);

int simple_statfs(struct dentry *dentry, struct kstatfs *buf)
{
	buf->f_type = dentry->d_sb->s_magic;
	buf->f_bsize = PAGE_SIZE;
	buf->f_namelen = NAME_MAX;
	return 0;
}
EXPORT_SYMBOL(simple_statfs);

/*
 * Retaining negative dentries for an in-memory filesystem just wastes
 * memory and lookup time: arrange for them to be deleted immediately.
 */
int always_delete_dentry(const struct dentry *dentry)
{
	return 1;
}
EXPORT_SYMBOL(always_delete_dentry);

const struct dentry_operations simple_dentry_operations = {
	.d_delete = always_delete_dentry,
};
EXPORT_SYMBOL(simple_dentry_operations);

/*
 * Lookup the data. This is trivial - if the dentry didn't already
 * exist, we know it is negative.  Set d_op to delete negative dentries.
 */
struct dentry *simple_lookup(struct inode *dir, struct dentry *dentry, unsigned int flags)
{
	if (dentry->d_name.len > NAME_MAX)
		return ERR_PTR(-ENAMETOOLONG);
	if (!dentry->d_sb->s_d_op)
		d_set_d_op(dentry, &simple_dentry_operations);
	d_add(dentry, NULL);
	return NULL;
}
EXPORT_SYMBOL(simple_lookup);

int dcache_dir_open(struct inode *inode, struct file *file)
{
	file->private_data = d_alloc_cursor(file->f_path.dentry);

	return file->private_data ? 0 : -ENOMEM;
}
EXPORT_SYMBOL(dcache_dir_open);

int dcache_dir_close(struct inode *inode, struct file *file)
{
	dput(file->private_data);
	return 0;
}
EXPORT_SYMBOL(dcache_dir_close);

/* parent is locked at least shared */
/*
 * Returns an element of siblings' list.
 * We are looking for <count>th positive after <p>; if
 * found, dentry is grabbed and passed to caller via *<res>.
 * If no such element exists, the anchor of list is returned
 * and *<res> is set to NULL.
 */
static struct list_head *scan_positives(struct dentry *cursor,
					struct list_head *p,
					loff_t count,
					struct dentry **res)
{
	struct dentry *dentry = cursor->d_parent, *found = NULL;

	spin_lock(&dentry->d_lock);
	while ((p = p->next) != &dentry->d_subdirs) {
		struct dentry *d = list_entry(p, struct dentry, d_child);
		// we must at least skip cursors, to avoid livelocks
		if (d->d_flags & DCACHE_DENTRY_CURSOR)
			continue;
		if (simple_positive(d) && !--count) {
			spin_lock_nested(&d->d_lock, DENTRY_D_LOCK_NESTED);
			if (simple_positive(d))
				found = dget_dlock(d);
			spin_unlock(&d->d_lock);
			if (likely(found))
				break;
			count = 1;
		}
		if (need_resched()) {
			list_move(&cursor->d_child, p);
			p = &cursor->d_child;
			spin_unlock(&dentry->d_lock);
			cond_resched();
			spin_lock(&dentry->d_lock);
		}
	}
	spin_unlock(&dentry->d_lock);
	dput(*res);
	*res = found;
	return p;
}

loff_t dcache_dir_lseek(struct file *file, loff_t offset, int whence)
{
	struct dentry *dentry = file->f_path.dentry;
	switch (whence) {
		case 1:
			offset += file->f_pos;
		case 0:
			if (offset >= 0)
				break;
		default:
			return -EINVAL;
	}
	if (offset != file->f_pos) {
		struct dentry *cursor = file->private_data;
		struct dentry *to = NULL;
		struct list_head *p;

		file->f_pos = offset;
		inode_lock_shared(dentry->d_inode);

		if (file->f_pos > 2) {
			p = scan_positives(cursor, &dentry->d_subdirs,
					   file->f_pos - 2, &to);
			spin_lock(&dentry->d_lock);
			list_move(&cursor->d_child, p);
			spin_unlock(&dentry->d_lock);
		} else {
			spin_lock(&dentry->d_lock);
			list_del_init(&cursor->d_child);
			spin_unlock(&dentry->d_lock);
		}

		dput(to);

		inode_unlock_shared(dentry->d_inode);
	}
	return offset;
}
EXPORT_SYMBOL(dcache_dir_lseek);

/* Relationship between i_mode and the DT_xxx types */
static inline unsigned char dt_type(struct inode *inode)
{
	return (inode->i_mode >> 12) & 15;
}

/*
 * Directory is locked and all positive dentries in it are safe, since
 * for ramfs-type trees they can't go away without unlink() or rmdir(),
 * both impossible due to the lock on directory.
 */

int dcache_readdir(struct file *file, struct dir_context *ctx)
{
	struct dentry *dentry = file->f_path.dentry;
	struct dentry *cursor = file->private_data;
	struct list_head *anchor = &dentry->d_subdirs;
	struct dentry *next = NULL;
	struct list_head *p;

	if (!dir_emit_dots(file, ctx))
		return 0;

	if (ctx->pos == 2)
		p = anchor;
	else
		p = &cursor->d_child;

	while ((p = scan_positives(cursor, p, 1, &next)) != anchor) {
		if (!dir_emit(ctx, next->d_name.name, next->d_name.len,
			      d_inode(next)->i_ino, dt_type(d_inode(next))))
			break;
		ctx->pos++;
	}
	spin_lock(&dentry->d_lock);
	list_move_tail(&cursor->d_child, p);
	spin_unlock(&dentry->d_lock);
	dput(next);

	return 0;
}
EXPORT_SYMBOL(dcache_readdir);

ssize_t generic_read_dir(struct file *filp, char __user *buf, size_t siz, loff_t *ppos)
{
	return -EISDIR;
}
EXPORT_SYMBOL(generic_read_dir);

const struct file_operations simple_dir_operations = {
	.open		= dcache_dir_open,
	.release	= dcache_dir_close,
	.llseek		= dcache_dir_lseek,
	.read		= generic_read_dir,
	.iterate_shared	= dcache_readdir,
	.fsync		= noop_fsync,
};
EXPORT_SYMBOL(simple_dir_operations);

const struct inode_operations simple_dir_inode_operations = {
	.lookup		= simple_lookup,
};
EXPORT_SYMBOL(simple_dir_inode_operations);

static const struct super_operations simple_super_operations = {
	.statfs		= simple_statfs,
};

/*
 * Common helper for pseudo-filesystems (sockfs, pipefs, bdev - stuff that
 * will never be mountable)
 */
struct dentry *mount_pseudo_xattr(struct file_system_type *fs_type, char *name,
	const struct super_operations *ops, const struct xattr_handler **xattr,
	const struct dentry_operations *dops, unsigned long magic)
{
	struct super_block *s;
	struct dentry *dentry;
	struct inode *root;
	struct qstr d_name = QSTR_INIT(name, strlen(name));

	s = sget_userns(fs_type, NULL, set_anon_super, SB_KERNMOUNT|SB_NOUSER,
			&init_user_ns, NULL);
	if (IS_ERR(s))
		return ERR_CAST(s);

	s->s_maxbytes = MAX_LFS_FILESIZE;
	s->s_blocksize = PAGE_SIZE;
	s->s_blocksize_bits = PAGE_SHIFT;
	s->s_magic = magic;
	s->s_op = ops ? ops : &simple_super_operations;
	s->s_xattr = xattr;
	s->s_time_gran = 1;
	root = new_inode(s);
	if (!root)
		goto Enomem;
	/*
	 * since this is the first inode, make it number 1. New inodes created
	 * after this must take care not to collide with it (by passing
	 * max_reserved of 1 to iunique).
	 */
	root->i_ino = 1;
	root->i_mode = S_IFDIR | S_IRUSR | S_IWUSR;
	root->i_atime = root->i_mtime = root->i_ctime = current_time(root);
	dentry = __d_alloc(s, &d_name);
	if (!dentry) {
		iput(root);
		goto Enomem;
	}
	d_instantiate(dentry, root);
	s->s_root = dentry;
	s->s_d_op = dops;
	s->s_flags |= SB_ACTIVE;
	return dget(s->s_root);

Enomem:
	deactivate_locked_super(s);
	return ERR_PTR(-ENOMEM);
}
EXPORT_SYMBOL(mount_pseudo_xattr);

int simple_open(struct inode *inode, struct file *file)
{
	if (inode->i_private)
		file->private_data = inode->i_private;
	return 0;
}
EXPORT_SYMBOL(simple_open);

int simple_link(struct dentry *old_dentry, struct inode *dir, struct dentry *dentry)
{
	struct inode *inode = d_inode(old_dentry);

	inode->i_ctime = dir->i_ctime = dir->i_mtime = current_time(inode);
	inc_nlink(inode);
	ihold(inode);
	dget(dentry);
	d_instantiate(dentry, inode);
	return 0;
}
EXPORT_SYMBOL(simple_link);

int simple_empty(struct dentry *dentry)
{
	struct dentry *child;
	int ret = 0;

	spin_lock(&dentry->d_lock);
	list_for_each_entry(child, &dentry->d_subdirs, d_child) {
		spin_lock_nested(&child->d_lock, DENTRY_D_LOCK_NESTED);
		if (simple_positive(child)) {
			spin_unlock(&child->d_lock);
			goto out;
		}
		spin_unlock(&child->d_lock);
	}
	ret = 1;
out:
	spin_unlock(&dentry->d_lock);
	return ret;
}
EXPORT_SYMBOL(simple_empty);

int simple_unlink(struct inode *dir, struct dentry *dentry)
{
	struct inode *inode = d_inode(dentry);

	inode->i_ctime = dir->i_ctime = dir->i_mtime = current_time(inode);
	drop_nlink(inode);
	dput(dentry);
	return 0;
}
EXPORT_SYMBOL(simple_unlink);

int simple_rmdir(struct inode *dir, struct dentry *dentry)
{
	if (!simple_empty(dentry))
		return -ENOTEMPTY;

	drop_nlink(d_inode(dentry));
	simple_unlink(dir, dentry);
	drop_nlink(dir);
	return 0;
}
EXPORT_SYMBOL(simple_rmdir);

int simple_rename(struct inode *old_dir, struct dentry *old_dentry,
		  struct inode *new_dir, struct dentry *new_dentry,
		  unsigned int flags)
{
	struct inode *inode = d_inode(old_dentry);
	int they_are_dirs = d_is_dir(old_dentry);

	if (flags & ~RENAME_NOREPLACE)
		return -EINVAL;

	if (!simple_empty(new_dentry))
		return -ENOTEMPTY;

	if (d_really_is_positive(new_dentry)) {
		simple_unlink(new_dir, new_dentry);
		if (they_are_dirs) {
			drop_nlink(d_inode(new_dentry));
			drop_nlink(old_dir);
		}
	} else if (they_are_dirs) {
		drop_nlink(old_dir);
		inc_nlink(new_dir);
	}

	old_dir->i_ctime = old_dir->i_mtime = new_dir->i_ctime =
		new_dir->i_mtime = inode->i_ctime = current_time(old_dir);

	return 0;
}
EXPORT_SYMBOL(simple_rename);

/**
 * simple_setattr - setattr for simple filesystem
 * @dentry: dentry
 * @iattr: iattr structure
 *
 * Returns 0 on success, -error on failure.
 *
 * simple_setattr is a simple ->setattr implementation without a proper
 * implementation of size changes.
 *
 * It can either be used for in-memory filesystems or special files
 * on simple regular filesystems.  Anything that needs to change on-disk
 * or wire state on size changes needs its own setattr method.
 */
int simple_setattr(struct dentry *dentry, struct iattr *iattr)
{
	struct inode *inode = d_inode(dentry);
	int error;

	error = setattr_prepare(dentry, iattr);
	if (error)
		return error;

	if (iattr->ia_valid & ATTR_SIZE)
		truncate_setsize(inode, iattr->ia_size);
	setattr_copy(inode, iattr);
	mark_inode_dirty(inode);
	return 0;
}
EXPORT_SYMBOL(simple_setattr);

int simple_readpage(struct file *file, struct page *page)
{
	clear_highpage(page);
	flush_dcache_page(page);
	SetPageUptodate(page);
	unlock_page(page);
	return 0;
}
EXPORT_SYMBOL(simple_readpage);

int simple_write_begin(struct file *file, struct address_space *mapping,
			loff_t pos, unsigned len, unsigned flags,
			struct page **pagep, void **fsdata)
{
	struct page *page;
	pgoff_t index;

	index = pos >> PAGE_SHIFT;

	page = grab_cache_page_write_begin(mapping, index, flags);
	if (!page)
		return -ENOMEM;

	*pagep = page;

	if (!PageUptodate(page) && (len != PAGE_SIZE)) {
		unsigned from = pos & (PAGE_SIZE - 1);

		zero_user_segments(page, 0, from, from + len, PAGE_SIZE);
	}
	return 0;
}
EXPORT_SYMBOL(simple_write_begin);

/**
 * simple_write_end - .write_end helper for non-block-device FSes
 * @available: See .write_end of address_space_operations
 * @file: 		"
 * @mapping: 		"
 * @pos: 		"
 * @len: 		"
 * @copied: 		"
 * @page: 		"
 * @fsdata: 		"
 *
 * simple_write_end does the minimum needed for updating a page after writing is
 * done. It has the same API signature as the .write_end of
 * address_space_operations vector. So it can just be set onto .write_end for
 * FSes that don't need any other processing. i_mutex is assumed to be held.
 * Block based filesystems should use generic_write_end().
 * NOTE: Even though i_size might get updated by this function, mark_inode_dirty
 * is not called, so a filesystem that actually does store data in .write_inode
 * should extend on what's done here with a call to mark_inode_dirty() in the
 * case that i_size has changed.
 *
 * Use *ONLY* with simple_readpage()
 */
int simple_write_end(struct file *file, struct address_space *mapping,
			loff_t pos, unsigned len, unsigned copied,
			struct page *page, void *fsdata)
{
	struct inode *inode = page->mapping->host;
	loff_t last_pos = pos + copied;

	/* zero the stale part of the page if we did a short copy */
	if (!PageUptodate(page)) {
		if (copied < len) {
			unsigned from = pos & (PAGE_SIZE - 1);

			zero_user(page, from + copied, len - copied);
		}
		SetPageUptodate(page);
	}
	/*
	 * No need to use i_size_read() here, the i_size
	 * cannot change under us because we hold the i_mutex.
	 */
	if (last_pos > inode->i_size)
		i_size_write(inode, last_pos);

	set_page_dirty(page);
	unlock_page(page);
	put_page(page);

	return copied;
}
EXPORT_SYMBOL(simple_write_end);

/*
 * the inodes created here are not hashed. If you use iunique to generate
 * unique inode values later for this filesystem, then you must take care
 * to pass it an appropriate max_reserved value to avoid collisions.
 */
int simple_fill_super(struct super_block *s, unsigned long magic,
		      const struct tree_descr *files)
{
	struct inode *inode;
	struct dentry *root;
	struct dentry *dentry;
	int i;

	s->s_blocksize = PAGE_SIZE;
	s->s_blocksize_bits = PAGE_SHIFT;
	s->s_magic = magic;
	s->s_op = &simple_super_operations;
	s->s_time_gran = 1;

	inode = new_inode(s);
	if (!inode)
		return -ENOMEM;
	/*
	 * because the root inode is 1, the files array must not contain an
	 * entry at index 1
	 */
	inode->i_ino = 1;
	inode->i_mode = S_IFDIR | 0755;
	inode->i_atime = inode->i_mtime = inode->i_ctime = current_time(inode);
	inode->i_op = &simple_dir_inode_operations;
	inode->i_fop = &simple_dir_operations;
	set_nlink(inode, 2);
	root = d_make_root(inode);
	if (!root)
		return -ENOMEM;
	for (i = 0; !files->name || files->name[0]; i++, files++) {
		if (!files->name)
			continue;

		/* warn if it tries to conflict with the root inode */
		if (unlikely(i == 1))
			printk(KERN_WARNING "%s: %s passed in a files array"
				"with an index of 1!\n", __func__,
				s->s_type->name);

		dentry = d_alloc_name(root, files->name);
		if (!dentry)
			goto out;
		inode = new_inode(s);
		if (!inode) {
			dput(dentry);
			goto out;
		}
		inode->i_mode = S_IFREG | files->mode;
		inode->i_atime = inode->i_mtime = inode->i_ctime = current_time(inode);
		inode->i_fop = files->ops;
		inode->i_ino = i;
		d_add(dentry, inode);
	}
	s->s_root = root;
	return 0;
out:
	d_genocide(root);
	shrink_dcache_parent(root);
	dput(root);
	return -ENOMEM;
}
EXPORT_SYMBOL(simple_fill_super);

static DEFINE_SPINLOCK(pin_fs_lock);

int simple_pin_fs(struct file_system_type *type, struct vfsmount **mount, int *count)
{
	struct vfsmount *mnt = NULL;
	spin_lock(&pin_fs_lock);
	if (unlikely(!*mount)) {
		spin_unlock(&pin_fs_lock);
		mnt = vfs_kern_mount(type, SB_KERNMOUNT, type->name, NULL);
		if (IS_ERR(mnt))
			return PTR_ERR(mnt);
		spin_lock(&pin_fs_lock);
		if (!*mount)
			*mount = mnt;
	}
	mntget(*mount);
	++*count;
	spin_unlock(&pin_fs_lock);
	mntput(mnt);
	return 0;
}
EXPORT_SYMBOL(simple_pin_fs);

void simple_release_fs(struct vfsmount **mount, int *count)
{
	struct vfsmount *mnt;
	spin_lock(&pin_fs_lock);
	mnt = *mount;
	if (!--*count)
		*mount = NULL;
	spin_unlock(&pin_fs_lock);
	mntput(mnt);
}
EXPORT_SYMBOL(simple_release_fs);

/**
 * simple_read_from_buffer - copy data from the buffer to user space
 * @to: the user space buffer to read to
 * @count: the maximum number of bytes to read
 * @ppos: the current position in the buffer
 * @from: the buffer to read from
 * @available: the size of the buffer
 *
 * The simple_read_from_buffer() function reads up to @count bytes from the
 * buffer @from at offset @ppos into the user space address starting at @to.
 *
 * On success, the number of bytes read is returned and the offset @ppos is
 * advanced by this number, or negative value is returned on error.
 **/
ssize_t simple_read_from_buffer(void __user *to, size_t count, loff_t *ppos,
				const void *from, size_t available)
{
	loff_t pos = *ppos;
	size_t ret;

	if (pos < 0)
		return -EINVAL;
	if (pos >= available || !count)
		return 0;
	if (count > available - pos)
		count = available - pos;
	ret = copy_to_user(to, from + pos, count);
	if (ret == count)
		return -EFAULT;
	count -= ret;
	*ppos = pos + count;
	return count;
}
EXPORT_SYMBOL(simple_read_from_buffer);

/**
 * simple_write_to_buffer - copy data from user space to the buffer
 * @to: the buffer to write to
 * @available: the size of the buffer
 * @ppos: the current position in the buffer
 * @from: the user space buffer to read from
 * @count: the maximum number of bytes to read
 *
 * The simple_write_to_buffer() function reads up to @count bytes from the user
 * space address starting at @from into the buffer @to at offset @ppos.
 *
 * On success, the number of bytes written is returned and the offset @ppos is
 * advanced by this number, or negative value is returned on error.
 **/
ssize_t simple_write_to_buffer(void *to, size_t available, loff_t *ppos,
		const void __user *from, size_t count)
{
	loff_t pos = *ppos;
	size_t res;

	if (pos < 0)
		return -EINVAL;
	if (pos >= available || !count)
		return 0;
	if (count > available - pos)
		count = available - pos;
	res = copy_from_user(to + pos, from, count);
	if (res == count)
		return -EFAULT;
	count -= res;
	*ppos = pos + count;
	return count;
}
EXPORT_SYMBOL(simple_write_to_buffer);

/**
 * memory_read_from_buffer - copy data from the buffer
 * @to: the kernel space buffer to read to
 * @count: the maximum number of bytes to read
 * @ppos: the current position in the buffer
 * @from: the buffer to read from
 * @available: the size of the buffer
 *
 * The memory_read_from_buffer() function reads up to @count bytes from the
 * buffer @from at offset @ppos into the kernel space address starting at @to.
 *
 * On success, the number of bytes read is returned and the offset @ppos is
 * advanced by this number, or negative value is returned on error.
 **/
ssize_t memory_read_from_buffer(void *to, size_t count, loff_t *ppos,
				const void *from, size_t available)
{
	loff_t pos = *ppos;

	if (pos < 0)
		return -EINVAL;
	if (pos >= available)
		return 0;
	if (count > available - pos)
		count = available - pos;
	memcpy(to, from + pos, count);
	*ppos = pos + count;

	return count;
}
EXPORT_SYMBOL(memory_read_from_buffer);

/*
 * Transaction based IO.
 * The file expects a single write which triggers the transaction, and then
 * possibly a read which collects the result - which is stored in a
 * file-local buffer.
 */

void simple_transaction_set(struct file *file, size_t n)
{
	struct simple_transaction_argresp *ar = file->private_data;

	BUG_ON(n > SIMPLE_TRANSACTION_LIMIT);

	/*
	 * The barrier ensures that ar->size will really remain zero until
	 * ar->data is ready for reading.
	 */
	smp_mb();
	ar->size = n;
}
EXPORT_SYMBOL(simple_transaction_set);

char *simple_transaction_get(struct file *file, const char __user *buf, size_t size)
{
	struct simple_transaction_argresp *ar;
	static DEFINE_SPINLOCK(simple_transaction_lock);

	if (size > SIMPLE_TRANSACTION_LIMIT - 1)
		return ERR_PTR(-EFBIG);

	ar = (struct simple_transaction_argresp *)get_zeroed_page(GFP_KERNEL);
	if (!ar)
		return ERR_PTR(-ENOMEM);

	spin_lock(&simple_transaction_lock);

	/* only one write allowed per open */
	if (file->private_data) {
		spin_unlock(&simple_transaction_lock);
		free_page((unsigned long)ar);
		return ERR_PTR(-EBUSY);
	}

	file->private_data = ar;

	spin_unlock(&simple_transaction_lock);

	if (copy_from_user(ar->data, buf, size))
		return ERR_PTR(-EFAULT);

	return ar->data;
}
EXPORT_SYMBOL(simple_transaction_get);

ssize_t simple_transaction_read(struct file *file, char __user *buf, size_t size, loff_t *pos)
{
	struct simple_transaction_argresp *ar = file->private_data;

	if (!ar)
		return 0;
	return simple_read_from_buffer(buf, size, pos, ar->data, ar->size);
}
EXPORT_SYMBOL(simple_transaction_read);

int simple_transaction_release(struct inode *inode, struct file *file)
{
	free_page((unsigned long)file->private_data);
	return 0;
}
EXPORT_SYMBOL(simple_transaction_release);

/* Simple attribute files */

struct simple_attr {
	int (*get)(void *, u64 *);
	int (*set)(void *, u64);
	char get_buf[24];	/* enough to store a u64 and "\n\0" */
	char set_buf[24];
	void *data;
	const char *fmt;	/* format for read operation */
	struct mutex mutex;	/* protects access to these buffers */
};

/* simple_attr_open is called by an actual attribute open file operation
 * to set the attribute specific access operations. */
int simple_attr_open(struct inode *inode, struct file *file,
		     int (*get)(void *, u64 *), int (*set)(void *, u64),
		     const char *fmt)
{
	struct simple_attr *attr;

	attr = kzalloc(sizeof(*attr), GFP_KERNEL);
	if (!attr)
		return -ENOMEM;

	attr->get = get;
	attr->set = set;
	attr->data = inode->i_private;
	attr->fmt = fmt;
	mutex_init(&attr->mutex);

	file->private_data = attr;

	return nonseekable_open(inode, file);
}
EXPORT_SYMBOL_GPL(simple_attr_open);

int simple_attr_release(struct inode *inode, struct file *file)
{
	kfree(file->private_data);
	return 0;
}
EXPORT_SYMBOL_GPL(simple_attr_release);	/* GPL-only?  This?  Really? */

/* read from the buffer that is filled with the get function */
ssize_t simple_attr_read(struct file *file, char __user *buf,
			 size_t len, loff_t *ppos)
{
	struct simple_attr *attr;
	size_t size;
	ssize_t ret;

	attr = file->private_data;

	if (!attr->get)
		return -EACCES;

	ret = mutex_lock_interruptible(&attr->mutex);
	if (ret)
		return ret;

	if (*ppos && attr->get_buf[0]) {
		/* continued read */
		size = strlen(attr->get_buf);
	} else {
		/* first read */
		u64 val;
		ret = attr->get(attr->data, &val);
		if (ret)
			goto out;

		size = scnprintf(attr->get_buf, sizeof(attr->get_buf),
				 attr->fmt, (unsigned long long)val);
	}

	ret = simple_read_from_buffer(buf, len, ppos, attr->get_buf, size);
out:
	mutex_unlock(&attr->mutex);
	return ret;
}
EXPORT_SYMBOL_GPL(simple_attr_read);

/* interpret the buffer as a number to call the set function with */
ssize_t simple_attr_write(struct file *file, const char __user *buf,
			  size_t len, loff_t *ppos)
{
	struct simple_attr *attr;
	u64 val;
	size_t size;
	ssize_t ret;

	attr = file->private_data;
	if (!attr->set)
		return -EACCES;

	ret = mutex_lock_interruptible(&attr->mutex);
	if (ret)
		return ret;

	ret = -EFAULT;
	size = min(sizeof(attr->set_buf) - 1, len);
	if (copy_from_user(attr->set_buf, buf, size))
		goto out;

	attr->set_buf[size] = '\0';
	val = simple_strtoll(attr->set_buf, NULL, 0);
	ret = attr->set(attr->data, val);
	if (ret == 0)
		ret = len; /* on success, claim we got the whole input */
out:
	mutex_unlock(&attr->mutex);
	return ret;
}
EXPORT_SYMBOL_GPL(simple_attr_write);

/**
 * generic_fh_to_dentry - generic helper for the fh_to_dentry export operation
 * @sb:		filesystem to do the file handle conversion on
 * @fid:	file handle to convert
 * @fh_len:	length of the file handle in bytes
 * @fh_type:	type of file handle
 * @get_inode:	filesystem callback to retrieve inode
 *
 * This function decodes @fid as long as it has one of the well-known
 * Linux filehandle types and calls @get_inode on it to retrieve the
 * inode for the object specified in the file handle.
 */
struct dentry *generic_fh_to_dentry(struct super_block *sb, struct fid *fid,
		int fh_len, int fh_type, struct inode *(*get_inode)
			(struct super_block *sb, u64 ino, u32 gen))
{
	struct inode *inode = NULL;

	if (fh_len < 2)
		return NULL;

	switch (fh_type) {
	case FILEID_INO32_GEN:
	case FILEID_INO32_GEN_PARENT:
		inode = get_inode(sb, fid->i32.ino, fid->i32.gen);
		break;
	}

	return d_obtain_alias(inode);
}
EXPORT_SYMBOL_GPL(generic_fh_to_dentry);

/**
 * generic_fh_to_parent - generic helper for the fh_to_parent export operation
 * @sb:		filesystem to do the file handle conversion on
 * @fid:	file handle to convert
 * @fh_len:	length of the file handle in bytes
 * @fh_type:	type of file handle
 * @get_inode:	filesystem callback to retrieve inode
 *
 * This function decodes @fid as long as it has one of the well-known
 * Linux filehandle types and calls @get_inode on it to retrieve the
 * inode for the _parent_ object specified in the file handle if it
 * is specified in the file handle, or NULL otherwise.
 */
struct dentry *generic_fh_to_parent(struct super_block *sb, struct fid *fid,
		int fh_len, int fh_type, struct inode *(*get_inode)
			(struct super_block *sb, u64 ino, u32 gen))
{
	struct inode *inode = NULL;

	if (fh_len <= 2)
		return NULL;

	switch (fh_type) {
	case FILEID_INO32_GEN_PARENT:
		inode = get_inode(sb, fid->i32.parent_ino,
				  (fh_len > 3 ? fid->i32.parent_gen : 0));
		break;
	}

	return d_obtain_alias(inode);
}
EXPORT_SYMBOL_GPL(generic_fh_to_parent);

/**
 * __generic_file_fsync - generic fsync implementation for simple filesystems
 *
 * @file:	file to synchronize
 * @start:	start offset in bytes
 * @end:	end offset in bytes (inclusive)
 * @datasync:	only synchronize essential metadata if true
 *
 * This is a generic implementation of the fsync method for simple
 * filesystems which track all non-inode metadata in the buffers list
 * hanging off the address_space structure.
 */
int __generic_file_fsync(struct file *file, loff_t start, loff_t end,
				 int datasync)
{
	struct inode *inode = file->f_mapping->host;
	int err;
	int ret;

	err = file_write_and_wait_range(file, start, end);
	if (err)
		return err;

	inode_lock(inode);
	ret = sync_mapping_buffers(inode->i_mapping);
	if (!(inode->i_state & I_DIRTY_ALL))
		goto out;
	if (datasync && !(inode->i_state & I_DIRTY_DATASYNC))
		goto out;

	err = sync_inode_metadata(inode, 1);
	if (ret == 0)
		ret = err;

out:
	inode_unlock(inode);
	/* check and advance again to catch errors after syncing out buffers */
	err = file_check_and_advance_wb_err(file);
	if (ret == 0)
		ret = err;
	return ret;
}
EXPORT_SYMBOL(__generic_file_fsync);

/**
 * generic_file_fsync - generic fsync implementation for simple filesystems
 *			with flush
 * @file:	file to synchronize
 * @start:	start offset in bytes
 * @end:	end offset in bytes (inclusive)
 * @datasync:	only synchronize essential metadata if true
 *
 */

int generic_file_fsync(struct file *file, loff_t start, loff_t end,
		       int datasync)
{
	struct inode *inode = file->f_mapping->host;
	int err;

	err = __generic_file_fsync(file, start, end, datasync);
	if (err)
		return err;
	return blkdev_issue_flush(inode->i_sb->s_bdev, GFP_KERNEL, NULL);
}
EXPORT_SYMBOL(generic_file_fsync);

/**
 * generic_check_addressable - Check addressability of file system
 * @blocksize_bits:	log of file system block size
 * @num_blocks:		number of blocks in file system
 *
 * Determine whether a file system with @num_blocks blocks (and a
 * block size of 2**@blocksize_bits) is addressable by the sector_t
 * and page cache of the system.  Return 0 if so and -EFBIG otherwise.
 */
int generic_check_addressable(unsigned blocksize_bits, u64 num_blocks)
{
	u64 last_fs_block = num_blocks - 1;
	u64 last_fs_page =
		last_fs_block >> (PAGE_SHIFT - blocksize_bits);

	if (unlikely(num_blocks == 0))
		return 0;

	if ((blocksize_bits < 9) || (blocksize_bits > PAGE_SHIFT))
		return -EINVAL;

	if ((last_fs_block > (sector_t)(~0ULL) >> (blocksize_bits - 9)) ||
	    (last_fs_page > (pgoff_t)(~0ULL))) {
		return -EFBIG;
	}
	return 0;
}
EXPORT_SYMBOL(generic_check_addressable);

/*
 * No-op implementation of ->fsync for in-memory filesystems.
 */
int noop_fsync(struct file *file, loff_t start, loff_t end, int datasync)
{
	return 0;
}
EXPORT_SYMBOL(noop_fsync);

int noop_set_page_dirty(struct page *page)
{
	/*
	 * Unlike __set_page_dirty_no_writeback that handles dirty page
	 * tracking in the page object, dax does all dirty tracking in
	 * the inode address_space in response to mkwrite faults. In the
	 * dax case we only need to worry about potentially dirty CPU
	 * caches, not dirty page cache pages to write back.
	 *
	 * This callback is defined to prevent fallback to
	 * __set_page_dirty_buffers() in set_page_dirty().
	 */
	return 0;
}
EXPORT_SYMBOL_GPL(noop_set_page_dirty);

void noop_invalidatepage(struct page *page, unsigned int offset,
		unsigned int length)
{
	/*
	 * There is no page cache to invalidate in the dax case, however
	 * we need this callback defined to prevent falling back to
	 * block_invalidatepage() in do_invalidatepage().
	 */
}
EXPORT_SYMBOL_GPL(noop_invalidatepage);

ssize_t noop_direct_IO(struct kiocb *iocb, struct iov_iter *iter)
{
	/*
	 * iomap based filesystems support direct I/O without need for
	 * this callback. However, it still needs to be set in
	 * inode->a_ops so that open/fcntl know that direct I/O is
	 * generally supported.
	 */
	return -EINVAL;
}
EXPORT_SYMBOL_GPL(noop_direct_IO);

/* Because kfree isn't assignment-compatible with void(void*) ;-/ */
void kfree_link(void *p)
{
	kfree(p);
}
EXPORT_SYMBOL(kfree_link);

/*
 * nop .set_page_dirty method so that people can use .page_mkwrite on
 * anon inodes.
 */
static int anon_set_page_dirty(struct page *page)
{
	return 0;
};

/*
 * A single inode exists for all anon_inode files. Contrary to pipes,
 * anon_inode inodes have no associated per-instance data, so we need
 * only allocate one of them.
 */
struct inode *alloc_anon_inode(struct super_block *s)
{
	static const struct address_space_operations anon_aops = {
		.set_page_dirty = anon_set_page_dirty,
	};
	struct inode *inode = new_inode_pseudo(s);

	if (!inode)
		return ERR_PTR(-ENOMEM);

	inode->i_ino = get_next_ino();
	inode->i_mapping->a_ops = &anon_aops;

	/*
	 * Mark the inode dirty from the very beginning,
	 * that way it will never be moved to the dirty
	 * list because mark_inode_dirty() will think
	 * that it already _is_ on the dirty list.
	 */
	inode->i_state = I_DIRTY;
	inode->i_mode = S_IRUSR | S_IWUSR;
	inode->i_uid = current_fsuid();
	inode->i_gid = current_fsgid();
	inode->i_flags |= S_PRIVATE;
	inode->i_atime = inode->i_mtime = inode->i_ctime = current_time(inode);
	return inode;
}
EXPORT_SYMBOL(alloc_anon_inode);

/**
 * simple_nosetlease - generic helper for prohibiting leases
 * @filp: file pointer
 * @arg: type of lease to obtain
 * @flp: new lease supplied for insertion
 * @priv: private data for lm_setup operation
 *
 * Generic helper for filesystems that do not wish to allow leases to be set.
 * All arguments are ignored and it just returns -EINVAL.
 */
int
simple_nosetlease(struct file *filp, long arg, struct file_lock **flp,
		  void **priv)
{
	return -EINVAL;
}
EXPORT_SYMBOL(simple_nosetlease);

const char *simple_get_link(struct dentry *dentry, struct inode *inode,
			    struct delayed_call *done)
{
	return inode->i_link;
}
EXPORT_SYMBOL(simple_get_link);

const struct inode_operations simple_symlink_inode_operations = {
	.get_link = simple_get_link,
};
EXPORT_SYMBOL(simple_symlink_inode_operations);

/*
 * Operations for a permanently empty directory.
 */
static struct dentry *empty_dir_lookup(struct inode *dir, struct dentry *dentry, unsigned int flags)
{
	return ERR_PTR(-ENOENT);
}

static int empty_dir_getattr(const struct path *path, struct kstat *stat,
			     u32 request_mask, unsigned int query_flags)
{
	struct inode *inode = d_inode(path->dentry);
	generic_fillattr(inode, stat);
	return 0;
}

static int empty_dir_setattr(struct dentry *dentry, struct iattr *attr)
{
	return -EPERM;
}

static ssize_t empty_dir_listxattr(struct dentry *dentry, char *list, size_t size)
{
	return -EOPNOTSUPP;
}

static const struct inode_operations empty_dir_inode_operations = {
	.lookup		= empty_dir_lookup,
	.permission	= generic_permission,
	.setattr	= empty_dir_setattr,
	.getattr	= empty_dir_getattr,
	.listxattr	= empty_dir_listxattr,
};

static loff_t empty_dir_llseek(struct file *file, loff_t offset, int whence)
{
	/* An empty directory has two entries . and .. at offsets 0 and 1 */
	return generic_file_llseek_size(file, offset, whence, 2, 2);
}

static int empty_dir_readdir(struct file *file, struct dir_context *ctx)
{
	dir_emit_dots(file, ctx);
	return 0;
}

static const struct file_operations empty_dir_operations = {
	.llseek		= empty_dir_llseek,
	.read		= generic_read_dir,
	.iterate_shared	= empty_dir_readdir,
	.fsync		= noop_fsync,
};


void make_empty_dir_inode(struct inode *inode)
{
	set_nlink(inode, 2);
	inode->i_mode = S_IFDIR | S_IRUGO | S_IXUGO;
	inode->i_uid = GLOBAL_ROOT_UID;
	inode->i_gid = GLOBAL_ROOT_GID;
	inode->i_rdev = 0;
	inode->i_size = 0;
	inode->i_blkbits = PAGE_SHIFT;
	inode->i_blocks = 0;

	inode->i_op = &empty_dir_inode_operations;
	inode->i_opflags &= ~IOP_XATTR;
	inode->i_fop = &empty_dir_operations;
}

bool is_empty_dir_inode(struct inode *inode)
{
	return (inode->i_fop == &empty_dir_operations) &&
		(inode->i_op == &empty_dir_inode_operations);
}

#ifdef CONFIG_UNICODE
/*
 * Determine if the name of a dentry should be casefolded.
 *
 * Return: if names will need casefolding
 */
bool needs_casefold(const struct inode *dir)
{
	return IS_CASEFOLDED(dir) && dir->i_sb->s_encoding &&
			(!IS_ENCRYPTED(dir) || fscrypt_has_encryption_key(dir));
}
EXPORT_SYMBOL(needs_casefold);

/**
 * generic_ci_d_compare - generic d_compare implementation for casefolding filesystems
 * @dentry:	dentry whose name we are checking against
 * @len:	len of name of dentry
 * @str:	str pointer to name of dentry
 * @name:	Name to compare against
 *
 * Return: 0 if names match, 1 if mismatch, or -ERRNO
 */
static int generic_ci_d_compare(const struct dentry *dentry, unsigned int len,
				const char *str, const struct qstr *name)
{
	const struct dentry *parent = READ_ONCE(dentry->d_parent);
	const struct inode *inode = READ_ONCE(parent->d_inode);
	const struct super_block *sb = dentry->d_sb;
	const struct unicode_map *um = sb->s_encoding;
	struct qstr entry = QSTR_INIT(str, len);
	char strbuf[DNAME_INLINE_LEN];
	int ret;

	if (!inode || !needs_casefold(inode))
		goto fallback;

	/*
	 * If the dentry name is stored in-line, then it may be concurrently
	 * modified by a rename.  If this happens, the VFS will eventually retry
	 * the lookup, so it doesn't matter what ->d_compare() returns.
	 * However, it's unsafe to call utf8_strncasecmp() with an unstable
	 * string.  Therefore, we have to copy the name into a temporary buffer.
	 */
	if (len <= DNAME_INLINE_LEN - 1) {
		memcpy(strbuf, str, len);
		strbuf[len] = 0;
		entry.name = strbuf;
		/* prevent compiler from optimizing out the temporary buffer */
		barrier();
	}

	ret = utf8_strncasecmp(um, name, &entry);
	if (ret >= 0)
		return ret;

	if (sb_has_enc_strict_mode(sb))
		return -EINVAL;
fallback:
	if (len != name->len)
		return 1;
	return !!memcmp(str, name->name, len);
}

/**
 * generic_ci_d_hash - generic d_hash implementation for casefolding filesystems
 * @dentry:	dentry of the parent directory
 * @str:	qstr of name whose hash we should fill in
 *
 * Return: 0 if hash was successful or unchanged, and -EINVAL on error
 */
static int generic_ci_d_hash(const struct dentry *dentry, struct qstr *str)
{
	const struct inode *inode = READ_ONCE(dentry->d_inode);
	struct super_block *sb = dentry->d_sb;
	const struct unicode_map *um = sb->s_encoding;
	int ret = 0;

	if (!inode || !needs_casefold(inode))
		return 0;

	ret = utf8_casefold_hash(um, dentry, str);
	if (ret < 0)
		goto err;

	return 0;
err:
	if (sb_has_enc_strict_mode(sb))
		ret = -EINVAL;
	else
		ret = 0;
	return ret;
}
<<<<<<< HEAD
EXPORT_SYMBOL(generic_ci_d_hash);
=======
>>>>>>> df24d56f

static const struct dentry_operations generic_ci_dentry_ops = {
	.d_hash = generic_ci_d_hash,
	.d_compare = generic_ci_d_compare,
};
#endif

#ifdef CONFIG_FS_ENCRYPTION
static const struct dentry_operations generic_encrypted_dentry_ops = {
	.d_revalidate = fscrypt_d_revalidate,
};
#endif

<<<<<<< HEAD
#if IS_ENABLED(CONFIG_UNICODE) && IS_ENABLED(CONFIG_FS_ENCRYPTION)
=======
#if defined(CONFIG_FS_ENCRYPTION) && defined(CONFIG_UNICODE)
>>>>>>> df24d56f
static const struct dentry_operations generic_encrypted_ci_dentry_ops = {
	.d_hash = generic_ci_d_hash,
	.d_compare = generic_ci_d_compare,
	.d_revalidate = fscrypt_d_revalidate,
};
#endif

/**
 * generic_set_encrypted_ci_d_ops - helper for setting d_ops for given dentry
<<<<<<< HEAD
 * @dir:	parent of dentry whose ops to set
 * @dentry:	detnry to set ops on
 *
 * This function sets the dentry ops for the given dentry to handle both
 * casefolding and encryption of the dentry name.
 */
void generic_set_encrypted_ci_d_ops(struct inode *dir, struct dentry *dentry)
{
#ifdef CONFIG_FS_ENCRYPTION
	if (dentry->d_flags & DCACHE_ENCRYPTED_NAME) {
#ifdef CONFIG_UNICODE
		if (dir->i_sb->s_encoding) {
			d_set_d_op(dentry, &generic_encrypted_ci_dentry_ops);
			return;
		}
#endif
=======
 * @dentry:	dentry to set ops on
 *
 * Casefolded directories need d_hash and d_compare set, so that the dentries
 * contained in them are handled case-insensitively.  Note that these operations
 * are needed on the parent directory rather than on the dentries in it, and
 * while the casefolding flag can be toggled on and off on an empty directory,
 * dentry_operations can't be changed later.  As a result, if the filesystem has
 * casefolding support enabled at all, we have to give all dentries the
 * casefolding operations even if their inode doesn't have the casefolding flag
 * currently (and thus the casefolding ops would be no-ops for now).
 *
 * Encryption works differently in that the only dentry operation it needs is
 * d_revalidate, which it only needs on dentries that have the no-key name flag.
 * The no-key flag can't be set "later", so we don't have to worry about that.
 *
 * Finally, to maximize compatibility with overlayfs (which isn't compatible
 * with certain dentry operations) and to avoid taking an unnecessary
 * performance hit, we use custom dentry_operations for each possible
 * combination rather than always installing all operations.
 */
void generic_set_encrypted_ci_d_ops(struct dentry *dentry)
{
#ifdef CONFIG_FS_ENCRYPTION
	bool needs_encrypt_ops = dentry->d_flags & DCACHE_NOKEY_NAME;
#endif
#ifdef CONFIG_UNICODE
	bool needs_ci_ops = dentry->d_sb->s_encoding;
#endif
#if defined(CONFIG_FS_ENCRYPTION) && defined(CONFIG_UNICODE)
	if (needs_encrypt_ops && needs_ci_ops) {
		d_set_d_op(dentry, &generic_encrypted_ci_dentry_ops);
		return;
	}
#endif
#ifdef CONFIG_FS_ENCRYPTION
	if (needs_encrypt_ops) {
>>>>>>> df24d56f
		d_set_d_op(dentry, &generic_encrypted_dentry_ops);
		return;
	}
#endif
#ifdef CONFIG_UNICODE
<<<<<<< HEAD
	if (dir->i_sb->s_encoding) {
=======
	if (needs_ci_ops) {
>>>>>>> df24d56f
		d_set_d_op(dentry, &generic_ci_dentry_ops);
		return;
	}
#endif
}
EXPORT_SYMBOL(generic_set_encrypted_ci_d_ops);<|MERGE_RESOLUTION|>--- conflicted
+++ resolved
@@ -1355,10 +1355,7 @@
 		ret = 0;
 	return ret;
 }
-<<<<<<< HEAD
 EXPORT_SYMBOL(generic_ci_d_hash);
-=======
->>>>>>> df24d56f
 
 static const struct dentry_operations generic_ci_dentry_ops = {
 	.d_hash = generic_ci_d_hash,
@@ -1372,11 +1369,7 @@
 };
 #endif
 
-<<<<<<< HEAD
 #if IS_ENABLED(CONFIG_UNICODE) && IS_ENABLED(CONFIG_FS_ENCRYPTION)
-=======
-#if defined(CONFIG_FS_ENCRYPTION) && defined(CONFIG_UNICODE)
->>>>>>> df24d56f
 static const struct dentry_operations generic_encrypted_ci_dentry_ops = {
 	.d_hash = generic_ci_d_hash,
 	.d_compare = generic_ci_d_compare,
@@ -1386,7 +1379,6 @@
 
 /**
  * generic_set_encrypted_ci_d_ops - helper for setting d_ops for given dentry
-<<<<<<< HEAD
  * @dir:	parent of dentry whose ops to set
  * @dentry:	detnry to set ops on
  *
@@ -1396,61 +1388,19 @@
 void generic_set_encrypted_ci_d_ops(struct inode *dir, struct dentry *dentry)
 {
 #ifdef CONFIG_FS_ENCRYPTION
-	if (dentry->d_flags & DCACHE_ENCRYPTED_NAME) {
+	if (dentry->d_flags & DCACHE_NOKEY_NAME) {
 #ifdef CONFIG_UNICODE
 		if (dir->i_sb->s_encoding) {
 			d_set_d_op(dentry, &generic_encrypted_ci_dentry_ops);
 			return;
 		}
 #endif
-=======
- * @dentry:	dentry to set ops on
- *
- * Casefolded directories need d_hash and d_compare set, so that the dentries
- * contained in them are handled case-insensitively.  Note that these operations
- * are needed on the parent directory rather than on the dentries in it, and
- * while the casefolding flag can be toggled on and off on an empty directory,
- * dentry_operations can't be changed later.  As a result, if the filesystem has
- * casefolding support enabled at all, we have to give all dentries the
- * casefolding operations even if their inode doesn't have the casefolding flag
- * currently (and thus the casefolding ops would be no-ops for now).
- *
- * Encryption works differently in that the only dentry operation it needs is
- * d_revalidate, which it only needs on dentries that have the no-key name flag.
- * The no-key flag can't be set "later", so we don't have to worry about that.
- *
- * Finally, to maximize compatibility with overlayfs (which isn't compatible
- * with certain dentry operations) and to avoid taking an unnecessary
- * performance hit, we use custom dentry_operations for each possible
- * combination rather than always installing all operations.
- */
-void generic_set_encrypted_ci_d_ops(struct dentry *dentry)
-{
-#ifdef CONFIG_FS_ENCRYPTION
-	bool needs_encrypt_ops = dentry->d_flags & DCACHE_NOKEY_NAME;
+		d_set_d_op(dentry, &generic_encrypted_dentry_ops);
+		return;
+	}
 #endif
 #ifdef CONFIG_UNICODE
-	bool needs_ci_ops = dentry->d_sb->s_encoding;
-#endif
-#if defined(CONFIG_FS_ENCRYPTION) && defined(CONFIG_UNICODE)
-	if (needs_encrypt_ops && needs_ci_ops) {
-		d_set_d_op(dentry, &generic_encrypted_ci_dentry_ops);
-		return;
-	}
-#endif
-#ifdef CONFIG_FS_ENCRYPTION
-	if (needs_encrypt_ops) {
->>>>>>> df24d56f
-		d_set_d_op(dentry, &generic_encrypted_dentry_ops);
-		return;
-	}
-#endif
-#ifdef CONFIG_UNICODE
-<<<<<<< HEAD
 	if (dir->i_sb->s_encoding) {
-=======
-	if (needs_ci_ops) {
->>>>>>> df24d56f
 		d_set_d_op(dentry, &generic_ci_dentry_ops);
 		return;
 	}
