// SPDX-License-Identifier: GPL-2.0
/*
 * fs/f2fs/f2fs.h
 *
 * Copyright (c) 2012 Samsung Electronics Co., Ltd.
 *             http://www.samsung.com/
 */
#ifndef _LINUX_F2FS_H
#define _LINUX_F2FS_H

#include <linux/uio.h>
#include <linux/types.h>
#include <linux/page-flags.h>
#include <linux/buffer_head.h>
#include <linux/slab.h>
#include <linux/crc32.h>
#include <linux/magic.h>
#include <linux/kobject.h>
#include <linux/sched.h>
#include <linux/cred.h>
#include <linux/vmalloc.h>
#include <linux/bio.h>
#include <linux/blkdev.h>
#include <linux/quotaops.h>
#include <crypto/hash.h>

#define __FS_HAS_ENCRYPTION IS_ENABLED(CONFIG_F2FS_FS_ENCRYPTION)
#include <linux/fscrypt.h>

#ifdef CONFIG_F2FS_CHECK_FS
#define f2fs_bug_on(sbi, condition)	BUG_ON(condition)
#else
#define f2fs_bug_on(sbi, condition)					\
	do {								\
		if (unlikely(condition)) {				\
			WARN_ON(1);					\
			set_sbi_flag(sbi, SBI_NEED_FSCK);		\
		}							\
	} while (0)
#endif

enum {
	FAULT_KMALLOC,
	FAULT_KVMALLOC,
	FAULT_PAGE_ALLOC,
	FAULT_PAGE_GET,
	FAULT_ALLOC_BIO,
	FAULT_ALLOC_NID,
	FAULT_ORPHAN,
	FAULT_BLOCK,
	FAULT_DIR_DEPTH,
	FAULT_EVICT_INODE,
	FAULT_TRUNCATE,
	FAULT_READ_IO,
	FAULT_CHECKPOINT,
	FAULT_DISCARD,
	FAULT_WRITE_IO,
	FAULT_MAX,
};

#ifdef CONFIG_F2FS_FAULT_INJECTION
#define F2FS_ALL_FAULT_TYPE		((1 << FAULT_MAX) - 1)

struct f2fs_fault_info {
	atomic_t inject_ops;
	unsigned int inject_rate;
	unsigned int inject_type;
};

extern const char *f2fs_fault_name[FAULT_MAX];
#define IS_FAULT_SET(fi, type) ((fi)->inject_type & (1 << (type)))
#endif

/*
 * For mount options
 */
#define F2FS_MOUNT_BG_GC		0x00000001
#define F2FS_MOUNT_DISABLE_ROLL_FORWARD	0x00000002
#define F2FS_MOUNT_DISCARD		0x00000004
#define F2FS_MOUNT_NOHEAP		0x00000008
#define F2FS_MOUNT_XATTR_USER		0x00000010
#define F2FS_MOUNT_POSIX_ACL		0x00000020
#define F2FS_MOUNT_DISABLE_EXT_IDENTIFY	0x00000040
#define F2FS_MOUNT_INLINE_XATTR		0x00000080
#define F2FS_MOUNT_INLINE_DATA		0x00000100
#define F2FS_MOUNT_INLINE_DENTRY	0x00000200
#define F2FS_MOUNT_FLUSH_MERGE		0x00000400
#define F2FS_MOUNT_NOBARRIER		0x00000800
#define F2FS_MOUNT_FASTBOOT		0x00001000
#define F2FS_MOUNT_EXTENT_CACHE		0x00002000
#define F2FS_MOUNT_FORCE_FG_GC		0x00004000
#define F2FS_MOUNT_DATA_FLUSH		0x00008000
#define F2FS_MOUNT_FAULT_INJECTION	0x00010000
#define F2FS_MOUNT_ADAPTIVE		0x00020000
#define F2FS_MOUNT_LFS			0x00040000
#define F2FS_MOUNT_USRQUOTA		0x00080000
#define F2FS_MOUNT_GRPQUOTA		0x00100000
#define F2FS_MOUNT_PRJQUOTA		0x00200000
#define F2FS_MOUNT_QUOTA		0x00400000
#define F2FS_MOUNT_INLINE_XATTR_SIZE	0x00800000
#define F2FS_MOUNT_RESERVE_ROOT		0x01000000
#define F2FS_MOUNT_DISABLE_CHECKPOINT	0x02000000

#define F2FS_OPTION(sbi)	((sbi)->mount_opt)
#define clear_opt(sbi, option)	(F2FS_OPTION(sbi).opt &= ~F2FS_MOUNT_##option)
#define set_opt(sbi, option)	(F2FS_OPTION(sbi).opt |= F2FS_MOUNT_##option)
#define test_opt(sbi, option)	(F2FS_OPTION(sbi).opt & F2FS_MOUNT_##option)

#define ver_after(a, b)	(typecheck(unsigned long long, a) &&		\
		typecheck(unsigned long long, b) &&			\
		((long long)((a) - (b)) > 0))

typedef u32 block_t;	/*
			 * should not change u32, since it is the on-disk block
			 * address format, __le32.
			 */
typedef u32 nid_t;

struct f2fs_mount_info {
	unsigned int opt;
	int write_io_size_bits;		/* Write IO size bits */
	block_t root_reserved_blocks;	/* root reserved blocks */
	kuid_t s_resuid;		/* reserved blocks for uid */
	kgid_t s_resgid;		/* reserved blocks for gid */
	int active_logs;		/* # of active logs */
	int inline_xattr_size;		/* inline xattr size */
#ifdef CONFIG_F2FS_FAULT_INJECTION
	struct f2fs_fault_info fault_info;	/* For fault injection */
#endif
#ifdef CONFIG_QUOTA
	/* Names of quota files with journalled quota */
	char *s_qf_names[MAXQUOTAS];
	int s_jquota_fmt;			/* Format of quota to use */
#endif
	/* For which write hints are passed down to block layer */
	int whint_mode;
	int alloc_mode;			/* segment allocation policy */
	int fsync_mode;			/* fsync policy */
	bool test_dummy_encryption;	/* test dummy encryption */
};

#define F2FS_FEATURE_ENCRYPT		0x0001
#define F2FS_FEATURE_BLKZONED		0x0002
#define F2FS_FEATURE_ATOMIC_WRITE	0x0004
#define F2FS_FEATURE_EXTRA_ATTR		0x0008
#define F2FS_FEATURE_PRJQUOTA		0x0010
#define F2FS_FEATURE_INODE_CHKSUM	0x0020
#define F2FS_FEATURE_FLEXIBLE_INLINE_XATTR	0x0040
#define F2FS_FEATURE_QUOTA_INO		0x0080
#define F2FS_FEATURE_INODE_CRTIME	0x0100
#define F2FS_FEATURE_LOST_FOUND		0x0200
#define F2FS_FEATURE_VERITY		0x0400	/* reserved */
#define F2FS_FEATURE_SB_CHKSUM		0x0800

#define __F2FS_HAS_FEATURE(raw_super, mask)				\
	((raw_super->feature & cpu_to_le32(mask)) != 0)
#define F2FS_HAS_FEATURE(sbi, mask)	__F2FS_HAS_FEATURE(sbi->raw_super, mask)
#define F2FS_SET_FEATURE(sbi, mask)					\
	(sbi->raw_super->feature |= cpu_to_le32(mask))
#define F2FS_CLEAR_FEATURE(sbi, mask)					\
	(sbi->raw_super->feature &= ~cpu_to_le32(mask))

/*
 * Default values for user and/or group using reserved blocks
 */
#define	F2FS_DEF_RESUID		0
#define	F2FS_DEF_RESGID		0

/*
 * For checkpoint manager
 */
enum {
	NAT_BITMAP,
	SIT_BITMAP
};

#define	CP_UMOUNT	0x00000001
#define	CP_FASTBOOT	0x00000002
#define	CP_SYNC		0x00000004
#define	CP_RECOVERY	0x00000008
#define	CP_DISCARD	0x00000010
#define CP_TRIMMED	0x00000020
#define CP_PAUSE	0x00000040

#define MAX_DISCARD_BLOCKS(sbi)		BLKS_PER_SEC(sbi)
#define DEF_MAX_DISCARD_REQUEST		8	/* issue 8 discards per round */
#define DEF_MIN_DISCARD_ISSUE_TIME	50	/* 50 ms, if exists */
#define DEF_MID_DISCARD_ISSUE_TIME	500	/* 500 ms, if device busy */
#define DEF_MAX_DISCARD_ISSUE_TIME	60000	/* 60 s, if no candidates */
#define DEF_DISCARD_URGENT_UTIL		80	/* do more discard over 80% */
#define DEF_CP_INTERVAL			60	/* 60 secs */
#define DEF_IDLE_INTERVAL		5	/* 5 secs */
#define DEF_DISABLE_INTERVAL		5	/* 5 secs */
#define DEF_DISABLE_QUICK_INTERVAL	1	/* 1 secs */
#define DEF_UMOUNT_DISCARD_TIMEOUT	5	/* 5 secs */

struct cp_control {
	int reason;
	__u64 trim_start;
	__u64 trim_end;
	__u64 trim_minlen;
};

/*
 * indicate meta/data type
 */
enum {
	META_CP,
	META_NAT,
	META_SIT,
	META_SSA,
	META_MAX,
	META_POR,
	DATA_GENERIC,
	META_GENERIC,
};

/* for the list of ino */
enum {
	ORPHAN_INO,		/* for orphan ino list */
	APPEND_INO,		/* for append ino list */
	UPDATE_INO,		/* for update ino list */
	TRANS_DIR_INO,		/* for trasactions dir ino list */
	FLUSH_INO,		/* for multiple device flushing */
	MAX_INO_ENTRY,		/* max. list */
};

struct ino_entry {
	struct list_head list;		/* list head */
	nid_t ino;			/* inode number */
	unsigned int dirty_device;	/* dirty device bitmap */
};

/* for the list of inodes to be GCed */
struct inode_entry {
	struct list_head list;	/* list head */
	struct inode *inode;	/* vfs inode pointer */
};

struct fsync_node_entry {
	struct list_head list;	/* list head */
	struct page *page;	/* warm node page pointer */
	unsigned int seq_id;	/* sequence id */
};

/* for the bitmap indicate blocks to be discarded */
struct discard_entry {
	struct list_head list;	/* list head */
	block_t start_blkaddr;	/* start blockaddr of current segment */
	unsigned char discard_map[SIT_VBLOCK_MAP_SIZE];	/* segment discard bitmap */
};

/* default discard granularity of inner discard thread, unit: block count */
#define DEFAULT_DISCARD_GRANULARITY		16

/* max discard pend list number */
#define MAX_PLIST_NUM		512
#define plist_idx(blk_num)	((blk_num) >= MAX_PLIST_NUM ?		\
					(MAX_PLIST_NUM - 1) : ((blk_num) - 1))

enum {
	D_PREP,			/* initial */
	D_PARTIAL,		/* partially submitted */
	D_SUBMIT,		/* all submitted */
	D_DONE,			/* finished */
};

struct discard_info {
	block_t lstart;			/* logical start address */
	block_t len;			/* length */
	block_t start;			/* actual start address in dev */
};

struct discard_cmd {
	struct rb_node rb_node;		/* rb node located in rb-tree */
	union {
		struct {
			block_t lstart;	/* logical start address */
			block_t len;	/* length */
			block_t start;	/* actual start address in dev */
		};
		struct discard_info di;	/* discard info */

	};
	struct list_head list;		/* command list */
	struct completion wait;		/* compleation */
	struct block_device *bdev;	/* bdev */
	unsigned short ref;		/* reference count */
	unsigned char state;		/* state */
	unsigned char queued;		/* queued discard */
	int error;			/* bio error */
	spinlock_t lock;		/* for state/bio_ref updating */
	unsigned short bio_ref;		/* bio reference count */
};

enum {
	DPOLICY_BG,
	DPOLICY_FORCE,
	DPOLICY_FSTRIM,
	DPOLICY_UMOUNT,
	MAX_DPOLICY,
};

struct discard_policy {
	int type;			/* type of discard */
	unsigned int min_interval;	/* used for candidates exist */
	unsigned int mid_interval;	/* used for device busy */
	unsigned int max_interval;	/* used for candidates not exist */
	unsigned int max_requests;	/* # of discards issued per round */
	unsigned int io_aware_gran;	/* minimum granularity discard not be aware of I/O */
	bool io_aware;			/* issue discard in idle time */
	bool sync;			/* submit discard with REQ_SYNC flag */
	bool ordered;			/* issue discard by lba order */
	unsigned int granularity;	/* discard granularity */
	int timeout;			/* discard timeout for put_super */
};

struct discard_cmd_control {
	struct task_struct *f2fs_issue_discard;	/* discard thread */
	struct list_head entry_list;		/* 4KB discard entry list */
	struct list_head pend_list[MAX_PLIST_NUM];/* store pending entries */
	struct list_head wait_list;		/* store on-flushing entries */
	struct list_head fstrim_list;		/* in-flight discard from fstrim */
	wait_queue_head_t discard_wait_queue;	/* waiting queue for wake-up */
	unsigned int discard_wake;		/* to wake up discard thread */
	struct mutex cmd_lock;
	unsigned int nr_discards;		/* # of discards in the list */
	unsigned int max_discards;		/* max. discards to be issued */
	unsigned int discard_granularity;	/* discard granularity */
	unsigned int undiscard_blks;		/* # of undiscard blocks */
	unsigned int next_pos;			/* next discard position */
	atomic_t issued_discard;		/* # of issued discard */
	atomic_t queued_discard;		/* # of queued discard */
	atomic_t discard_cmd_cnt;		/* # of cached cmd count */
	struct rb_root_cached root;		/* root of discard rb-tree */
	bool rbtree_check;			/* config for consistence check */
};

/* for the list of fsync inodes, used only during recovery */
struct fsync_inode_entry {
	struct list_head list;	/* list head */
	struct inode *inode;	/* vfs inode pointer */
	block_t blkaddr;	/* block address locating the last fsync */
	block_t last_dentry;	/* block address locating the last dentry */
};

#define nats_in_cursum(jnl)		(le16_to_cpu((jnl)->n_nats))
#define sits_in_cursum(jnl)		(le16_to_cpu((jnl)->n_sits))

#define nat_in_journal(jnl, i)		((jnl)->nat_j.entries[i].ne)
#define nid_in_journal(jnl, i)		((jnl)->nat_j.entries[i].nid)
#define sit_in_journal(jnl, i)		((jnl)->sit_j.entries[i].se)
#define segno_in_journal(jnl, i)	((jnl)->sit_j.entries[i].segno)

#define MAX_NAT_JENTRIES(jnl)	(NAT_JOURNAL_ENTRIES - nats_in_cursum(jnl))
#define MAX_SIT_JENTRIES(jnl)	(SIT_JOURNAL_ENTRIES - sits_in_cursum(jnl))

static inline int update_nats_in_cursum(struct f2fs_journal *journal, int i)
{
	int before = nats_in_cursum(journal);

	journal->n_nats = cpu_to_le16(before + i);
	return before;
}

static inline int update_sits_in_cursum(struct f2fs_journal *journal, int i)
{
	int before = sits_in_cursum(journal);

	journal->n_sits = cpu_to_le16(before + i);
	return before;
}

static inline bool __has_cursum_space(struct f2fs_journal *journal,
							int size, int type)
{
	if (type == NAT_JOURNAL)
		return size <= MAX_NAT_JENTRIES(journal);
	return size <= MAX_SIT_JENTRIES(journal);
}

/*
 * ioctl commands
 */
#define F2FS_IOC_GETFLAGS		FS_IOC_GETFLAGS
#define F2FS_IOC_SETFLAGS		FS_IOC_SETFLAGS
#define F2FS_IOC_GETVERSION		FS_IOC_GETVERSION

#define F2FS_IOCTL_MAGIC		0xf5
#define F2FS_IOC_START_ATOMIC_WRITE	_IO(F2FS_IOCTL_MAGIC, 1)
#define F2FS_IOC_COMMIT_ATOMIC_WRITE	_IO(F2FS_IOCTL_MAGIC, 2)
#define F2FS_IOC_START_VOLATILE_WRITE	_IO(F2FS_IOCTL_MAGIC, 3)
#define F2FS_IOC_RELEASE_VOLATILE_WRITE	_IO(F2FS_IOCTL_MAGIC, 4)
#define F2FS_IOC_ABORT_VOLATILE_WRITE	_IO(F2FS_IOCTL_MAGIC, 5)
#define F2FS_IOC_GARBAGE_COLLECT	_IOW(F2FS_IOCTL_MAGIC, 6, __u32)
#define F2FS_IOC_WRITE_CHECKPOINT	_IO(F2FS_IOCTL_MAGIC, 7)
#define F2FS_IOC_DEFRAGMENT		_IOWR(F2FS_IOCTL_MAGIC, 8,	\
						struct f2fs_defragment)
#define F2FS_IOC_MOVE_RANGE		_IOWR(F2FS_IOCTL_MAGIC, 9,	\
						struct f2fs_move_range)
#define F2FS_IOC_FLUSH_DEVICE		_IOW(F2FS_IOCTL_MAGIC, 10,	\
						struct f2fs_flush_device)
#define F2FS_IOC_GARBAGE_COLLECT_RANGE	_IOW(F2FS_IOCTL_MAGIC, 11,	\
						struct f2fs_gc_range)
#define F2FS_IOC_GET_FEATURES		_IOR(F2FS_IOCTL_MAGIC, 12, __u32)
#define F2FS_IOC_SET_PIN_FILE		_IOW(F2FS_IOCTL_MAGIC, 13, __u32)
#define F2FS_IOC_GET_PIN_FILE		_IOR(F2FS_IOCTL_MAGIC, 14, __u32)
#define F2FS_IOC_PRECACHE_EXTENTS	_IO(F2FS_IOCTL_MAGIC, 15)

#define F2FS_IOC_SET_ENCRYPTION_POLICY	FS_IOC_SET_ENCRYPTION_POLICY
#define F2FS_IOC_GET_ENCRYPTION_POLICY	FS_IOC_GET_ENCRYPTION_POLICY
#define F2FS_IOC_GET_ENCRYPTION_PWSALT	FS_IOC_GET_ENCRYPTION_PWSALT

/*
 * should be same as XFS_IOC_GOINGDOWN.
 * Flags for going down operation used by FS_IOC_GOINGDOWN
 */
#define F2FS_IOC_SHUTDOWN	_IOR('X', 125, __u32)	/* Shutdown */
#define F2FS_GOING_DOWN_FULLSYNC	0x0	/* going down with full sync */
#define F2FS_GOING_DOWN_METASYNC	0x1	/* going down with metadata */
#define F2FS_GOING_DOWN_NOSYNC		0x2	/* going down */
#define F2FS_GOING_DOWN_METAFLUSH	0x3	/* going down with meta flush */
#define F2FS_GOING_DOWN_NEED_FSCK	0x4	/* going down to trigger fsck */

#if defined(__KERNEL__) && defined(CONFIG_COMPAT)
/*
 * ioctl commands in 32 bit emulation
 */
#define F2FS_IOC32_GETFLAGS		FS_IOC32_GETFLAGS
#define F2FS_IOC32_SETFLAGS		FS_IOC32_SETFLAGS
#define F2FS_IOC32_GETVERSION		FS_IOC32_GETVERSION
#endif

#define F2FS_IOC_FSGETXATTR		FS_IOC_FSGETXATTR
#define F2FS_IOC_FSSETXATTR		FS_IOC_FSSETXATTR

struct f2fs_gc_range {
	u32 sync;
	u64 start;
	u64 len;
};

struct f2fs_defragment {
	u64 start;
	u64 len;
};

struct f2fs_move_range {
	u32 dst_fd;		/* destination fd */
	u64 pos_in;		/* start position in src_fd */
	u64 pos_out;		/* start position in dst_fd */
	u64 len;		/* size to move */
};

struct f2fs_flush_device {
	u32 dev_num;		/* device number to flush */
	u32 segments;		/* # of segments to flush */
};

/* for inline stuff */
#define DEF_INLINE_RESERVED_SIZE	1
static inline int get_extra_isize(struct inode *inode);
static inline int get_inline_xattr_addrs(struct inode *inode);
#define MAX_INLINE_DATA(inode)	(sizeof(__le32) *			\
				(CUR_ADDRS_PER_INODE(inode) -		\
				get_inline_xattr_addrs(inode) -	\
				DEF_INLINE_RESERVED_SIZE))

/* for inline dir */
#define NR_INLINE_DENTRY(inode)	(MAX_INLINE_DATA(inode) * BITS_PER_BYTE / \
				((SIZE_OF_DIR_ENTRY + F2FS_SLOT_LEN) * \
				BITS_PER_BYTE + 1))
#define INLINE_DENTRY_BITMAP_SIZE(inode)	((NR_INLINE_DENTRY(inode) + \
					BITS_PER_BYTE - 1) / BITS_PER_BYTE)
#define INLINE_RESERVED_SIZE(inode)	(MAX_INLINE_DATA(inode) - \
				((SIZE_OF_DIR_ENTRY + F2FS_SLOT_LEN) * \
				NR_INLINE_DENTRY(inode) + \
				INLINE_DENTRY_BITMAP_SIZE(inode)))

/*
 * For INODE and NODE manager
 */
/* for directory operations */
struct f2fs_dentry_ptr {
	struct inode *inode;
	void *bitmap;
	struct f2fs_dir_entry *dentry;
	__u8 (*filename)[F2FS_SLOT_LEN];
	int max;
	int nr_bitmap;
};

static inline void make_dentry_ptr_block(struct inode *inode,
		struct f2fs_dentry_ptr *d, struct f2fs_dentry_block *t)
{
	d->inode = inode;
	d->max = NR_DENTRY_IN_BLOCK;
	d->nr_bitmap = SIZE_OF_DENTRY_BITMAP;
	d->bitmap = t->dentry_bitmap;
	d->dentry = t->dentry;
	d->filename = t->filename;
}

static inline void make_dentry_ptr_inline(struct inode *inode,
					struct f2fs_dentry_ptr *d, void *t)
{
	int entry_cnt = NR_INLINE_DENTRY(inode);
	int bitmap_size = INLINE_DENTRY_BITMAP_SIZE(inode);
	int reserved_size = INLINE_RESERVED_SIZE(inode);

	d->inode = inode;
	d->max = entry_cnt;
	d->nr_bitmap = bitmap_size;
	d->bitmap = t;
	d->dentry = t + bitmap_size + reserved_size;
	d->filename = t + bitmap_size + reserved_size +
					SIZE_OF_DIR_ENTRY * entry_cnt;
}

/*
 * XATTR_NODE_OFFSET stores xattrs to one node block per file keeping -1
 * as its node offset to distinguish from index node blocks.
 * But some bits are used to mark the node block.
 */
#define XATTR_NODE_OFFSET	((((unsigned int)-1) << OFFSET_BIT_SHIFT) \
				>> OFFSET_BIT_SHIFT)
enum {
	ALLOC_NODE,			/* allocate a new node page if needed */
	LOOKUP_NODE,			/* look up a node without readahead */
	LOOKUP_NODE_RA,			/*
					 * look up a node with readahead called
					 * by get_data_block.
					 */
};

#define DEFAULT_RETRY_IO_COUNT	8	/* maximum retry read IO count */

/* maximum retry quota flush count */
#define DEFAULT_RETRY_QUOTA_FLUSH_COUNT		8

#define F2FS_LINK_MAX	0xffffffff	/* maximum link count per file */

#define MAX_DIR_RA_PAGES	4	/* maximum ra pages of dir */

/* for in-memory extent cache entry */
#define F2FS_MIN_EXTENT_LEN	64	/* minimum extent length */

/* number of extent info in extent cache we try to shrink */
#define EXTENT_CACHE_SHRINK_NUMBER	128

struct rb_entry {
	struct rb_node rb_node;		/* rb node located in rb-tree */
	unsigned int ofs;		/* start offset of the entry */
	unsigned int len;		/* length of the entry */
};

struct extent_info {
	unsigned int fofs;		/* start offset in a file */
	unsigned int len;		/* length of the extent */
	u32 blk;			/* start block address of the extent */
};

struct extent_node {
	struct rb_node rb_node;		/* rb node located in rb-tree */
	struct extent_info ei;		/* extent info */
	struct list_head list;		/* node in global extent list of sbi */
	struct extent_tree *et;		/* extent tree pointer */
};

struct extent_tree {
	nid_t ino;			/* inode number */
	struct rb_root_cached root;	/* root of extent info rb-tree */
	struct extent_node *cached_en;	/* recently accessed extent node */
	struct extent_info largest;	/* largested extent info */
	struct list_head list;		/* to be used by sbi->zombie_list */
	rwlock_t lock;			/* protect extent info rb-tree */
	atomic_t node_cnt;		/* # of extent node in rb-tree*/
	bool largest_updated;		/* largest extent updated */
};

/*
 * This structure is taken from ext4_map_blocks.
 *
 * Note that, however, f2fs uses NEW and MAPPED flags for f2fs_map_blocks().
 */
#define F2FS_MAP_NEW		(1 << BH_New)
#define F2FS_MAP_MAPPED		(1 << BH_Mapped)
#define F2FS_MAP_UNWRITTEN	(1 << BH_Unwritten)
#define F2FS_MAP_FLAGS		(F2FS_MAP_NEW | F2FS_MAP_MAPPED |\
				F2FS_MAP_UNWRITTEN)

struct f2fs_map_blocks {
	block_t m_pblk;
	block_t m_lblk;
	unsigned int m_len;
	unsigned int m_flags;
	pgoff_t *m_next_pgofs;		/* point next possible non-hole pgofs */
	pgoff_t *m_next_extent;		/* point to next possible extent */
	int m_seg_type;
	bool m_may_create;		/* indicate it is from write path */
};

/* for flag in get_data_block */
enum {
	F2FS_GET_BLOCK_DEFAULT,
	F2FS_GET_BLOCK_FIEMAP,
	F2FS_GET_BLOCK_BMAP,
	F2FS_GET_BLOCK_DIO,
	F2FS_GET_BLOCK_PRE_DIO,
	F2FS_GET_BLOCK_PRE_AIO,
	F2FS_GET_BLOCK_PRECACHE,
};

/*
 * i_advise uses FADVISE_XXX_BIT. We can add additional hints later.
 */
#define FADVISE_COLD_BIT	0x01
#define FADVISE_LOST_PINO_BIT	0x02
#define FADVISE_ENCRYPT_BIT	0x04
#define FADVISE_ENC_NAME_BIT	0x08
#define FADVISE_KEEP_SIZE_BIT	0x10
#define FADVISE_HOT_BIT		0x20
#define FADVISE_VERITY_BIT	0x40	/* reserved */

#define FADVISE_MODIFIABLE_BITS	(FADVISE_COLD_BIT | FADVISE_HOT_BIT)

#define file_is_cold(inode)	is_file(inode, FADVISE_COLD_BIT)
#define file_wrong_pino(inode)	is_file(inode, FADVISE_LOST_PINO_BIT)
#define file_set_cold(inode)	set_file(inode, FADVISE_COLD_BIT)
#define file_lost_pino(inode)	set_file(inode, FADVISE_LOST_PINO_BIT)
#define file_clear_cold(inode)	clear_file(inode, FADVISE_COLD_BIT)
#define file_got_pino(inode)	clear_file(inode, FADVISE_LOST_PINO_BIT)
#define file_is_encrypt(inode)	is_file(inode, FADVISE_ENCRYPT_BIT)
#define file_set_encrypt(inode)	set_file(inode, FADVISE_ENCRYPT_BIT)
#define file_clear_encrypt(inode) clear_file(inode, FADVISE_ENCRYPT_BIT)
#define file_enc_name(inode)	is_file(inode, FADVISE_ENC_NAME_BIT)
#define file_set_enc_name(inode) set_file(inode, FADVISE_ENC_NAME_BIT)
#define file_keep_isize(inode)	is_file(inode, FADVISE_KEEP_SIZE_BIT)
#define file_set_keep_isize(inode) set_file(inode, FADVISE_KEEP_SIZE_BIT)
#define file_is_hot(inode)	is_file(inode, FADVISE_HOT_BIT)
#define file_set_hot(inode)	set_file(inode, FADVISE_HOT_BIT)
#define file_clear_hot(inode)	clear_file(inode, FADVISE_HOT_BIT)

#define DEF_DIR_LEVEL		0

enum {
	GC_FAILURE_PIN,
	GC_FAILURE_ATOMIC,
	MAX_GC_FAILURE
};

struct f2fs_inode_info {
	struct inode vfs_inode;		/* serve a vfs inode */
	unsigned long i_flags;		/* keep an inode flags for ioctl */
	unsigned char i_advise;		/* use to give file attribute hints */
	unsigned char i_dir_level;	/* use for dentry level for large dir */
	unsigned int i_current_depth;	/* only for directory depth */
	/* for gc failure statistic */
	unsigned int i_gc_failures[MAX_GC_FAILURE];
	unsigned int i_pino;		/* parent inode number */
	umode_t i_acl_mode;		/* keep file acl mode temporarily */

	/* Use below internally in f2fs*/
	unsigned long flags;		/* use to pass per-file flags */
	struct rw_semaphore i_sem;	/* protect fi info */
	atomic_t dirty_pages;		/* # of dirty pages */
	f2fs_hash_t chash;		/* hash value of given file name */
	unsigned int clevel;		/* maximum level of given file name */
	struct task_struct *task;	/* lookup and create consistency */
	struct task_struct *cp_task;	/* separate cp/wb IO stats*/
	nid_t i_xattr_nid;		/* node id that contains xattrs */
	loff_t	last_disk_size;		/* lastly written file size */

#ifdef CONFIG_QUOTA
	struct dquot *i_dquot[MAXQUOTAS];

	/* quota space reservation, managed internally by quota code */
	qsize_t i_reserved_quota;
#endif
	struct list_head dirty_list;	/* dirty list for dirs and files */
	struct list_head gdirty_list;	/* linked in global dirty list */
	struct list_head inmem_ilist;	/* list for inmem inodes */
	struct list_head inmem_pages;	/* inmemory pages managed by f2fs */
	struct task_struct *inmem_task;	/* store inmemory task */
	struct mutex inmem_lock;	/* lock for inmemory pages */
	struct extent_tree *extent_tree;	/* cached extent_tree entry */

	/* avoid racing between foreground op and gc */
	struct rw_semaphore i_gc_rwsem[2];
	struct rw_semaphore i_mmap_sem;
	struct rw_semaphore i_xattr_sem; /* avoid racing between reading and changing EAs */

	int i_extra_isize;		/* size of extra space located in i_addr */
	kprojid_t i_projid;		/* id for project quota */
	int i_inline_xattr_size;	/* inline xattr size */
	struct timespec64 i_crtime;	/* inode creation time */
	struct timespec64 i_disk_time[4];/* inode disk times */
};

static inline void get_extent_info(struct extent_info *ext,
					struct f2fs_extent *i_ext)
{
	ext->fofs = le32_to_cpu(i_ext->fofs);
	ext->blk = le32_to_cpu(i_ext->blk);
	ext->len = le32_to_cpu(i_ext->len);
}

static inline void set_raw_extent(struct extent_info *ext,
					struct f2fs_extent *i_ext)
{
	i_ext->fofs = cpu_to_le32(ext->fofs);
	i_ext->blk = cpu_to_le32(ext->blk);
	i_ext->len = cpu_to_le32(ext->len);
}

static inline void set_extent_info(struct extent_info *ei, unsigned int fofs,
						u32 blk, unsigned int len)
{
	ei->fofs = fofs;
	ei->blk = blk;
	ei->len = len;
}

static inline bool __is_discard_mergeable(struct discard_info *back,
			struct discard_info *front, unsigned int max_len)
{
	return (back->lstart + back->len == front->lstart) &&
		(back->len + front->len <= max_len);
}

static inline bool __is_discard_back_mergeable(struct discard_info *cur,
			struct discard_info *back, unsigned int max_len)
{
	return __is_discard_mergeable(back, cur, max_len);
}

static inline bool __is_discard_front_mergeable(struct discard_info *cur,
			struct discard_info *front, unsigned int max_len)
{
	return __is_discard_mergeable(cur, front, max_len);
}

static inline bool __is_extent_mergeable(struct extent_info *back,
						struct extent_info *front)
{
	return (back->fofs + back->len == front->fofs &&
			back->blk + back->len == front->blk);
}

static inline bool __is_back_mergeable(struct extent_info *cur,
						struct extent_info *back)
{
	return __is_extent_mergeable(back, cur);
}

static inline bool __is_front_mergeable(struct extent_info *cur,
						struct extent_info *front)
{
	return __is_extent_mergeable(cur, front);
}

extern void f2fs_mark_inode_dirty_sync(struct inode *inode, bool sync);
static inline void __try_update_largest_extent(struct extent_tree *et,
						struct extent_node *en)
{
	if (en->ei.len > et->largest.len) {
		et->largest = en->ei;
		et->largest_updated = true;
	}
}

/*
 * For free nid management
 */
enum nid_state {
	FREE_NID,		/* newly added to free nid list */
	PREALLOC_NID,		/* it is preallocated */
	MAX_NID_STATE,
};

struct f2fs_nm_info {
	block_t nat_blkaddr;		/* base disk address of NAT */
	nid_t max_nid;			/* maximum possible node ids */
	nid_t available_nids;		/* # of available node ids */
	nid_t next_scan_nid;		/* the next nid to be scanned */
	unsigned int ram_thresh;	/* control the memory footprint */
	unsigned int ra_nid_pages;	/* # of nid pages to be readaheaded */
	unsigned int dirty_nats_ratio;	/* control dirty nats ratio threshold */

	/* NAT cache management */
	struct radix_tree_root nat_root;/* root of the nat entry cache */
	struct radix_tree_root nat_set_root;/* root of the nat set cache */
	struct rw_semaphore nat_tree_lock;	/* protect nat_tree_lock */
	struct list_head nat_entries;	/* cached nat entry list (clean) */
	spinlock_t nat_list_lock;	/* protect clean nat entry list */
	unsigned int nat_cnt;		/* the # of cached nat entries */
	unsigned int dirty_nat_cnt;	/* total num of nat entries in set */
	unsigned int nat_blocks;	/* # of nat blocks */

	/* free node ids management */
	struct radix_tree_root free_nid_root;/* root of the free_nid cache */
	struct list_head free_nid_list;		/* list for free nids excluding preallocated nids */
	unsigned int nid_cnt[MAX_NID_STATE];	/* the number of free node id */
	spinlock_t nid_list_lock;	/* protect nid lists ops */
	struct mutex build_lock;	/* lock for build free nids */
	unsigned char **free_nid_bitmap;
	unsigned char *nat_block_bitmap;
	unsigned short *free_nid_count;	/* free nid count of NAT block */

	/* for checkpoint */
	char *nat_bitmap;		/* NAT bitmap pointer */

	unsigned int nat_bits_blocks;	/* # of nat bits blocks */
	unsigned char *nat_bits;	/* NAT bits blocks */
	unsigned char *full_nat_bits;	/* full NAT pages */
	unsigned char *empty_nat_bits;	/* empty NAT pages */
#ifdef CONFIG_F2FS_CHECK_FS
	char *nat_bitmap_mir;		/* NAT bitmap mirror */
#endif
	int bitmap_size;		/* bitmap size */
};

/*
 * this structure is used as one of function parameters.
 * all the information are dedicated to a given direct node block determined
 * by the data offset in a file.
 */
struct dnode_of_data {
	struct inode *inode;		/* vfs inode pointer */
	struct page *inode_page;	/* its inode page, NULL is possible */
	struct page *node_page;		/* cached direct node page */
	nid_t nid;			/* node id of the direct node block */
	unsigned int ofs_in_node;	/* data offset in the node page */
	bool inode_page_locked;		/* inode page is locked or not */
	bool node_changed;		/* is node block changed */
	char cur_level;			/* level of hole node page */
	char max_level;			/* level of current page located */
	block_t	data_blkaddr;		/* block address of the node block */
};

static inline void set_new_dnode(struct dnode_of_data *dn, struct inode *inode,
		struct page *ipage, struct page *npage, nid_t nid)
{
	memset(dn, 0, sizeof(*dn));
	dn->inode = inode;
	dn->inode_page = ipage;
	dn->node_page = npage;
	dn->nid = nid;
}

/*
 * For SIT manager
 *
 * By default, there are 6 active log areas across the whole main area.
 * When considering hot and cold data separation to reduce cleaning overhead,
 * we split 3 for data logs and 3 for node logs as hot, warm, and cold types,
 * respectively.
 * In the current design, you should not change the numbers intentionally.
 * Instead, as a mount option such as active_logs=x, you can use 2, 4, and 6
 * logs individually according to the underlying devices. (default: 6)
 * Just in case, on-disk layout covers maximum 16 logs that consist of 8 for
 * data and 8 for node logs.
 */
#define	NR_CURSEG_DATA_TYPE	(3)
#define NR_CURSEG_NODE_TYPE	(3)
#define NR_CURSEG_TYPE	(NR_CURSEG_DATA_TYPE + NR_CURSEG_NODE_TYPE)

enum {
	CURSEG_HOT_DATA	= 0,	/* directory entry blocks */
	CURSEG_WARM_DATA,	/* data blocks */
	CURSEG_COLD_DATA,	/* multimedia or GCed data blocks */
	CURSEG_HOT_NODE,	/* direct node blocks of directory files */
	CURSEG_WARM_NODE,	/* direct node blocks of normal files */
	CURSEG_COLD_NODE,	/* indirect node blocks */
	NO_CHECK_TYPE,
};

struct flush_cmd {
	struct completion wait;
	struct llist_node llnode;
	nid_t ino;
	int ret;
};

struct flush_cmd_control {
	struct task_struct *f2fs_issue_flush;	/* flush thread */
	wait_queue_head_t flush_wait_queue;	/* waiting queue for wake-up */
	atomic_t issued_flush;			/* # of issued flushes */
	atomic_t queued_flush;			/* # of queued flushes */
	struct llist_head issue_list;		/* list for command issue */
	struct llist_node *dispatch_list;	/* list for command dispatch */
};

struct f2fs_sm_info {
	struct sit_info *sit_info;		/* whole segment information */
	struct free_segmap_info *free_info;	/* free segment information */
	struct dirty_seglist_info *dirty_info;	/* dirty segment information */
	struct curseg_info *curseg_array;	/* active segment information */

	struct rw_semaphore curseg_lock;	/* for preventing curseg change */

	block_t seg0_blkaddr;		/* block address of 0'th segment */
	block_t main_blkaddr;		/* start block address of main area */
	block_t ssa_blkaddr;		/* start block address of SSA area */

	unsigned int segment_count;	/* total # of segments */
	unsigned int main_segments;	/* # of segments in main area */
	unsigned int reserved_segments;	/* # of reserved segments */
	unsigned int ovp_segments;	/* # of overprovision segments */

	/* a threshold to reclaim prefree segments */
	unsigned int rec_prefree_segments;

	/* for batched trimming */
	unsigned int trim_sections;		/* # of sections to trim */

	struct list_head sit_entry_set;	/* sit entry set list */

	unsigned int ipu_policy;	/* in-place-update policy */
	unsigned int min_ipu_util;	/* in-place-update threshold */
	unsigned int min_fsync_blocks;	/* threshold for fsync */
	unsigned int min_seq_blocks;	/* threshold for sequential blocks */
	unsigned int min_hot_blocks;	/* threshold for hot block allocation */
	unsigned int min_ssr_sections;	/* threshold to trigger SSR allocation */

	/* for flush command control */
	struct flush_cmd_control *fcc_info;

	/* for discard command control */
	struct discard_cmd_control *dcc_info;
};

/*
 * For superblock
 */
/*
 * COUNT_TYPE for monitoring
 *
 * f2fs monitors the number of several block types such as on-writeback,
 * dirty dentry blocks, dirty node blocks, and dirty meta blocks.
 */
#define WB_DATA_TYPE(p)	(__is_cp_guaranteed(p) ? F2FS_WB_CP_DATA : F2FS_WB_DATA)
enum count_type {
	F2FS_DIRTY_DENTS,
	F2FS_DIRTY_DATA,
	F2FS_DIRTY_QDATA,
	F2FS_DIRTY_NODES,
	F2FS_DIRTY_META,
	F2FS_INMEM_PAGES,
	F2FS_DIRTY_IMETA,
	F2FS_WB_CP_DATA,
	F2FS_WB_DATA,
	F2FS_RD_DATA,
	F2FS_RD_NODE,
	F2FS_RD_META,
	F2FS_DIO_WRITE,
	F2FS_DIO_READ,
	NR_COUNT_TYPE,
};

/*
 * The below are the page types of bios used in submit_bio().
 * The available types are:
 * DATA			User data pages. It operates as async mode.
 * NODE			Node pages. It operates as async mode.
 * META			FS metadata pages such as SIT, NAT, CP.
 * NR_PAGE_TYPE		The number of page types.
 * META_FLUSH		Make sure the previous pages are written
 *			with waiting the bio's completion
 * ...			Only can be used with META.
 */
#define PAGE_TYPE_OF_BIO(type)	((type) > META ? META : (type))
enum page_type {
	DATA,
	NODE,
	META,
	NR_PAGE_TYPE,
	META_FLUSH,
	INMEM,		/* the below types are used by tracepoints only. */
	INMEM_DROP,
	INMEM_INVALIDATE,
	INMEM_REVOKE,
	IPU,
	OPU,
};

enum temp_type {
	HOT = 0,	/* must be zero for meta bio */
	WARM,
	COLD,
	NR_TEMP_TYPE,
};

enum need_lock_type {
	LOCK_REQ = 0,
	LOCK_DONE,
	LOCK_RETRY,
};

enum cp_reason_type {
	CP_NO_NEEDED,
	CP_NON_REGULAR,
	CP_HARDLINK,
	CP_SB_NEED_CP,
	CP_WRONG_PINO,
	CP_NO_SPC_ROLL,
	CP_NODE_NEED_CP,
	CP_FASTBOOT_MODE,
	CP_SPEC_LOG_NUM,
	CP_RECOVER_DIR,
};

enum iostat_type {
	APP_DIRECT_IO,			/* app direct IOs */
	APP_BUFFERED_IO,		/* app buffered IOs */
	APP_WRITE_IO,			/* app write IOs */
	APP_MAPPED_IO,			/* app mapped IOs */
	FS_DATA_IO,			/* data IOs from kworker/fsync/reclaimer */
	FS_NODE_IO,			/* node IOs from kworker/fsync/reclaimer */
	FS_META_IO,			/* meta IOs from kworker/reclaimer */
	FS_GC_DATA_IO,			/* data IOs from forground gc */
	FS_GC_NODE_IO,			/* node IOs from forground gc */
	FS_CP_DATA_IO,			/* data IOs from checkpoint */
	FS_CP_NODE_IO,			/* node IOs from checkpoint */
	FS_CP_META_IO,			/* meta IOs from checkpoint */
	FS_DISCARD,			/* discard */
	NR_IO_TYPE,
};

struct f2fs_io_info {
	struct f2fs_sb_info *sbi;	/* f2fs_sb_info pointer */
	nid_t ino;		/* inode number */
	enum page_type type;	/* contains DATA/NODE/META/META_FLUSH */
	enum temp_type temp;	/* contains HOT/WARM/COLD */
	int op;			/* contains REQ_OP_ */
	int op_flags;		/* req_flag_bits */
	block_t new_blkaddr;	/* new block address to be written */
	block_t old_blkaddr;	/* old block address before Cow */
	struct page *page;	/* page to be written */
	struct page *encrypted_page;	/* encrypted page */
	struct list_head list;		/* serialize IOs */
	bool submitted;		/* indicate IO submission */
	int need_lock;		/* indicate we need to lock cp_rwsem */
	bool in_list;		/* indicate fio is in io_list */
	bool is_meta;		/* indicate borrow meta inode mapping or not */
	bool retry;		/* need to reallocate block address */
	enum iostat_type io_type;	/* io type */
	struct writeback_control *io_wbc; /* writeback control */
	unsigned char version;		/* version of the node */
};

#define is_read_io(rw) ((rw) == READ)
struct f2fs_bio_info {
	struct f2fs_sb_info *sbi;	/* f2fs superblock */
	struct bio *bio;		/* bios to merge */
	sector_t last_block_in_bio;	/* last block number */
	struct f2fs_io_info fio;	/* store buffered io info. */
	struct rw_semaphore io_rwsem;	/* blocking op for bio */
	spinlock_t io_lock;		/* serialize DATA/NODE IOs */
	struct list_head io_list;	/* track fios */
};

#define FDEV(i)				(sbi->devs[i])
#define RDEV(i)				(raw_super->devs[i])
struct f2fs_dev_info {
	struct block_device *bdev;
	char path[MAX_PATH_LEN];
	unsigned int total_segments;
	block_t start_blk;
	block_t end_blk;
#ifdef CONFIG_BLK_DEV_ZONED
	unsigned int nr_blkz;			/* Total number of zones */
	u8 *blkz_type;				/* Array of zones type */
#endif
};

enum inode_type {
	DIR_INODE,			/* for dirty dir inode */
	FILE_INODE,			/* for dirty regular/symlink inode */
	DIRTY_META,			/* for all dirtied inode metadata */
	ATOMIC_FILE,			/* for all atomic files */
	NR_INODE_TYPE,
};

/* for inner inode cache management */
struct inode_management {
	struct radix_tree_root ino_root;	/* ino entry array */
	spinlock_t ino_lock;			/* for ino entry lock */
	struct list_head ino_list;		/* inode list head */
	unsigned long ino_num;			/* number of entries */
};

/* For s_flag in struct f2fs_sb_info */
enum {
	SBI_IS_DIRTY,				/* dirty flag for checkpoint */
	SBI_IS_CLOSE,				/* specify unmounting */
	SBI_NEED_FSCK,				/* need fsck.f2fs to fix */
	SBI_POR_DOING,				/* recovery is doing or not */
	SBI_NEED_SB_WRITE,			/* need to recover superblock */
	SBI_NEED_CP,				/* need to checkpoint */
	SBI_IS_SHUTDOWN,			/* shutdown by ioctl */
	SBI_IS_RECOVERED,			/* recovered orphan/data */
	SBI_CP_DISABLED,			/* CP was disabled last mount */
	SBI_CP_DISABLED_QUICK,			/* CP was disabled quickly */
	SBI_QUOTA_NEED_FLUSH,			/* need to flush quota info in CP */
	SBI_QUOTA_SKIP_FLUSH,			/* skip flushing quota in current CP */
	SBI_QUOTA_NEED_REPAIR,			/* quota file may be corrupted */
};

enum {
	CP_TIME,
	REQ_TIME,
	DISCARD_TIME,
	GC_TIME,
	DISABLE_TIME,
	UMOUNT_DISCARD_TIMEOUT,
	MAX_TIME,
};

enum {
	GC_NORMAL,
	GC_IDLE_CB,
	GC_IDLE_GREEDY,
	GC_URGENT,
};

enum {
	WHINT_MODE_OFF,		/* not pass down write hints */
	WHINT_MODE_USER,	/* try to pass down hints given by users */
	WHINT_MODE_FS,		/* pass down hints with F2FS policy */
};

enum {
	ALLOC_MODE_DEFAULT,	/* stay default */
	ALLOC_MODE_REUSE,	/* reuse segments as much as possible */
};

enum fsync_mode {
	FSYNC_MODE_POSIX,	/* fsync follows posix semantics */
	FSYNC_MODE_STRICT,	/* fsync behaves in line with ext4 */
	FSYNC_MODE_NOBARRIER,	/* fsync behaves nobarrier based on posix */
};

#ifdef CONFIG_F2FS_FS_ENCRYPTION
#define DUMMY_ENCRYPTION_ENABLED(sbi) \
			(unlikely(F2FS_OPTION(sbi).test_dummy_encryption))
#else
#define DUMMY_ENCRYPTION_ENABLED(sbi) (0)
#endif

struct f2fs_sb_info {
	struct super_block *sb;			/* pointer to VFS super block */
	struct proc_dir_entry *s_proc;		/* proc entry */
	struct f2fs_super_block *raw_super;	/* raw super block pointer */
	struct rw_semaphore sb_lock;		/* lock for raw super block */
	int valid_super_block;			/* valid super block no */
	unsigned long s_flag;				/* flags for sbi */
	struct mutex writepages;		/* mutex for writepages() */

#ifdef CONFIG_BLK_DEV_ZONED
	unsigned int blocks_per_blkz;		/* F2FS blocks per zone */
	unsigned int log_blocks_per_blkz;	/* log2 F2FS blocks per zone */
#endif

	/* for node-related operations */
	struct f2fs_nm_info *nm_info;		/* node manager */
	struct inode *node_inode;		/* cache node blocks */

	/* for segment-related operations */
	struct f2fs_sm_info *sm_info;		/* segment manager */

	/* for bio operations */
	struct f2fs_bio_info *write_io[NR_PAGE_TYPE];	/* for write bios */
	/* keep migration IO order for LFS mode */
	struct rw_semaphore io_order_lock;
	mempool_t *write_io_dummy;		/* Dummy pages */

	/* for checkpoint */
	struct f2fs_checkpoint *ckpt;		/* raw checkpoint pointer */
	int cur_cp_pack;			/* remain current cp pack */
	spinlock_t cp_lock;			/* for flag in ckpt */
	struct inode *meta_inode;		/* cache meta blocks */
	struct mutex cp_mutex;			/* checkpoint procedure lock */
	struct rw_semaphore cp_rwsem;		/* blocking FS operations */
	struct rw_semaphore node_write;		/* locking node writes */
	struct rw_semaphore node_change;	/* locking node change */
	wait_queue_head_t cp_wait;
	unsigned long last_time[MAX_TIME];	/* to store time in jiffies */
	long interval_time[MAX_TIME];		/* to store thresholds */

	struct inode_management im[MAX_INO_ENTRY];      /* manage inode cache */

	spinlock_t fsync_node_lock;		/* for node entry lock */
	struct list_head fsync_node_list;	/* node list head */
	unsigned int fsync_seg_id;		/* sequence id */
	unsigned int fsync_node_num;		/* number of node entries */

	/* for orphan inode, use 0'th array */
	unsigned int max_orphans;		/* max orphan inodes */

	/* for inode management */
	struct list_head inode_list[NR_INODE_TYPE];	/* dirty inode list */
	spinlock_t inode_lock[NR_INODE_TYPE];	/* for dirty inode list lock */

	/* for extent tree cache */
	struct radix_tree_root extent_tree_root;/* cache extent cache entries */
	struct mutex extent_tree_lock;	/* locking extent radix tree */
	struct list_head extent_list;		/* lru list for shrinker */
	spinlock_t extent_lock;			/* locking extent lru list */
	atomic_t total_ext_tree;		/* extent tree count */
	struct list_head zombie_list;		/* extent zombie tree list */
	atomic_t total_zombie_tree;		/* extent zombie tree count */
	atomic_t total_ext_node;		/* extent info count */

	/* basic filesystem units */
	unsigned int log_sectors_per_block;	/* log2 sectors per block */
	unsigned int log_blocksize;		/* log2 block size */
	unsigned int blocksize;			/* block size */
	unsigned int root_ino_num;		/* root inode number*/
	unsigned int node_ino_num;		/* node inode number*/
	unsigned int meta_ino_num;		/* meta inode number*/
	unsigned int log_blocks_per_seg;	/* log2 blocks per segment */
	unsigned int blocks_per_seg;		/* blocks per segment */
	unsigned int segs_per_sec;		/* segments per section */
	unsigned int secs_per_zone;		/* sections per zone */
	unsigned int total_sections;		/* total section count */
	unsigned int total_node_count;		/* total node block count */
	unsigned int total_valid_node_count;	/* valid node block count */
	loff_t max_file_blocks;			/* max block index of file */
	int dir_level;				/* directory level */
	int readdir_ra;				/* readahead inode in readdir */

	block_t user_block_count;		/* # of user blocks */
	block_t total_valid_block_count;	/* # of valid blocks */
	block_t discard_blks;			/* discard command candidats */
	block_t last_valid_block_count;		/* for recovery */
	block_t reserved_blocks;		/* configurable reserved blocks */
	block_t current_reserved_blocks;	/* current reserved blocks */

	/* Additional tracking for no checkpoint mode */
	block_t unusable_block_count;		/* # of blocks saved by last cp */

	unsigned int nquota_files;		/* # of quota sysfile */

	/* # of pages, see count_type */
	atomic_t nr_pages[NR_COUNT_TYPE];
	/* # of allocated blocks */
	struct percpu_counter alloc_valid_block_count;

	/* writeback control */
	atomic_t wb_sync_req[META];	/* count # of WB_SYNC threads */

	/* valid inode count */
	struct percpu_counter total_valid_inode_count;

	struct f2fs_mount_info mount_opt;	/* mount options */

	/* for cleaning operations */
	struct mutex gc_mutex;			/* mutex for GC */
	struct f2fs_gc_kthread	*gc_thread;	/* GC thread */
	unsigned int cur_victim_sec;		/* current victim section num */
	unsigned int gc_mode;			/* current GC state */
	unsigned int next_victim_seg[2];	/* next segment in victim section */
	/* for skip statistic */
	unsigned long long skipped_atomic_files[2];	/* FG_GC and BG_GC */
	unsigned long long skipped_gc_rwsem;		/* FG_GC only */

	/* threshold for gc trials on pinned files */
	u64 gc_pin_file_threshold;

	/* maximum # of trials to find a victim segment for SSR and GC */
	unsigned int max_victim_search;
	/* migration granularity of garbage collection, unit: segment */
	unsigned int migration_granularity;

	/*
	 * for stat information.
	 * one is for the LFS mode, and the other is for the SSR mode.
	 */
#ifdef CONFIG_F2FS_STAT_FS
	struct f2fs_stat_info *stat_info;	/* FS status information */
	atomic_t meta_count[META_MAX];		/* # of meta blocks */
	unsigned int segment_count[2];		/* # of allocated segments */
	unsigned int block_count[2];		/* # of allocated blocks */
	atomic_t inplace_count;		/* # of inplace update */
	atomic64_t total_hit_ext;		/* # of lookup extent cache */
	atomic64_t read_hit_rbtree;		/* # of hit rbtree extent node */
	atomic64_t read_hit_largest;		/* # of hit largest extent node */
	atomic64_t read_hit_cached;		/* # of hit cached extent node */
	atomic_t inline_xattr;			/* # of inline_xattr inodes */
	atomic_t inline_inode;			/* # of inline_data inodes */
	atomic_t inline_dir;			/* # of inline_dentry inodes */
	atomic_t aw_cnt;			/* # of atomic writes */
	atomic_t vw_cnt;			/* # of volatile writes */
	atomic_t max_aw_cnt;			/* max # of atomic writes */
	atomic_t max_vw_cnt;			/* max # of volatile writes */
	int bg_gc;				/* background gc calls */
	unsigned int io_skip_bggc;		/* skip background gc for in-flight IO */
	unsigned int other_skip_bggc;		/* skip background gc for other reasons */
	unsigned int ndirty_inode[NR_INODE_TYPE];	/* # of dirty inodes */
#endif
	spinlock_t stat_lock;			/* lock for stat operations */

	/* For app/fs IO statistics */
	spinlock_t iostat_lock;
	unsigned long long write_iostat[NR_IO_TYPE];
	bool iostat_enable;

	/* For sysfs suppport */
	struct kobject s_kobj;
	struct completion s_kobj_unregister;

	/* For shrinker support */
	struct list_head s_list;
	int s_ndevs;				/* number of devices */
	struct f2fs_dev_info *devs;		/* for device list */
	unsigned int dirty_device;		/* for checkpoint data flush */
	spinlock_t dev_lock;			/* protect dirty_device */
	struct mutex umount_mutex;
	unsigned int shrinker_run_no;

	/* For write statistics */
	u64 sectors_written_start;
	u64 kbytes_written;

	/* Reference to checksum algorithm driver via cryptoapi */
	struct crypto_shash *s_chksum_driver;

	/* Precomputed FS UUID checksum for seeding other checksums */
	__u32 s_chksum_seed;
};

struct f2fs_private_dio {
	struct inode *inode;
	void *orig_private;
	bio_end_io_t *orig_end_io;
	bool write;
};

#ifdef CONFIG_F2FS_FAULT_INJECTION
#define f2fs_show_injection_info(type)					\
	printk_ratelimited("%sF2FS-fs : inject %s in %s of %pF\n",	\
		KERN_INFO, f2fs_fault_name[type],			\
		__func__, __builtin_return_address(0))
static inline bool time_to_inject(struct f2fs_sb_info *sbi, int type)
{
	struct f2fs_fault_info *ffi = &F2FS_OPTION(sbi).fault_info;

	if (!ffi->inject_rate)
		return false;

	if (!IS_FAULT_SET(ffi, type))
		return false;

	atomic_inc(&ffi->inject_ops);
	if (atomic_read(&ffi->inject_ops) >= ffi->inject_rate) {
		atomic_set(&ffi->inject_ops, 0);
		return true;
	}
	return false;
}
#else
#define f2fs_show_injection_info(type) do { } while (0)
static inline bool time_to_inject(struct f2fs_sb_info *sbi, int type)
{
	return false;
}
#endif

/*
 * Test if the mounted volume is a multi-device volume.
 *   - For a single regular disk volume, sbi->s_ndevs is 0.
 *   - For a single zoned disk volume, sbi->s_ndevs is 1.
 *   - For a multi-device volume, sbi->s_ndevs is always 2 or more.
 */
static inline bool f2fs_is_multi_device(struct f2fs_sb_info *sbi)
{
	return sbi->s_ndevs > 1;
}

/* For write statistics. Suppose sector size is 512 bytes,
 * and the return value is in kbytes. s is of struct f2fs_sb_info.
 */
#define BD_PART_WRITTEN(s)						 \
(((u64)part_stat_read((s)->sb->s_bdev->bd_part, sectors[STAT_WRITE]) -   \
		(s)->sectors_written_start) >> 1)

static inline void f2fs_update_time(struct f2fs_sb_info *sbi, int type)
{
	unsigned long now = jiffies;

	sbi->last_time[type] = now;

	/* DISCARD_TIME and GC_TIME are based on REQ_TIME */
	if (type == REQ_TIME) {
		sbi->last_time[DISCARD_TIME] = now;
		sbi->last_time[GC_TIME] = now;
	}
}

static inline bool f2fs_time_over(struct f2fs_sb_info *sbi, int type)
{
	unsigned long interval = sbi->interval_time[type] * HZ;

	return time_after(jiffies, sbi->last_time[type] + interval);
}

static inline unsigned int f2fs_time_to_wait(struct f2fs_sb_info *sbi,
						int type)
{
	unsigned long interval = sbi->interval_time[type] * HZ;
	unsigned int wait_ms = 0;
	long delta;

	delta = (sbi->last_time[type] + interval) - jiffies;
	if (delta > 0)
		wait_ms = jiffies_to_msecs(delta);

	return wait_ms;
}

/*
 * Inline functions
 */
static inline u32 __f2fs_crc32(struct f2fs_sb_info *sbi, u32 crc,
			      const void *address, unsigned int length)
{
	struct {
		struct shash_desc shash;
		char ctx[4];
	} desc;
	int err;

	BUG_ON(crypto_shash_descsize(sbi->s_chksum_driver) != sizeof(desc.ctx));

	desc.shash.tfm = sbi->s_chksum_driver;
	desc.shash.flags = 0;
	*(u32 *)desc.ctx = crc;

	err = crypto_shash_update(&desc.shash, address, length);
	BUG_ON(err);

	return *(u32 *)desc.ctx;
}

static inline u32 f2fs_crc32(struct f2fs_sb_info *sbi, const void *address,
			   unsigned int length)
{
	return __f2fs_crc32(sbi, F2FS_SUPER_MAGIC, address, length);
}

static inline bool f2fs_crc_valid(struct f2fs_sb_info *sbi, __u32 blk_crc,
				  void *buf, size_t buf_size)
{
	return f2fs_crc32(sbi, buf, buf_size) == blk_crc;
}

static inline u32 f2fs_chksum(struct f2fs_sb_info *sbi, u32 crc,
			      const void *address, unsigned int length)
{
	return __f2fs_crc32(sbi, crc, address, length);
}

static inline struct f2fs_inode_info *F2FS_I(struct inode *inode)
{
	return container_of(inode, struct f2fs_inode_info, vfs_inode);
}

static inline struct f2fs_sb_info *F2FS_SB(struct super_block *sb)
{
	return sb->s_fs_info;
}

static inline struct f2fs_sb_info *F2FS_I_SB(struct inode *inode)
{
	return F2FS_SB(inode->i_sb);
}

static inline struct f2fs_sb_info *F2FS_M_SB(struct address_space *mapping)
{
	return F2FS_I_SB(mapping->host);
}

static inline struct f2fs_sb_info *F2FS_P_SB(struct page *page)
{
	return F2FS_M_SB(page->mapping);
}

static inline struct f2fs_super_block *F2FS_RAW_SUPER(struct f2fs_sb_info *sbi)
{
	return (struct f2fs_super_block *)(sbi->raw_super);
}

static inline struct f2fs_checkpoint *F2FS_CKPT(struct f2fs_sb_info *sbi)
{
	return (struct f2fs_checkpoint *)(sbi->ckpt);
}

static inline struct f2fs_node *F2FS_NODE(struct page *page)
{
	return (struct f2fs_node *)page_address(page);
}

static inline struct f2fs_inode *F2FS_INODE(struct page *page)
{
	return &((struct f2fs_node *)page_address(page))->i;
}

static inline struct f2fs_nm_info *NM_I(struct f2fs_sb_info *sbi)
{
	return (struct f2fs_nm_info *)(sbi->nm_info);
}

static inline struct f2fs_sm_info *SM_I(struct f2fs_sb_info *sbi)
{
	return (struct f2fs_sm_info *)(sbi->sm_info);
}

static inline struct sit_info *SIT_I(struct f2fs_sb_info *sbi)
{
	return (struct sit_info *)(SM_I(sbi)->sit_info);
}

static inline struct free_segmap_info *FREE_I(struct f2fs_sb_info *sbi)
{
	return (struct free_segmap_info *)(SM_I(sbi)->free_info);
}

static inline struct dirty_seglist_info *DIRTY_I(struct f2fs_sb_info *sbi)
{
	return (struct dirty_seglist_info *)(SM_I(sbi)->dirty_info);
}

static inline struct address_space *META_MAPPING(struct f2fs_sb_info *sbi)
{
	return sbi->meta_inode->i_mapping;
}

static inline struct address_space *NODE_MAPPING(struct f2fs_sb_info *sbi)
{
	return sbi->node_inode->i_mapping;
}

static inline bool is_sbi_flag_set(struct f2fs_sb_info *sbi, unsigned int type)
{
	return test_bit(type, &sbi->s_flag);
}

static inline void set_sbi_flag(struct f2fs_sb_info *sbi, unsigned int type)
{
	set_bit(type, &sbi->s_flag);
}

static inline void clear_sbi_flag(struct f2fs_sb_info *sbi, unsigned int type)
{
	clear_bit(type, &sbi->s_flag);
}

static inline unsigned long long cur_cp_version(struct f2fs_checkpoint *cp)
{
	return le64_to_cpu(cp->checkpoint_ver);
}

static inline unsigned long f2fs_qf_ino(struct super_block *sb, int type)
{
	if (type < F2FS_MAX_QUOTAS)
		return le32_to_cpu(F2FS_SB(sb)->raw_super->qf_ino[type]);
	return 0;
}

static inline __u64 cur_cp_crc(struct f2fs_checkpoint *cp)
{
	size_t crc_offset = le32_to_cpu(cp->checksum_offset);
	return le32_to_cpu(*((__le32 *)((unsigned char *)cp + crc_offset)));
}

static inline bool __is_set_ckpt_flags(struct f2fs_checkpoint *cp, unsigned int f)
{
	unsigned int ckpt_flags = le32_to_cpu(cp->ckpt_flags);

	return ckpt_flags & f;
}

static inline bool is_set_ckpt_flags(struct f2fs_sb_info *sbi, unsigned int f)
{
	return __is_set_ckpt_flags(F2FS_CKPT(sbi), f);
}

static inline void __set_ckpt_flags(struct f2fs_checkpoint *cp, unsigned int f)
{
	unsigned int ckpt_flags;

	ckpt_flags = le32_to_cpu(cp->ckpt_flags);
	ckpt_flags |= f;
	cp->ckpt_flags = cpu_to_le32(ckpt_flags);
}

static inline void set_ckpt_flags(struct f2fs_sb_info *sbi, unsigned int f)
{
	unsigned long flags;

	spin_lock_irqsave(&sbi->cp_lock, flags);
	__set_ckpt_flags(F2FS_CKPT(sbi), f);
	spin_unlock_irqrestore(&sbi->cp_lock, flags);
}

static inline void __clear_ckpt_flags(struct f2fs_checkpoint *cp, unsigned int f)
{
	unsigned int ckpt_flags;

	ckpt_flags = le32_to_cpu(cp->ckpt_flags);
	ckpt_flags &= (~f);
	cp->ckpt_flags = cpu_to_le32(ckpt_flags);
}

static inline void clear_ckpt_flags(struct f2fs_sb_info *sbi, unsigned int f)
{
	unsigned long flags;

	spin_lock_irqsave(&sbi->cp_lock, flags);
	__clear_ckpt_flags(F2FS_CKPT(sbi), f);
	spin_unlock_irqrestore(&sbi->cp_lock, flags);
}

static inline void disable_nat_bits(struct f2fs_sb_info *sbi, bool lock)
{
	unsigned long flags;

	/*
	 * In order to re-enable nat_bits we need to call fsck.f2fs by
	 * set_sbi_flag(sbi, SBI_NEED_FSCK). But it may give huge cost,
	 * so let's rely on regular fsck or unclean shutdown.
	 */

	if (lock)
		spin_lock_irqsave(&sbi->cp_lock, flags);
	__clear_ckpt_flags(F2FS_CKPT(sbi), CP_NAT_BITS_FLAG);
	kvfree(NM_I(sbi)->nat_bits);
	NM_I(sbi)->nat_bits = NULL;
	if (lock)
		spin_unlock_irqrestore(&sbi->cp_lock, flags);
}

static inline bool enabled_nat_bits(struct f2fs_sb_info *sbi,
					struct cp_control *cpc)
{
	bool set = is_set_ckpt_flags(sbi, CP_NAT_BITS_FLAG);

	return (cpc) ? (cpc->reason & CP_UMOUNT) && set : set;
}

static inline void f2fs_lock_op(struct f2fs_sb_info *sbi)
{
	down_read(&sbi->cp_rwsem);
}

static inline int f2fs_trylock_op(struct f2fs_sb_info *sbi)
{
	return down_read_trylock(&sbi->cp_rwsem);
}

static inline void f2fs_unlock_op(struct f2fs_sb_info *sbi)
{
	up_read(&sbi->cp_rwsem);
}

static inline void f2fs_lock_all(struct f2fs_sb_info *sbi)
{
	down_write(&sbi->cp_rwsem);
}

static inline void f2fs_unlock_all(struct f2fs_sb_info *sbi)
{
	up_write(&sbi->cp_rwsem);
}

static inline int __get_cp_reason(struct f2fs_sb_info *sbi)
{
	int reason = CP_SYNC;

	if (test_opt(sbi, FASTBOOT))
		reason = CP_FASTBOOT;
	if (is_sbi_flag_set(sbi, SBI_IS_CLOSE))
		reason = CP_UMOUNT;
	return reason;
}

static inline bool __remain_node_summaries(int reason)
{
	return (reason & (CP_UMOUNT | CP_FASTBOOT));
}

static inline bool __exist_node_summaries(struct f2fs_sb_info *sbi)
{
	return (is_set_ckpt_flags(sbi, CP_UMOUNT_FLAG) ||
			is_set_ckpt_flags(sbi, CP_FASTBOOT_FLAG));
}

/*
 * Check whether the inode has blocks or not
 */
static inline int F2FS_HAS_BLOCKS(struct inode *inode)
{
	block_t xattr_block = F2FS_I(inode)->i_xattr_nid ? 1 : 0;

	return (inode->i_blocks >> F2FS_LOG_SECTORS_PER_BLOCK) > xattr_block;
}

static inline bool f2fs_has_xattr_block(unsigned int ofs)
{
	return ofs == XATTR_NODE_OFFSET;
}

static inline bool __allow_reserved_blocks(struct f2fs_sb_info *sbi,
					struct inode *inode, bool cap)
{
	if (!inode)
		return true;
	if (!test_opt(sbi, RESERVE_ROOT))
		return false;
	if (IS_NOQUOTA(inode))
		return true;
	if (uid_eq(F2FS_OPTION(sbi).s_resuid, current_fsuid()))
		return true;
	if (!gid_eq(F2FS_OPTION(sbi).s_resgid, GLOBAL_ROOT_GID) &&
					in_group_p(F2FS_OPTION(sbi).s_resgid))
		return true;
	if (cap && capable(CAP_SYS_RESOURCE))
		return true;
	return false;
}

static inline void f2fs_i_blocks_write(struct inode *, block_t, bool, bool);
static inline int inc_valid_block_count(struct f2fs_sb_info *sbi,
				 struct inode *inode, blkcnt_t *count)
{
	blkcnt_t diff = 0, release = 0;
	block_t avail_user_block_count;
	int ret;

	ret = dquot_reserve_block(inode, *count);
	if (ret)
		return ret;

	if (time_to_inject(sbi, FAULT_BLOCK)) {
		f2fs_show_injection_info(FAULT_BLOCK);
		release = *count;
		goto enospc;
	}

	/*
	 * let's increase this in prior to actual block count change in order
	 * for f2fs_sync_file to avoid data races when deciding checkpoint.
	 */
	percpu_counter_add(&sbi->alloc_valid_block_count, (*count));

	spin_lock(&sbi->stat_lock);
	sbi->total_valid_block_count += (block_t)(*count);
	avail_user_block_count = sbi->user_block_count -
					sbi->current_reserved_blocks;

	if (!__allow_reserved_blocks(sbi, inode, true))
		avail_user_block_count -= F2FS_OPTION(sbi).root_reserved_blocks;
	if (unlikely(is_sbi_flag_set(sbi, SBI_CP_DISABLED)))
		avail_user_block_count -= sbi->unusable_block_count;
	if (unlikely(sbi->total_valid_block_count > avail_user_block_count)) {
		diff = sbi->total_valid_block_count - avail_user_block_count;
		if (diff > *count)
			diff = *count;
		*count -= diff;
		release = diff;
		sbi->total_valid_block_count -= diff;
		if (!*count) {
			spin_unlock(&sbi->stat_lock);
			goto enospc;
		}
	}
	spin_unlock(&sbi->stat_lock);

	if (unlikely(release)) {
		percpu_counter_sub(&sbi->alloc_valid_block_count, release);
		dquot_release_reservation_block(inode, release);
	}
	f2fs_i_blocks_write(inode, *count, true, true);
	return 0;

enospc:
	percpu_counter_sub(&sbi->alloc_valid_block_count, release);
	dquot_release_reservation_block(inode, release);
	return -ENOSPC;
}

static inline void dec_valid_block_count(struct f2fs_sb_info *sbi,
						struct inode *inode,
						block_t count)
{
	blkcnt_t sectors = count << F2FS_LOG_SECTORS_PER_BLOCK;

	spin_lock(&sbi->stat_lock);
	f2fs_bug_on(sbi, sbi->total_valid_block_count < (block_t) count);
	f2fs_bug_on(sbi, inode->i_blocks < sectors);
	sbi->total_valid_block_count -= (block_t)count;
	if (sbi->reserved_blocks &&
		sbi->current_reserved_blocks < sbi->reserved_blocks)
		sbi->current_reserved_blocks = min(sbi->reserved_blocks,
					sbi->current_reserved_blocks + count);
	spin_unlock(&sbi->stat_lock);
	f2fs_i_blocks_write(inode, count, false, true);
}

static inline void inc_page_count(struct f2fs_sb_info *sbi, int count_type)
{
	atomic_inc(&sbi->nr_pages[count_type]);

	if (count_type == F2FS_DIRTY_DENTS ||
			count_type == F2FS_DIRTY_NODES ||
			count_type == F2FS_DIRTY_META ||
			count_type == F2FS_DIRTY_QDATA ||
			count_type == F2FS_DIRTY_IMETA)
		set_sbi_flag(sbi, SBI_IS_DIRTY);
}

static inline void inode_inc_dirty_pages(struct inode *inode)
{
	atomic_inc(&F2FS_I(inode)->dirty_pages);
	inc_page_count(F2FS_I_SB(inode), S_ISDIR(inode->i_mode) ?
				F2FS_DIRTY_DENTS : F2FS_DIRTY_DATA);
	if (IS_NOQUOTA(inode))
		inc_page_count(F2FS_I_SB(inode), F2FS_DIRTY_QDATA);
}

static inline void dec_page_count(struct f2fs_sb_info *sbi, int count_type)
{
	atomic_dec(&sbi->nr_pages[count_type]);
}

static inline void inode_dec_dirty_pages(struct inode *inode)
{
	if (!S_ISDIR(inode->i_mode) && !S_ISREG(inode->i_mode) &&
			!S_ISLNK(inode->i_mode))
		return;

	atomic_dec(&F2FS_I(inode)->dirty_pages);
	dec_page_count(F2FS_I_SB(inode), S_ISDIR(inode->i_mode) ?
				F2FS_DIRTY_DENTS : F2FS_DIRTY_DATA);
	if (IS_NOQUOTA(inode))
		dec_page_count(F2FS_I_SB(inode), F2FS_DIRTY_QDATA);
}

static inline s64 get_pages(struct f2fs_sb_info *sbi, int count_type)
{
	return atomic_read(&sbi->nr_pages[count_type]);
}

static inline int get_dirty_pages(struct inode *inode)
{
	return atomic_read(&F2FS_I(inode)->dirty_pages);
}

static inline int get_blocktype_secs(struct f2fs_sb_info *sbi, int block_type)
{
	unsigned int pages_per_sec = sbi->segs_per_sec * sbi->blocks_per_seg;
	unsigned int segs = (get_pages(sbi, block_type) + pages_per_sec - 1) >>
						sbi->log_blocks_per_seg;

	return segs / sbi->segs_per_sec;
}

static inline block_t valid_user_blocks(struct f2fs_sb_info *sbi)
{
	return sbi->total_valid_block_count;
}

static inline block_t discard_blocks(struct f2fs_sb_info *sbi)
{
	return sbi->discard_blks;
}

static inline unsigned long __bitmap_size(struct f2fs_sb_info *sbi, int flag)
{
	struct f2fs_checkpoint *ckpt = F2FS_CKPT(sbi);

	/* return NAT or SIT bitmap */
	if (flag == NAT_BITMAP)
		return le32_to_cpu(ckpt->nat_ver_bitmap_bytesize);
	else if (flag == SIT_BITMAP)
		return le32_to_cpu(ckpt->sit_ver_bitmap_bytesize);

	return 0;
}

static inline block_t __cp_payload(struct f2fs_sb_info *sbi)
{
	return le32_to_cpu(F2FS_RAW_SUPER(sbi)->cp_payload);
}

static inline void *__bitmap_ptr(struct f2fs_sb_info *sbi, int flag)
{
	struct f2fs_checkpoint *ckpt = F2FS_CKPT(sbi);
	int offset;

	if (is_set_ckpt_flags(sbi, CP_LARGE_NAT_BITMAP_FLAG)) {
		offset = (flag == SIT_BITMAP) ?
			le32_to_cpu(ckpt->nat_ver_bitmap_bytesize) : 0;
		return &ckpt->sit_nat_version_bitmap + offset;
	}

	if (__cp_payload(sbi) > 0) {
		if (flag == NAT_BITMAP)
			return &ckpt->sit_nat_version_bitmap;
		else
			return (unsigned char *)ckpt + F2FS_BLKSIZE;
	} else {
		offset = (flag == NAT_BITMAP) ?
			le32_to_cpu(ckpt->sit_ver_bitmap_bytesize) : 0;
		return &ckpt->sit_nat_version_bitmap + offset;
	}
}

static inline block_t __start_cp_addr(struct f2fs_sb_info *sbi)
{
	block_t start_addr = le32_to_cpu(F2FS_RAW_SUPER(sbi)->cp_blkaddr);

	if (sbi->cur_cp_pack == 2)
		start_addr += sbi->blocks_per_seg;
	return start_addr;
}

static inline block_t __start_cp_next_addr(struct f2fs_sb_info *sbi)
{
	block_t start_addr = le32_to_cpu(F2FS_RAW_SUPER(sbi)->cp_blkaddr);

	if (sbi->cur_cp_pack == 1)
		start_addr += sbi->blocks_per_seg;
	return start_addr;
}

static inline void __set_cp_next_pack(struct f2fs_sb_info *sbi)
{
	sbi->cur_cp_pack = (sbi->cur_cp_pack == 1) ? 2 : 1;
}

static inline block_t __start_sum_addr(struct f2fs_sb_info *sbi)
{
	return le32_to_cpu(F2FS_CKPT(sbi)->cp_pack_start_sum);
}

static inline int inc_valid_node_count(struct f2fs_sb_info *sbi,
					struct inode *inode, bool is_inode)
{
	block_t	valid_block_count;
	unsigned int valid_node_count;
	int err;

	if (is_inode) {
		if (inode) {
			err = dquot_alloc_inode(inode);
			if (err)
				return err;
		}
	} else {
		err = dquot_reserve_block(inode, 1);
		if (err)
			return err;
	}

	if (time_to_inject(sbi, FAULT_BLOCK)) {
		f2fs_show_injection_info(FAULT_BLOCK);
		goto enospc;
	}

	spin_lock(&sbi->stat_lock);

	valid_block_count = sbi->total_valid_block_count +
					sbi->current_reserved_blocks + 1;

	if (!__allow_reserved_blocks(sbi, inode, false))
		valid_block_count += F2FS_OPTION(sbi).root_reserved_blocks;
	if (unlikely(is_sbi_flag_set(sbi, SBI_CP_DISABLED)))
		valid_block_count += sbi->unusable_block_count;

	if (unlikely(valid_block_count > sbi->user_block_count)) {
		spin_unlock(&sbi->stat_lock);
		goto enospc;
	}

	valid_node_count = sbi->total_valid_node_count + 1;
	if (unlikely(valid_node_count > sbi->total_node_count)) {
		spin_unlock(&sbi->stat_lock);
		goto enospc;
	}

	sbi->total_valid_node_count++;
	sbi->total_valid_block_count++;
	spin_unlock(&sbi->stat_lock);

	if (inode) {
		if (is_inode)
			f2fs_mark_inode_dirty_sync(inode, true);
		else
			f2fs_i_blocks_write(inode, 1, true, true);
	}

	percpu_counter_inc(&sbi->alloc_valid_block_count);
	return 0;

enospc:
	if (is_inode) {
		if (inode)
			dquot_free_inode(inode);
	} else {
		dquot_release_reservation_block(inode, 1);
	}
	return -ENOSPC;
}

static inline void dec_valid_node_count(struct f2fs_sb_info *sbi,
					struct inode *inode, bool is_inode)
{
	spin_lock(&sbi->stat_lock);

	f2fs_bug_on(sbi, !sbi->total_valid_block_count);
	f2fs_bug_on(sbi, !sbi->total_valid_node_count);
	f2fs_bug_on(sbi, !is_inode && !inode->i_blocks);

	sbi->total_valid_node_count--;
	sbi->total_valid_block_count--;
	if (sbi->reserved_blocks &&
		sbi->current_reserved_blocks < sbi->reserved_blocks)
		sbi->current_reserved_blocks++;

	spin_unlock(&sbi->stat_lock);

	if (is_inode)
		dquot_free_inode(inode);
	else
		f2fs_i_blocks_write(inode, 1, false, true);
}

static inline unsigned int valid_node_count(struct f2fs_sb_info *sbi)
{
	return sbi->total_valid_node_count;
}

static inline void inc_valid_inode_count(struct f2fs_sb_info *sbi)
{
	percpu_counter_inc(&sbi->total_valid_inode_count);
}

static inline void dec_valid_inode_count(struct f2fs_sb_info *sbi)
{
	percpu_counter_dec(&sbi->total_valid_inode_count);
}

static inline s64 valid_inode_count(struct f2fs_sb_info *sbi)
{
	return percpu_counter_sum_positive(&sbi->total_valid_inode_count);
}

static inline struct page *f2fs_grab_cache_page(struct address_space *mapping,
						pgoff_t index, bool for_write)
{
	struct page *page;

	if (IS_ENABLED(CONFIG_F2FS_FAULT_INJECTION)) {
		if (!for_write)
			page = find_get_page_flags(mapping, index,
							FGP_LOCK | FGP_ACCESSED);
		else
			page = find_lock_page(mapping, index);
		if (page)
			return page;

		if (time_to_inject(F2FS_M_SB(mapping), FAULT_PAGE_ALLOC)) {
			f2fs_show_injection_info(FAULT_PAGE_ALLOC);
			return NULL;
		}
	}

	if (!for_write)
		return grab_cache_page(mapping, index);
	return grab_cache_page_write_begin(mapping, index, AOP_FLAG_NOFS);
}

static inline struct page *f2fs_pagecache_get_page(
				struct address_space *mapping, pgoff_t index,
				int fgp_flags, gfp_t gfp_mask)
{
	if (time_to_inject(F2FS_M_SB(mapping), FAULT_PAGE_GET)) {
		f2fs_show_injection_info(FAULT_PAGE_GET);
		return NULL;
	}

	return pagecache_get_page(mapping, index, fgp_flags, gfp_mask);
}

static inline void f2fs_copy_page(struct page *src, struct page *dst)
{
	char *src_kaddr = kmap(src);
	char *dst_kaddr = kmap(dst);

	memcpy(dst_kaddr, src_kaddr, PAGE_SIZE);
	kunmap(dst);
	kunmap(src);
}

static inline void f2fs_put_page(struct page *page, int unlock)
{
	if (!page)
		return;

	if (unlock) {
		f2fs_bug_on(F2FS_P_SB(page), !PageLocked(page));
		unlock_page(page);
	}
	put_page(page);
}

static inline void f2fs_put_dnode(struct dnode_of_data *dn)
{
	if (dn->node_page)
		f2fs_put_page(dn->node_page, 1);
	if (dn->inode_page && dn->node_page != dn->inode_page)
		f2fs_put_page(dn->inode_page, 0);
	dn->node_page = NULL;
	dn->inode_page = NULL;
}

static inline struct kmem_cache *f2fs_kmem_cache_create(const char *name,
					size_t size)
{
	return kmem_cache_create(name, size, 0, SLAB_RECLAIM_ACCOUNT, NULL);
}

static inline void *f2fs_kmem_cache_alloc(struct kmem_cache *cachep,
						gfp_t flags)
{
	void *entry;

	entry = kmem_cache_alloc(cachep, flags);
	if (!entry)
		entry = kmem_cache_alloc(cachep, flags | __GFP_NOFAIL);
	return entry;
}

static inline struct bio *f2fs_bio_alloc(struct f2fs_sb_info *sbi,
						int npages, bool no_fail)
{
	struct bio *bio;

	if (no_fail) {
		/* No failure on bio allocation */
		bio = bio_alloc(GFP_NOIO, npages);
		if (!bio)
			bio = bio_alloc(GFP_NOIO | __GFP_NOFAIL, npages);
		return bio;
	}
	if (time_to_inject(sbi, FAULT_ALLOC_BIO)) {
		f2fs_show_injection_info(FAULT_ALLOC_BIO);
		return NULL;
	}

	return bio_alloc(GFP_KERNEL, npages);
}

static inline bool is_idle(struct f2fs_sb_info *sbi, int type)
{
	if (get_pages(sbi, F2FS_RD_DATA) || get_pages(sbi, F2FS_RD_NODE) ||
		get_pages(sbi, F2FS_RD_META) || get_pages(sbi, F2FS_WB_DATA) ||
		get_pages(sbi, F2FS_WB_CP_DATA) ||
		get_pages(sbi, F2FS_DIO_READ) ||
		get_pages(sbi, F2FS_DIO_WRITE))
		return false;

	if (SM_I(sbi) && SM_I(sbi)->dcc_info &&
			atomic_read(&SM_I(sbi)->dcc_info->queued_discard))
		return false;

	if (SM_I(sbi) && SM_I(sbi)->fcc_info &&
			atomic_read(&SM_I(sbi)->fcc_info->queued_flush))
		return false;

	return f2fs_time_over(sbi, type);
}

static inline void f2fs_radix_tree_insert(struct radix_tree_root *root,
				unsigned long index, void *item)
{
	while (radix_tree_insert(root, index, item))
		cond_resched();
}

#define RAW_IS_INODE(p)	((p)->footer.nid == (p)->footer.ino)

static inline bool IS_INODE(struct page *page)
{
	struct f2fs_node *p = F2FS_NODE(page);

	return RAW_IS_INODE(p);
}

static inline int offset_in_addr(struct f2fs_inode *i)
{
	return (i->i_inline & F2FS_EXTRA_ATTR) ?
			(le16_to_cpu(i->i_extra_isize) / sizeof(__le32)) : 0;
}

static inline __le32 *blkaddr_in_node(struct f2fs_node *node)
{
	return RAW_IS_INODE(node) ? node->i.i_addr : node->dn.addr;
}

static inline int f2fs_has_extra_attr(struct inode *inode);
static inline block_t datablock_addr(struct inode *inode,
			struct page *node_page, unsigned int offset)
{
	struct f2fs_node *raw_node;
	__le32 *addr_array;
	int base = 0;
	bool is_inode = IS_INODE(node_page);

	raw_node = F2FS_NODE(node_page);

	/* from GC path only */
	if (is_inode) {
		if (!inode)
			base = offset_in_addr(&raw_node->i);
		else if (f2fs_has_extra_attr(inode))
			base = get_extra_isize(inode);
	}

	addr_array = blkaddr_in_node(raw_node);
	return le32_to_cpu(addr_array[base + offset]);
}

static inline int f2fs_test_bit(unsigned int nr, char *addr)
{
	int mask;

	addr += (nr >> 3);
	mask = 1 << (7 - (nr & 0x07));
	return mask & *addr;
}

static inline void f2fs_set_bit(unsigned int nr, char *addr)
{
	int mask;

	addr += (nr >> 3);
	mask = 1 << (7 - (nr & 0x07));
	*addr |= mask;
}

static inline void f2fs_clear_bit(unsigned int nr, char *addr)
{
	int mask;

	addr += (nr >> 3);
	mask = 1 << (7 - (nr & 0x07));
	*addr &= ~mask;
}

static inline int f2fs_test_and_set_bit(unsigned int nr, char *addr)
{
	int mask;
	int ret;

	addr += (nr >> 3);
	mask = 1 << (7 - (nr & 0x07));
	ret = mask & *addr;
	*addr |= mask;
	return ret;
}

static inline int f2fs_test_and_clear_bit(unsigned int nr, char *addr)
{
	int mask;
	int ret;

	addr += (nr >> 3);
	mask = 1 << (7 - (nr & 0x07));
	ret = mask & *addr;
	*addr &= ~mask;
	return ret;
}

static inline void f2fs_change_bit(unsigned int nr, char *addr)
{
	int mask;

	addr += (nr >> 3);
	mask = 1 << (7 - (nr & 0x07));
	*addr ^= mask;
}

/*
 * Inode flags
 */
#define F2FS_SECRM_FL			0x00000001 /* Secure deletion */
#define F2FS_UNRM_FL			0x00000002 /* Undelete */
#define F2FS_COMPR_FL			0x00000004 /* Compress file */
#define F2FS_SYNC_FL			0x00000008 /* Synchronous updates */
#define F2FS_IMMUTABLE_FL		0x00000010 /* Immutable file */
#define F2FS_APPEND_FL			0x00000020 /* writes to file may only append */
#define F2FS_NODUMP_FL			0x00000040 /* do not dump file */
#define F2FS_NOATIME_FL			0x00000080 /* do not update atime */
/* Reserved for compression usage... */
#define F2FS_DIRTY_FL			0x00000100
#define F2FS_COMPRBLK_FL		0x00000200 /* One or more compressed clusters */
#define F2FS_NOCOMPR_FL			0x00000400 /* Don't compress */
#define F2FS_ENCRYPT_FL			0x00000800 /* encrypted file */
/* End compression flags --- maybe not all used */
#define F2FS_INDEX_FL			0x00001000 /* hash-indexed directory */
#define F2FS_IMAGIC_FL			0x00002000 /* AFS directory */
#define F2FS_JOURNAL_DATA_FL		0x00004000 /* file data should be journaled */
#define F2FS_NOTAIL_FL			0x00008000 /* file tail should not be merged */
#define F2FS_DIRSYNC_FL			0x00010000 /* dirsync behaviour (directories only) */
#define F2FS_TOPDIR_FL			0x00020000 /* Top of directory hierarchies*/
#define F2FS_HUGE_FILE_FL               0x00040000 /* Set to each huge file */
#define F2FS_EXTENTS_FL			0x00080000 /* Inode uses extents */
#define F2FS_EA_INODE_FL	        0x00200000 /* Inode used for large EA */
#define F2FS_EOFBLOCKS_FL		0x00400000 /* Blocks allocated beyond EOF */
#define F2FS_NOCOW_FL			0x00800000 /* Do not cow file */
#define F2FS_INLINE_DATA_FL		0x10000000 /* Inode has inline data. */
#define F2FS_PROJINHERIT_FL		0x20000000 /* Create with parents projid */
#define F2FS_RESERVED_FL		0x80000000 /* reserved for ext4 lib */

#define F2FS_FL_USER_VISIBLE		0x30CBDFFF /* User visible flags */
#define F2FS_FL_USER_MODIFIABLE		0x204BC0FF /* User modifiable flags */

/* Flags we can manipulate with through F2FS_IOC_FSSETXATTR */
#define F2FS_FL_XFLAG_VISIBLE		(F2FS_SYNC_FL | \
					 F2FS_IMMUTABLE_FL | \
					 F2FS_APPEND_FL | \
					 F2FS_NODUMP_FL | \
					 F2FS_NOATIME_FL | \
					 F2FS_PROJINHERIT_FL)

/* Flags that should be inherited by new inodes from their parent. */
#define F2FS_FL_INHERITED (F2FS_SECRM_FL | F2FS_UNRM_FL | F2FS_COMPR_FL |\
			   F2FS_SYNC_FL | F2FS_NODUMP_FL | F2FS_NOATIME_FL |\
			   F2FS_NOCOMPR_FL | F2FS_JOURNAL_DATA_FL |\
			   F2FS_NOTAIL_FL | F2FS_DIRSYNC_FL |\
			   F2FS_PROJINHERIT_FL)

/* Flags that are appropriate for regular files (all but dir-specific ones). */
#define F2FS_REG_FLMASK		(~(F2FS_DIRSYNC_FL | F2FS_TOPDIR_FL))

/* Flags that are appropriate for non-directories/regular files. */
#define F2FS_OTHER_FLMASK	(F2FS_NODUMP_FL | F2FS_NOATIME_FL)

static inline __u32 f2fs_mask_flags(umode_t mode, __u32 flags)
{
	if (S_ISDIR(mode))
		return flags;
	else if (S_ISREG(mode))
		return flags & F2FS_REG_FLMASK;
	else
		return flags & F2FS_OTHER_FLMASK;
}

/* used for f2fs_inode_info->flags */
enum {
	FI_NEW_INODE,		/* indicate newly allocated inode */
	FI_DIRTY_INODE,		/* indicate inode is dirty or not */
	FI_AUTO_RECOVER,	/* indicate inode is recoverable */
	FI_DIRTY_DIR,		/* indicate directory has dirty pages */
	FI_INC_LINK,		/* need to increment i_nlink */
	FI_ACL_MODE,		/* indicate acl mode */
	FI_NO_ALLOC,		/* should not allocate any blocks */
	FI_FREE_NID,		/* free allocated nide */
	FI_NO_EXTENT,		/* not to use the extent cache */
	FI_INLINE_XATTR,	/* used for inline xattr */
	FI_INLINE_DATA,		/* used for inline data*/
	FI_INLINE_DENTRY,	/* used for inline dentry */
	FI_APPEND_WRITE,	/* inode has appended data */
	FI_UPDATE_WRITE,	/* inode has in-place-update data */
	FI_NEED_IPU,		/* used for ipu per file */
	FI_ATOMIC_FILE,		/* indicate atomic file */
	FI_ATOMIC_COMMIT,	/* indicate the state of atomical committing */
	FI_VOLATILE_FILE,	/* indicate volatile file */
	FI_FIRST_BLOCK_WRITTEN,	/* indicate #0 data block was written */
	FI_DROP_CACHE,		/* drop dirty page cache */
	FI_DATA_EXIST,		/* indicate data exists */
	FI_INLINE_DOTS,		/* indicate inline dot dentries */
	FI_DO_DEFRAG,		/* indicate defragment is running */
	FI_DIRTY_FILE,		/* indicate regular/symlink has dirty pages */
	FI_NO_PREALLOC,		/* indicate skipped preallocated blocks */
	FI_HOT_DATA,		/* indicate file is hot */
	FI_EXTRA_ATTR,		/* indicate file has extra attribute */
	FI_PROJ_INHERIT,	/* indicate file inherits projectid */
	FI_PIN_FILE,		/* indicate file should not be gced */
	FI_ATOMIC_REVOKE_REQUEST, /* request to drop atomic data */
};

static inline void __mark_inode_dirty_flag(struct inode *inode,
						int flag, bool set)
{
	switch (flag) {
	case FI_INLINE_XATTR:
	case FI_INLINE_DATA:
	case FI_INLINE_DENTRY:
	case FI_NEW_INODE:
		if (set)
			return;
		/* fall through */
	case FI_DATA_EXIST:
	case FI_INLINE_DOTS:
	case FI_PIN_FILE:
		f2fs_mark_inode_dirty_sync(inode, true);
	}
}

static inline void set_inode_flag(struct inode *inode, int flag)
{
	if (!test_bit(flag, &F2FS_I(inode)->flags))
		set_bit(flag, &F2FS_I(inode)->flags);
	__mark_inode_dirty_flag(inode, flag, true);
}

static inline int is_inode_flag_set(struct inode *inode, int flag)
{
	return test_bit(flag, &F2FS_I(inode)->flags);
}

static inline void clear_inode_flag(struct inode *inode, int flag)
{
	if (test_bit(flag, &F2FS_I(inode)->flags))
		clear_bit(flag, &F2FS_I(inode)->flags);
	__mark_inode_dirty_flag(inode, flag, false);
}

static inline void set_acl_inode(struct inode *inode, umode_t mode)
{
	F2FS_I(inode)->i_acl_mode = mode;
	set_inode_flag(inode, FI_ACL_MODE);
	f2fs_mark_inode_dirty_sync(inode, false);
}

static inline void f2fs_i_links_write(struct inode *inode, bool inc)
{
	if (inc)
		inc_nlink(inode);
	else
		drop_nlink(inode);
	f2fs_mark_inode_dirty_sync(inode, true);
}

static inline void f2fs_i_blocks_write(struct inode *inode,
					block_t diff, bool add, bool claim)
{
	bool clean = !is_inode_flag_set(inode, FI_DIRTY_INODE);
	bool recover = is_inode_flag_set(inode, FI_AUTO_RECOVER);

	/* add = 1, claim = 1 should be dquot_reserve_block in pair */
	if (add) {
		if (claim)
			dquot_claim_block(inode, diff);
		else
			dquot_alloc_block_nofail(inode, diff);
	} else {
		dquot_free_block(inode, diff);
	}

	f2fs_mark_inode_dirty_sync(inode, true);
	if (clean || recover)
		set_inode_flag(inode, FI_AUTO_RECOVER);
}

static inline void f2fs_i_size_write(struct inode *inode, loff_t i_size)
{
	bool clean = !is_inode_flag_set(inode, FI_DIRTY_INODE);
	bool recover = is_inode_flag_set(inode, FI_AUTO_RECOVER);

	if (i_size_read(inode) == i_size)
		return;

	i_size_write(inode, i_size);
	f2fs_mark_inode_dirty_sync(inode, true);
	if (clean || recover)
		set_inode_flag(inode, FI_AUTO_RECOVER);
}

static inline void f2fs_i_depth_write(struct inode *inode, unsigned int depth)
{
	F2FS_I(inode)->i_current_depth = depth;
	f2fs_mark_inode_dirty_sync(inode, true);
}

static inline void f2fs_i_gc_failures_write(struct inode *inode,
					unsigned int count)
{
	F2FS_I(inode)->i_gc_failures[GC_FAILURE_PIN] = count;
	f2fs_mark_inode_dirty_sync(inode, true);
}

static inline void f2fs_i_xnid_write(struct inode *inode, nid_t xnid)
{
	F2FS_I(inode)->i_xattr_nid = xnid;
	f2fs_mark_inode_dirty_sync(inode, true);
}

static inline void f2fs_i_pino_write(struct inode *inode, nid_t pino)
{
	F2FS_I(inode)->i_pino = pino;
	f2fs_mark_inode_dirty_sync(inode, true);
}

static inline void get_inline_info(struct inode *inode, struct f2fs_inode *ri)
{
	struct f2fs_inode_info *fi = F2FS_I(inode);

	if (ri->i_inline & F2FS_INLINE_XATTR)
		set_bit(FI_INLINE_XATTR, &fi->flags);
	if (ri->i_inline & F2FS_INLINE_DATA)
		set_bit(FI_INLINE_DATA, &fi->flags);
	if (ri->i_inline & F2FS_INLINE_DENTRY)
		set_bit(FI_INLINE_DENTRY, &fi->flags);
	if (ri->i_inline & F2FS_DATA_EXIST)
		set_bit(FI_DATA_EXIST, &fi->flags);
	if (ri->i_inline & F2FS_INLINE_DOTS)
		set_bit(FI_INLINE_DOTS, &fi->flags);
	if (ri->i_inline & F2FS_EXTRA_ATTR)
		set_bit(FI_EXTRA_ATTR, &fi->flags);
	if (ri->i_inline & F2FS_PIN_FILE)
		set_bit(FI_PIN_FILE, &fi->flags);
}

static inline void set_raw_inline(struct inode *inode, struct f2fs_inode *ri)
{
	ri->i_inline = 0;

	if (is_inode_flag_set(inode, FI_INLINE_XATTR))
		ri->i_inline |= F2FS_INLINE_XATTR;
	if (is_inode_flag_set(inode, FI_INLINE_DATA))
		ri->i_inline |= F2FS_INLINE_DATA;
	if (is_inode_flag_set(inode, FI_INLINE_DENTRY))
		ri->i_inline |= F2FS_INLINE_DENTRY;
	if (is_inode_flag_set(inode, FI_DATA_EXIST))
		ri->i_inline |= F2FS_DATA_EXIST;
	if (is_inode_flag_set(inode, FI_INLINE_DOTS))
		ri->i_inline |= F2FS_INLINE_DOTS;
	if (is_inode_flag_set(inode, FI_EXTRA_ATTR))
		ri->i_inline |= F2FS_EXTRA_ATTR;
	if (is_inode_flag_set(inode, FI_PIN_FILE))
		ri->i_inline |= F2FS_PIN_FILE;
}

static inline int f2fs_has_extra_attr(struct inode *inode)
{
	return is_inode_flag_set(inode, FI_EXTRA_ATTR);
}

static inline int f2fs_has_inline_xattr(struct inode *inode)
{
	return is_inode_flag_set(inode, FI_INLINE_XATTR);
}

static inline unsigned int addrs_per_inode(struct inode *inode)
{
	return CUR_ADDRS_PER_INODE(inode) - get_inline_xattr_addrs(inode);
}

static inline void *inline_xattr_addr(struct inode *inode, struct page *page)
{
	struct f2fs_inode *ri = F2FS_INODE(page);

	return (void *)&(ri->i_addr[DEF_ADDRS_PER_INODE -
					get_inline_xattr_addrs(inode)]);
}

static inline int inline_xattr_size(struct inode *inode)
{
	return get_inline_xattr_addrs(inode) * sizeof(__le32);
}

static inline int f2fs_has_inline_data(struct inode *inode)
{
	return is_inode_flag_set(inode, FI_INLINE_DATA);
}

static inline int f2fs_exist_data(struct inode *inode)
{
	return is_inode_flag_set(inode, FI_DATA_EXIST);
}

static inline int f2fs_has_inline_dots(struct inode *inode)
{
	return is_inode_flag_set(inode, FI_INLINE_DOTS);
}

static inline bool f2fs_is_pinned_file(struct inode *inode)
{
	return is_inode_flag_set(inode, FI_PIN_FILE);
}

static inline bool f2fs_is_atomic_file(struct inode *inode)
{
	return is_inode_flag_set(inode, FI_ATOMIC_FILE);
}

static inline bool f2fs_is_commit_atomic_write(struct inode *inode)
{
	return is_inode_flag_set(inode, FI_ATOMIC_COMMIT);
}

static inline bool f2fs_is_volatile_file(struct inode *inode)
{
	return is_inode_flag_set(inode, FI_VOLATILE_FILE);
}

static inline bool f2fs_is_first_block_written(struct inode *inode)
{
	return is_inode_flag_set(inode, FI_FIRST_BLOCK_WRITTEN);
}

static inline bool f2fs_is_drop_cache(struct inode *inode)
{
	return is_inode_flag_set(inode, FI_DROP_CACHE);
}

static inline void *inline_data_addr(struct inode *inode, struct page *page)
{
	struct f2fs_inode *ri = F2FS_INODE(page);
	int extra_size = get_extra_isize(inode);

	return (void *)&(ri->i_addr[extra_size + DEF_INLINE_RESERVED_SIZE]);
}

static inline int f2fs_has_inline_dentry(struct inode *inode)
{
	return is_inode_flag_set(inode, FI_INLINE_DENTRY);
}

static inline int is_file(struct inode *inode, int type)
{
	return F2FS_I(inode)->i_advise & type;
}

static inline void set_file(struct inode *inode, int type)
{
	F2FS_I(inode)->i_advise |= type;
	f2fs_mark_inode_dirty_sync(inode, true);
}

static inline void clear_file(struct inode *inode, int type)
{
	F2FS_I(inode)->i_advise &= ~type;
	f2fs_mark_inode_dirty_sync(inode, true);
}

static inline bool f2fs_skip_inode_update(struct inode *inode, int dsync)
{
	bool ret;

	if (dsync) {
		struct f2fs_sb_info *sbi = F2FS_I_SB(inode);

		spin_lock(&sbi->inode_lock[DIRTY_META]);
		ret = list_empty(&F2FS_I(inode)->gdirty_list);
		spin_unlock(&sbi->inode_lock[DIRTY_META]);
		return ret;
	}
	if (!is_inode_flag_set(inode, FI_AUTO_RECOVER) ||
			file_keep_isize(inode) ||
			i_size_read(inode) & ~PAGE_MASK)
		return false;

	if (!timespec64_equal(F2FS_I(inode)->i_disk_time, &inode->i_atime))
		return false;
	if (!timespec64_equal(F2FS_I(inode)->i_disk_time + 1, &inode->i_ctime))
		return false;
	if (!timespec64_equal(F2FS_I(inode)->i_disk_time + 2, &inode->i_mtime))
		return false;
	if (!timespec64_equal(F2FS_I(inode)->i_disk_time + 3,
						&F2FS_I(inode)->i_crtime))
		return false;

	down_read(&F2FS_I(inode)->i_sem);
	ret = F2FS_I(inode)->last_disk_size == i_size_read(inode);
	up_read(&F2FS_I(inode)->i_sem);

	return ret;
}

static inline bool f2fs_readonly(struct super_block *sb)
{
	return sb_rdonly(sb);
}

static inline bool f2fs_cp_error(struct f2fs_sb_info *sbi)
{
	return is_set_ckpt_flags(sbi, CP_ERROR_FLAG);
}

static inline bool is_dot_dotdot(const struct qstr *str)
{
	if (str->len == 1 && str->name[0] == '.')
		return true;

	if (str->len == 2 && str->name[0] == '.' && str->name[1] == '.')
		return true;

	return false;
}

static inline bool f2fs_may_extent_tree(struct inode *inode)
{
	struct f2fs_sb_info *sbi = F2FS_I_SB(inode);

	if (!test_opt(sbi, EXTENT_CACHE) ||
			is_inode_flag_set(inode, FI_NO_EXTENT))
		return false;

	/*
	 * for recovered files during mount do not create extents
	 * if shrinker is not registered.
	 */
	if (list_empty(&sbi->s_list))
		return false;

	return S_ISREG(inode->i_mode);
}

static inline void *f2fs_kmalloc(struct f2fs_sb_info *sbi,
					size_t size, gfp_t flags)
{
	void *ret;

	if (time_to_inject(sbi, FAULT_KMALLOC)) {
		f2fs_show_injection_info(FAULT_KMALLOC);
		return NULL;
	}

	ret = kmalloc(size, flags);
	if (ret)
		return ret;

	return kvmalloc(size, flags);
}

static inline void *f2fs_kzalloc(struct f2fs_sb_info *sbi,
					size_t size, gfp_t flags)
{
	return f2fs_kmalloc(sbi, size, flags | __GFP_ZERO);
}

static inline void *f2fs_kvmalloc(struct f2fs_sb_info *sbi,
					size_t size, gfp_t flags)
{
	if (time_to_inject(sbi, FAULT_KVMALLOC)) {
		f2fs_show_injection_info(FAULT_KVMALLOC);
		return NULL;
	}

	return kvmalloc(size, flags);
}

static inline void *f2fs_kvzalloc(struct f2fs_sb_info *sbi,
					size_t size, gfp_t flags)
{
	return f2fs_kvmalloc(sbi, size, flags | __GFP_ZERO);
}

static inline int get_extra_isize(struct inode *inode)
{
	return F2FS_I(inode)->i_extra_isize / sizeof(__le32);
}

static inline int get_inline_xattr_addrs(struct inode *inode)
{
	return F2FS_I(inode)->i_inline_xattr_size;
}

#define f2fs_get_inode_mode(i) \
	((is_inode_flag_set(i, FI_ACL_MODE)) ? \
	 (F2FS_I(i)->i_acl_mode) : ((i)->i_mode))

#define F2FS_TOTAL_EXTRA_ATTR_SIZE			\
	(offsetof(struct f2fs_inode, i_extra_end) -	\
	offsetof(struct f2fs_inode, i_extra_isize))	\

#define F2FS_OLD_ATTRIBUTE_SIZE	(offsetof(struct f2fs_inode, i_addr))
#define F2FS_FITS_IN_INODE(f2fs_inode, extra_isize, field)		\
		((offsetof(typeof(*(f2fs_inode)), field) +	\
		sizeof((f2fs_inode)->field))			\
		<= (F2FS_OLD_ATTRIBUTE_SIZE + (extra_isize)))	\

static inline void f2fs_reset_iostat(struct f2fs_sb_info *sbi)
{
	int i;

	spin_lock(&sbi->iostat_lock);
	for (i = 0; i < NR_IO_TYPE; i++)
		sbi->write_iostat[i] = 0;
	spin_unlock(&sbi->iostat_lock);
}

static inline void f2fs_update_iostat(struct f2fs_sb_info *sbi,
			enum iostat_type type, unsigned long long io_bytes)
{
	if (!sbi->iostat_enable)
		return;
	spin_lock(&sbi->iostat_lock);
	sbi->write_iostat[type] += io_bytes;

	if (type == APP_WRITE_IO || type == APP_DIRECT_IO)
		sbi->write_iostat[APP_BUFFERED_IO] =
			sbi->write_iostat[APP_WRITE_IO] -
			sbi->write_iostat[APP_DIRECT_IO];
	spin_unlock(&sbi->iostat_lock);
}

#define __is_large_section(sbi)		((sbi)->segs_per_sec > 1)

#define __is_meta_io(fio) (PAGE_TYPE_OF_BIO((fio)->type) == META &&	\
				(!is_read_io((fio)->op) || (fio)->is_meta))

bool f2fs_is_valid_blkaddr(struct f2fs_sb_info *sbi,
					block_t blkaddr, int type);
void f2fs_msg(struct super_block *sb, const char *level, const char *fmt, ...);
static inline void verify_blkaddr(struct f2fs_sb_info *sbi,
					block_t blkaddr, int type)
{
	if (!f2fs_is_valid_blkaddr(sbi, blkaddr, type)) {
		f2fs_msg(sbi->sb, KERN_ERR,
			"invalid blkaddr: %u, type: %d, run fsck to fix.",
			blkaddr, type);
		f2fs_bug_on(sbi, 1);
	}
}

static inline bool __is_valid_data_blkaddr(block_t blkaddr)
{
	if (blkaddr == NEW_ADDR || blkaddr == NULL_ADDR)
		return false;
	return true;
}

static inline bool is_valid_data_blkaddr(struct f2fs_sb_info *sbi,
						block_t blkaddr)
{
	if (!__is_valid_data_blkaddr(blkaddr))
		return false;
	verify_blkaddr(sbi, blkaddr, DATA_GENERIC);
	return true;
}

static inline void f2fs_set_page_private(struct page *page,
						unsigned long data)
{
	if (PagePrivate(page))
		return;

	get_page(page);
	SetPagePrivate(page);
	set_page_private(page, data);
}

static inline void f2fs_clear_page_private(struct page *page)
{
	if (!PagePrivate(page))
		return;

	set_page_private(page, 0);
	ClearPagePrivate(page);
	f2fs_put_page(page, 0);
}

/*
 * file.c
 */
int f2fs_sync_file(struct file *file, loff_t start, loff_t end, int datasync);
void f2fs_truncate_data_blocks(struct dnode_of_data *dn);
int f2fs_truncate_blocks(struct inode *inode, u64 from, bool lock);
int f2fs_truncate(struct inode *inode);
int f2fs_getattr(const struct path *path, struct kstat *stat,
			u32 request_mask, unsigned int flags);
int f2fs_setattr(struct dentry *dentry, struct iattr *attr);
int f2fs_truncate_hole(struct inode *inode, pgoff_t pg_start, pgoff_t pg_end);
void f2fs_truncate_data_blocks_range(struct dnode_of_data *dn, int count);
int f2fs_precache_extents(struct inode *inode);
long f2fs_ioctl(struct file *filp, unsigned int cmd, unsigned long arg);
long f2fs_compat_ioctl(struct file *file, unsigned int cmd, unsigned long arg);
int f2fs_transfer_project_quota(struct inode *inode, kprojid_t kprojid);
int f2fs_pin_file_control(struct inode *inode, bool inc);

/*
 * inode.c
 */
void f2fs_set_inode_flags(struct inode *inode);
bool f2fs_inode_chksum_verify(struct f2fs_sb_info *sbi, struct page *page);
void f2fs_inode_chksum_set(struct f2fs_sb_info *sbi, struct page *page);
struct inode *f2fs_iget(struct super_block *sb, unsigned long ino);
struct inode *f2fs_iget_retry(struct super_block *sb, unsigned long ino);
int f2fs_try_to_free_nats(struct f2fs_sb_info *sbi, int nr_shrink);
void f2fs_update_inode(struct inode *inode, struct page *node_page);
void f2fs_update_inode_page(struct inode *inode);
int f2fs_write_inode(struct inode *inode, struct writeback_control *wbc);
void f2fs_evict_inode(struct inode *inode);
void f2fs_handle_failed_inode(struct inode *inode);

/*
 * namei.c
 */
int f2fs_update_extension_list(struct f2fs_sb_info *sbi, const char *name,
							bool hot, bool set);
struct dentry *f2fs_get_parent(struct dentry *child);

/*
 * dir.c
 */
unsigned char f2fs_get_de_type(struct f2fs_dir_entry *de);
struct f2fs_dir_entry *f2fs_find_target_dentry(struct fscrypt_name *fname,
			f2fs_hash_t namehash, int *max_slots,
			struct f2fs_dentry_ptr *d);
int f2fs_fill_dentries(struct dir_context *ctx, struct f2fs_dentry_ptr *d,
			unsigned int start_pos, struct fscrypt_str *fstr);
void f2fs_do_make_empty_dir(struct inode *inode, struct inode *parent,
			struct f2fs_dentry_ptr *d);
struct page *f2fs_init_inode_metadata(struct inode *inode, struct inode *dir,
			const struct qstr *new_name,
			const struct qstr *orig_name, struct page *dpage);
void f2fs_update_parent_metadata(struct inode *dir, struct inode *inode,
			unsigned int current_depth);
int f2fs_room_for_filename(const void *bitmap, int slots, int max_slots);
void f2fs_drop_nlink(struct inode *dir, struct inode *inode);
struct f2fs_dir_entry *__f2fs_find_entry(struct inode *dir,
			struct fscrypt_name *fname, struct page **res_page);
struct f2fs_dir_entry *f2fs_find_entry(struct inode *dir,
			const struct qstr *child, struct page **res_page);
struct f2fs_dir_entry *f2fs_parent_dir(struct inode *dir, struct page **p);
ino_t f2fs_inode_by_name(struct inode *dir, const struct qstr *qstr,
			struct page **page);
void f2fs_set_link(struct inode *dir, struct f2fs_dir_entry *de,
			struct page *page, struct inode *inode);
void f2fs_update_dentry(nid_t ino, umode_t mode, struct f2fs_dentry_ptr *d,
			const struct qstr *name, f2fs_hash_t name_hash,
			unsigned int bit_pos);
int f2fs_add_regular_entry(struct inode *dir, const struct qstr *new_name,
			const struct qstr *orig_name,
			struct inode *inode, nid_t ino, umode_t mode);
int f2fs_add_dentry(struct inode *dir, struct fscrypt_name *fname,
			struct inode *inode, nid_t ino, umode_t mode);
int f2fs_do_add_link(struct inode *dir, const struct qstr *name,
			struct inode *inode, nid_t ino, umode_t mode);
void f2fs_delete_entry(struct f2fs_dir_entry *dentry, struct page *page,
			struct inode *dir, struct inode *inode);
int f2fs_do_tmpfile(struct inode *inode, struct inode *dir);
bool f2fs_empty_dir(struct inode *dir);

static inline int f2fs_add_link(struct dentry *dentry, struct inode *inode)
{
	return f2fs_do_add_link(d_inode(dentry->d_parent), &dentry->d_name,
				inode, inode->i_ino, inode->i_mode);
}

/*
 * super.c
 */
int f2fs_inode_dirtied(struct inode *inode, bool sync);
void f2fs_inode_synced(struct inode *inode);
int f2fs_enable_quota_files(struct f2fs_sb_info *sbi, bool rdonly);
int f2fs_quota_sync(struct super_block *sb, int type);
void f2fs_quota_off_umount(struct super_block *sb);
int f2fs_commit_super(struct f2fs_sb_info *sbi, bool recover);
int f2fs_sync_fs(struct super_block *sb, int sync);
extern __printf(3, 4)
void f2fs_msg(struct super_block *sb, const char *level, const char *fmt, ...);
int f2fs_sanity_check_ckpt(struct f2fs_sb_info *sbi);

/*
 * hash.c
 */
f2fs_hash_t f2fs_dentry_hash(const struct qstr *name_info,
				struct fscrypt_name *fname);

/*
 * node.c
 */
struct dnode_of_data;
struct node_info;

int f2fs_check_nid_range(struct f2fs_sb_info *sbi, nid_t nid);
bool f2fs_available_free_memory(struct f2fs_sb_info *sbi, int type);
bool f2fs_in_warm_node_list(struct f2fs_sb_info *sbi, struct page *page);
void f2fs_init_fsync_node_info(struct f2fs_sb_info *sbi);
void f2fs_del_fsync_node_entry(struct f2fs_sb_info *sbi, struct page *page);
void f2fs_reset_fsync_node_info(struct f2fs_sb_info *sbi);
int f2fs_need_dentry_mark(struct f2fs_sb_info *sbi, nid_t nid);
bool f2fs_is_checkpointed_node(struct f2fs_sb_info *sbi, nid_t nid);
bool f2fs_need_inode_block_update(struct f2fs_sb_info *sbi, nid_t ino);
int f2fs_get_node_info(struct f2fs_sb_info *sbi, nid_t nid,
						struct node_info *ni);
pgoff_t f2fs_get_next_page_offset(struct dnode_of_data *dn, pgoff_t pgofs);
int f2fs_get_dnode_of_data(struct dnode_of_data *dn, pgoff_t index, int mode);
int f2fs_truncate_inode_blocks(struct inode *inode, pgoff_t from);
int f2fs_truncate_xattr_node(struct inode *inode);
int f2fs_wait_on_node_pages_writeback(struct f2fs_sb_info *sbi,
					unsigned int seq_id);
int f2fs_remove_inode_page(struct inode *inode);
struct page *f2fs_new_inode_page(struct inode *inode);
struct page *f2fs_new_node_page(struct dnode_of_data *dn, unsigned int ofs);
void f2fs_ra_node_page(struct f2fs_sb_info *sbi, nid_t nid);
struct page *f2fs_get_node_page(struct f2fs_sb_info *sbi, pgoff_t nid);
struct page *f2fs_get_node_page_ra(struct page *parent, int start);
int f2fs_move_node_page(struct page *node_page, int gc_type);
int f2fs_fsync_node_pages(struct f2fs_sb_info *sbi, struct inode *inode,
			struct writeback_control *wbc, bool atomic,
			unsigned int *seq_id);
int f2fs_sync_node_pages(struct f2fs_sb_info *sbi,
			struct writeback_control *wbc,
			bool do_balance, enum iostat_type io_type);
int f2fs_build_free_nids(struct f2fs_sb_info *sbi, bool sync, bool mount);
bool f2fs_alloc_nid(struct f2fs_sb_info *sbi, nid_t *nid);
void f2fs_alloc_nid_done(struct f2fs_sb_info *sbi, nid_t nid);
void f2fs_alloc_nid_failed(struct f2fs_sb_info *sbi, nid_t nid);
int f2fs_try_to_free_nids(struct f2fs_sb_info *sbi, int nr_shrink);
void f2fs_recover_inline_xattr(struct inode *inode, struct page *page);
int f2fs_recover_xattr_data(struct inode *inode, struct page *page);
int f2fs_recover_inode_page(struct f2fs_sb_info *sbi, struct page *page);
int f2fs_restore_node_summary(struct f2fs_sb_info *sbi,
			unsigned int segno, struct f2fs_summary_block *sum);
int f2fs_flush_nat_entries(struct f2fs_sb_info *sbi, struct cp_control *cpc);
int f2fs_build_node_manager(struct f2fs_sb_info *sbi);
void f2fs_destroy_node_manager(struct f2fs_sb_info *sbi);
int __init f2fs_create_node_manager_caches(void);
void f2fs_destroy_node_manager_caches(void);

/*
 * segment.c
 */
bool f2fs_need_SSR(struct f2fs_sb_info *sbi);
void f2fs_register_inmem_page(struct inode *inode, struct page *page);
void f2fs_drop_inmem_pages_all(struct f2fs_sb_info *sbi, bool gc_failure);
void f2fs_drop_inmem_pages(struct inode *inode);
void f2fs_drop_inmem_page(struct inode *inode, struct page *page);
int f2fs_commit_inmem_pages(struct inode *inode);
void f2fs_balance_fs(struct f2fs_sb_info *sbi, bool need);
void f2fs_balance_fs_bg(struct f2fs_sb_info *sbi);
int f2fs_issue_flush(struct f2fs_sb_info *sbi, nid_t ino);
int f2fs_create_flush_cmd_control(struct f2fs_sb_info *sbi);
int f2fs_flush_device_cache(struct f2fs_sb_info *sbi);
void f2fs_destroy_flush_cmd_control(struct f2fs_sb_info *sbi, bool free);
void f2fs_invalidate_blocks(struct f2fs_sb_info *sbi, block_t addr);
bool f2fs_is_checkpointed_data(struct f2fs_sb_info *sbi, block_t blkaddr);
void f2fs_drop_discard_cmd(struct f2fs_sb_info *sbi);
void f2fs_stop_discard_thread(struct f2fs_sb_info *sbi);
bool f2fs_issue_discard_timeout(struct f2fs_sb_info *sbi);
void f2fs_clear_prefree_segments(struct f2fs_sb_info *sbi,
					struct cp_control *cpc);
void f2fs_dirty_to_prefree(struct f2fs_sb_info *sbi);
int f2fs_disable_cp_again(struct f2fs_sb_info *sbi);
void f2fs_release_discard_addrs(struct f2fs_sb_info *sbi);
int f2fs_npages_for_summary_flush(struct f2fs_sb_info *sbi, bool for_ra);
void f2fs_allocate_new_segments(struct f2fs_sb_info *sbi);
int f2fs_trim_fs(struct f2fs_sb_info *sbi, struct fstrim_range *range);
bool f2fs_exist_trim_candidates(struct f2fs_sb_info *sbi,
					struct cp_control *cpc);
struct page *f2fs_get_sum_page(struct f2fs_sb_info *sbi, unsigned int segno);
void f2fs_update_meta_page(struct f2fs_sb_info *sbi, void *src,
					block_t blk_addr);
void f2fs_do_write_meta_page(struct f2fs_sb_info *sbi, struct page *page,
						enum iostat_type io_type);
void f2fs_do_write_node_page(unsigned int nid, struct f2fs_io_info *fio);
void f2fs_outplace_write_data(struct dnode_of_data *dn,
			struct f2fs_io_info *fio);
int f2fs_inplace_write_data(struct f2fs_io_info *fio);
void f2fs_do_replace_block(struct f2fs_sb_info *sbi, struct f2fs_summary *sum,
			block_t old_blkaddr, block_t new_blkaddr,
			bool recover_curseg, bool recover_newaddr);
void f2fs_replace_block(struct f2fs_sb_info *sbi, struct dnode_of_data *dn,
			block_t old_addr, block_t new_addr,
			unsigned char version, bool recover_curseg,
			bool recover_newaddr);
void f2fs_allocate_data_block(struct f2fs_sb_info *sbi, struct page *page,
			block_t old_blkaddr, block_t *new_blkaddr,
			struct f2fs_summary *sum, int type,
			struct f2fs_io_info *fio, bool add_list);
void f2fs_wait_on_page_writeback(struct page *page,
			enum page_type type, bool ordered, bool locked);
void f2fs_wait_on_block_writeback(struct inode *inode, block_t blkaddr);
void f2fs_wait_on_block_writeback_range(struct inode *inode, block_t blkaddr,
								block_t len);
void f2fs_write_data_summaries(struct f2fs_sb_info *sbi, block_t start_blk);
void f2fs_write_node_summaries(struct f2fs_sb_info *sbi, block_t start_blk);
int f2fs_lookup_journal_in_cursum(struct f2fs_journal *journal, int type,
			unsigned int val, int alloc);
void f2fs_flush_sit_entries(struct f2fs_sb_info *sbi, struct cp_control *cpc);
int f2fs_build_segment_manager(struct f2fs_sb_info *sbi);
void f2fs_destroy_segment_manager(struct f2fs_sb_info *sbi);
int __init f2fs_create_segment_manager_caches(void);
void f2fs_destroy_segment_manager_caches(void);
int f2fs_rw_hint_to_seg_type(enum rw_hint hint);
enum rw_hint f2fs_io_type_to_rw_hint(struct f2fs_sb_info *sbi,
			enum page_type type, enum temp_type temp);

/*
 * checkpoint.c
 */
void f2fs_stop_checkpoint(struct f2fs_sb_info *sbi, bool end_io);
struct page *f2fs_grab_meta_page(struct f2fs_sb_info *sbi, pgoff_t index);
struct page *f2fs_get_meta_page(struct f2fs_sb_info *sbi, pgoff_t index);
struct page *f2fs_get_meta_page_nofail(struct f2fs_sb_info *sbi, pgoff_t index);
struct page *f2fs_get_tmp_page(struct f2fs_sb_info *sbi, pgoff_t index);
bool f2fs_is_valid_blkaddr(struct f2fs_sb_info *sbi,
					block_t blkaddr, int type);
int f2fs_ra_meta_pages(struct f2fs_sb_info *sbi, block_t start, int nrpages,
			int type, bool sync);
void f2fs_ra_meta_pages_cond(struct f2fs_sb_info *sbi, pgoff_t index);
long f2fs_sync_meta_pages(struct f2fs_sb_info *sbi, enum page_type type,
			long nr_to_write, enum iostat_type io_type);
void f2fs_add_ino_entry(struct f2fs_sb_info *sbi, nid_t ino, int type);
void f2fs_remove_ino_entry(struct f2fs_sb_info *sbi, nid_t ino, int type);
void f2fs_release_ino_entry(struct f2fs_sb_info *sbi, bool all);
bool f2fs_exist_written_data(struct f2fs_sb_info *sbi, nid_t ino, int mode);
void f2fs_set_dirty_device(struct f2fs_sb_info *sbi, nid_t ino,
					unsigned int devidx, int type);
bool f2fs_is_dirty_device(struct f2fs_sb_info *sbi, nid_t ino,
					unsigned int devidx, int type);
int f2fs_sync_inode_meta(struct f2fs_sb_info *sbi);
int f2fs_acquire_orphan_inode(struct f2fs_sb_info *sbi);
void f2fs_release_orphan_inode(struct f2fs_sb_info *sbi);
void f2fs_add_orphan_inode(struct inode *inode);
void f2fs_remove_orphan_inode(struct f2fs_sb_info *sbi, nid_t ino);
int f2fs_recover_orphan_inodes(struct f2fs_sb_info *sbi);
int f2fs_get_valid_checkpoint(struct f2fs_sb_info *sbi);
void f2fs_update_dirty_page(struct inode *inode, struct page *page);
void f2fs_remove_dirty_inode(struct inode *inode);
int f2fs_sync_dirty_inodes(struct f2fs_sb_info *sbi, enum inode_type type);
void f2fs_wait_on_all_pages_writeback(struct f2fs_sb_info *sbi);
int f2fs_write_checkpoint(struct f2fs_sb_info *sbi, struct cp_control *cpc);
void f2fs_init_ino_entry_info(struct f2fs_sb_info *sbi);
int __init f2fs_create_checkpoint_caches(void);
void f2fs_destroy_checkpoint_caches(void);

/*
 * data.c
 */
int f2fs_init_post_read_processing(void);
void f2fs_destroy_post_read_processing(void);
void f2fs_submit_merged_write(struct f2fs_sb_info *sbi, enum page_type type);
void f2fs_submit_merged_write_cond(struct f2fs_sb_info *sbi,
				struct inode *inode, struct page *page,
				nid_t ino, enum page_type type);
void f2fs_flush_merged_writes(struct f2fs_sb_info *sbi);
int f2fs_submit_page_bio(struct f2fs_io_info *fio);
void f2fs_submit_page_write(struct f2fs_io_info *fio);
struct block_device *f2fs_target_device(struct f2fs_sb_info *sbi,
			block_t blk_addr, struct bio *bio);
int f2fs_target_device_index(struct f2fs_sb_info *sbi, block_t blkaddr);
void f2fs_set_data_blkaddr(struct dnode_of_data *dn);
void f2fs_update_data_blkaddr(struct dnode_of_data *dn, block_t blkaddr);
int f2fs_reserve_new_blocks(struct dnode_of_data *dn, blkcnt_t count);
int f2fs_reserve_new_block(struct dnode_of_data *dn);
int f2fs_get_block(struct dnode_of_data *dn, pgoff_t index);
int f2fs_preallocate_blocks(struct kiocb *iocb, struct iov_iter *from);
int f2fs_reserve_block(struct dnode_of_data *dn, pgoff_t index);
struct page *f2fs_get_read_data_page(struct inode *inode, pgoff_t index,
			int op_flags, bool for_write);
struct page *f2fs_find_data_page(struct inode *inode, pgoff_t index);
struct page *f2fs_get_lock_data_page(struct inode *inode, pgoff_t index,
			bool for_write);
struct page *f2fs_get_new_data_page(struct inode *inode,
			struct page *ipage, pgoff_t index, bool new_i_size);
int f2fs_do_write_data_page(struct f2fs_io_info *fio);
void __do_map_lock(struct f2fs_sb_info *sbi, int flag, bool lock);
int f2fs_map_blocks(struct inode *inode, struct f2fs_map_blocks *map,
			int create, int flag);
int f2fs_fiemap(struct inode *inode, struct fiemap_extent_info *fieinfo,
			u64 start, u64 len);
bool f2fs_should_update_inplace(struct inode *inode, struct f2fs_io_info *fio);
bool f2fs_should_update_outplace(struct inode *inode, struct f2fs_io_info *fio);
void f2fs_invalidate_page(struct page *page, unsigned int offset,
			unsigned int length);
int f2fs_release_page(struct page *page, gfp_t wait);
#ifdef CONFIG_MIGRATION
int f2fs_migrate_page(struct address_space *mapping, struct page *newpage,
			struct page *page, enum migrate_mode mode);
#endif
bool f2fs_overwrite_io(struct inode *inode, loff_t pos, size_t len);
void f2fs_clear_radix_tree_dirty_tag(struct page *page);

/*
 * gc.c
 */
int f2fs_start_gc_thread(struct f2fs_sb_info *sbi);
void f2fs_stop_gc_thread(struct f2fs_sb_info *sbi);
block_t f2fs_start_bidx_of_node(unsigned int node_ofs, struct inode *inode);
int f2fs_gc(struct f2fs_sb_info *sbi, bool sync, bool background,
			unsigned int segno);
void f2fs_build_gc_manager(struct f2fs_sb_info *sbi);

/*
 * recovery.c
 */
int f2fs_recover_fsync_data(struct f2fs_sb_info *sbi, bool check_only);
bool f2fs_space_for_roll_forward(struct f2fs_sb_info *sbi);

/*
 * debug.c
 */
#ifdef CONFIG_F2FS_STAT_FS
struct f2fs_stat_info {
	struct list_head stat_list;
	struct f2fs_sb_info *sbi;
	int all_area_segs, sit_area_segs, nat_area_segs, ssa_area_segs;
	int main_area_segs, main_area_sections, main_area_zones;
	unsigned long long hit_largest, hit_cached, hit_rbtree;
	unsigned long long hit_total, total_ext;
	int ext_tree, zombie_tree, ext_node;
	int ndirty_node, ndirty_dent, ndirty_meta, ndirty_imeta;
	int ndirty_data, ndirty_qdata;
	int inmem_pages;
	unsigned int ndirty_dirs, ndirty_files, nquota_files, ndirty_all;
	int nats, dirty_nats, sits, dirty_sits;
	int free_nids, avail_nids, alloc_nids;
	int total_count, utilization;
	int bg_gc, nr_wb_cp_data, nr_wb_data;
	int nr_rd_data, nr_rd_node, nr_rd_meta;
	int nr_dio_read, nr_dio_write;
	unsigned int io_skip_bggc, other_skip_bggc;
	int nr_flushing, nr_flushed, flush_list_empty;
	int nr_discarding, nr_discarded;
	int nr_discard_cmd;
	unsigned int undiscard_blks;
	int inline_xattr, inline_inode, inline_dir, append, update, orphans;
	int aw_cnt, max_aw_cnt, vw_cnt, max_vw_cnt;
	unsigned int valid_count, valid_node_count, valid_inode_count, discard_blks;
	unsigned int bimodal, avg_vblocks;
	int util_free, util_valid, util_invalid;
	int rsvd_segs, overp_segs;
	int dirty_count, node_pages, meta_pages;
	int prefree_count, call_count, cp_count, bg_cp_count;
	int tot_segs, node_segs, data_segs, free_segs, free_secs;
	int bg_node_segs, bg_data_segs;
	int tot_blks, data_blks, node_blks;
	int bg_data_blks, bg_node_blks;
	unsigned long long skipped_atomic_files[2];
	int curseg[NR_CURSEG_TYPE];
	int cursec[NR_CURSEG_TYPE];
	int curzone[NR_CURSEG_TYPE];

	unsigned int meta_count[META_MAX];
	unsigned int segment_count[2];
	unsigned int block_count[2];
	unsigned int inplace_count;
	unsigned long long base_mem, cache_mem, page_mem;
};

static inline struct f2fs_stat_info *F2FS_STAT(struct f2fs_sb_info *sbi)
{
	return (struct f2fs_stat_info *)sbi->stat_info;
}

#define stat_inc_cp_count(si)		((si)->cp_count++)
#define stat_inc_bg_cp_count(si)	((si)->bg_cp_count++)
#define stat_inc_call_count(si)		((si)->call_count++)
#define stat_inc_bggc_count(sbi)	((sbi)->bg_gc++)
#define stat_io_skip_bggc_count(sbi)	((sbi)->io_skip_bggc++)
#define stat_other_skip_bggc_count(sbi)	((sbi)->other_skip_bggc++)
#define stat_inc_dirty_inode(sbi, type)	((sbi)->ndirty_inode[type]++)
#define stat_dec_dirty_inode(sbi, type)	((sbi)->ndirty_inode[type]--)
#define stat_inc_total_hit(sbi)		(atomic64_inc(&(sbi)->total_hit_ext))
#define stat_inc_rbtree_node_hit(sbi)	(atomic64_inc(&(sbi)->read_hit_rbtree))
#define stat_inc_largest_node_hit(sbi)	(atomic64_inc(&(sbi)->read_hit_largest))
#define stat_inc_cached_node_hit(sbi)	(atomic64_inc(&(sbi)->read_hit_cached))
#define stat_inc_inline_xattr(inode)					\
	do {								\
		if (f2fs_has_inline_xattr(inode))			\
			(atomic_inc(&F2FS_I_SB(inode)->inline_xattr));	\
	} while (0)
#define stat_dec_inline_xattr(inode)					\
	do {								\
		if (f2fs_has_inline_xattr(inode))			\
			(atomic_dec(&F2FS_I_SB(inode)->inline_xattr));	\
	} while (0)
#define stat_inc_inline_inode(inode)					\
	do {								\
		if (f2fs_has_inline_data(inode))			\
			(atomic_inc(&F2FS_I_SB(inode)->inline_inode));	\
	} while (0)
#define stat_dec_inline_inode(inode)					\
	do {								\
		if (f2fs_has_inline_data(inode))			\
			(atomic_dec(&F2FS_I_SB(inode)->inline_inode));	\
	} while (0)
#define stat_inc_inline_dir(inode)					\
	do {								\
		if (f2fs_has_inline_dentry(inode))			\
			(atomic_inc(&F2FS_I_SB(inode)->inline_dir));	\
	} while (0)
#define stat_dec_inline_dir(inode)					\
	do {								\
		if (f2fs_has_inline_dentry(inode))			\
			(atomic_dec(&F2FS_I_SB(inode)->inline_dir));	\
	} while (0)
#define stat_inc_meta_count(sbi, blkaddr)				\
	do {								\
		if (blkaddr < SIT_I(sbi)->sit_base_addr)		\
			atomic_inc(&(sbi)->meta_count[META_CP]);	\
		else if (blkaddr < NM_I(sbi)->nat_blkaddr)		\
			atomic_inc(&(sbi)->meta_count[META_SIT]);	\
		else if (blkaddr < SM_I(sbi)->ssa_blkaddr)		\
			atomic_inc(&(sbi)->meta_count[META_NAT]);	\
		else if (blkaddr < SM_I(sbi)->main_blkaddr)		\
			atomic_inc(&(sbi)->meta_count[META_SSA]);	\
	} while (0)
#define stat_inc_seg_type(sbi, curseg)					\
		((sbi)->segment_count[(curseg)->alloc_type]++)
#define stat_inc_block_count(sbi, curseg)				\
		((sbi)->block_count[(curseg)->alloc_type]++)
#define stat_inc_inplace_blocks(sbi)					\
		(atomic_inc(&(sbi)->inplace_count))
#define stat_inc_atomic_write(inode)					\
		(atomic_inc(&F2FS_I_SB(inode)->aw_cnt))
#define stat_dec_atomic_write(inode)					\
		(atomic_dec(&F2FS_I_SB(inode)->aw_cnt))
#define stat_update_max_atomic_write(inode)				\
	do {								\
		int cur = atomic_read(&F2FS_I_SB(inode)->aw_cnt);	\
		int max = atomic_read(&F2FS_I_SB(inode)->max_aw_cnt);	\
		if (cur > max)						\
			atomic_set(&F2FS_I_SB(inode)->max_aw_cnt, cur);	\
	} while (0)
#define stat_inc_volatile_write(inode)					\
		(atomic_inc(&F2FS_I_SB(inode)->vw_cnt))
#define stat_dec_volatile_write(inode)					\
		(atomic_dec(&F2FS_I_SB(inode)->vw_cnt))
#define stat_update_max_volatile_write(inode)				\
	do {								\
		int cur = atomic_read(&F2FS_I_SB(inode)->vw_cnt);	\
		int max = atomic_read(&F2FS_I_SB(inode)->max_vw_cnt);	\
		if (cur > max)						\
			atomic_set(&F2FS_I_SB(inode)->max_vw_cnt, cur);	\
	} while (0)
#define stat_inc_seg_count(sbi, type, gc_type)				\
	do {								\
		struct f2fs_stat_info *si = F2FS_STAT(sbi);		\
		si->tot_segs++;						\
		if ((type) == SUM_TYPE_DATA) {				\
			si->data_segs++;				\
			si->bg_data_segs += (gc_type == BG_GC) ? 1 : 0;	\
		} else {						\
			si->node_segs++;				\
			si->bg_node_segs += (gc_type == BG_GC) ? 1 : 0;	\
		}							\
	} while (0)

#define stat_inc_tot_blk_count(si, blks)				\
	((si)->tot_blks += (blks))

#define stat_inc_data_blk_count(sbi, blks, gc_type)			\
	do {								\
		struct f2fs_stat_info *si = F2FS_STAT(sbi);		\
		stat_inc_tot_blk_count(si, blks);			\
		si->data_blks += (blks);				\
		si->bg_data_blks += ((gc_type) == BG_GC) ? (blks) : 0;	\
	} while (0)

#define stat_inc_node_blk_count(sbi, blks, gc_type)			\
	do {								\
		struct f2fs_stat_info *si = F2FS_STAT(sbi);		\
		stat_inc_tot_blk_count(si, blks);			\
		si->node_blks += (blks);				\
		si->bg_node_blks += ((gc_type) == BG_GC) ? (blks) : 0;	\
	} while (0)

int f2fs_build_stats(struct f2fs_sb_info *sbi);
void f2fs_destroy_stats(struct f2fs_sb_info *sbi);
void __init f2fs_create_root_stats(void);
void f2fs_destroy_root_stats(void);
#else
#define stat_inc_cp_count(si)				do { } while (0)
#define stat_inc_bg_cp_count(si)			do { } while (0)
#define stat_inc_call_count(si)				do { } while (0)
#define stat_inc_bggc_count(si)				do { } while (0)
#define stat_io_skip_bggc_count(sbi)			do { } while (0)
#define stat_other_skip_bggc_count(sbi)			do { } while (0)
#define stat_inc_dirty_inode(sbi, type)			do { } while (0)
#define stat_dec_dirty_inode(sbi, type)			do { } while (0)
#define stat_inc_total_hit(sb)				do { } while (0)
#define stat_inc_rbtree_node_hit(sb)			do { } while (0)
#define stat_inc_largest_node_hit(sbi)			do { } while (0)
#define stat_inc_cached_node_hit(sbi)			do { } while (0)
#define stat_inc_inline_xattr(inode)			do { } while (0)
#define stat_dec_inline_xattr(inode)			do { } while (0)
#define stat_inc_inline_inode(inode)			do { } while (0)
#define stat_dec_inline_inode(inode)			do { } while (0)
#define stat_inc_inline_dir(inode)			do { } while (0)
#define stat_dec_inline_dir(inode)			do { } while (0)
#define stat_inc_atomic_write(inode)			do { } while (0)
#define stat_dec_atomic_write(inode)			do { } while (0)
#define stat_update_max_atomic_write(inode)		do { } while (0)
#define stat_inc_volatile_write(inode)			do { } while (0)
#define stat_dec_volatile_write(inode)			do { } while (0)
#define stat_update_max_volatile_write(inode)		do { } while (0)
#define stat_inc_meta_count(sbi, blkaddr)		do { } while (0)
#define stat_inc_seg_type(sbi, curseg)			do { } while (0)
#define stat_inc_block_count(sbi, curseg)		do { } while (0)
#define stat_inc_inplace_blocks(sbi)			do { } while (0)
#define stat_inc_seg_count(sbi, type, gc_type)		do { } while (0)
#define stat_inc_tot_blk_count(si, blks)		do { } while (0)
#define stat_inc_data_blk_count(sbi, blks, gc_type)	do { } while (0)
#define stat_inc_node_blk_count(sbi, blks, gc_type)	do { } while (0)

static inline int f2fs_build_stats(struct f2fs_sb_info *sbi) { return 0; }
static inline void f2fs_destroy_stats(struct f2fs_sb_info *sbi) { }
static inline void __init f2fs_create_root_stats(void) { }
static inline void f2fs_destroy_root_stats(void) { }
#endif

extern const struct file_operations f2fs_dir_operations;
extern const struct file_operations f2fs_file_operations;
extern const struct inode_operations f2fs_file_inode_operations;
extern const struct address_space_operations f2fs_dblock_aops;
extern const struct address_space_operations f2fs_node_aops;
extern const struct address_space_operations f2fs_meta_aops;
extern const struct inode_operations f2fs_dir_inode_operations;
extern const struct inode_operations f2fs_symlink_inode_operations;
extern const struct inode_operations f2fs_encrypted_symlink_inode_operations;
extern const struct inode_operations f2fs_special_inode_operations;
extern struct kmem_cache *f2fs_inode_entry_slab;

/*
 * inline.c
 */
bool f2fs_may_inline_data(struct inode *inode);
bool f2fs_may_inline_dentry(struct inode *inode);
void f2fs_do_read_inline_data(struct page *page, struct page *ipage);
void f2fs_truncate_inline_inode(struct inode *inode,
						struct page *ipage, u64 from);
int f2fs_read_inline_data(struct inode *inode, struct page *page);
int f2fs_convert_inline_page(struct dnode_of_data *dn, struct page *page);
int f2fs_convert_inline_inode(struct inode *inode);
int f2fs_write_inline_data(struct inode *inode, struct page *page);
bool f2fs_recover_inline_data(struct inode *inode, struct page *npage);
struct f2fs_dir_entry *f2fs_find_in_inline_dir(struct inode *dir,
			struct fscrypt_name *fname, struct page **res_page);
int f2fs_make_empty_inline_dir(struct inode *inode, struct inode *parent,
			struct page *ipage);
int f2fs_add_inline_entry(struct inode *dir, const struct qstr *new_name,
			const struct qstr *orig_name,
			struct inode *inode, nid_t ino, umode_t mode);
void f2fs_delete_inline_entry(struct f2fs_dir_entry *dentry,
				struct page *page, struct inode *dir,
				struct inode *inode);
bool f2fs_empty_inline_dir(struct inode *dir);
int f2fs_read_inline_dir(struct file *file, struct dir_context *ctx,
			struct fscrypt_str *fstr);
int f2fs_inline_data_fiemap(struct inode *inode,
			struct fiemap_extent_info *fieinfo,
			__u64 start, __u64 len);

/*
 * shrinker.c
 */
unsigned long f2fs_shrink_count(struct shrinker *shrink,
			struct shrink_control *sc);
unsigned long f2fs_shrink_scan(struct shrinker *shrink,
			struct shrink_control *sc);
void f2fs_join_shrinker(struct f2fs_sb_info *sbi);
void f2fs_leave_shrinker(struct f2fs_sb_info *sbi);

/*
 * extent_cache.c
 */
struct rb_entry *f2fs_lookup_rb_tree(struct rb_root_cached *root,
				struct rb_entry *cached_re, unsigned int ofs);
struct rb_node **f2fs_lookup_rb_tree_for_insert(struct f2fs_sb_info *sbi,
				struct rb_root_cached *root,
				struct rb_node **parent,
				unsigned int ofs, bool *leftmost);
struct rb_entry *f2fs_lookup_rb_tree_ret(struct rb_root_cached *root,
		struct rb_entry *cached_re, unsigned int ofs,
		struct rb_entry **prev_entry, struct rb_entry **next_entry,
		struct rb_node ***insert_p, struct rb_node **insert_parent,
		bool force, bool *leftmost);
bool f2fs_check_rb_tree_consistence(struct f2fs_sb_info *sbi,
						struct rb_root_cached *root);
unsigned int f2fs_shrink_extent_tree(struct f2fs_sb_info *sbi, int nr_shrink);
bool f2fs_init_extent_tree(struct inode *inode, struct f2fs_extent *i_ext);
void f2fs_drop_extent_tree(struct inode *inode);
unsigned int f2fs_destroy_extent_node(struct inode *inode);
void f2fs_destroy_extent_tree(struct inode *inode);
bool f2fs_lookup_extent_cache(struct inode *inode, pgoff_t pgofs,
			struct extent_info *ei);
void f2fs_update_extent_cache(struct dnode_of_data *dn);
void f2fs_update_extent_cache_range(struct dnode_of_data *dn,
			pgoff_t fofs, block_t blkaddr, unsigned int len);
void f2fs_init_extent_cache_info(struct f2fs_sb_info *sbi);
int __init f2fs_create_extent_cache(void);
void f2fs_destroy_extent_cache(void);

/*
 * sysfs.c
 */
int __init f2fs_init_sysfs(void);
void f2fs_exit_sysfs(void);
int f2fs_register_sysfs(struct f2fs_sb_info *sbi);
void f2fs_unregister_sysfs(struct f2fs_sb_info *sbi);

/*
 * crypto support
 */
static inline bool f2fs_encrypted_inode(struct inode *inode)
{
	return file_is_encrypt(inode);
}

static inline bool f2fs_encrypted_file(struct inode *inode)
{
	return f2fs_encrypted_inode(inode) && S_ISREG(inode->i_mode);
}

static inline void f2fs_set_encrypted_inode(struct inode *inode)
{
#ifdef CONFIG_F2FS_FS_ENCRYPTION
	file_set_encrypt(inode);
	f2fs_set_inode_flags(inode);
#endif
}

/*
 * Returns true if the reads of the inode's data need to undergo some
 * postprocessing step, like decryption or authenticity verification.
 */
static inline bool f2fs_post_read_required(struct inode *inode)
{
	return f2fs_encrypted_file(inode);
}

#define F2FS_FEATURE_FUNCS(name, flagname) \
static inline int f2fs_sb_has_##name(struct f2fs_sb_info *sbi) \
{ \
	return F2FS_HAS_FEATURE(sbi, F2FS_FEATURE_##flagname); \
}

F2FS_FEATURE_FUNCS(encrypt, ENCRYPT);
F2FS_FEATURE_FUNCS(blkzoned, BLKZONED);
F2FS_FEATURE_FUNCS(extra_attr, EXTRA_ATTR);
F2FS_FEATURE_FUNCS(project_quota, PRJQUOTA);
F2FS_FEATURE_FUNCS(inode_chksum, INODE_CHKSUM);
F2FS_FEATURE_FUNCS(flexible_inline_xattr, FLEXIBLE_INLINE_XATTR);
F2FS_FEATURE_FUNCS(quota_ino, QUOTA_INO);
F2FS_FEATURE_FUNCS(inode_crtime, INODE_CRTIME);
F2FS_FEATURE_FUNCS(lost_found, LOST_FOUND);
F2FS_FEATURE_FUNCS(sb_chksum, SB_CHKSUM);

#ifdef CONFIG_BLK_DEV_ZONED
static inline int get_blkz_type(struct f2fs_sb_info *sbi,
			struct block_device *bdev, block_t blkaddr)
{
	unsigned int zno = blkaddr >> sbi->log_blocks_per_blkz;
	int i;

	for (i = 0; i < sbi->s_ndevs; i++)
		if (FDEV(i).bdev == bdev)
			return FDEV(i).blkz_type[zno];
	return -EINVAL;
}
#endif

static inline bool f2fs_hw_should_discard(struct f2fs_sb_info *sbi)
{
	return f2fs_sb_has_blkzoned(sbi);
}

static inline bool f2fs_hw_support_discard(struct f2fs_sb_info *sbi)
{
	return blk_queue_discard(bdev_get_queue(sbi->sb->s_bdev));
}

static inline bool f2fs_realtime_discard_enable(struct f2fs_sb_info *sbi)
{
	return (test_opt(sbi, DISCARD) && f2fs_hw_support_discard(sbi)) ||
					f2fs_hw_should_discard(sbi);
}

static inline void set_opt_mode(struct f2fs_sb_info *sbi, unsigned int mt)
{
	clear_opt(sbi, ADAPTIVE);
	clear_opt(sbi, LFS);

	switch (mt) {
	case F2FS_MOUNT_ADAPTIVE:
		set_opt(sbi, ADAPTIVE);
		break;
	case F2FS_MOUNT_LFS:
		set_opt(sbi, LFS);
		break;
	}
}

static inline bool f2fs_may_encrypt(struct inode *inode)
{
#ifdef CONFIG_F2FS_FS_ENCRYPTION
	umode_t mode = inode->i_mode;

	return (S_ISREG(mode) || S_ISDIR(mode) || S_ISLNK(mode));
#else
	return false;
#endif
}

static inline int block_unaligned_IO(struct inode *inode,
				struct kiocb *iocb, struct iov_iter *iter)
{
<<<<<<< HEAD
	unsigned int i_blkbits = READ_ONCE(inode->i_blkbits);
	unsigned int blocksize_mask = (1 << i_blkbits) - 1;
	loff_t offset = iocb->ki_pos;
	unsigned long align = offset | iov_iter_alignment(iter);

	return align & blocksize_mask;
}

static inline int allow_outplace_dio(struct inode *inode,
				struct kiocb *iocb, struct iov_iter *iter)
{
	struct f2fs_sb_info *sbi = F2FS_I_SB(inode);
	int rw = iov_iter_rw(iter);

	return (test_opt(sbi, LFS) && (rw == WRITE) &&
				!block_unaligned_IO(inode, iocb, iter));
}

static inline bool f2fs_force_buffered_io(struct inode *inode,
				struct kiocb *iocb, struct iov_iter *iter)
{
	struct f2fs_sb_info *sbi = F2FS_I_SB(inode);
	int rw = iov_iter_rw(iter);

	if (f2fs_post_read_required(inode))
		return true;
	if (sbi->s_ndevs)
		return true;
	/*
	 * for blkzoned device, fallback direct IO to buffered IO, so
	 * all IOs can be serialized by log-structured write.
	 */
	if (f2fs_sb_has_blkzoned(sbi))
		return true;
	if (test_opt(sbi, LFS) && (rw == WRITE) &&
				block_unaligned_IO(inode, iocb, iter))
		return true;
	if (is_sbi_flag_set(F2FS_I_SB(inode), SBI_CP_DISABLED))
		return true;

	return false;
=======
	return (f2fs_post_read_required(inode) ||
			(rw == WRITE && test_opt(F2FS_I_SB(inode), LFS)) ||
			f2fs_is_multi_device(F2FS_I_SB(inode)));
>>>>>>> 0df021b2
}

#ifdef CONFIG_F2FS_FAULT_INJECTION
extern void f2fs_build_fault_attr(struct f2fs_sb_info *sbi, unsigned int rate,
							unsigned int type);
#else
#define f2fs_build_fault_attr(sbi, rate, type)		do { } while (0)
#endif

static inline bool is_journalled_quota(struct f2fs_sb_info *sbi)
{
#ifdef CONFIG_QUOTA
	if (f2fs_sb_has_quota_ino(sbi))
		return true;
	if (F2FS_OPTION(sbi).s_qf_names[USRQUOTA] ||
		F2FS_OPTION(sbi).s_qf_names[GRPQUOTA] ||
		F2FS_OPTION(sbi).s_qf_names[PRJQUOTA])
		return true;
#endif
	return false;
}

#endif<|MERGE_RESOLUTION|>--- conflicted
+++ resolved
@@ -3606,7 +3606,6 @@
 static inline int block_unaligned_IO(struct inode *inode,
 				struct kiocb *iocb, struct iov_iter *iter)
 {
-<<<<<<< HEAD
 	unsigned int i_blkbits = READ_ONCE(inode->i_blkbits);
 	unsigned int blocksize_mask = (1 << i_blkbits) - 1;
 	loff_t offset = iocb->ki_pos;
@@ -3648,11 +3647,6 @@
 		return true;
 
 	return false;
-=======
-	return (f2fs_post_read_required(inode) ||
-			(rw == WRITE && test_opt(F2FS_I_SB(inode), LFS)) ||
-			f2fs_is_multi_device(F2FS_I_SB(inode)));
->>>>>>> 0df021b2
 }
 
 #ifdef CONFIG_F2FS_FAULT_INJECTION
