/* SPDX-License-Identifier: GPL-2.0 */
/*
 * fs/f2fs/f2fs.h
 *
 * Copyright (c) 2012 Samsung Electronics Co., Ltd.
 *             http://www.samsung.com/
 */
#ifndef _LINUX_F2FS_H
#define _LINUX_F2FS_H

#include <linux/uio.h>
#include <linux/types.h>
#include <linux/page-flags.h>
#include <linux/buffer_head.h>
#include <linux/slab.h>
#include <linux/crc32.h>
#include <linux/magic.h>
#include <linux/kobject.h>
#include <linux/sched.h>
#include <linux/cred.h>
#include <linux/vmalloc.h>
#include <linux/bio.h>
#include <linux/blkdev.h>
#include <linux/quotaops.h>
#include <crypto/hash.h>

#include <linux/fscrypt.h>
#include <linux/fsverity.h>

#ifdef CONFIG_F2FS_CHECK_FS
#define f2fs_bug_on(sbi, condition)	BUG_ON(condition)
#else
#define f2fs_bug_on(sbi, condition)					\
	do {								\
		if (WARN_ON(condition))					\
			set_sbi_flag(sbi, SBI_NEED_FSCK);		\
	} while (0)
#endif

enum {
	FAULT_KMALLOC,
	FAULT_KVMALLOC,
	FAULT_PAGE_ALLOC,
	FAULT_PAGE_GET,
	FAULT_ALLOC_BIO,	/* it's obsolete due to bio_alloc() will never fail */
	FAULT_ALLOC_NID,
	FAULT_ORPHAN,
	FAULT_BLOCK,
	FAULT_DIR_DEPTH,
	FAULT_EVICT_INODE,
	FAULT_TRUNCATE,
	FAULT_READ_IO,
	FAULT_CHECKPOINT,
	FAULT_DISCARD,
	FAULT_WRITE_IO,
	FAULT_SLAB_ALLOC,
	FAULT_DQUOT_INIT,
	FAULT_LOCK_OP,
	FAULT_MAX,
};

#ifdef CONFIG_F2FS_FAULT_INJECTION
#define F2FS_ALL_FAULT_TYPE		((1 << FAULT_MAX) - 1)

struct f2fs_fault_info {
	atomic_t inject_ops;
	unsigned int inject_rate;
	unsigned int inject_type;
};

extern const char *f2fs_fault_name[FAULT_MAX];
#define IS_FAULT_SET(fi, type) ((fi)->inject_type & (1 << (type)))
#endif

/*
 * For mount options
 */
#define F2FS_MOUNT_DISABLE_ROLL_FORWARD	0x00000002
#define F2FS_MOUNT_DISCARD		0x00000004
#define F2FS_MOUNT_NOHEAP		0x00000008
#define F2FS_MOUNT_XATTR_USER		0x00000010
#define F2FS_MOUNT_POSIX_ACL		0x00000020
#define F2FS_MOUNT_DISABLE_EXT_IDENTIFY	0x00000040
#define F2FS_MOUNT_INLINE_XATTR		0x00000080
#define F2FS_MOUNT_INLINE_DATA		0x00000100
#define F2FS_MOUNT_INLINE_DENTRY	0x00000200
#define F2FS_MOUNT_FLUSH_MERGE		0x00000400
#define F2FS_MOUNT_NOBARRIER		0x00000800
#define F2FS_MOUNT_FASTBOOT		0x00001000
#define F2FS_MOUNT_EXTENT_CACHE		0x00002000
#define F2FS_MOUNT_DATA_FLUSH		0x00008000
#define F2FS_MOUNT_FAULT_INJECTION	0x00010000
#define F2FS_MOUNT_USRQUOTA		0x00080000
#define F2FS_MOUNT_GRPQUOTA		0x00100000
#define F2FS_MOUNT_PRJQUOTA		0x00200000
#define F2FS_MOUNT_QUOTA		0x00400000
#define F2FS_MOUNT_INLINE_XATTR_SIZE	0x00800000
#define F2FS_MOUNT_RESERVE_ROOT		0x01000000
#define F2FS_MOUNT_DISABLE_CHECKPOINT	0x02000000
#define F2FS_MOUNT_NORECOVERY		0x04000000
#define F2FS_MOUNT_ATGC			0x08000000
#define F2FS_MOUNT_MERGE_CHECKPOINT	0x10000000
#define	F2FS_MOUNT_GC_MERGE		0x20000000
#define F2FS_MOUNT_COMPRESS_CACHE	0x40000000

#define F2FS_OPTION(sbi)	((sbi)->mount_opt)
#define clear_opt(sbi, option)	(F2FS_OPTION(sbi).opt &= ~F2FS_MOUNT_##option)
#define set_opt(sbi, option)	(F2FS_OPTION(sbi).opt |= F2FS_MOUNT_##option)
#define test_opt(sbi, option)	(F2FS_OPTION(sbi).opt & F2FS_MOUNT_##option)

#define ver_after(a, b)	(typecheck(unsigned long long, a) &&		\
		typecheck(unsigned long long, b) &&			\
		((long long)((a) - (b)) > 0))

typedef u32 block_t;	/*
			 * should not change u32, since it is the on-disk block
			 * address format, __le32.
			 */
typedef u32 nid_t;

#define COMPRESS_EXT_NUM		16

/*
 * An implementation of an rwsem that is explicitly unfair to readers. This
 * prevents priority inversion when a low-priority reader acquires the read lock
 * while sleeping on the write lock but the write lock is needed by
 * higher-priority clients.
 */

struct f2fs_rwsem {
        struct rw_semaphore internal_rwsem;
#ifdef CONFIG_F2FS_UNFAIR_RWSEM
        wait_queue_head_t read_waiters;
#endif
};

struct f2fs_mount_info {
	unsigned int opt;
	int write_io_size_bits;		/* Write IO size bits */
	block_t root_reserved_blocks;	/* root reserved blocks */
	kuid_t s_resuid;		/* reserved blocks for uid */
	kgid_t s_resgid;		/* reserved blocks for gid */
	int active_logs;		/* # of active logs */
	int inline_xattr_size;		/* inline xattr size */
#ifdef CONFIG_F2FS_FAULT_INJECTION
	struct f2fs_fault_info fault_info;	/* For fault injection */
#endif
#ifdef CONFIG_QUOTA
	/* Names of quota files with journalled quota */
	char *s_qf_names[MAXQUOTAS];
	int s_jquota_fmt;			/* Format of quota to use */
#endif
	/* For which write hints are passed down to block layer */
	int whint_mode;
	int alloc_mode;			/* segment allocation policy */
	int fsync_mode;			/* fsync policy */
	int fs_mode;			/* fs mode: LFS or ADAPTIVE */
	int bggc_mode;			/* bggc mode: off, on or sync */
	int discard_unit;		/*
					 * discard command's offset/size should
					 * be aligned to this unit: block,
					 * segment or section
					 */
	struct fscrypt_dummy_context dummy_enc_ctx; /* test dummy encryption */
#ifdef CONFIG_FS_ENCRYPTION
	bool inlinecrypt;		/* inline encryption enabled */
#endif
	block_t unusable_cap_perc;	/* percentage for cap */
	block_t unusable_cap;		/* Amount of space allowed to be
					 * unusable when disabling checkpoint
					 */

	/* For compression */
	unsigned char compress_algorithm;	/* algorithm type */
	unsigned char compress_log_size;	/* cluster log size */
	unsigned char compress_level;		/* compress level */
	bool compress_chksum;			/* compressed data chksum */
	unsigned char compress_ext_cnt;		/* extension count */
	unsigned char nocompress_ext_cnt;		/* nocompress extension count */
	int compress_mode;			/* compression mode */
	unsigned char extensions[COMPRESS_EXT_NUM][F2FS_EXTENSION_LEN];	/* extensions */
	unsigned char noextensions[COMPRESS_EXT_NUM][F2FS_EXTENSION_LEN]; /* extensions */
};

#define F2FS_FEATURE_ENCRYPT		0x0001
#define F2FS_FEATURE_BLKZONED		0x0002
#define F2FS_FEATURE_ATOMIC_WRITE	0x0004
#define F2FS_FEATURE_EXTRA_ATTR		0x0008
#define F2FS_FEATURE_PRJQUOTA		0x0010
#define F2FS_FEATURE_INODE_CHKSUM	0x0020
#define F2FS_FEATURE_FLEXIBLE_INLINE_XATTR	0x0040
#define F2FS_FEATURE_QUOTA_INO		0x0080
#define F2FS_FEATURE_INODE_CRTIME	0x0100
#define F2FS_FEATURE_LOST_FOUND		0x0200
#define F2FS_FEATURE_VERITY		0x0400
#define F2FS_FEATURE_SB_CHKSUM		0x0800
#define F2FS_FEATURE_CASEFOLD		0x1000
#define F2FS_FEATURE_COMPRESSION	0x2000
#define F2FS_FEATURE_RO			0x4000

#define __F2FS_HAS_FEATURE(raw_super, mask)				\
	((raw_super->feature & cpu_to_le32(mask)) != 0)
#define F2FS_HAS_FEATURE(sbi, mask)	__F2FS_HAS_FEATURE(sbi->raw_super, mask)
#define F2FS_SET_FEATURE(sbi, mask)					\
	(sbi->raw_super->feature |= cpu_to_le32(mask))
#define F2FS_CLEAR_FEATURE(sbi, mask)					\
	(sbi->raw_super->feature &= ~cpu_to_le32(mask))

/*
 * Default values for user and/or group using reserved blocks
 */
#define	F2FS_DEF_RESUID		0
#define	F2FS_DEF_RESGID		0

/*
 * For checkpoint manager
 */
enum {
	NAT_BITMAP,
	SIT_BITMAP
};

#define	CP_UMOUNT	0x00000001
#define	CP_FASTBOOT	0x00000002
#define	CP_SYNC		0x00000004
#define	CP_RECOVERY	0x00000008
#define	CP_DISCARD	0x00000010
#define CP_TRIMMED	0x00000020
#define CP_PAUSE	0x00000040
#define CP_RESIZE 	0x00000080

#define MAX_DISCARD_BLOCKS(sbi)		BLKS_PER_SEC(sbi)
#define DEF_MAX_DISCARD_REQUEST		8	/* issue 8 discards per round */
#define DEF_MIN_DISCARD_ISSUE_TIME	50	/* 50 ms, if exists */
#define DEF_MID_DISCARD_ISSUE_TIME	500	/* 500 ms, if device busy */
#define DEF_MAX_DISCARD_ISSUE_TIME	60000	/* 60 s, if no candidates */
#define DEF_DISCARD_URGENT_UTIL		80	/* do more discard over 80% */
#define DEF_CP_INTERVAL			60	/* 60 secs */
#define DEF_IDLE_INTERVAL		5	/* 5 secs */
#define DEF_DISABLE_INTERVAL		5	/* 5 secs */
#define DEF_DISABLE_QUICK_INTERVAL	1	/* 1 secs */
#define DEF_UMOUNT_DISCARD_TIMEOUT	5	/* 5 secs */

struct cp_control {
	int reason;
	__u64 trim_start;
	__u64 trim_end;
	__u64 trim_minlen;
};

/*
 * indicate meta/data type
 */
enum {
	META_CP,
	META_NAT,
	META_SIT,
	META_SSA,
	META_MAX,
	META_POR,
	DATA_GENERIC,		/* check range only */
	DATA_GENERIC_ENHANCE,	/* strong check on range and segment bitmap */
	DATA_GENERIC_ENHANCE_READ,	/*
					 * strong check on range and segment
					 * bitmap but no warning due to race
					 * condition of read on truncated area
					 * by extent_cache
					 */
	META_GENERIC,
};

/* for the list of ino */
enum {
	ORPHAN_INO,		/* for orphan ino list */
	APPEND_INO,		/* for append ino list */
	UPDATE_INO,		/* for update ino list */
	TRANS_DIR_INO,		/* for trasactions dir ino list */
	FLUSH_INO,		/* for multiple device flushing */
	MAX_INO_ENTRY,		/* max. list */
};

struct ino_entry {
	struct list_head list;		/* list head */
	nid_t ino;			/* inode number */
	unsigned int dirty_device;	/* dirty device bitmap */
};

/* for the list of inodes to be GCed */
struct inode_entry {
	struct list_head list;	/* list head */
	struct inode *inode;	/* vfs inode pointer */
};

struct fsync_node_entry {
	struct list_head list;	/* list head */
	struct page *page;	/* warm node page pointer */
	unsigned int seq_id;	/* sequence id */
};

struct ckpt_req {
	struct completion wait;		/* completion for checkpoint done */
	struct llist_node llnode;	/* llist_node to be linked in wait queue */
	int ret;			/* return code of checkpoint */
	ktime_t queue_time;		/* request queued time */
};

struct ckpt_req_control {
	struct task_struct *f2fs_issue_ckpt;	/* checkpoint task */
	int ckpt_thread_ioprio;			/* checkpoint merge thread ioprio */
	wait_queue_head_t ckpt_wait_queue;	/* waiting queue for wake-up */
	atomic_t issued_ckpt;		/* # of actually issued ckpts */
	atomic_t total_ckpt;		/* # of total ckpts */
	atomic_t queued_ckpt;		/* # of queued ckpts */
	struct llist_head issue_list;	/* list for command issue */
	spinlock_t stat_lock;		/* lock for below checkpoint time stats */
	unsigned int cur_time;		/* cur wait time in msec for currently issued checkpoint */
	unsigned int peak_time;		/* peak wait time in msec until now */
};

/* for the bitmap indicate blocks to be discarded */
struct discard_entry {
	struct list_head list;	/* list head */
	block_t start_blkaddr;	/* start blockaddr of current segment */
	unsigned char discard_map[SIT_VBLOCK_MAP_SIZE];	/* segment discard bitmap */
};

/* default discard granularity of inner discard thread, unit: block count */
#define DEFAULT_DISCARD_GRANULARITY		16

/* max discard pend list number */
#define MAX_PLIST_NUM		512
#define plist_idx(blk_num)	((blk_num) >= MAX_PLIST_NUM ?		\
					(MAX_PLIST_NUM - 1) : ((blk_num) - 1))

enum {
	D_PREP,			/* initial */
	D_PARTIAL,		/* partially submitted */
	D_SUBMIT,		/* all submitted */
	D_DONE,			/* finished */
};

struct discard_info {
	block_t lstart;			/* logical start address */
	block_t len;			/* length */
	block_t start;			/* actual start address in dev */
};

struct discard_cmd {
	struct rb_node rb_node;		/* rb node located in rb-tree */
	union {
		struct {
			block_t lstart;	/* logical start address */
			block_t len;	/* length */
			block_t start;	/* actual start address in dev */
		};
		struct discard_info di;	/* discard info */

	};
	struct list_head list;		/* command list */
	struct completion wait;		/* compleation */
	struct block_device *bdev;	/* bdev */
	unsigned short ref;		/* reference count */
	unsigned char state;		/* state */
	unsigned char queued;		/* queued discard */
	int error;			/* bio error */
	spinlock_t lock;		/* for state/bio_ref updating */
	unsigned short bio_ref;		/* bio reference count */
};

enum {
	DPOLICY_BG,
	DPOLICY_FORCE,
	DPOLICY_FSTRIM,
	DPOLICY_UMOUNT,
	MAX_DPOLICY,
};

struct discard_policy {
	int type;			/* type of discard */
	unsigned int min_interval;	/* used for candidates exist */
	unsigned int mid_interval;	/* used for device busy */
	unsigned int max_interval;	/* used for candidates not exist */
	unsigned int max_requests;	/* # of discards issued per round */
	unsigned int io_aware_gran;	/* minimum granularity discard not be aware of I/O */
	bool io_aware;			/* issue discard in idle time */
	bool sync;			/* submit discard with REQ_SYNC flag */
	bool ordered;			/* issue discard by lba order */
	bool timeout;			/* discard timeout for put_super */
	unsigned int granularity;	/* discard granularity */
};

struct discard_cmd_control {
	struct task_struct *f2fs_issue_discard;	/* discard thread */
	struct list_head entry_list;		/* 4KB discard entry list */
	struct list_head pend_list[MAX_PLIST_NUM];/* store pending entries */
	struct list_head wait_list;		/* store on-flushing entries */
	struct list_head fstrim_list;		/* in-flight discard from fstrim */
	wait_queue_head_t discard_wait_queue;	/* waiting queue for wake-up */
	unsigned int discard_wake;		/* to wake up discard thread */
	struct mutex cmd_lock;
	unsigned int nr_discards;		/* # of discards in the list */
	unsigned int max_discards;		/* max. discards to be issued */
	unsigned int max_discard_request;	/* max. discard request per round */
	unsigned int min_discard_issue_time;	/* min. interval between discard issue */
	unsigned int mid_discard_issue_time;	/* mid. interval between discard issue */
	unsigned int max_discard_issue_time;	/* max. interval between discard issue */
	unsigned int discard_granularity;	/* discard granularity */
	unsigned int undiscard_blks;		/* # of undiscard blocks */
	unsigned int next_pos;			/* next discard position */
	atomic_t issued_discard;		/* # of issued discard */
	atomic_t queued_discard;		/* # of queued discard */
	atomic_t discard_cmd_cnt;		/* # of cached cmd count */
	struct rb_root_cached root;		/* root of discard rb-tree */
	bool rbtree_check;			/* config for consistence check */
};

/* for the list of fsync inodes, used only during recovery */
struct fsync_inode_entry {
	struct list_head list;	/* list head */
	struct inode *inode;	/* vfs inode pointer */
	block_t blkaddr;	/* block address locating the last fsync */
	block_t last_dentry;	/* block address locating the last dentry */
};

#define nats_in_cursum(jnl)		(le16_to_cpu((jnl)->n_nats))
#define sits_in_cursum(jnl)		(le16_to_cpu((jnl)->n_sits))

#define nat_in_journal(jnl, i)		((jnl)->nat_j.entries[i].ne)
#define nid_in_journal(jnl, i)		((jnl)->nat_j.entries[i].nid)
#define sit_in_journal(jnl, i)		((jnl)->sit_j.entries[i].se)
#define segno_in_journal(jnl, i)	((jnl)->sit_j.entries[i].segno)

#define MAX_NAT_JENTRIES(jnl)	(NAT_JOURNAL_ENTRIES - nats_in_cursum(jnl))
#define MAX_SIT_JENTRIES(jnl)	(SIT_JOURNAL_ENTRIES - sits_in_cursum(jnl))

static inline int update_nats_in_cursum(struct f2fs_journal *journal, int i)
{
	int before = nats_in_cursum(journal);

	journal->n_nats = cpu_to_le16(before + i);
	return before;
}

static inline int update_sits_in_cursum(struct f2fs_journal *journal, int i)
{
	int before = sits_in_cursum(journal);

	journal->n_sits = cpu_to_le16(before + i);
	return before;
}

static inline bool __has_cursum_space(struct f2fs_journal *journal,
							int size, int type)
{
	if (type == NAT_JOURNAL)
		return size <= MAX_NAT_JENTRIES(journal);
	return size <= MAX_SIT_JENTRIES(journal);
}

/* for inline stuff */
#define DEF_INLINE_RESERVED_SIZE	1
static inline int get_extra_isize(struct inode *inode);
static inline int get_inline_xattr_addrs(struct inode *inode);
#define MAX_INLINE_DATA(inode)	(sizeof(__le32) *			\
				(CUR_ADDRS_PER_INODE(inode) -		\
				get_inline_xattr_addrs(inode) -	\
				DEF_INLINE_RESERVED_SIZE))

/* for inline dir */
#define NR_INLINE_DENTRY(inode)	(MAX_INLINE_DATA(inode) * BITS_PER_BYTE / \
				((SIZE_OF_DIR_ENTRY + F2FS_SLOT_LEN) * \
				BITS_PER_BYTE + 1))
#define INLINE_DENTRY_BITMAP_SIZE(inode) \
	DIV_ROUND_UP(NR_INLINE_DENTRY(inode), BITS_PER_BYTE)
#define INLINE_RESERVED_SIZE(inode)	(MAX_INLINE_DATA(inode) - \
				((SIZE_OF_DIR_ENTRY + F2FS_SLOT_LEN) * \
				NR_INLINE_DENTRY(inode) + \
				INLINE_DENTRY_BITMAP_SIZE(inode)))

/*
 * For INODE and NODE manager
 */
/* for directory operations */

struct f2fs_filename {
	/*
	 * The filename the user specified.  This is NULL for some
	 * filesystem-internal operations, e.g. converting an inline directory
	 * to a non-inline one, or roll-forward recovering an encrypted dentry.
	 */
	const struct qstr *usr_fname;

	/*
	 * The on-disk filename.  For encrypted directories, this is encrypted.
	 * This may be NULL for lookups in an encrypted dir without the key.
	 */
	struct fscrypt_str disk_name;

	/* The dirhash of this filename */
	f2fs_hash_t hash;

#ifdef CONFIG_FS_ENCRYPTION
	/*
	 * For lookups in encrypted directories: either the buffer backing
	 * disk_name, or a buffer that holds the decoded no-key name.
	 */
	struct fscrypt_str crypto_buf;
#endif
#ifdef CONFIG_UNICODE
	/*
	 * For casefolded directories: the casefolded name, but it's left NULL
	 * if the original name is not valid Unicode, if the directory is both
	 * casefolded and encrypted and its encryption key is unavailable, or if
	 * the filesystem is doing an internal operation where usr_fname is also
	 * NULL.  In all these cases we fall back to treating the name as an
	 * opaque byte sequence.
	 */
	struct fscrypt_str cf_name;
#endif
};

struct f2fs_dentry_ptr {
	struct inode *inode;
	void *bitmap;
	struct f2fs_dir_entry *dentry;
	__u8 (*filename)[F2FS_SLOT_LEN];
	int max;
	int nr_bitmap;
};

static inline void make_dentry_ptr_block(struct inode *inode,
		struct f2fs_dentry_ptr *d, struct f2fs_dentry_block *t)
{
	d->inode = inode;
	d->max = NR_DENTRY_IN_BLOCK;
	d->nr_bitmap = SIZE_OF_DENTRY_BITMAP;
	d->bitmap = t->dentry_bitmap;
	d->dentry = t->dentry;
	d->filename = t->filename;
}

static inline void make_dentry_ptr_inline(struct inode *inode,
					struct f2fs_dentry_ptr *d, void *t)
{
	int entry_cnt = NR_INLINE_DENTRY(inode);
	int bitmap_size = INLINE_DENTRY_BITMAP_SIZE(inode);
	int reserved_size = INLINE_RESERVED_SIZE(inode);

	d->inode = inode;
	d->max = entry_cnt;
	d->nr_bitmap = bitmap_size;
	d->bitmap = t;
	d->dentry = t + bitmap_size + reserved_size;
	d->filename = t + bitmap_size + reserved_size +
					SIZE_OF_DIR_ENTRY * entry_cnt;
}

/*
 * XATTR_NODE_OFFSET stores xattrs to one node block per file keeping -1
 * as its node offset to distinguish from index node blocks.
 * But some bits are used to mark the node block.
 */
#define XATTR_NODE_OFFSET	((((unsigned int)-1) << OFFSET_BIT_SHIFT) \
				>> OFFSET_BIT_SHIFT)
enum {
	ALLOC_NODE,			/* allocate a new node page if needed */
	LOOKUP_NODE,			/* look up a node without readahead */
	LOOKUP_NODE_RA,			/*
					 * look up a node with readahead called
					 * by get_data_block.
					 */
};

#define DEFAULT_RETRY_IO_COUNT	8	/* maximum retry read IO or flush count */

/* congestion wait timeout value, default: 20ms */
#define	DEFAULT_IO_TIMEOUT	(msecs_to_jiffies(20))

/* maximum retry quota flush count */
#define DEFAULT_RETRY_QUOTA_FLUSH_COUNT		8

/* maximum retry of EIO'ed meta page */
#define MAX_RETRY_META_PAGE_EIO			100

#define F2FS_LINK_MAX	0xffffffff	/* maximum link count per file */

#define MAX_DIR_RA_PAGES	4	/* maximum ra pages of dir */

/* dirty segments threshold for triggering CP */
#define DEFAULT_DIRTY_THRESHOLD		4

/* for in-memory extent cache entry */
#define F2FS_MIN_EXTENT_LEN	64	/* minimum extent length */

/* number of extent info in extent cache we try to shrink */
#define EXTENT_CACHE_SHRINK_NUMBER	128

#define RECOVERY_MAX_RA_BLOCKS		BIO_MAX_PAGES
#define RECOVERY_MIN_RA_BLOCKS		1

struct rb_entry {
	struct rb_node rb_node;		/* rb node located in rb-tree */
	union {
		struct {
			unsigned int ofs;	/* start offset of the entry */
			unsigned int len;	/* length of the entry */
		};
		unsigned long long key;		/* 64-bits key */
	} __packed;
};

struct extent_info {
	unsigned int fofs;		/* start offset in a file */
	unsigned int len;		/* length of the extent */
	u32 blk;			/* start block address of the extent */
#ifdef CONFIG_F2FS_FS_COMPRESSION
	unsigned int c_len;		/* physical extent length of compressed blocks */
#endif
};

struct extent_node {
	struct rb_node rb_node;		/* rb node located in rb-tree */
	struct extent_info ei;		/* extent info */
	struct list_head list;		/* node in global extent list of sbi */
	struct extent_tree *et;		/* extent tree pointer */
};

struct extent_tree {
	nid_t ino;			/* inode number */
	struct rb_root_cached root;	/* root of extent info rb-tree */
	struct extent_node *cached_en;	/* recently accessed extent node */
	struct extent_info largest;	/* largested extent info */
	struct list_head list;		/* to be used by sbi->zombie_list */
	rwlock_t lock;			/* protect extent info rb-tree */
	atomic_t node_cnt;		/* # of extent node in rb-tree*/
	bool largest_updated;		/* largest extent updated */
};

/*
 * This structure is taken from ext4_map_blocks.
 *
 * Note that, however, f2fs uses NEW and MAPPED flags for f2fs_map_blocks().
 */
#define F2FS_MAP_NEW		(1 << BH_New)
#define F2FS_MAP_MAPPED		(1 << BH_Mapped)
#define F2FS_MAP_UNWRITTEN	(1 << BH_Unwritten)
#define F2FS_MAP_FLAGS		(F2FS_MAP_NEW | F2FS_MAP_MAPPED |\
				F2FS_MAP_UNWRITTEN)

struct f2fs_map_blocks {
	struct block_device *m_bdev;	/* for multi-device dio */
	block_t m_pblk;
	block_t m_lblk;
	unsigned int m_len;
	unsigned int m_flags;
	pgoff_t *m_next_pgofs;		/* point next possible non-hole pgofs */
	pgoff_t *m_next_extent;		/* point to next possible extent */
	int m_seg_type;
	bool m_may_create;		/* indicate it is from write path */
	bool m_multidev_dio;		/* indicate it allows multi-device dio */
};

/* for flag in get_data_block */
enum {
	F2FS_GET_BLOCK_DEFAULT,
	F2FS_GET_BLOCK_FIEMAP,
	F2FS_GET_BLOCK_BMAP,
	F2FS_GET_BLOCK_DIO,
	F2FS_GET_BLOCK_PRE_DIO,
	F2FS_GET_BLOCK_PRE_AIO,
	F2FS_GET_BLOCK_PRECACHE,
};

/*
 * i_advise uses FADVISE_XXX_BIT. We can add additional hints later.
 */
#define FADVISE_COLD_BIT	0x01
#define FADVISE_LOST_PINO_BIT	0x02
#define FADVISE_ENCRYPT_BIT	0x04
#define FADVISE_ENC_NAME_BIT	0x08
#define FADVISE_KEEP_SIZE_BIT	0x10
#define FADVISE_HOT_BIT		0x20
#define FADVISE_VERITY_BIT	0x40
#define FADVISE_TRUNC_BIT	0x80

#define FADVISE_MODIFIABLE_BITS	(FADVISE_COLD_BIT | FADVISE_HOT_BIT)

#define file_is_cold(inode)	is_file(inode, FADVISE_COLD_BIT)
#define file_set_cold(inode)	set_file(inode, FADVISE_COLD_BIT)
#define file_clear_cold(inode)	clear_file(inode, FADVISE_COLD_BIT)

#define file_wrong_pino(inode)	is_file(inode, FADVISE_LOST_PINO_BIT)
#define file_lost_pino(inode)	set_file(inode, FADVISE_LOST_PINO_BIT)
#define file_got_pino(inode)	clear_file(inode, FADVISE_LOST_PINO_BIT)

#define file_is_encrypt(inode)	is_file(inode, FADVISE_ENCRYPT_BIT)
#define file_set_encrypt(inode)	set_file(inode, FADVISE_ENCRYPT_BIT)

#define file_enc_name(inode)	is_file(inode, FADVISE_ENC_NAME_BIT)
#define file_set_enc_name(inode) set_file(inode, FADVISE_ENC_NAME_BIT)

#define file_keep_isize(inode)	is_file(inode, FADVISE_KEEP_SIZE_BIT)
#define file_set_keep_isize(inode) set_file(inode, FADVISE_KEEP_SIZE_BIT)

#define file_is_hot(inode)	is_file(inode, FADVISE_HOT_BIT)
#define file_set_hot(inode)	set_file(inode, FADVISE_HOT_BIT)
#define file_clear_hot(inode)	clear_file(inode, FADVISE_HOT_BIT)

#define file_is_verity(inode)	is_file(inode, FADVISE_VERITY_BIT)
#define file_set_verity(inode)	set_file(inode, FADVISE_VERITY_BIT)

#define file_should_truncate(inode)	is_file(inode, FADVISE_TRUNC_BIT)
#define file_need_truncate(inode)	set_file(inode, FADVISE_TRUNC_BIT)
#define file_dont_truncate(inode)	clear_file(inode, FADVISE_TRUNC_BIT)

#define DEF_DIR_LEVEL		0

enum {
	GC_FAILURE_PIN,
	GC_FAILURE_ATOMIC,
	MAX_GC_FAILURE
};

/* used for f2fs_inode_info->flags */
enum {
	FI_NEW_INODE,		/* indicate newly allocated inode */
	FI_DIRTY_INODE,		/* indicate inode is dirty or not */
	FI_AUTO_RECOVER,	/* indicate inode is recoverable */
	FI_DIRTY_DIR,		/* indicate directory has dirty pages */
	FI_INC_LINK,		/* need to increment i_nlink */
	FI_ACL_MODE,		/* indicate acl mode */
	FI_NO_ALLOC,		/* should not allocate any blocks */
	FI_FREE_NID,		/* free allocated nide */
	FI_NO_EXTENT,		/* not to use the extent cache */
	FI_INLINE_XATTR,	/* used for inline xattr */
	FI_INLINE_DATA,		/* used for inline data*/
	FI_INLINE_DENTRY,	/* used for inline dentry */
	FI_APPEND_WRITE,	/* inode has appended data */
	FI_UPDATE_WRITE,	/* inode has in-place-update data */
	FI_NEED_IPU,		/* used for ipu per file */
	FI_ATOMIC_FILE,		/* indicate atomic file */
	FI_ATOMIC_COMMIT,	/* indicate the state of atomical committing */
	FI_VOLATILE_FILE,	/* indicate volatile file */
	FI_FIRST_BLOCK_WRITTEN,	/* indicate #0 data block was written */
	FI_DROP_CACHE,		/* drop dirty page cache */
	FI_DATA_EXIST,		/* indicate data exists */
	FI_INLINE_DOTS,		/* indicate inline dot dentries */
	FI_SKIP_WRITES,		/* should skip data page writeback */
	FI_OPU_WRITE,		/* used for opu per file */
	FI_DIRTY_FILE,		/* indicate regular/symlink has dirty pages */
	FI_PREALLOCATED_ALL,	/* all blocks for write were preallocated */
	FI_HOT_DATA,		/* indicate file is hot */
	FI_EXTRA_ATTR,		/* indicate file has extra attribute */
	FI_PROJ_INHERIT,	/* indicate file inherits projectid */
	FI_PIN_FILE,		/* indicate file should not be gced */
	FI_ATOMIC_REVOKE_REQUEST, /* request to drop atomic data */
	FI_VERITY_IN_PROGRESS,	/* building fs-verity Merkle tree */
	FI_COMPRESSED_FILE,	/* indicate file's data can be compressed */
	FI_COMPRESS_CORRUPT,	/* indicate compressed cluster is corrupted */
	FI_MMAP_FILE,		/* indicate file was mmapped */
	FI_ENABLE_COMPRESS,	/* enable compression in "user" compression mode */
	FI_COMPRESS_RELEASED,	/* compressed blocks were released */
	FI_ALIGNED_WRITE,	/* enable aligned write */
	FI_MAX,			/* max flag, never be used */
};

struct f2fs_inode_info {
	struct inode vfs_inode;		/* serve a vfs inode */
	unsigned long i_flags;		/* keep an inode flags for ioctl */
	unsigned char i_advise;		/* use to give file attribute hints */
	unsigned char i_dir_level;	/* use for dentry level for large dir */
	unsigned int i_current_depth;	/* only for directory depth */
	/* for gc failure statistic */
	unsigned int i_gc_failures[MAX_GC_FAILURE];
	unsigned int i_pino;		/* parent inode number */
	umode_t i_acl_mode;		/* keep file acl mode temporarily */

	/* Use below internally in f2fs*/
	unsigned long flags[BITS_TO_LONGS(FI_MAX)];	/* use to pass per-file flags */
	struct f2fs_rwsem i_sem;	/* protect fi info */
	atomic_t dirty_pages;		/* # of dirty pages */
	f2fs_hash_t chash;		/* hash value of given file name */
	unsigned int clevel;		/* maximum level of given file name */
	struct task_struct *task;	/* lookup and create consistency */
	struct task_struct *cp_task;	/* separate cp/wb IO stats*/
	nid_t i_xattr_nid;		/* node id that contains xattrs */
	loff_t	last_disk_size;		/* lastly written file size */
	spinlock_t i_size_lock;		/* protect last_disk_size */

#ifdef CONFIG_QUOTA
	struct dquot *i_dquot[MAXQUOTAS];

	/* quota space reservation, managed internally by quota code */
	qsize_t i_reserved_quota;
#endif
	struct list_head dirty_list;	/* dirty list for dirs and files */
	struct list_head gdirty_list;	/* linked in global dirty list */
	struct list_head inmem_ilist;	/* list for inmem inodes */
	struct list_head inmem_pages;	/* inmemory pages managed by f2fs */
	struct task_struct *inmem_task;	/* store inmemory task */
	struct mutex inmem_lock;	/* lock for inmemory pages */
	pgoff_t ra_offset;		/* ongoing readahead offset */
	struct extent_tree *extent_tree;	/* cached extent_tree entry */

	/* avoid racing between foreground op and gc */
	struct f2fs_rwsem i_gc_rwsem[2];
	struct f2fs_rwsem i_mmap_sem;
	struct f2fs_rwsem i_xattr_sem; /* avoid racing between reading and changing EAs */

	int i_extra_isize;		/* size of extra space located in i_addr */
	kprojid_t i_projid;		/* id for project quota */
	int i_inline_xattr_size;	/* inline xattr size */
	struct timespec64 i_crtime;	/* inode creation time */
	struct timespec64 i_disk_time[4];/* inode disk times */

	/* for file compress */
	atomic_t i_compr_blocks;		/* # of compressed blocks */
	unsigned char i_compress_algorithm;	/* algorithm type */
	unsigned char i_log_cluster_size;	/* log of cluster size */
	unsigned char i_compress_level;		/* compress level (lz4hc,zstd) */
	unsigned short i_compress_flag;		/* compress flag */
	unsigned int i_cluster_size;		/* cluster size */
};

static inline void get_extent_info(struct extent_info *ext,
					struct f2fs_extent *i_ext)
{
	ext->fofs = le32_to_cpu(i_ext->fofs);
	ext->blk = le32_to_cpu(i_ext->blk);
	ext->len = le32_to_cpu(i_ext->len);
}

static inline void set_raw_extent(struct extent_info *ext,
					struct f2fs_extent *i_ext)
{
	i_ext->fofs = cpu_to_le32(ext->fofs);
	i_ext->blk = cpu_to_le32(ext->blk);
	i_ext->len = cpu_to_le32(ext->len);
}

static inline void set_extent_info(struct extent_info *ei, unsigned int fofs,
						u32 blk, unsigned int len)
{
	ei->fofs = fofs;
	ei->blk = blk;
	ei->len = len;
#ifdef CONFIG_F2FS_FS_COMPRESSION
	ei->c_len = 0;
#endif
}

static inline bool __is_discard_mergeable(struct discard_info *back,
			struct discard_info *front, unsigned int max_len)
{
	return (back->lstart + back->len == front->lstart) &&
		(back->len + front->len <= max_len);
}

static inline bool __is_discard_back_mergeable(struct discard_info *cur,
			struct discard_info *back, unsigned int max_len)
{
	return __is_discard_mergeable(back, cur, max_len);
}

static inline bool __is_discard_front_mergeable(struct discard_info *cur,
			struct discard_info *front, unsigned int max_len)
{
	return __is_discard_mergeable(cur, front, max_len);
}

static inline bool __is_extent_mergeable(struct extent_info *back,
						struct extent_info *front)
{
#ifdef CONFIG_F2FS_FS_COMPRESSION
	if (back->c_len && back->len != back->c_len)
		return false;
	if (front->c_len && front->len != front->c_len)
		return false;
#endif
	return (back->fofs + back->len == front->fofs &&
			back->blk + back->len == front->blk);
}

static inline bool __is_back_mergeable(struct extent_info *cur,
						struct extent_info *back)
{
	return __is_extent_mergeable(back, cur);
}

static inline bool __is_front_mergeable(struct extent_info *cur,
						struct extent_info *front)
{
	return __is_extent_mergeable(cur, front);
}

extern void f2fs_mark_inode_dirty_sync(struct inode *inode, bool sync);
static inline void __try_update_largest_extent(struct extent_tree *et,
						struct extent_node *en)
{
	if (en->ei.len > et->largest.len) {
		et->largest = en->ei;
		et->largest_updated = true;
	}
}

/*
 * For free nid management
 */
enum nid_state {
	FREE_NID,		/* newly added to free nid list */
	PREALLOC_NID,		/* it is preallocated */
	MAX_NID_STATE,
};

enum nat_state {
	TOTAL_NAT,
	DIRTY_NAT,
	RECLAIMABLE_NAT,
	MAX_NAT_STATE,
};

struct f2fs_nm_info {
	block_t nat_blkaddr;		/* base disk address of NAT */
	nid_t max_nid;			/* maximum possible node ids */
	nid_t available_nids;		/* # of available node ids */
	nid_t next_scan_nid;		/* the next nid to be scanned */
	nid_t max_rf_node_blocks;	/* max # of nodes for recovery */
	unsigned int ram_thresh;	/* control the memory footprint */
	unsigned int ra_nid_pages;	/* # of nid pages to be readaheaded */
	unsigned int dirty_nats_ratio;	/* control dirty nats ratio threshold */

	/* NAT cache management */
	struct radix_tree_root nat_root;/* root of the nat entry cache */
	struct radix_tree_root nat_set_root;/* root of the nat set cache */
	struct f2fs_rwsem nat_tree_lock;	/* protect nat entry tree */
	struct list_head nat_entries;	/* cached nat entry list (clean) */
	spinlock_t nat_list_lock;	/* protect clean nat entry list */
	unsigned int nat_cnt[MAX_NAT_STATE]; /* the # of cached nat entries */
	unsigned int nat_blocks;	/* # of nat blocks */

	/* free node ids management */
	struct radix_tree_root free_nid_root;/* root of the free_nid cache */
	struct list_head free_nid_list;		/* list for free nids excluding preallocated nids */
	unsigned int nid_cnt[MAX_NID_STATE];	/* the number of free node id */
	spinlock_t nid_list_lock;	/* protect nid lists ops */
	struct mutex build_lock;	/* lock for build free nids */
	unsigned char **free_nid_bitmap;
	unsigned char *nat_block_bitmap;
	unsigned short *free_nid_count;	/* free nid count of NAT block */

	/* for checkpoint */
	char *nat_bitmap;		/* NAT bitmap pointer */

	unsigned int nat_bits_blocks;	/* # of nat bits blocks */
	unsigned char *nat_bits;	/* NAT bits blocks */
	unsigned char *full_nat_bits;	/* full NAT pages */
	unsigned char *empty_nat_bits;	/* empty NAT pages */
#ifdef CONFIG_F2FS_CHECK_FS
	char *nat_bitmap_mir;		/* NAT bitmap mirror */
#endif
	int bitmap_size;		/* bitmap size */
};

/*
 * this structure is used as one of function parameters.
 * all the information are dedicated to a given direct node block determined
 * by the data offset in a file.
 */
struct dnode_of_data {
	struct inode *inode;		/* vfs inode pointer */
	struct page *inode_page;	/* its inode page, NULL is possible */
	struct page *node_page;		/* cached direct node page */
	nid_t nid;			/* node id of the direct node block */
	unsigned int ofs_in_node;	/* data offset in the node page */
	bool inode_page_locked;		/* inode page is locked or not */
	bool node_changed;		/* is node block changed */
	char cur_level;			/* level of hole node page */
	char max_level;			/* level of current page located */
	block_t	data_blkaddr;		/* block address of the node block */
};

static inline void set_new_dnode(struct dnode_of_data *dn, struct inode *inode,
		struct page *ipage, struct page *npage, nid_t nid)
{
	memset(dn, 0, sizeof(*dn));
	dn->inode = inode;
	dn->inode_page = ipage;
	dn->node_page = npage;
	dn->nid = nid;
}

/*
 * For SIT manager
 *
 * By default, there are 6 active log areas across the whole main area.
 * When considering hot and cold data separation to reduce cleaning overhead,
 * we split 3 for data logs and 3 for node logs as hot, warm, and cold types,
 * respectively.
 * In the current design, you should not change the numbers intentionally.
 * Instead, as a mount option such as active_logs=x, you can use 2, 4, and 6
 * logs individually according to the underlying devices. (default: 6)
 * Just in case, on-disk layout covers maximum 16 logs that consist of 8 for
 * data and 8 for node logs.
 */
#define	NR_CURSEG_DATA_TYPE	(3)
#define NR_CURSEG_NODE_TYPE	(3)
#define NR_CURSEG_INMEM_TYPE	(2)
#define NR_CURSEG_RO_TYPE	(2)
#define NR_CURSEG_PERSIST_TYPE	(NR_CURSEG_DATA_TYPE + NR_CURSEG_NODE_TYPE)
#define NR_CURSEG_TYPE		(NR_CURSEG_INMEM_TYPE + NR_CURSEG_PERSIST_TYPE)

enum {
	CURSEG_HOT_DATA	= 0,	/* directory entry blocks */
	CURSEG_WARM_DATA,	/* data blocks */
	CURSEG_COLD_DATA,	/* multimedia or GCed data blocks */
	CURSEG_HOT_NODE,	/* direct node blocks of directory files */
	CURSEG_WARM_NODE,	/* direct node blocks of normal files */
	CURSEG_COLD_NODE,	/* indirect node blocks */
	NR_PERSISTENT_LOG,	/* number of persistent log */
	CURSEG_COLD_DATA_PINNED = NR_PERSISTENT_LOG,
				/* pinned file that needs consecutive block address */
	CURSEG_ALL_DATA_ATGC,	/* SSR alloctor in hot/warm/cold data area */
	NO_CHECK_TYPE,		/* number of persistent & inmem log */
};

struct flush_cmd {
	struct completion wait;
	struct llist_node llnode;
	nid_t ino;
	int ret;
};

struct flush_cmd_control {
	struct task_struct *f2fs_issue_flush;	/* flush thread */
	wait_queue_head_t flush_wait_queue;	/* waiting queue for wake-up */
	atomic_t issued_flush;			/* # of issued flushes */
	atomic_t queued_flush;			/* # of queued flushes */
	struct llist_head issue_list;		/* list for command issue */
	struct llist_node *dispatch_list;	/* list for command dispatch */
};

struct f2fs_sm_info {
	struct sit_info *sit_info;		/* whole segment information */
	struct free_segmap_info *free_info;	/* free segment information */
	struct dirty_seglist_info *dirty_info;	/* dirty segment information */
	struct curseg_info *curseg_array;	/* active segment information */

	struct f2fs_rwsem curseg_lock;	/* for preventing curseg change */

	block_t seg0_blkaddr;		/* block address of 0'th segment */
	block_t main_blkaddr;		/* start block address of main area */
	block_t ssa_blkaddr;		/* start block address of SSA area */

	unsigned int segment_count;	/* total # of segments */
	unsigned int main_segments;	/* # of segments in main area */
	unsigned int reserved_segments;	/* # of reserved segments */
	unsigned int additional_reserved_segments;/* reserved segs for IO align feature */
	unsigned int ovp_segments;	/* # of overprovision segments */

	/* a threshold to reclaim prefree segments */
	unsigned int rec_prefree_segments;

	/* for batched trimming */
	unsigned int trim_sections;		/* # of sections to trim */

	struct list_head sit_entry_set;	/* sit entry set list */

	unsigned int ipu_policy;	/* in-place-update policy */
	unsigned int min_ipu_util;	/* in-place-update threshold */
	unsigned int min_fsync_blocks;	/* threshold for fsync */
	unsigned int min_seq_blocks;	/* threshold for sequential blocks */
	unsigned int min_hot_blocks;	/* threshold for hot block allocation */
	unsigned int min_ssr_sections;	/* threshold to trigger SSR allocation */

	/* for flush command control */
	struct flush_cmd_control *fcc_info;

	/* for discard command control */
	struct discard_cmd_control *dcc_info;
};

/*
 * For superblock
 */
/*
 * COUNT_TYPE for monitoring
 *
 * f2fs monitors the number of several block types such as on-writeback,
 * dirty dentry blocks, dirty node blocks, and dirty meta blocks.
 */
#define WB_DATA_TYPE(p)	(__is_cp_guaranteed(p) ? F2FS_WB_CP_DATA : F2FS_WB_DATA)
enum count_type {
	F2FS_DIRTY_DENTS,
	F2FS_DIRTY_DATA,
	F2FS_DIRTY_QDATA,
	F2FS_DIRTY_NODES,
	F2FS_DIRTY_META,
	F2FS_INMEM_PAGES,
	F2FS_DIRTY_IMETA,
	F2FS_WB_CP_DATA,
	F2FS_WB_DATA,
	F2FS_RD_DATA,
	F2FS_RD_NODE,
	F2FS_RD_META,
	F2FS_DIO_WRITE,
	F2FS_DIO_READ,
	NR_COUNT_TYPE,
};

/*
 * The below are the page types of bios used in submit_bio().
 * The available types are:
 * DATA			User data pages. It operates as async mode.
 * NODE			Node pages. It operates as async mode.
 * META			FS metadata pages such as SIT, NAT, CP.
 * NR_PAGE_TYPE		The number of page types.
 * META_FLUSH		Make sure the previous pages are written
 *			with waiting the bio's completion
 * ...			Only can be used with META.
 */
#define PAGE_TYPE_OF_BIO(type)	((type) > META ? META : (type))
enum page_type {
	DATA,
	NODE,
	META,
	NR_PAGE_TYPE,
	META_FLUSH,
	INMEM,		/* the below types are used by tracepoints only. */
	INMEM_DROP,
	INMEM_INVALIDATE,
	INMEM_REVOKE,
	IPU,
	OPU,
};

enum temp_type {
	HOT = 0,	/* must be zero for meta bio */
	WARM,
	COLD,
	NR_TEMP_TYPE,
};

enum need_lock_type {
	LOCK_REQ = 0,
	LOCK_DONE,
	LOCK_RETRY,
};

enum cp_reason_type {
	CP_NO_NEEDED,
	CP_NON_REGULAR,
	CP_COMPRESSED,
	CP_HARDLINK,
	CP_SB_NEED_CP,
	CP_WRONG_PINO,
	CP_NO_SPC_ROLL,
	CP_NODE_NEED_CP,
	CP_FASTBOOT_MODE,
	CP_SPEC_LOG_NUM,
	CP_RECOVER_DIR,
};

enum iostat_type {
	/* WRITE IO */
	APP_DIRECT_IO,			/* app direct write IOs */
	APP_BUFFERED_IO,		/* app buffered write IOs */
	APP_WRITE_IO,			/* app write IOs */
	APP_MAPPED_IO,			/* app mapped IOs */
	FS_DATA_IO,			/* data IOs from kworker/fsync/reclaimer */
	FS_NODE_IO,			/* node IOs from kworker/fsync/reclaimer */
	FS_META_IO,			/* meta IOs from kworker/reclaimer */
	FS_GC_DATA_IO,			/* data IOs from forground gc */
	FS_GC_NODE_IO,			/* node IOs from forground gc */
	FS_CP_DATA_IO,			/* data IOs from checkpoint */
	FS_CP_NODE_IO,			/* node IOs from checkpoint */
	FS_CP_META_IO,			/* meta IOs from checkpoint */

	/* READ IO */
	APP_DIRECT_READ_IO,		/* app direct read IOs */
	APP_BUFFERED_READ_IO,		/* app buffered read IOs */
	APP_READ_IO,			/* app read IOs */
	APP_MAPPED_READ_IO,		/* app mapped read IOs */
	FS_DATA_READ_IO,		/* data read IOs */
	FS_GDATA_READ_IO,		/* data read IOs from background gc */
	FS_CDATA_READ_IO,		/* compressed data read IOs */
	FS_NODE_READ_IO,		/* node read IOs */
	FS_META_READ_IO,		/* meta read IOs */

	/* other */
	FS_DISCARD,			/* discard */
	NR_IO_TYPE,
};

struct f2fs_io_info {
	struct f2fs_sb_info *sbi;	/* f2fs_sb_info pointer */
	nid_t ino;		/* inode number */
	enum page_type type;	/* contains DATA/NODE/META/META_FLUSH */
	enum temp_type temp;	/* contains HOT/WARM/COLD */
	int op;			/* contains REQ_OP_ */
	int op_flags;		/* req_flag_bits */
	block_t new_blkaddr;	/* new block address to be written */
	block_t old_blkaddr;	/* old block address before Cow */
	struct page *page;	/* page to be written */
	struct page *encrypted_page;	/* encrypted page */
	struct page *compressed_page;	/* compressed page */
	struct list_head list;		/* serialize IOs */
	bool submitted;		/* indicate IO submission */
	int need_lock;		/* indicate we need to lock cp_rwsem */
	bool in_list;		/* indicate fio is in io_list */
	bool is_por;		/* indicate IO is from recovery or not */
	bool retry;		/* need to reallocate block address */
	int compr_blocks;	/* # of compressed block addresses */
	bool encrypted;		/* indicate file is encrypted */
	enum iostat_type io_type;	/* io type */
	struct writeback_control *io_wbc; /* writeback control */
	struct bio **bio;		/* bio for ipu */
	sector_t *last_block;		/* last block number in bio */
	unsigned char version;		/* version of the node */
};

struct bio_entry {
	struct bio *bio;
	struct list_head list;
};

#define is_read_io(rw) ((rw) == READ)
struct f2fs_bio_info {
	struct f2fs_sb_info *sbi;	/* f2fs superblock */
	struct bio *bio;		/* bios to merge */
	sector_t last_block_in_bio;	/* last block number */
	struct f2fs_io_info fio;	/* store buffered io info. */
	struct f2fs_rwsem io_rwsem;	/* blocking op for bio */
	spinlock_t io_lock;		/* serialize DATA/NODE IOs */
	struct list_head io_list;	/* track fios */
	struct list_head bio_list;	/* bio entry list head */
	struct f2fs_rwsem bio_list_lock;	/* lock to protect bio entry list */
};

#define FDEV(i)				(sbi->devs[i])
#define RDEV(i)				(raw_super->devs[i])
struct f2fs_dev_info {
	struct block_device *bdev;
	char path[MAX_PATH_LEN];
	unsigned int total_segments;
	block_t start_blk;
	block_t end_blk;
#ifdef CONFIG_BLK_DEV_ZONED
	unsigned int nr_blkz;		/* Total number of zones */
	unsigned long *blkz_seq;	/* Bitmap indicating sequential zones */
#endif
};

enum inode_type {
	DIR_INODE,			/* for dirty dir inode */
	FILE_INODE,			/* for dirty regular/symlink inode */
	DIRTY_META,			/* for all dirtied inode metadata */
	ATOMIC_FILE,			/* for all atomic files */
	NR_INODE_TYPE,
};

/* for inner inode cache management */
struct inode_management {
	struct radix_tree_root ino_root;	/* ino entry array */
	spinlock_t ino_lock;			/* for ino entry lock */
	struct list_head ino_list;		/* inode list head */
	unsigned long ino_num;			/* number of entries */
};

/* for GC_AT */
struct atgc_management {
	bool atgc_enabled;			/* ATGC is enabled or not */
	struct rb_root_cached root;		/* root of victim rb-tree */
	struct list_head victim_list;		/* linked with all victim entries */
	unsigned int victim_count;		/* victim count in rb-tree */
	unsigned int candidate_ratio;		/* candidate ratio */
	unsigned int max_candidate_count;	/* max candidate count */
	unsigned int age_weight;		/* age weight, vblock_weight = 100 - age_weight */
	unsigned long long age_threshold;	/* age threshold */
};

/* For s_flag in struct f2fs_sb_info */
enum {
	SBI_IS_DIRTY,				/* dirty flag for checkpoint */
	SBI_IS_CLOSE,				/* specify unmounting */
	SBI_NEED_FSCK,				/* need fsck.f2fs to fix */
	SBI_POR_DOING,				/* recovery is doing or not */
	SBI_NEED_SB_WRITE,			/* need to recover superblock */
	SBI_NEED_CP,				/* need to checkpoint */
	SBI_IS_SHUTDOWN,			/* shutdown by ioctl */
	SBI_IS_RECOVERED,			/* recovered orphan/data */
	SBI_CP_DISABLED,			/* CP was disabled last mount */
	SBI_CP_DISABLED_QUICK,			/* CP was disabled quickly */
	SBI_QUOTA_NEED_FLUSH,			/* need to flush quota info in CP */
	SBI_QUOTA_SKIP_FLUSH,			/* skip flushing quota in current CP */
	SBI_QUOTA_NEED_REPAIR,			/* quota file may be corrupted */
	SBI_IS_RESIZEFS,			/* resizefs is in process */
	SBI_IS_FREEZING,			/* freezefs is in process */
};

enum {
	CP_TIME,
	REQ_TIME,
	DISCARD_TIME,
	GC_TIME,
	DISABLE_TIME,
	UMOUNT_DISCARD_TIMEOUT,
	MAX_TIME,
};

enum {
	GC_NORMAL,
	GC_IDLE_CB,
	GC_IDLE_GREEDY,
	GC_IDLE_AT,
	GC_URGENT_HIGH,
	GC_URGENT_LOW,
	GC_URGENT_MID,
	MAX_GC_MODE,
};

enum {
	BGGC_MODE_ON,		/* background gc is on */
	BGGC_MODE_OFF,		/* background gc is off */
	BGGC_MODE_SYNC,		/*
				 * background gc is on, migrating blocks
				 * like foreground gc
				 */
};

enum {
	FS_MODE_ADAPTIVE,		/* use both lfs/ssr allocation */
	FS_MODE_LFS,			/* use lfs allocation only */
	FS_MODE_FRAGMENT_SEG,		/* segment fragmentation mode */
	FS_MODE_FRAGMENT_BLK,		/* block fragmentation mode */
};

enum {
	WHINT_MODE_OFF,		/* not pass down write hints */
	WHINT_MODE_USER,	/* try to pass down hints given by users */
	WHINT_MODE_FS,		/* pass down hints with F2FS policy */
};

enum {
	ALLOC_MODE_DEFAULT,	/* stay default */
	ALLOC_MODE_REUSE,	/* reuse segments as much as possible */
};

enum fsync_mode {
	FSYNC_MODE_POSIX,	/* fsync follows posix semantics */
	FSYNC_MODE_STRICT,	/* fsync behaves in line with ext4 */
	FSYNC_MODE_NOBARRIER,	/* fsync behaves nobarrier based on posix */
};

enum {
	COMPR_MODE_FS,		/*
				 * automatically compress compression
				 * enabled files
				 */
	COMPR_MODE_USER,	/*
				 * automatical compression is disabled.
				 * user can control the file compression
				 * using ioctls
				 */
};

enum {
	DISCARD_UNIT_BLOCK,	/* basic discard unit is block */
	DISCARD_UNIT_SEGMENT,	/* basic discard unit is segment */
	DISCARD_UNIT_SECTION,	/* basic discard unit is section */
};

static inline int f2fs_test_bit(unsigned int nr, char *addr);
static inline void f2fs_set_bit(unsigned int nr, char *addr);
static inline void f2fs_clear_bit(unsigned int nr, char *addr);

/*
 * Layout of f2fs page.private:
 *
 * Layout A: lowest bit should be 1
 * | bit0 = 1 | bit1 | bit2 | ... | bit MAX | private data .... |
 * bit 0	PAGE_PRIVATE_NOT_POINTER
 * bit 1	PAGE_PRIVATE_ATOMIC_WRITE
 * bit 2	PAGE_PRIVATE_DUMMY_WRITE
 * bit 3	PAGE_PRIVATE_ONGOING_MIGRATION
 * bit 4	PAGE_PRIVATE_INLINE_INODE
 * bit 5	PAGE_PRIVATE_REF_RESOURCE
 * bit 6-	f2fs private data
 *
 * Layout B: lowest bit should be 0
 * page.private is a wrapped pointer.
 */
enum {
	PAGE_PRIVATE_NOT_POINTER,		/* private contains non-pointer data */
	PAGE_PRIVATE_ATOMIC_WRITE,		/* data page from atomic write path */
	PAGE_PRIVATE_DUMMY_WRITE,		/* data page for padding aligned IO */
	PAGE_PRIVATE_ONGOING_MIGRATION,		/* data page which is on-going migrating */
	PAGE_PRIVATE_INLINE_INODE,		/* inode page contains inline data */
	PAGE_PRIVATE_REF_RESOURCE,		/* dirty page has referenced resources */
	PAGE_PRIVATE_MAX
};

#define PAGE_PRIVATE_GET_FUNC(name, flagname) \
static inline bool page_private_##name(struct page *page) \
{ \
	return PagePrivate(page) && \
		test_bit(PAGE_PRIVATE_NOT_POINTER, &page_private(page)) && \
		test_bit(PAGE_PRIVATE_##flagname, &page_private(page)); \
}

#define PAGE_PRIVATE_SET_FUNC(name, flagname) \
static inline void set_page_private_##name(struct page *page) \
{ \
	if (!PagePrivate(page)) { \
		get_page(page); \
		SetPagePrivate(page); \
		set_page_private(page, 0); \
	} \
	set_bit(PAGE_PRIVATE_NOT_POINTER, &page_private(page)); \
	set_bit(PAGE_PRIVATE_##flagname, &page_private(page)); \
}

#define PAGE_PRIVATE_CLEAR_FUNC(name, flagname) \
static inline void clear_page_private_##name(struct page *page) \
{ \
	clear_bit(PAGE_PRIVATE_##flagname, &page_private(page)); \
	if (page_private(page) == 1 << PAGE_PRIVATE_NOT_POINTER) { \
		set_page_private(page, 0); \
		if (PagePrivate(page)) { \
			ClearPagePrivate(page); \
			put_page(page); \
		}\
	} \
}

PAGE_PRIVATE_GET_FUNC(nonpointer, NOT_POINTER);
PAGE_PRIVATE_GET_FUNC(reference, REF_RESOURCE);
PAGE_PRIVATE_GET_FUNC(inline, INLINE_INODE);
PAGE_PRIVATE_GET_FUNC(gcing, ONGOING_MIGRATION);
PAGE_PRIVATE_GET_FUNC(atomic, ATOMIC_WRITE);
PAGE_PRIVATE_GET_FUNC(dummy, DUMMY_WRITE);

PAGE_PRIVATE_SET_FUNC(reference, REF_RESOURCE);
PAGE_PRIVATE_SET_FUNC(inline, INLINE_INODE);
PAGE_PRIVATE_SET_FUNC(gcing, ONGOING_MIGRATION);
PAGE_PRIVATE_SET_FUNC(atomic, ATOMIC_WRITE);
PAGE_PRIVATE_SET_FUNC(dummy, DUMMY_WRITE);

PAGE_PRIVATE_CLEAR_FUNC(reference, REF_RESOURCE);
PAGE_PRIVATE_CLEAR_FUNC(inline, INLINE_INODE);
PAGE_PRIVATE_CLEAR_FUNC(gcing, ONGOING_MIGRATION);
PAGE_PRIVATE_CLEAR_FUNC(atomic, ATOMIC_WRITE);
PAGE_PRIVATE_CLEAR_FUNC(dummy, DUMMY_WRITE);

#ifdef CONFIG_FS_ENCRYPTION
#define DUMMY_ENCRYPTION_ENABLED(sbi) \
	(unlikely(F2FS_OPTION(sbi).dummy_enc_ctx.ctx != NULL))
#else
#define DUMMY_ENCRYPTION_ENABLED(sbi) (0)
#endif

static inline unsigned long get_page_private_data(struct page *page)
{
	unsigned long data = page_private(page);

	if (!test_bit(PAGE_PRIVATE_NOT_POINTER, &data))
		return 0;
	return data >> PAGE_PRIVATE_MAX;
}

static inline void set_page_private_data(struct page *page, unsigned long data)
{
	if (!PagePrivate(page)) {
		get_page(page);
		SetPagePrivate(page);
		set_page_private(page, 0);
	}
	set_bit(PAGE_PRIVATE_NOT_POINTER, &page_private(page));
	page_private(page) |= data << PAGE_PRIVATE_MAX;
}

static inline void clear_page_private_data(struct page *page)
{
	page_private(page) &= (1 << PAGE_PRIVATE_MAX) - 1;
	if (page_private(page) == 1 << PAGE_PRIVATE_NOT_POINTER) {
		set_page_private(page, 0);
		if (PagePrivate(page)) {
			ClearPagePrivate(page);
			put_page(page);
		}
	}
}

/* For compression */
enum compress_algorithm_type {
	COMPRESS_LZO,
	COMPRESS_LZ4,
	COMPRESS_ZSTD,
	COMPRESS_MAX,
};

enum compress_flag {
	COMPRESS_CHKSUM,
	COMPRESS_MAX_FLAG,
};

#define	COMPRESS_WATERMARK			20
#define	COMPRESS_PERCENT			20

#define COMPRESS_DATA_RESERVED_SIZE		4
struct compress_data {
	__le32 clen;			/* compressed data size */
	__le32 chksum;			/* compressed data chksum */
	__le32 reserved[COMPRESS_DATA_RESERVED_SIZE];	/* reserved */
	u8 cdata[];			/* compressed data */
};

#define COMPRESS_HEADER_SIZE	(sizeof(struct compress_data))

#define F2FS_COMPRESSED_PAGE_MAGIC	0xF5F2C000

#define	COMPRESS_LEVEL_OFFSET	8

/* compress context */
struct compress_ctx {
	struct inode *inode;		/* inode the context belong to */
	pgoff_t cluster_idx;		/* cluster index number */
	unsigned int cluster_size;	/* page count in cluster */
	unsigned int log_cluster_size;	/* log of cluster size */
	struct page **rpages;		/* pages store raw data in cluster */
	unsigned int nr_rpages;		/* total page number in rpages */
	struct page **cpages;		/* pages store compressed data in cluster */
	unsigned int nr_cpages;		/* total page number in cpages */
	unsigned int valid_nr_cpages;	/* valid page number in cpages */
	void *rbuf;			/* virtual mapped address on rpages */
	struct compress_data *cbuf;	/* virtual mapped address on cpages */
	size_t rlen;			/* valid data length in rbuf */
	size_t clen;			/* valid data length in cbuf */
	void *private;			/* payload buffer for specified compression algorithm */
	void *private2;			/* extra payload buffer */
};

/* compress context for write IO path */
struct compress_io_ctx {
	u32 magic;			/* magic number to indicate page is compressed */
	struct inode *inode;		/* inode the context belong to */
	struct page **rpages;		/* pages store raw data in cluster */
	unsigned int nr_rpages;		/* total page number in rpages */
	atomic_t pending_pages;		/* in-flight compressed page count */
};

/* Context for decompressing one cluster on the read IO path */
struct decompress_io_ctx {
	u32 magic;			/* magic number to indicate page is compressed */
	struct inode *inode;		/* inode the context belong to */
	pgoff_t cluster_idx;		/* cluster index number */
	unsigned int cluster_size;	/* page count in cluster */
	unsigned int log_cluster_size;	/* log of cluster size */
	struct page **rpages;		/* pages store raw data in cluster */
	unsigned int nr_rpages;		/* total page number in rpages */
	struct page **cpages;		/* pages store compressed data in cluster */
	unsigned int nr_cpages;		/* total page number in cpages */
	struct page **tpages;		/* temp pages to pad holes in cluster */
	void *rbuf;			/* virtual mapped address on rpages */
	struct compress_data *cbuf;	/* virtual mapped address on cpages */
	size_t rlen;			/* valid data length in rbuf */
	size_t clen;			/* valid data length in cbuf */

	/*
	 * The number of compressed pages remaining to be read in this cluster.
	 * This is initially nr_cpages.  It is decremented by 1 each time a page
	 * has been read (or failed to be read).  When it reaches 0, the cluster
	 * is decompressed (or an error is reported).
	 *
	 * If an error occurs before all the pages have been submitted for I/O,
	 * then this will never reach 0.  In this case the I/O submitter is
	 * responsible for calling f2fs_decompress_end_io() instead.
	 */
	atomic_t remaining_pages;

	/*
	 * Number of references to this decompress_io_ctx.
	 *
	 * One reference is held for I/O completion.  This reference is dropped
	 * after the pagecache pages are updated and unlocked -- either after
	 * decompression (and verity if enabled), or after an error.
	 *
	 * In addition, each compressed page holds a reference while it is in a
	 * bio.  These references are necessary prevent compressed pages from
	 * being freed while they are still in a bio.
	 */
	refcount_t refcnt;

	bool failed;			/* IO error occurred before decompression? */
	bool need_verity;		/* need fs-verity verification after decompression? */
	void *private;			/* payload buffer for specified decompression algorithm */
	void *private2;			/* extra payload buffer */
	struct work_struct verity_work;	/* work to verify the decompressed pages */
};

#define NULL_CLUSTER			((unsigned int)(~0))
#define MIN_COMPRESS_LOG_SIZE		2
#define MAX_COMPRESS_LOG_SIZE		8
#define MAX_COMPRESS_WINDOW_SIZE(log_size)	((PAGE_SIZE) << (log_size))

struct f2fs_sb_info {
	struct super_block *sb;			/* pointer to VFS super block */
	struct proc_dir_entry *s_proc;		/* proc entry */
	struct f2fs_super_block *raw_super;	/* raw super block pointer */
	struct f2fs_rwsem sb_lock;		/* lock for raw super block */
	int valid_super_block;			/* valid super block no */
	unsigned long s_flag;				/* flags for sbi */
	struct mutex writepages;		/* mutex for writepages() */

#ifdef CONFIG_BLK_DEV_ZONED
	unsigned int blocks_per_blkz;		/* F2FS blocks per zone */
	unsigned int log_blocks_per_blkz;	/* log2 F2FS blocks per zone */
#endif

	/* for node-related operations */
	struct f2fs_nm_info *nm_info;		/* node manager */
	struct inode *node_inode;		/* cache node blocks */

	/* for segment-related operations */
	struct f2fs_sm_info *sm_info;		/* segment manager */

	/* for bio operations */
	struct f2fs_bio_info *write_io[NR_PAGE_TYPE];	/* for write bios */
	/* keep migration IO order for LFS mode */
	struct f2fs_rwsem io_order_lock;
	mempool_t *write_io_dummy;		/* Dummy pages */
	pgoff_t metapage_eio_ofs;		/* EIO page offset */
	int metapage_eio_cnt;			/* EIO count */

	/* for checkpoint */
	struct f2fs_checkpoint *ckpt;		/* raw checkpoint pointer */
	int cur_cp_pack;			/* remain current cp pack */
	spinlock_t cp_lock;			/* for flag in ckpt */
	struct inode *meta_inode;		/* cache meta blocks */
<<<<<<< HEAD
	struct rw_semaphore cp_global_sem;	/* checkpoint procedure lock */
	struct rw_semaphore cp_rwsem;		/* blocking FS operations */
	struct rw_semaphore node_write;		/* locking node writes */
	struct rw_semaphore node_change;	/* locking node change */
=======
	struct f2fs_rwsem cp_global_sem;	/* checkpoint procedure lock */
	struct f2fs_rwsem cp_rwsem;		/* blocking FS operations */
	struct f2fs_rwsem node_write;		/* locking node writes */
	struct f2fs_rwsem node_change;	/* locking node change */
>>>>>>> df24d56f
	wait_queue_head_t cp_wait;
	unsigned long last_time[MAX_TIME];	/* to store time in jiffies */
	long interval_time[MAX_TIME];		/* to store thresholds */
	struct ckpt_req_control cprc_info;	/* for checkpoint request control */

	struct inode_management im[MAX_INO_ENTRY];	/* manage inode cache */

	spinlock_t fsync_node_lock;		/* for node entry lock */
	struct list_head fsync_node_list;	/* node list head */
	unsigned int fsync_seg_id;		/* sequence id */
	unsigned int fsync_node_num;		/* number of node entries */

	/* for orphan inode, use 0'th array */
	unsigned int max_orphans;		/* max orphan inodes */

	/* for inode management */
	struct list_head inode_list[NR_INODE_TYPE];	/* dirty inode list */
	spinlock_t inode_lock[NR_INODE_TYPE];	/* for dirty inode list lock */
	struct mutex flush_lock;		/* for flush exclusion */

	/* for extent tree cache */
	struct radix_tree_root extent_tree_root;/* cache extent cache entries */
	struct mutex extent_tree_lock;	/* locking extent radix tree */
	struct list_head extent_list;		/* lru list for shrinker */
	spinlock_t extent_lock;			/* locking extent lru list */
	atomic_t total_ext_tree;		/* extent tree count */
	struct list_head zombie_list;		/* extent zombie tree list */
	atomic_t total_zombie_tree;		/* extent zombie tree count */
	atomic_t total_ext_node;		/* extent info count */

	/* basic filesystem units */
	unsigned int log_sectors_per_block;	/* log2 sectors per block */
	unsigned int log_blocksize;		/* log2 block size */
	unsigned int blocksize;			/* block size */
	unsigned int root_ino_num;		/* root inode number*/
	unsigned int node_ino_num;		/* node inode number*/
	unsigned int meta_ino_num;		/* meta inode number*/
	unsigned int log_blocks_per_seg;	/* log2 blocks per segment */
	unsigned int blocks_per_seg;		/* blocks per segment */
	unsigned int segs_per_sec;		/* segments per section */
	unsigned int secs_per_zone;		/* sections per zone */
	unsigned int total_sections;		/* total section count */
	unsigned int total_node_count;		/* total node block count */
	unsigned int total_valid_node_count;	/* valid node block count */
	int dir_level;				/* directory level */
	int readdir_ra;				/* readahead inode in readdir */
	u64 max_io_bytes;			/* max io bytes to merge IOs */

	block_t user_block_count;		/* # of user blocks */
	block_t total_valid_block_count;	/* # of valid blocks */
	block_t discard_blks;			/* discard command candidats */
	block_t last_valid_block_count;		/* for recovery */
	block_t reserved_blocks;		/* configurable reserved blocks */
	block_t current_reserved_blocks;	/* current reserved blocks */

	/* Additional tracking for no checkpoint mode */
	block_t unusable_block_count;		/* # of blocks saved by last cp */

	unsigned int nquota_files;		/* # of quota sysfile */
	struct f2fs_rwsem quota_sem;		/* blocking cp for flags */

	/* # of pages, see count_type */
	atomic_t nr_pages[NR_COUNT_TYPE];
	/* # of allocated blocks */
	struct percpu_counter alloc_valid_block_count;
	/* # of node block writes as roll forward recovery */
	struct percpu_counter rf_node_block_count;

	/* writeback control */
	atomic_t wb_sync_req[META];	/* count # of WB_SYNC threads */

	/* valid inode count */
	struct percpu_counter total_valid_inode_count;

	struct f2fs_mount_info mount_opt;	/* mount options */

	/* for cleaning operations */
	struct f2fs_rwsem gc_lock;		/*
						 * semaphore for GC, avoid
						 * race between GC and GC or CP
						 */
	struct f2fs_gc_kthread	*gc_thread;	/* GC thread */
	struct atgc_management am;		/* atgc management */
	unsigned int cur_victim_sec;		/* current victim section num */
	unsigned int gc_mode;			/* current GC state */
	unsigned int next_victim_seg[2];	/* next segment in victim section */
	spinlock_t gc_urgent_high_lock;
	bool gc_urgent_high_limited;		/* indicates having limited trial count */
	unsigned int gc_urgent_high_remaining;	/* remaining trial count for GC_URGENT_HIGH */

	/* for skip statistic */
	unsigned int atomic_files;		/* # of opened atomic file */
	unsigned long long skipped_atomic_files[2];	/* FG_GC and BG_GC */
	unsigned long long skipped_gc_rwsem;		/* FG_GC only */

	/* threshold for gc trials on pinned files */
	u64 gc_pin_file_threshold;
	struct f2fs_rwsem pin_sem;

	/* maximum # of trials to find a victim segment for SSR and GC */
	unsigned int max_victim_search;
	/* migration granularity of garbage collection, unit: segment */
	unsigned int migration_granularity;

	/*
	 * for stat information.
	 * one is for the LFS mode, and the other is for the SSR mode.
	 */
#ifdef CONFIG_F2FS_STAT_FS
	struct f2fs_stat_info *stat_info;	/* FS status information */
	atomic_t meta_count[META_MAX];		/* # of meta blocks */
	unsigned int segment_count[2];		/* # of allocated segments */
	unsigned int block_count[2];		/* # of allocated blocks */
	atomic_t inplace_count;		/* # of inplace update */
	atomic64_t total_hit_ext;		/* # of lookup extent cache */
	atomic64_t read_hit_rbtree;		/* # of hit rbtree extent node */
	atomic64_t read_hit_largest;		/* # of hit largest extent node */
	atomic64_t read_hit_cached;		/* # of hit cached extent node */
	atomic_t inline_xattr;			/* # of inline_xattr inodes */
	atomic_t inline_inode;			/* # of inline_data inodes */
	atomic_t inline_dir;			/* # of inline_dentry inodes */
	atomic_t compr_inode;			/* # of compressed inodes */
	atomic64_t compr_blocks;		/* # of compressed blocks */
	atomic_t vw_cnt;			/* # of volatile writes */
	atomic_t max_aw_cnt;			/* max # of atomic writes */
	atomic_t max_vw_cnt;			/* max # of volatile writes */
	unsigned int io_skip_bggc;		/* skip background gc for in-flight IO */
	unsigned int other_skip_bggc;		/* skip background gc for other reasons */
	unsigned int ndirty_inode[NR_INODE_TYPE];	/* # of dirty inodes */
#endif
	spinlock_t stat_lock;			/* lock for stat operations */

	/* to attach REQ_META|REQ_FUA flags */
	unsigned int data_io_flag;
	unsigned int node_io_flag;

	/* For sysfs suppport */
	struct kobject s_kobj;			/* /sys/fs/f2fs/<devname> */
	struct completion s_kobj_unregister;

	struct kobject s_stat_kobj;		/* /sys/fs/f2fs/<devname>/stat */
	struct completion s_stat_kobj_unregister;

	struct kobject s_feature_list_kobj;		/* /sys/fs/f2fs/<devname>/feature_list */
	struct completion s_feature_list_kobj_unregister;

	/* For shrinker support */
	struct list_head s_list;
	struct mutex umount_mutex;
	unsigned int shrinker_run_no;

	/* For multi devices */
	int s_ndevs;				/* number of devices */
	struct f2fs_dev_info *devs;		/* for device list */
	unsigned int dirty_device;		/* for checkpoint data flush */
	spinlock_t dev_lock;			/* protect dirty_device */
	bool aligned_blksize;			/* all devices has the same logical blksize */

	/* For write statistics */
	u64 sectors_written_start;
	u64 kbytes_written;

	/* Reference to checksum algorithm driver via cryptoapi */
	struct crypto_shash *s_chksum_driver;

	/* Precomputed FS UUID checksum for seeding other checksums */
	__u32 s_chksum_seed;

	struct workqueue_struct *post_read_wq;	/* post read workqueue */

	struct kmem_cache *inline_xattr_slab;	/* inline xattr entry */
	unsigned int inline_xattr_slab_size;	/* default inline xattr slab size */

	/* For reclaimed segs statistics per each GC mode */
	unsigned int gc_segment_mode;		/* GC state for reclaimed segments */
	unsigned int gc_reclaimed_segs[MAX_GC_MODE];	/* Reclaimed segs for each mode */

	int max_fragment_chunk;			/* max chunk size for block fragmentation mode */
	int max_fragment_hole;			/* max hole size for block fragmentation mode */

#ifdef CONFIG_F2FS_FS_COMPRESSION
	struct kmem_cache *page_array_slab;	/* page array entry */
	unsigned int page_array_slab_size;	/* default page array slab size */

	/* For runtime compression statistics */
	u64 compr_written_block;
	u64 compr_saved_block;
	u32 compr_new_inode;

	/* For compressed block cache */
	struct inode *compress_inode;		/* cache compressed blocks */
	unsigned int compress_percent;		/* cache page percentage */
	unsigned int compress_watermark;	/* cache page watermark */
	atomic_t compress_page_hit;		/* cache hit count */
#endif

#ifdef CONFIG_F2FS_IOSTAT
	/* For app/fs IO statistics */
	spinlock_t iostat_lock;
	unsigned long long rw_iostat[NR_IO_TYPE];
	unsigned long long prev_rw_iostat[NR_IO_TYPE];
	bool iostat_enable;
	unsigned long iostat_next_period;
	unsigned int iostat_period_ms;

	/* For io latency related statistics info in one iostat period */
	spinlock_t iostat_lat_lock;
	struct iostat_lat_info *iostat_io_lat;
#endif
};

struct f2fs_private_dio {
	struct inode *inode;
	void *orig_private;
	bio_end_io_t *orig_end_io;
	bool write;
};

#ifdef CONFIG_F2FS_FAULT_INJECTION
#define f2fs_show_injection_info(sbi, type)					\
	printk_ratelimited("%sF2FS-fs (%s) : inject %s in %s of %pS\n",	\
		KERN_INFO, sbi->sb->s_id,				\
		f2fs_fault_name[type],					\
		__func__, __builtin_return_address(0))
static inline bool time_to_inject(struct f2fs_sb_info *sbi, int type)
{
	struct f2fs_fault_info *ffi = &F2FS_OPTION(sbi).fault_info;

	if (!ffi->inject_rate)
		return false;

	if (!IS_FAULT_SET(ffi, type))
		return false;

	atomic_inc(&ffi->inject_ops);
	if (atomic_read(&ffi->inject_ops) >= ffi->inject_rate) {
		atomic_set(&ffi->inject_ops, 0);
		return true;
	}
	return false;
}
#else
#define f2fs_show_injection_info(sbi, type) do { } while (0)
static inline bool time_to_inject(struct f2fs_sb_info *sbi, int type)
{
	return false;
}
#endif

/*
 * Test if the mounted volume is a multi-device volume.
 *   - For a single regular disk volume, sbi->s_ndevs is 0.
 *   - For a single zoned disk volume, sbi->s_ndevs is 1.
 *   - For a multi-device volume, sbi->s_ndevs is always 2 or more.
 */
static inline bool f2fs_is_multi_device(struct f2fs_sb_info *sbi)
{
	return sbi->s_ndevs > 1;
}

static inline void f2fs_update_time(struct f2fs_sb_info *sbi, int type)
{
	unsigned long now = jiffies;

	sbi->last_time[type] = now;

	/* DISCARD_TIME and GC_TIME are based on REQ_TIME */
	if (type == REQ_TIME) {
		sbi->last_time[DISCARD_TIME] = now;
		sbi->last_time[GC_TIME] = now;
	}
}

static inline bool f2fs_time_over(struct f2fs_sb_info *sbi, int type)
{
	unsigned long interval = sbi->interval_time[type] * HZ;

	return time_after(jiffies, sbi->last_time[type] + interval);
}

static inline unsigned int f2fs_time_to_wait(struct f2fs_sb_info *sbi,
						int type)
{
	unsigned long interval = sbi->interval_time[type] * HZ;
	unsigned int wait_ms = 0;
	long delta;

	delta = (sbi->last_time[type] + interval) - jiffies;
	if (delta > 0)
		wait_ms = jiffies_to_msecs(delta);

	return wait_ms;
}

/*
 * Inline functions
 */
static inline u32 __f2fs_crc32(struct f2fs_sb_info *sbi, u32 crc,
			      const void *address, unsigned int length)
{
	struct {
		struct shash_desc shash;
		char ctx[4];
	} desc;
	int err;

	BUG_ON(crypto_shash_descsize(sbi->s_chksum_driver) != sizeof(desc.ctx));

	desc.shash.tfm = sbi->s_chksum_driver;
	desc.shash.flags = 0;
	*(u32 *)desc.ctx = crc;

	err = crypto_shash_update(&desc.shash, address, length);
	BUG_ON(err);

	return *(u32 *)desc.ctx;
}

static inline u32 f2fs_crc32(struct f2fs_sb_info *sbi, const void *address,
			   unsigned int length)
{
	return __f2fs_crc32(sbi, F2FS_SUPER_MAGIC, address, length);
}

static inline bool f2fs_crc_valid(struct f2fs_sb_info *sbi, __u32 blk_crc,
				  void *buf, size_t buf_size)
{
	return f2fs_crc32(sbi, buf, buf_size) == blk_crc;
}

static inline u32 f2fs_chksum(struct f2fs_sb_info *sbi, u32 crc,
			      const void *address, unsigned int length)
{
	return __f2fs_crc32(sbi, crc, address, length);
}

static inline struct f2fs_inode_info *F2FS_I(struct inode *inode)
{
	return container_of(inode, struct f2fs_inode_info, vfs_inode);
}

static inline struct f2fs_sb_info *F2FS_SB(struct super_block *sb)
{
	return sb->s_fs_info;
}

static inline struct f2fs_sb_info *F2FS_I_SB(struct inode *inode)
{
	return F2FS_SB(inode->i_sb);
}

static inline struct f2fs_sb_info *F2FS_M_SB(struct address_space *mapping)
{
	return F2FS_I_SB(mapping->host);
}

static inline struct f2fs_sb_info *F2FS_P_SB(struct page *page)
{
	return F2FS_M_SB(page_file_mapping(page));
}

static inline struct f2fs_super_block *F2FS_RAW_SUPER(struct f2fs_sb_info *sbi)
{
	return (struct f2fs_super_block *)(sbi->raw_super);
}

static inline struct f2fs_checkpoint *F2FS_CKPT(struct f2fs_sb_info *sbi)
{
	return (struct f2fs_checkpoint *)(sbi->ckpt);
}

static inline struct f2fs_node *F2FS_NODE(struct page *page)
{
	return (struct f2fs_node *)page_address(page);
}

static inline struct f2fs_inode *F2FS_INODE(struct page *page)
{
	return &((struct f2fs_node *)page_address(page))->i;
}

static inline struct f2fs_nm_info *NM_I(struct f2fs_sb_info *sbi)
{
	return (struct f2fs_nm_info *)(sbi->nm_info);
}

static inline struct f2fs_sm_info *SM_I(struct f2fs_sb_info *sbi)
{
	return (struct f2fs_sm_info *)(sbi->sm_info);
}

static inline struct sit_info *SIT_I(struct f2fs_sb_info *sbi)
{
	return (struct sit_info *)(SM_I(sbi)->sit_info);
}

static inline struct free_segmap_info *FREE_I(struct f2fs_sb_info *sbi)
{
	return (struct free_segmap_info *)(SM_I(sbi)->free_info);
}

static inline struct dirty_seglist_info *DIRTY_I(struct f2fs_sb_info *sbi)
{
	return (struct dirty_seglist_info *)(SM_I(sbi)->dirty_info);
}

static inline struct address_space *META_MAPPING(struct f2fs_sb_info *sbi)
{
	return sbi->meta_inode->i_mapping;
}

static inline struct address_space *NODE_MAPPING(struct f2fs_sb_info *sbi)
{
	return sbi->node_inode->i_mapping;
}

static inline bool is_sbi_flag_set(struct f2fs_sb_info *sbi, unsigned int type)
{
	return test_bit(type, &sbi->s_flag);
}

static inline void set_sbi_flag(struct f2fs_sb_info *sbi, unsigned int type)
{
	set_bit(type, &sbi->s_flag);
}

static inline void clear_sbi_flag(struct f2fs_sb_info *sbi, unsigned int type)
{
	clear_bit(type, &sbi->s_flag);
}

static inline unsigned long long cur_cp_version(struct f2fs_checkpoint *cp)
{
	return le64_to_cpu(cp->checkpoint_ver);
}

static inline unsigned long f2fs_qf_ino(struct super_block *sb, int type)
{
	if (type < F2FS_MAX_QUOTAS)
		return le32_to_cpu(F2FS_SB(sb)->raw_super->qf_ino[type]);
	return 0;
}

static inline __u64 cur_cp_crc(struct f2fs_checkpoint *cp)
{
	size_t crc_offset = le32_to_cpu(cp->checksum_offset);
	return le32_to_cpu(*((__le32 *)((unsigned char *)cp + crc_offset)));
}

static inline bool __is_set_ckpt_flags(struct f2fs_checkpoint *cp, unsigned int f)
{
	unsigned int ckpt_flags = le32_to_cpu(cp->ckpt_flags);

	return ckpt_flags & f;
}

static inline bool is_set_ckpt_flags(struct f2fs_sb_info *sbi, unsigned int f)
{
	return __is_set_ckpt_flags(F2FS_CKPT(sbi), f);
}

static inline void __set_ckpt_flags(struct f2fs_checkpoint *cp, unsigned int f)
{
	unsigned int ckpt_flags;

	ckpt_flags = le32_to_cpu(cp->ckpt_flags);
	ckpt_flags |= f;
	cp->ckpt_flags = cpu_to_le32(ckpt_flags);
}

static inline void set_ckpt_flags(struct f2fs_sb_info *sbi, unsigned int f)
{
	unsigned long flags;

	spin_lock_irqsave(&sbi->cp_lock, flags);
	__set_ckpt_flags(F2FS_CKPT(sbi), f);
	spin_unlock_irqrestore(&sbi->cp_lock, flags);
}

static inline void __clear_ckpt_flags(struct f2fs_checkpoint *cp, unsigned int f)
{
	unsigned int ckpt_flags;

	ckpt_flags = le32_to_cpu(cp->ckpt_flags);
	ckpt_flags &= (~f);
	cp->ckpt_flags = cpu_to_le32(ckpt_flags);
}

static inline void clear_ckpt_flags(struct f2fs_sb_info *sbi, unsigned int f)
{
	unsigned long flags;

	spin_lock_irqsave(&sbi->cp_lock, flags);
	__clear_ckpt_flags(F2FS_CKPT(sbi), f);
	spin_unlock_irqrestore(&sbi->cp_lock, flags);
}

#define init_f2fs_rwsem(sem)					\
do {								\
	static struct lock_class_key __key;			\
								\
	__init_f2fs_rwsem((sem), #sem, &__key);			\
} while (0)

static inline void __init_f2fs_rwsem(struct f2fs_rwsem *sem,
		const char *sem_name, struct lock_class_key *key)
{
	__init_rwsem(&sem->internal_rwsem, sem_name, key);
#ifdef CONFIG_F2FS_UNFAIR_RWSEM
	init_waitqueue_head(&sem->read_waiters);
#endif
}

static inline int f2fs_rwsem_is_locked(struct f2fs_rwsem *sem)
{
	return rwsem_is_locked(&sem->internal_rwsem);
}

static inline int f2fs_rwsem_is_contended(struct f2fs_rwsem *sem)
{
	return rwsem_is_contended(&sem->internal_rwsem);
}

static inline void f2fs_down_read(struct f2fs_rwsem *sem)
{
#ifdef CONFIG_F2FS_UNFAIR_RWSEM
	wait_event(sem->read_waiters, down_read_trylock(&sem->internal_rwsem));
#else
	down_read(&sem->internal_rwsem);
#endif
}

static inline int f2fs_down_read_trylock(struct f2fs_rwsem *sem)
{
	return down_read_trylock(&sem->internal_rwsem);
}

#ifdef CONFIG_DEBUG_LOCK_ALLOC
static inline void f2fs_down_read_nested(struct f2fs_rwsem *sem, int subclass)
{
	down_read_nested(&sem->internal_rwsem, subclass);
}
#else
#define f2fs_down_read_nested(sem, subclass) f2fs_down_read(sem)
#endif

static inline void f2fs_up_read(struct f2fs_rwsem *sem)
{
	up_read(&sem->internal_rwsem);
}

static inline void f2fs_down_write(struct f2fs_rwsem *sem)
{
	down_write(&sem->internal_rwsem);
}

static inline int f2fs_down_write_trylock(struct f2fs_rwsem *sem)
{
	return down_write_trylock(&sem->internal_rwsem);
}

static inline void f2fs_up_write(struct f2fs_rwsem *sem)
{
	up_write(&sem->internal_rwsem);
#ifdef CONFIG_F2FS_UNFAIR_RWSEM
	wake_up_all(&sem->read_waiters);
#endif
}

static inline void f2fs_lock_op(struct f2fs_sb_info *sbi)
{
	f2fs_down_read(&sbi->cp_rwsem);
}

static inline int f2fs_trylock_op(struct f2fs_sb_info *sbi)
{
	if (time_to_inject(sbi, FAULT_LOCK_OP)) {
		f2fs_show_injection_info(sbi, FAULT_LOCK_OP);
		return 0;
	}
	return f2fs_down_read_trylock(&sbi->cp_rwsem);
}

static inline void f2fs_unlock_op(struct f2fs_sb_info *sbi)
{
	f2fs_up_read(&sbi->cp_rwsem);
}

static inline void f2fs_lock_all(struct f2fs_sb_info *sbi)
{
	f2fs_down_write(&sbi->cp_rwsem);
}

static inline void f2fs_unlock_all(struct f2fs_sb_info *sbi)
{
	f2fs_up_write(&sbi->cp_rwsem);
}

static inline int __get_cp_reason(struct f2fs_sb_info *sbi)
{
	int reason = CP_SYNC;

	if (test_opt(sbi, FASTBOOT))
		reason = CP_FASTBOOT;
	if (is_sbi_flag_set(sbi, SBI_IS_CLOSE))
		reason = CP_UMOUNT;
	return reason;
}

static inline bool __remain_node_summaries(int reason)
{
	return (reason & (CP_UMOUNT | CP_FASTBOOT));
}

static inline bool __exist_node_summaries(struct f2fs_sb_info *sbi)
{
	return (is_set_ckpt_flags(sbi, CP_UMOUNT_FLAG) ||
			is_set_ckpt_flags(sbi, CP_FASTBOOT_FLAG));
}

/*
 * Check whether the inode has blocks or not
 */
static inline int F2FS_HAS_BLOCKS(struct inode *inode)
{
	block_t xattr_block = F2FS_I(inode)->i_xattr_nid ? 1 : 0;

	return (inode->i_blocks >> F2FS_LOG_SECTORS_PER_BLOCK) > xattr_block;
}

static inline bool f2fs_has_xattr_block(unsigned int ofs)
{
	return ofs == XATTR_NODE_OFFSET;
}

static inline bool __allow_reserved_blocks(struct f2fs_sb_info *sbi,
					struct inode *inode, bool cap)
{
	if (!inode)
		return true;
	if (!test_opt(sbi, RESERVE_ROOT))
		return false;
	if (IS_NOQUOTA(inode))
		return true;
	if (uid_eq(F2FS_OPTION(sbi).s_resuid, current_fsuid()))
		return true;
	if (!gid_eq(F2FS_OPTION(sbi).s_resgid, GLOBAL_ROOT_GID) &&
					in_group_p(F2FS_OPTION(sbi).s_resgid))
		return true;
	if (cap && capable(CAP_SYS_RESOURCE))
		return true;
	return false;
}

static inline void f2fs_i_blocks_write(struct inode *, block_t, bool, bool);
static inline int inc_valid_block_count(struct f2fs_sb_info *sbi,
				 struct inode *inode, blkcnt_t *count)
{
	blkcnt_t diff = 0, release = 0;
	block_t avail_user_block_count;
	int ret;

	ret = dquot_reserve_block(inode, *count);
	if (ret)
		return ret;

	if (time_to_inject(sbi, FAULT_BLOCK)) {
		f2fs_show_injection_info(sbi, FAULT_BLOCK);
		release = *count;
		goto release_quota;
	}

	/*
	 * let's increase this in prior to actual block count change in order
	 * for f2fs_sync_file to avoid data races when deciding checkpoint.
	 */
	percpu_counter_add(&sbi->alloc_valid_block_count, (*count));

	spin_lock(&sbi->stat_lock);
	sbi->total_valid_block_count += (block_t)(*count);
	avail_user_block_count = sbi->user_block_count -
					sbi->current_reserved_blocks;

	if (!__allow_reserved_blocks(sbi, inode, true))
		avail_user_block_count -= F2FS_OPTION(sbi).root_reserved_blocks;

	if (F2FS_IO_ALIGNED(sbi))
		avail_user_block_count -= sbi->blocks_per_seg *
				SM_I(sbi)->additional_reserved_segments;

	if (unlikely(is_sbi_flag_set(sbi, SBI_CP_DISABLED))) {
		if (avail_user_block_count > sbi->unusable_block_count)
			avail_user_block_count -= sbi->unusable_block_count;
		else
			avail_user_block_count = 0;
	}
	if (unlikely(sbi->total_valid_block_count > avail_user_block_count)) {
		diff = sbi->total_valid_block_count - avail_user_block_count;
		if (diff > *count)
			diff = *count;
		*count -= diff;
		release = diff;
		sbi->total_valid_block_count -= diff;
		if (!*count) {
			spin_unlock(&sbi->stat_lock);
			goto enospc;
		}
	}
	spin_unlock(&sbi->stat_lock);

	if (unlikely(release)) {
		percpu_counter_sub(&sbi->alloc_valid_block_count, release);
		dquot_release_reservation_block(inode, release);
	}
	f2fs_i_blocks_write(inode, *count, true, true);
	return 0;

enospc:
	percpu_counter_sub(&sbi->alloc_valid_block_count, release);
release_quota:
	dquot_release_reservation_block(inode, release);
	return -ENOSPC;
}

__printf(2, 3)
void f2fs_printk(struct f2fs_sb_info *sbi, const char *fmt, ...);

#define f2fs_err(sbi, fmt, ...)						\
	f2fs_printk(sbi, KERN_ERR fmt, ##__VA_ARGS__)
#define f2fs_warn(sbi, fmt, ...)					\
	f2fs_printk(sbi, KERN_WARNING fmt, ##__VA_ARGS__)
#define f2fs_notice(sbi, fmt, ...)					\
	f2fs_printk(sbi, KERN_NOTICE fmt, ##__VA_ARGS__)
#define f2fs_info(sbi, fmt, ...)					\
	f2fs_printk(sbi, KERN_INFO fmt, ##__VA_ARGS__)
#define f2fs_debug(sbi, fmt, ...)					\
	f2fs_printk(sbi, KERN_DEBUG fmt, ##__VA_ARGS__)

static inline void dec_valid_block_count(struct f2fs_sb_info *sbi,
						struct inode *inode,
						block_t count)
{
	blkcnt_t sectors = count << F2FS_LOG_SECTORS_PER_BLOCK;

	spin_lock(&sbi->stat_lock);
	f2fs_bug_on(sbi, sbi->total_valid_block_count < (block_t) count);
	sbi->total_valid_block_count -= (block_t)count;
	if (sbi->reserved_blocks &&
		sbi->current_reserved_blocks < sbi->reserved_blocks)
		sbi->current_reserved_blocks = min(sbi->reserved_blocks,
					sbi->current_reserved_blocks + count);
	spin_unlock(&sbi->stat_lock);
	if (unlikely(inode->i_blocks < sectors)) {
		f2fs_warn(sbi, "Inconsistent i_blocks, ino:%lu, iblocks:%llu, sectors:%llu",
			  inode->i_ino,
			  (unsigned long long)inode->i_blocks,
			  (unsigned long long)sectors);
		set_sbi_flag(sbi, SBI_NEED_FSCK);
		return;
	}
	f2fs_i_blocks_write(inode, count, false, true);
}

static inline void inc_page_count(struct f2fs_sb_info *sbi, int count_type)
{
	atomic_inc(&sbi->nr_pages[count_type]);

	if (count_type == F2FS_DIRTY_DENTS ||
			count_type == F2FS_DIRTY_NODES ||
			count_type == F2FS_DIRTY_META ||
			count_type == F2FS_DIRTY_QDATA ||
			count_type == F2FS_DIRTY_IMETA)
		set_sbi_flag(sbi, SBI_IS_DIRTY);
}

static inline void inode_inc_dirty_pages(struct inode *inode)
{
	atomic_inc(&F2FS_I(inode)->dirty_pages);
	inc_page_count(F2FS_I_SB(inode), S_ISDIR(inode->i_mode) ?
				F2FS_DIRTY_DENTS : F2FS_DIRTY_DATA);
	if (IS_NOQUOTA(inode))
		inc_page_count(F2FS_I_SB(inode), F2FS_DIRTY_QDATA);
}

static inline void dec_page_count(struct f2fs_sb_info *sbi, int count_type)
{
	atomic_dec(&sbi->nr_pages[count_type]);
}

static inline void inode_dec_dirty_pages(struct inode *inode)
{
	if (!S_ISDIR(inode->i_mode) && !S_ISREG(inode->i_mode) &&
			!S_ISLNK(inode->i_mode))
		return;

	atomic_dec(&F2FS_I(inode)->dirty_pages);
	dec_page_count(F2FS_I_SB(inode), S_ISDIR(inode->i_mode) ?
				F2FS_DIRTY_DENTS : F2FS_DIRTY_DATA);
	if (IS_NOQUOTA(inode))
		dec_page_count(F2FS_I_SB(inode), F2FS_DIRTY_QDATA);
}

static inline s64 get_pages(struct f2fs_sb_info *sbi, int count_type)
{
	return atomic_read(&sbi->nr_pages[count_type]);
}

static inline int get_dirty_pages(struct inode *inode)
{
	return atomic_read(&F2FS_I(inode)->dirty_pages);
}

static inline int get_blocktype_secs(struct f2fs_sb_info *sbi, int block_type)
{
	unsigned int pages_per_sec = sbi->segs_per_sec * sbi->blocks_per_seg;
	unsigned int segs = (get_pages(sbi, block_type) + pages_per_sec - 1) >>
						sbi->log_blocks_per_seg;

	return segs / sbi->segs_per_sec;
}

static inline block_t valid_user_blocks(struct f2fs_sb_info *sbi)
{
	return sbi->total_valid_block_count;
}

static inline block_t discard_blocks(struct f2fs_sb_info *sbi)
{
	return sbi->discard_blks;
}

static inline unsigned long __bitmap_size(struct f2fs_sb_info *sbi, int flag)
{
	struct f2fs_checkpoint *ckpt = F2FS_CKPT(sbi);

	/* return NAT or SIT bitmap */
	if (flag == NAT_BITMAP)
		return le32_to_cpu(ckpt->nat_ver_bitmap_bytesize);
	else if (flag == SIT_BITMAP)
		return le32_to_cpu(ckpt->sit_ver_bitmap_bytesize);

	return 0;
}

static inline block_t __cp_payload(struct f2fs_sb_info *sbi)
{
	return le32_to_cpu(F2FS_RAW_SUPER(sbi)->cp_payload);
}

static inline void *__bitmap_ptr(struct f2fs_sb_info *sbi, int flag)
{
	struct f2fs_checkpoint *ckpt = F2FS_CKPT(sbi);
	void *tmp_ptr = &ckpt->sit_nat_version_bitmap;
	int offset;

	if (is_set_ckpt_flags(sbi, CP_LARGE_NAT_BITMAP_FLAG)) {
		offset = (flag == SIT_BITMAP) ?
			le32_to_cpu(ckpt->nat_ver_bitmap_bytesize) : 0;
		/*
		 * if large_nat_bitmap feature is enabled, leave checksum
		 * protection for all nat/sit bitmaps.
		 */
		return tmp_ptr + offset + sizeof(__le32);
	}

	if (__cp_payload(sbi) > 0) {
		if (flag == NAT_BITMAP)
			return &ckpt->sit_nat_version_bitmap;
		else
			return (unsigned char *)ckpt + F2FS_BLKSIZE;
	} else {
		offset = (flag == NAT_BITMAP) ?
			le32_to_cpu(ckpt->sit_ver_bitmap_bytesize) : 0;
		return tmp_ptr + offset;
	}
}

static inline block_t __start_cp_addr(struct f2fs_sb_info *sbi)
{
	block_t start_addr = le32_to_cpu(F2FS_RAW_SUPER(sbi)->cp_blkaddr);

	if (sbi->cur_cp_pack == 2)
		start_addr += sbi->blocks_per_seg;
	return start_addr;
}

static inline block_t __start_cp_next_addr(struct f2fs_sb_info *sbi)
{
	block_t start_addr = le32_to_cpu(F2FS_RAW_SUPER(sbi)->cp_blkaddr);

	if (sbi->cur_cp_pack == 1)
		start_addr += sbi->blocks_per_seg;
	return start_addr;
}

static inline void __set_cp_next_pack(struct f2fs_sb_info *sbi)
{
	sbi->cur_cp_pack = (sbi->cur_cp_pack == 1) ? 2 : 1;
}

static inline block_t __start_sum_addr(struct f2fs_sb_info *sbi)
{
	return le32_to_cpu(F2FS_CKPT(sbi)->cp_pack_start_sum);
}

static inline int inc_valid_node_count(struct f2fs_sb_info *sbi,
					struct inode *inode, bool is_inode)
{
	block_t	valid_block_count;
	unsigned int valid_node_count, user_block_count;
	int err;

	if (is_inode) {
		if (inode) {
			err = dquot_alloc_inode(inode);
			if (err)
				return err;
		}
	} else {
		err = dquot_reserve_block(inode, 1);
		if (err)
			return err;
	}

	if (time_to_inject(sbi, FAULT_BLOCK)) {
		f2fs_show_injection_info(sbi, FAULT_BLOCK);
		goto enospc;
	}

	spin_lock(&sbi->stat_lock);

	valid_block_count = sbi->total_valid_block_count +
					sbi->current_reserved_blocks + 1;

	if (!__allow_reserved_blocks(sbi, inode, false))
		valid_block_count += F2FS_OPTION(sbi).root_reserved_blocks;

	if (F2FS_IO_ALIGNED(sbi))
		valid_block_count += sbi->blocks_per_seg *
				SM_I(sbi)->additional_reserved_segments;

	user_block_count = sbi->user_block_count;
	if (unlikely(is_sbi_flag_set(sbi, SBI_CP_DISABLED)))
		user_block_count -= sbi->unusable_block_count;

	if (unlikely(valid_block_count > user_block_count)) {
		spin_unlock(&sbi->stat_lock);
		goto enospc;
	}

	valid_node_count = sbi->total_valid_node_count + 1;
	if (unlikely(valid_node_count > sbi->total_node_count)) {
		spin_unlock(&sbi->stat_lock);
		goto enospc;
	}

	sbi->total_valid_node_count++;
	sbi->total_valid_block_count++;
	spin_unlock(&sbi->stat_lock);

	if (inode) {
		if (is_inode)
			f2fs_mark_inode_dirty_sync(inode, true);
		else
			f2fs_i_blocks_write(inode, 1, true, true);
	}

	percpu_counter_inc(&sbi->alloc_valid_block_count);
	return 0;

enospc:
	if (is_inode) {
		if (inode)
			dquot_free_inode(inode);
	} else {
		dquot_release_reservation_block(inode, 1);
	}
	return -ENOSPC;
}

static inline void dec_valid_node_count(struct f2fs_sb_info *sbi,
					struct inode *inode, bool is_inode)
{
	spin_lock(&sbi->stat_lock);

	f2fs_bug_on(sbi, !sbi->total_valid_block_count);
	f2fs_bug_on(sbi, !sbi->total_valid_node_count);

	sbi->total_valid_node_count--;
	sbi->total_valid_block_count--;
	if (sbi->reserved_blocks &&
		sbi->current_reserved_blocks < sbi->reserved_blocks)
		sbi->current_reserved_blocks++;

	spin_unlock(&sbi->stat_lock);

	if (is_inode) {
		dquot_free_inode(inode);
	} else {
		if (unlikely(inode->i_blocks == 0)) {
			f2fs_warn(sbi, "dec_valid_node_count: inconsistent i_blocks, ino:%lu, iblocks:%llu",
				  inode->i_ino,
				  (unsigned long long)inode->i_blocks);
			set_sbi_flag(sbi, SBI_NEED_FSCK);
			return;
		}
		f2fs_i_blocks_write(inode, 1, false, true);
	}
}

static inline unsigned int valid_node_count(struct f2fs_sb_info *sbi)
{
	return sbi->total_valid_node_count;
}

static inline void inc_valid_inode_count(struct f2fs_sb_info *sbi)
{
	percpu_counter_inc(&sbi->total_valid_inode_count);
}

static inline void dec_valid_inode_count(struct f2fs_sb_info *sbi)
{
	percpu_counter_dec(&sbi->total_valid_inode_count);
}

static inline s64 valid_inode_count(struct f2fs_sb_info *sbi)
{
	return percpu_counter_sum_positive(&sbi->total_valid_inode_count);
}

static inline struct page *f2fs_grab_cache_page(struct address_space *mapping,
						pgoff_t index, bool for_write)
{
	struct page *page;

	if (IS_ENABLED(CONFIG_F2FS_FAULT_INJECTION)) {
		if (!for_write)
			page = find_get_page_flags(mapping, index,
							FGP_LOCK | FGP_ACCESSED);
		else
			page = find_lock_page(mapping, index);
		if (page)
			return page;

		if (time_to_inject(F2FS_M_SB(mapping), FAULT_PAGE_ALLOC)) {
			f2fs_show_injection_info(F2FS_M_SB(mapping),
							FAULT_PAGE_ALLOC);
			return NULL;
		}
	}

	if (!for_write)
		return grab_cache_page(mapping, index);
	return grab_cache_page_write_begin(mapping, index, AOP_FLAG_NOFS);
}

static inline struct page *f2fs_pagecache_get_page(
				struct address_space *mapping, pgoff_t index,
				int fgp_flags, gfp_t gfp_mask)
{
	if (time_to_inject(F2FS_M_SB(mapping), FAULT_PAGE_GET)) {
		f2fs_show_injection_info(F2FS_M_SB(mapping), FAULT_PAGE_GET);
		return NULL;
	}

	return pagecache_get_page(mapping, index, fgp_flags, gfp_mask);
}

static inline void f2fs_copy_page(struct page *src, struct page *dst)
{
	char *src_kaddr = kmap(src);
	char *dst_kaddr = kmap(dst);

	memcpy(dst_kaddr, src_kaddr, PAGE_SIZE);
	kunmap(dst);
	kunmap(src);
}

static inline void f2fs_put_page(struct page *page, int unlock)
{
	if (!page)
		return;

	if (unlock) {
		f2fs_bug_on(F2FS_P_SB(page), !PageLocked(page));
		unlock_page(page);
	}
	put_page(page);
}

static inline void f2fs_put_dnode(struct dnode_of_data *dn)
{
	if (dn->node_page)
		f2fs_put_page(dn->node_page, 1);
	if (dn->inode_page && dn->node_page != dn->inode_page)
		f2fs_put_page(dn->inode_page, 0);
	dn->node_page = NULL;
	dn->inode_page = NULL;
}

static inline struct kmem_cache *f2fs_kmem_cache_create(const char *name,
					size_t size)
{
	return kmem_cache_create(name, size, 0, SLAB_RECLAIM_ACCOUNT, NULL);
}

static inline void *f2fs_kmem_cache_alloc_nofail(struct kmem_cache *cachep,
						gfp_t flags)
{
	void *entry;

	entry = kmem_cache_alloc(cachep, flags);
	if (!entry)
		entry = kmem_cache_alloc(cachep, flags | __GFP_NOFAIL);
	return entry;
}

static inline void *f2fs_kmem_cache_alloc(struct kmem_cache *cachep,
			gfp_t flags, bool nofail, struct f2fs_sb_info *sbi)
{
	if (nofail)
		return f2fs_kmem_cache_alloc_nofail(cachep, flags);

	if (time_to_inject(sbi, FAULT_SLAB_ALLOC)) {
		f2fs_show_injection_info(sbi, FAULT_SLAB_ALLOC);
		return NULL;
	}

	return kmem_cache_alloc(cachep, flags);
}

static inline bool is_inflight_io(struct f2fs_sb_info *sbi, int type)
{
	if (get_pages(sbi, F2FS_RD_DATA) || get_pages(sbi, F2FS_RD_NODE) ||
		get_pages(sbi, F2FS_RD_META) || get_pages(sbi, F2FS_WB_DATA) ||
		get_pages(sbi, F2FS_WB_CP_DATA) ||
		get_pages(sbi, F2FS_DIO_READ) ||
		get_pages(sbi, F2FS_DIO_WRITE))
		return true;

	if (type != DISCARD_TIME && SM_I(sbi) && SM_I(sbi)->dcc_info &&
			atomic_read(&SM_I(sbi)->dcc_info->queued_discard))
		return true;

	if (SM_I(sbi) && SM_I(sbi)->fcc_info &&
			atomic_read(&SM_I(sbi)->fcc_info->queued_flush))
		return true;
	return false;
}

static inline bool is_idle(struct f2fs_sb_info *sbi, int type)
{
	if (sbi->gc_mode == GC_URGENT_HIGH)
		return true;

	if (is_inflight_io(sbi, type))
		return false;

	if (sbi->gc_mode == GC_URGENT_MID)
		return true;

	if (sbi->gc_mode == GC_URGENT_LOW &&
			(type == DISCARD_TIME || type == GC_TIME))
		return true;

	return f2fs_time_over(sbi, type);
}

static inline void f2fs_radix_tree_insert(struct radix_tree_root *root,
				unsigned long index, void *item)
{
	while (radix_tree_insert(root, index, item))
		cond_resched();
}

#define RAW_IS_INODE(p)	((p)->footer.nid == (p)->footer.ino)

static inline bool IS_INODE(struct page *page)
{
	struct f2fs_node *p = F2FS_NODE(page);

	return RAW_IS_INODE(p);
}

static inline int offset_in_addr(struct f2fs_inode *i)
{
	return (i->i_inline & F2FS_EXTRA_ATTR) ?
			(le16_to_cpu(i->i_extra_isize) / sizeof(__le32)) : 0;
}

static inline __le32 *blkaddr_in_node(struct f2fs_node *node)
{
	return RAW_IS_INODE(node) ? node->i.i_addr : node->dn.addr;
}

static inline int f2fs_has_extra_attr(struct inode *inode);
static inline block_t data_blkaddr(struct inode *inode,
			struct page *node_page, unsigned int offset)
{
	struct f2fs_node *raw_node;
	__le32 *addr_array;
	int base = 0;
	bool is_inode = IS_INODE(node_page);

	raw_node = F2FS_NODE(node_page);

	if (is_inode) {
		if (!inode)
			/* from GC path only */
			base = offset_in_addr(&raw_node->i);
		else if (f2fs_has_extra_attr(inode))
			base = get_extra_isize(inode);
	}

	addr_array = blkaddr_in_node(raw_node);
	return le32_to_cpu(addr_array[base + offset]);
}

static inline block_t f2fs_data_blkaddr(struct dnode_of_data *dn)
{
	return data_blkaddr(dn->inode, dn->node_page, dn->ofs_in_node);
}

static inline int f2fs_test_bit(unsigned int nr, char *addr)
{
	int mask;

	addr += (nr >> 3);
	mask = 1 << (7 - (nr & 0x07));
	return mask & *addr;
}

static inline void f2fs_set_bit(unsigned int nr, char *addr)
{
	int mask;

	addr += (nr >> 3);
	mask = 1 << (7 - (nr & 0x07));
	*addr |= mask;
}

static inline void f2fs_clear_bit(unsigned int nr, char *addr)
{
	int mask;

	addr += (nr >> 3);
	mask = 1 << (7 - (nr & 0x07));
	*addr &= ~mask;
}

static inline int f2fs_test_and_set_bit(unsigned int nr, char *addr)
{
	int mask;
	int ret;

	addr += (nr >> 3);
	mask = 1 << (7 - (nr & 0x07));
	ret = mask & *addr;
	*addr |= mask;
	return ret;
}

static inline int f2fs_test_and_clear_bit(unsigned int nr, char *addr)
{
	int mask;
	int ret;

	addr += (nr >> 3);
	mask = 1 << (7 - (nr & 0x07));
	ret = mask & *addr;
	*addr &= ~mask;
	return ret;
}

static inline void f2fs_change_bit(unsigned int nr, char *addr)
{
	int mask;

	addr += (nr >> 3);
	mask = 1 << (7 - (nr & 0x07));
	*addr ^= mask;
}

/*
 * On-disk inode flags (f2fs_inode::i_flags)
 */
#define F2FS_COMPR_FL			0x00000004 /* Compress file */
#define F2FS_SYNC_FL			0x00000008 /* Synchronous updates */
#define F2FS_IMMUTABLE_FL		0x00000010 /* Immutable file */
#define F2FS_APPEND_FL			0x00000020 /* writes to file may only append */
#define F2FS_NODUMP_FL			0x00000040 /* do not dump file */
#define F2FS_NOATIME_FL			0x00000080 /* do not update atime */
#define F2FS_NOCOMP_FL			0x00000400 /* Don't compress */
#define F2FS_INDEX_FL			0x00001000 /* hash-indexed directory */
#define F2FS_DIRSYNC_FL			0x00010000 /* dirsync behaviour (directories only) */
#define F2FS_PROJINHERIT_FL		0x20000000 /* Create with parents projid */
#define F2FS_CASEFOLD_FL		0x40000000 /* Casefolded file */

/* Flags that should be inherited by new inodes from their parent. */
#define F2FS_FL_INHERITED (F2FS_SYNC_FL | F2FS_NODUMP_FL | F2FS_NOATIME_FL | \
			   F2FS_DIRSYNC_FL | F2FS_PROJINHERIT_FL | \
			   F2FS_CASEFOLD_FL | F2FS_COMPR_FL | F2FS_NOCOMP_FL)

/* Flags that are appropriate for regular files (all but dir-specific ones). */
#define F2FS_REG_FLMASK		(~(F2FS_DIRSYNC_FL | F2FS_PROJINHERIT_FL | \
				F2FS_CASEFOLD_FL))

/* Flags that are appropriate for non-directories/regular files. */
#define F2FS_OTHER_FLMASK	(F2FS_NODUMP_FL | F2FS_NOATIME_FL)

static inline __u32 f2fs_mask_flags(umode_t mode, __u32 flags)
{
	if (S_ISDIR(mode))
		return flags;
	else if (S_ISREG(mode))
		return flags & F2FS_REG_FLMASK;
	else
		return flags & F2FS_OTHER_FLMASK;
}

static inline void __mark_inode_dirty_flag(struct inode *inode,
						int flag, bool set)
{
	switch (flag) {
	case FI_INLINE_XATTR:
	case FI_INLINE_DATA:
	case FI_INLINE_DENTRY:
	case FI_NEW_INODE:
		if (set)
			return;
		/* fall through */
	case FI_DATA_EXIST:
	case FI_INLINE_DOTS:
	case FI_PIN_FILE:
	case FI_COMPRESS_RELEASED:
		f2fs_mark_inode_dirty_sync(inode, true);
	}
}

static inline void set_inode_flag(struct inode *inode, int flag)
{
	set_bit(flag, F2FS_I(inode)->flags);
	__mark_inode_dirty_flag(inode, flag, true);
}

static inline int is_inode_flag_set(struct inode *inode, int flag)
{
	return test_bit(flag, F2FS_I(inode)->flags);
}

static inline void clear_inode_flag(struct inode *inode, int flag)
{
	clear_bit(flag, F2FS_I(inode)->flags);
	__mark_inode_dirty_flag(inode, flag, false);
}

static inline bool f2fs_verity_in_progress(struct inode *inode)
{
	return IS_ENABLED(CONFIG_FS_VERITY) &&
	       is_inode_flag_set(inode, FI_VERITY_IN_PROGRESS);
}

static inline void set_acl_inode(struct inode *inode, umode_t mode)
{
	F2FS_I(inode)->i_acl_mode = mode;
	set_inode_flag(inode, FI_ACL_MODE);
	f2fs_mark_inode_dirty_sync(inode, false);
}

static inline void f2fs_i_links_write(struct inode *inode, bool inc)
{
	if (inc)
		inc_nlink(inode);
	else
		drop_nlink(inode);
	f2fs_mark_inode_dirty_sync(inode, true);
}

static inline void f2fs_i_blocks_write(struct inode *inode,
					block_t diff, bool add, bool claim)
{
	bool clean = !is_inode_flag_set(inode, FI_DIRTY_INODE);
	bool recover = is_inode_flag_set(inode, FI_AUTO_RECOVER);

	/* add = 1, claim = 1 should be dquot_reserve_block in pair */
	if (add) {
		if (claim)
			dquot_claim_block(inode, diff);
		else
			dquot_alloc_block_nofail(inode, diff);
	} else {
		dquot_free_block(inode, diff);
	}

	f2fs_mark_inode_dirty_sync(inode, true);
	if (clean || recover)
		set_inode_flag(inode, FI_AUTO_RECOVER);
}

static inline void f2fs_i_size_write(struct inode *inode, loff_t i_size)
{
	bool clean = !is_inode_flag_set(inode, FI_DIRTY_INODE);
	bool recover = is_inode_flag_set(inode, FI_AUTO_RECOVER);

	if (i_size_read(inode) == i_size)
		return;

	i_size_write(inode, i_size);
	f2fs_mark_inode_dirty_sync(inode, true);
	if (clean || recover)
		set_inode_flag(inode, FI_AUTO_RECOVER);
}

static inline void f2fs_i_depth_write(struct inode *inode, unsigned int depth)
{
	F2FS_I(inode)->i_current_depth = depth;
	f2fs_mark_inode_dirty_sync(inode, true);
}

static inline void f2fs_i_gc_failures_write(struct inode *inode,
					unsigned int count)
{
	F2FS_I(inode)->i_gc_failures[GC_FAILURE_PIN] = count;
	f2fs_mark_inode_dirty_sync(inode, true);
}

static inline void f2fs_i_xnid_write(struct inode *inode, nid_t xnid)
{
	F2FS_I(inode)->i_xattr_nid = xnid;
	f2fs_mark_inode_dirty_sync(inode, true);
}

static inline void f2fs_i_pino_write(struct inode *inode, nid_t pino)
{
	F2FS_I(inode)->i_pino = pino;
	f2fs_mark_inode_dirty_sync(inode, true);
}

static inline void get_inline_info(struct inode *inode, struct f2fs_inode *ri)
{
	struct f2fs_inode_info *fi = F2FS_I(inode);

	if (ri->i_inline & F2FS_INLINE_XATTR)
		set_bit(FI_INLINE_XATTR, fi->flags);
	if (ri->i_inline & F2FS_INLINE_DATA)
		set_bit(FI_INLINE_DATA, fi->flags);
	if (ri->i_inline & F2FS_INLINE_DENTRY)
		set_bit(FI_INLINE_DENTRY, fi->flags);
	if (ri->i_inline & F2FS_DATA_EXIST)
		set_bit(FI_DATA_EXIST, fi->flags);
	if (ri->i_inline & F2FS_INLINE_DOTS)
		set_bit(FI_INLINE_DOTS, fi->flags);
	if (ri->i_inline & F2FS_EXTRA_ATTR)
		set_bit(FI_EXTRA_ATTR, fi->flags);
	if (ri->i_inline & F2FS_PIN_FILE)
		set_bit(FI_PIN_FILE, fi->flags);
	if (ri->i_inline & F2FS_COMPRESS_RELEASED)
		set_bit(FI_COMPRESS_RELEASED, fi->flags);
}

static inline void set_raw_inline(struct inode *inode, struct f2fs_inode *ri)
{
	ri->i_inline = 0;

	if (is_inode_flag_set(inode, FI_INLINE_XATTR))
		ri->i_inline |= F2FS_INLINE_XATTR;
	if (is_inode_flag_set(inode, FI_INLINE_DATA))
		ri->i_inline |= F2FS_INLINE_DATA;
	if (is_inode_flag_set(inode, FI_INLINE_DENTRY))
		ri->i_inline |= F2FS_INLINE_DENTRY;
	if (is_inode_flag_set(inode, FI_DATA_EXIST))
		ri->i_inline |= F2FS_DATA_EXIST;
	if (is_inode_flag_set(inode, FI_INLINE_DOTS))
		ri->i_inline |= F2FS_INLINE_DOTS;
	if (is_inode_flag_set(inode, FI_EXTRA_ATTR))
		ri->i_inline |= F2FS_EXTRA_ATTR;
	if (is_inode_flag_set(inode, FI_PIN_FILE))
		ri->i_inline |= F2FS_PIN_FILE;
	if (is_inode_flag_set(inode, FI_COMPRESS_RELEASED))
		ri->i_inline |= F2FS_COMPRESS_RELEASED;
}

static inline int f2fs_has_extra_attr(struct inode *inode)
{
	return is_inode_flag_set(inode, FI_EXTRA_ATTR);
}

static inline int f2fs_has_inline_xattr(struct inode *inode)
{
	return is_inode_flag_set(inode, FI_INLINE_XATTR);
}

static inline int f2fs_compressed_file(struct inode *inode)
{
	return S_ISREG(inode->i_mode) &&
		is_inode_flag_set(inode, FI_COMPRESSED_FILE);
}

static inline bool f2fs_need_compress_data(struct inode *inode)
{
	int compress_mode = F2FS_OPTION(F2FS_I_SB(inode)).compress_mode;

	if (!f2fs_compressed_file(inode))
		return false;

	if (compress_mode == COMPR_MODE_FS)
		return true;
	else if (compress_mode == COMPR_MODE_USER &&
			is_inode_flag_set(inode, FI_ENABLE_COMPRESS))
		return true;

	return false;
}

static inline unsigned int addrs_per_inode(struct inode *inode)
{
	unsigned int addrs = CUR_ADDRS_PER_INODE(inode) -
				get_inline_xattr_addrs(inode);

	if (!f2fs_compressed_file(inode))
		return addrs;
	return ALIGN_DOWN(addrs, F2FS_I(inode)->i_cluster_size);
}

static inline unsigned int addrs_per_block(struct inode *inode)
{
	if (!f2fs_compressed_file(inode))
		return DEF_ADDRS_PER_BLOCK;
	return ALIGN_DOWN(DEF_ADDRS_PER_BLOCK, F2FS_I(inode)->i_cluster_size);
}

static inline void *inline_xattr_addr(struct inode *inode, struct page *page)
{
	struct f2fs_inode *ri = F2FS_INODE(page);

	return (void *)&(ri->i_addr[DEF_ADDRS_PER_INODE -
					get_inline_xattr_addrs(inode)]);
}

static inline int inline_xattr_size(struct inode *inode)
{
	if (f2fs_has_inline_xattr(inode))
		return get_inline_xattr_addrs(inode) * sizeof(__le32);
	return 0;
}

static inline int f2fs_has_inline_data(struct inode *inode)
{
	return is_inode_flag_set(inode, FI_INLINE_DATA);
}

static inline int f2fs_exist_data(struct inode *inode)
{
	return is_inode_flag_set(inode, FI_DATA_EXIST);
}

static inline int f2fs_has_inline_dots(struct inode *inode)
{
	return is_inode_flag_set(inode, FI_INLINE_DOTS);
}

static inline int f2fs_is_mmap_file(struct inode *inode)
{
	return is_inode_flag_set(inode, FI_MMAP_FILE);
}

static inline bool f2fs_is_pinned_file(struct inode *inode)
{
	return is_inode_flag_set(inode, FI_PIN_FILE);
}

static inline bool f2fs_is_atomic_file(struct inode *inode)
{
	return is_inode_flag_set(inode, FI_ATOMIC_FILE);
}

static inline bool f2fs_is_commit_atomic_write(struct inode *inode)
{
	return is_inode_flag_set(inode, FI_ATOMIC_COMMIT);
}

static inline bool f2fs_is_volatile_file(struct inode *inode)
{
	return is_inode_flag_set(inode, FI_VOLATILE_FILE);
}

static inline bool f2fs_is_first_block_written(struct inode *inode)
{
	return is_inode_flag_set(inode, FI_FIRST_BLOCK_WRITTEN);
}

static inline bool f2fs_is_drop_cache(struct inode *inode)
{
	return is_inode_flag_set(inode, FI_DROP_CACHE);
}

static inline void *inline_data_addr(struct inode *inode, struct page *page)
{
	struct f2fs_inode *ri = F2FS_INODE(page);
	int extra_size = get_extra_isize(inode);

	return (void *)&(ri->i_addr[extra_size + DEF_INLINE_RESERVED_SIZE]);
}

static inline int f2fs_has_inline_dentry(struct inode *inode)
{
	return is_inode_flag_set(inode, FI_INLINE_DENTRY);
}

static inline int is_file(struct inode *inode, int type)
{
	return F2FS_I(inode)->i_advise & type;
}

static inline void set_file(struct inode *inode, int type)
{
	if (is_file(inode, type))
		return;
	F2FS_I(inode)->i_advise |= type;
	f2fs_mark_inode_dirty_sync(inode, true);
}

static inline void clear_file(struct inode *inode, int type)
{
	if (!is_file(inode, type))
		return;
	F2FS_I(inode)->i_advise &= ~type;
	f2fs_mark_inode_dirty_sync(inode, true);
}

static inline bool f2fs_is_time_consistent(struct inode *inode)
{
	if (!timespec64_equal(F2FS_I(inode)->i_disk_time, &inode->i_atime))
		return false;
	if (!timespec64_equal(F2FS_I(inode)->i_disk_time + 1, &inode->i_ctime))
		return false;
	if (!timespec64_equal(F2FS_I(inode)->i_disk_time + 2, &inode->i_mtime))
		return false;
	if (!timespec64_equal(F2FS_I(inode)->i_disk_time + 3,
						&F2FS_I(inode)->i_crtime))
		return false;
	return true;
}

static inline bool f2fs_skip_inode_update(struct inode *inode, int dsync)
{
	bool ret;

	if (dsync) {
		struct f2fs_sb_info *sbi = F2FS_I_SB(inode);

		spin_lock(&sbi->inode_lock[DIRTY_META]);
		ret = list_empty(&F2FS_I(inode)->gdirty_list);
		spin_unlock(&sbi->inode_lock[DIRTY_META]);
		return ret;
	}
	if (!is_inode_flag_set(inode, FI_AUTO_RECOVER) ||
			file_keep_isize(inode) ||
			i_size_read(inode) & ~PAGE_MASK)
		return false;

	if (!f2fs_is_time_consistent(inode))
		return false;

	spin_lock(&F2FS_I(inode)->i_size_lock);
	ret = F2FS_I(inode)->last_disk_size == i_size_read(inode);
	spin_unlock(&F2FS_I(inode)->i_size_lock);

	return ret;
}

static inline bool f2fs_readonly(struct super_block *sb)
{
	return sb_rdonly(sb);
}

static inline bool f2fs_cp_error(struct f2fs_sb_info *sbi)
{
	return is_set_ckpt_flags(sbi, CP_ERROR_FLAG);
}

static inline bool is_dot_dotdot(const u8 *name, size_t len)
{
	if (len == 1 && name[0] == '.')
		return true;

	if (len == 2 && name[0] == '.' && name[1] == '.')
		return true;

	return false;
}

static inline void *f2fs_kmalloc(struct f2fs_sb_info *sbi,
					size_t size, gfp_t flags)
{
	if (time_to_inject(sbi, FAULT_KMALLOC)) {
		f2fs_show_injection_info(sbi, FAULT_KMALLOC);
		return NULL;
	}

	return kmalloc(size, flags);
}

static inline void *f2fs_kzalloc(struct f2fs_sb_info *sbi,
					size_t size, gfp_t flags)
{
	return f2fs_kmalloc(sbi, size, flags | __GFP_ZERO);
}

static inline void *f2fs_kvmalloc(struct f2fs_sb_info *sbi,
					size_t size, gfp_t flags)
{
	if (time_to_inject(sbi, FAULT_KVMALLOC)) {
		f2fs_show_injection_info(sbi, FAULT_KVMALLOC);
		return NULL;
	}

	return kvmalloc(size, flags);
}

static inline void *f2fs_kvzalloc(struct f2fs_sb_info *sbi,
					size_t size, gfp_t flags)
{
	return f2fs_kvmalloc(sbi, size, flags | __GFP_ZERO);
}

static inline int get_extra_isize(struct inode *inode)
{
	return F2FS_I(inode)->i_extra_isize / sizeof(__le32);
}

static inline int get_inline_xattr_addrs(struct inode *inode)
{
	return F2FS_I(inode)->i_inline_xattr_size;
}

#define f2fs_get_inode_mode(i) \
	((is_inode_flag_set(i, FI_ACL_MODE)) ? \
	 (F2FS_I(i)->i_acl_mode) : ((i)->i_mode))

#define F2FS_TOTAL_EXTRA_ATTR_SIZE			\
	(offsetof(struct f2fs_inode, i_extra_end) -	\
	offsetof(struct f2fs_inode, i_extra_isize))	\

#define F2FS_OLD_ATTRIBUTE_SIZE	(offsetof(struct f2fs_inode, i_addr))
#define F2FS_FITS_IN_INODE(f2fs_inode, extra_isize, field)		\
		((offsetof(typeof(*(f2fs_inode)), field) +	\
		sizeof((f2fs_inode)->field))			\
		<= (F2FS_OLD_ATTRIBUTE_SIZE + (extra_isize)))	\

#define __is_large_section(sbi)		((sbi)->segs_per_sec > 1)

#define __is_meta_io(fio) (PAGE_TYPE_OF_BIO((fio)->type) == META)

bool f2fs_is_valid_blkaddr(struct f2fs_sb_info *sbi,
					block_t blkaddr, int type);
static inline void verify_blkaddr(struct f2fs_sb_info *sbi,
					block_t blkaddr, int type)
{
	if (!f2fs_is_valid_blkaddr(sbi, blkaddr, type)) {
		f2fs_err(sbi, "invalid blkaddr: %u, type: %d, run fsck to fix.",
			 blkaddr, type);
		f2fs_bug_on(sbi, 1);
	}
}

static inline bool __is_valid_data_blkaddr(block_t blkaddr)
{
	if (blkaddr == NEW_ADDR || blkaddr == NULL_ADDR ||
			blkaddr == COMPRESS_ADDR)
		return false;
	return true;
}

/**
 * attach_page_private - Attach private data to a page.
 * @page: Page to attach data to.
 * @data: Data to attach to page.
 *
 * Attaching private data to a page increments the page's reference count.
 * The data must be detached before the page will be freed.
 */
static inline void attach_page_private(struct page *page, void *data)
{
	get_page(page);
	set_page_private(page, (unsigned long)data);
	SetPagePrivate(page);
}

/**
 * detach_page_private - Detach private data from a page.
 * @page: Page to detach data from.
 *
 * Removes the data that was previously attached to the page and decrements
 * the refcount on the page.
 *
 * Return: Data that was attached to the page.
 */
static inline void *detach_page_private(struct page *page)
{
	void *data = (void *)page_private(page);

	if (!PagePrivate(page))
		return NULL;
	ClearPagePrivate(page);
	set_page_private(page, 0);
	put_page(page);

	return data;
}

/*
 * file.c
 */
int f2fs_sync_file(struct file *file, loff_t start, loff_t end, int datasync);
void f2fs_truncate_data_blocks(struct dnode_of_data *dn);
int f2fs_do_truncate_blocks(struct inode *inode, u64 from, bool lock);
int f2fs_truncate_blocks(struct inode *inode, u64 from, bool lock);
int f2fs_truncate(struct inode *inode);
int f2fs_getattr(const struct path *path, struct kstat *stat,
			u32 request_mask, unsigned int flags);
int f2fs_setattr(struct dentry *dentry, struct iattr *attr);
int f2fs_truncate_hole(struct inode *inode, pgoff_t pg_start, pgoff_t pg_end);
void f2fs_truncate_data_blocks_range(struct dnode_of_data *dn, int count);
int f2fs_precache_extents(struct inode *inode);
long f2fs_ioctl(struct file *filp, unsigned int cmd, unsigned long arg);
long f2fs_compat_ioctl(struct file *file, unsigned int cmd, unsigned long arg);
int f2fs_transfer_project_quota(struct inode *inode, kprojid_t kprojid);
int f2fs_pin_file_control(struct inode *inode, bool inc);

/*
 * inode.c
 */
void f2fs_set_inode_flags(struct inode *inode);
bool f2fs_inode_chksum_verify(struct f2fs_sb_info *sbi, struct page *page);
void f2fs_inode_chksum_set(struct f2fs_sb_info *sbi, struct page *page);
struct inode *f2fs_iget(struct super_block *sb, unsigned long ino);
struct inode *f2fs_iget_retry(struct super_block *sb, unsigned long ino);
int f2fs_try_to_free_nats(struct f2fs_sb_info *sbi, int nr_shrink);
void f2fs_update_inode(struct inode *inode, struct page *node_page);
void f2fs_update_inode_page(struct inode *inode);
int f2fs_write_inode(struct inode *inode, struct writeback_control *wbc);
void f2fs_evict_inode(struct inode *inode);
void f2fs_handle_failed_inode(struct inode *inode);

/*
 * namei.c
 */
int f2fs_update_extension_list(struct f2fs_sb_info *sbi, const char *name,
							bool hot, bool set);
struct dentry *f2fs_get_parent(struct dentry *child);

/*
 * dir.c
 */
unsigned char f2fs_get_de_type(struct f2fs_dir_entry *de);
int f2fs_init_casefolded_name(const struct inode *dir,
			      struct f2fs_filename *fname);
int f2fs_setup_filename(struct inode *dir, const struct qstr *iname,
			int lookup, struct f2fs_filename *fname);
int f2fs_prepare_lookup(struct inode *dir, struct dentry *dentry,
			struct f2fs_filename *fname);
void f2fs_free_filename(struct f2fs_filename *fname);
struct f2fs_dir_entry *f2fs_find_target_dentry(const struct f2fs_dentry_ptr *d,
			const struct f2fs_filename *fname, int *max_slots);
int f2fs_fill_dentries(struct dir_context *ctx, struct f2fs_dentry_ptr *d,
			unsigned int start_pos, struct fscrypt_str *fstr);
void f2fs_do_make_empty_dir(struct inode *inode, struct inode *parent,
			struct f2fs_dentry_ptr *d);
struct page *f2fs_init_inode_metadata(struct inode *inode, struct inode *dir,
			const struct f2fs_filename *fname, struct page *dpage);
void f2fs_update_parent_metadata(struct inode *dir, struct inode *inode,
			unsigned int current_depth);
int f2fs_room_for_filename(const void *bitmap, int slots, int max_slots);
void f2fs_drop_nlink(struct inode *dir, struct inode *inode);
struct f2fs_dir_entry *__f2fs_find_entry(struct inode *dir,
					 const struct f2fs_filename *fname,
					 struct page **res_page);
struct f2fs_dir_entry *f2fs_find_entry(struct inode *dir,
			const struct qstr *child, struct page **res_page);
struct f2fs_dir_entry *f2fs_parent_dir(struct inode *dir, struct page **p);
ino_t f2fs_inode_by_name(struct inode *dir, const struct qstr *qstr,
			struct page **page);
void f2fs_set_link(struct inode *dir, struct f2fs_dir_entry *de,
			struct page *page, struct inode *inode);
bool f2fs_has_enough_room(struct inode *dir, struct page *ipage,
			  const struct f2fs_filename *fname);
void f2fs_update_dentry(nid_t ino, umode_t mode, struct f2fs_dentry_ptr *d,
			const struct fscrypt_str *name, f2fs_hash_t name_hash,
			unsigned int bit_pos);
int f2fs_add_regular_entry(struct inode *dir, const struct f2fs_filename *fname,
			struct inode *inode, nid_t ino, umode_t mode);
int f2fs_add_dentry(struct inode *dir, const struct f2fs_filename *fname,
			struct inode *inode, nid_t ino, umode_t mode);
int f2fs_do_add_link(struct inode *dir, const struct qstr *name,
			struct inode *inode, nid_t ino, umode_t mode);
void f2fs_delete_entry(struct f2fs_dir_entry *dentry, struct page *page,
			struct inode *dir, struct inode *inode);
int f2fs_do_tmpfile(struct inode *inode, struct inode *dir);
bool f2fs_empty_dir(struct inode *dir);

static inline int f2fs_add_link(struct dentry *dentry, struct inode *inode)
{
	if (fscrypt_is_nokey_name(dentry))
		return -ENOKEY;
	return f2fs_do_add_link(d_inode(dentry->d_parent), &dentry->d_name,
				inode, inode->i_ino, inode->i_mode);
}

/*
 * super.c
 */
int f2fs_inode_dirtied(struct inode *inode, bool sync);
void f2fs_inode_synced(struct inode *inode);
int f2fs_dquot_initialize(struct inode *inode);
int f2fs_enable_quota_files(struct f2fs_sb_info *sbi, bool rdonly);
int f2fs_quota_sync(struct super_block *sb, int type);
loff_t max_file_blocks(struct inode *inode);
void f2fs_quota_off_umount(struct super_block *sb);
int f2fs_commit_super(struct f2fs_sb_info *sbi, bool recover);
int f2fs_sync_fs(struct super_block *sb, int sync);
int f2fs_sanity_check_ckpt(struct f2fs_sb_info *sbi);

/*
 * hash.c
 */
void f2fs_hash_filename(const struct inode *dir, struct f2fs_filename *fname);

/*
 * node.c
 */
struct node_info;

int f2fs_check_nid_range(struct f2fs_sb_info *sbi, nid_t nid);
bool f2fs_available_free_memory(struct f2fs_sb_info *sbi, int type);
bool f2fs_in_warm_node_list(struct f2fs_sb_info *sbi, struct page *page);
void f2fs_init_fsync_node_info(struct f2fs_sb_info *sbi);
void f2fs_del_fsync_node_entry(struct f2fs_sb_info *sbi, struct page *page);
void f2fs_reset_fsync_node_info(struct f2fs_sb_info *sbi);
int f2fs_need_dentry_mark(struct f2fs_sb_info *sbi, nid_t nid);
bool f2fs_is_checkpointed_node(struct f2fs_sb_info *sbi, nid_t nid);
bool f2fs_need_inode_block_update(struct f2fs_sb_info *sbi, nid_t ino);
int f2fs_get_node_info(struct f2fs_sb_info *sbi, nid_t nid,
				struct node_info *ni, bool checkpoint_context);
pgoff_t f2fs_get_next_page_offset(struct dnode_of_data *dn, pgoff_t pgofs);
int f2fs_get_dnode_of_data(struct dnode_of_data *dn, pgoff_t index, int mode);
int f2fs_truncate_inode_blocks(struct inode *inode, pgoff_t from);
int f2fs_truncate_xattr_node(struct inode *inode);
int f2fs_wait_on_node_pages_writeback(struct f2fs_sb_info *sbi,
					unsigned int seq_id);
bool f2fs_nat_bitmap_enabled(struct f2fs_sb_info *sbi);
int f2fs_remove_inode_page(struct inode *inode);
struct page *f2fs_new_inode_page(struct inode *inode);
struct page *f2fs_new_node_page(struct dnode_of_data *dn, unsigned int ofs);
void f2fs_ra_node_page(struct f2fs_sb_info *sbi, nid_t nid);
struct page *f2fs_get_node_page(struct f2fs_sb_info *sbi, pgoff_t nid);
struct page *f2fs_get_node_page_ra(struct page *parent, int start);
int f2fs_move_node_page(struct page *node_page, int gc_type);
void f2fs_flush_inline_data(struct f2fs_sb_info *sbi);
int f2fs_fsync_node_pages(struct f2fs_sb_info *sbi, struct inode *inode,
			struct writeback_control *wbc, bool atomic,
			unsigned int *seq_id);
int f2fs_sync_node_pages(struct f2fs_sb_info *sbi,
			struct writeback_control *wbc,
			bool do_balance, enum iostat_type io_type);
int f2fs_build_free_nids(struct f2fs_sb_info *sbi, bool sync, bool mount);
bool f2fs_alloc_nid(struct f2fs_sb_info *sbi, nid_t *nid);
void f2fs_alloc_nid_done(struct f2fs_sb_info *sbi, nid_t nid);
void f2fs_alloc_nid_failed(struct f2fs_sb_info *sbi, nid_t nid);
int f2fs_try_to_free_nids(struct f2fs_sb_info *sbi, int nr_shrink);
int f2fs_recover_inline_xattr(struct inode *inode, struct page *page);
int f2fs_recover_xattr_data(struct inode *inode, struct page *page);
int f2fs_recover_inode_page(struct f2fs_sb_info *sbi, struct page *page);
int f2fs_restore_node_summary(struct f2fs_sb_info *sbi,
			unsigned int segno, struct f2fs_summary_block *sum);
void f2fs_enable_nat_bits(struct f2fs_sb_info *sbi);
int f2fs_flush_nat_entries(struct f2fs_sb_info *sbi, struct cp_control *cpc);
int f2fs_build_node_manager(struct f2fs_sb_info *sbi);
void f2fs_destroy_node_manager(struct f2fs_sb_info *sbi);
int __init f2fs_create_node_manager_caches(void);
void f2fs_destroy_node_manager_caches(void);

/*
 * segment.c
 */
bool f2fs_need_SSR(struct f2fs_sb_info *sbi);
void f2fs_register_inmem_page(struct inode *inode, struct page *page);
void f2fs_drop_inmem_pages_all(struct f2fs_sb_info *sbi, bool gc_failure);
void f2fs_drop_inmem_pages(struct inode *inode);
void f2fs_drop_inmem_page(struct inode *inode, struct page *page);
int f2fs_commit_inmem_pages(struct inode *inode);
void f2fs_balance_fs(struct f2fs_sb_info *sbi, bool need);
void f2fs_balance_fs_bg(struct f2fs_sb_info *sbi, bool from_bg);
int f2fs_issue_flush(struct f2fs_sb_info *sbi, nid_t ino);
int f2fs_create_flush_cmd_control(struct f2fs_sb_info *sbi);
int f2fs_flush_device_cache(struct f2fs_sb_info *sbi);
void f2fs_destroy_flush_cmd_control(struct f2fs_sb_info *sbi, bool free);
void f2fs_invalidate_blocks(struct f2fs_sb_info *sbi, block_t addr);
bool f2fs_is_checkpointed_data(struct f2fs_sb_info *sbi, block_t blkaddr);
int f2fs_start_discard_thread(struct f2fs_sb_info *sbi);
void f2fs_drop_discard_cmd(struct f2fs_sb_info *sbi);
void f2fs_stop_discard_thread(struct f2fs_sb_info *sbi);
bool f2fs_issue_discard_timeout(struct f2fs_sb_info *sbi);
void f2fs_clear_prefree_segments(struct f2fs_sb_info *sbi,
					struct cp_control *cpc);
void f2fs_dirty_to_prefree(struct f2fs_sb_info *sbi);
block_t f2fs_get_unusable_blocks(struct f2fs_sb_info *sbi);
int f2fs_disable_cp_again(struct f2fs_sb_info *sbi, block_t unusable);
void f2fs_release_discard_addrs(struct f2fs_sb_info *sbi);
int f2fs_npages_for_summary_flush(struct f2fs_sb_info *sbi, bool for_ra);
bool f2fs_segment_has_free_slot(struct f2fs_sb_info *sbi, int segno);
void f2fs_init_inmem_curseg(struct f2fs_sb_info *sbi);
void f2fs_save_inmem_curseg(struct f2fs_sb_info *sbi);
void f2fs_restore_inmem_curseg(struct f2fs_sb_info *sbi);
void f2fs_get_new_segment(struct f2fs_sb_info *sbi,
			unsigned int *newseg, bool new_sec, int dir);
void f2fs_allocate_segment_for_resize(struct f2fs_sb_info *sbi, int type,
					unsigned int start, unsigned int end);
void f2fs_allocate_new_section(struct f2fs_sb_info *sbi, int type, bool force);
void f2fs_allocate_new_segments(struct f2fs_sb_info *sbi);
int f2fs_trim_fs(struct f2fs_sb_info *sbi, struct fstrim_range *range);
bool f2fs_exist_trim_candidates(struct f2fs_sb_info *sbi,
					struct cp_control *cpc);
struct page *f2fs_get_sum_page(struct f2fs_sb_info *sbi, unsigned int segno);
void f2fs_update_meta_page(struct f2fs_sb_info *sbi, void *src,
					block_t blk_addr);
void f2fs_do_write_meta_page(struct f2fs_sb_info *sbi, struct page *page,
						enum iostat_type io_type);
void f2fs_do_write_node_page(unsigned int nid, struct f2fs_io_info *fio);
void f2fs_outplace_write_data(struct dnode_of_data *dn,
			struct f2fs_io_info *fio);
int f2fs_inplace_write_data(struct f2fs_io_info *fio);
void f2fs_do_replace_block(struct f2fs_sb_info *sbi, struct f2fs_summary *sum,
			block_t old_blkaddr, block_t new_blkaddr,
			bool recover_curseg, bool recover_newaddr,
			bool from_gc);
void f2fs_replace_block(struct f2fs_sb_info *sbi, struct dnode_of_data *dn,
			block_t old_addr, block_t new_addr,
			unsigned char version, bool recover_curseg,
			bool recover_newaddr);
void f2fs_allocate_data_block(struct f2fs_sb_info *sbi, struct page *page,
			block_t old_blkaddr, block_t *new_blkaddr,
			struct f2fs_summary *sum, int type,
			struct f2fs_io_info *fio);
void f2fs_update_device_state(struct f2fs_sb_info *sbi, nid_t ino,
					block_t blkaddr, unsigned int blkcnt);
void f2fs_wait_on_page_writeback(struct page *page,
			enum page_type type, bool ordered, bool locked);
void f2fs_wait_on_block_writeback(struct inode *inode, block_t blkaddr);
void f2fs_wait_on_block_writeback_range(struct inode *inode, block_t blkaddr,
								block_t len);
void f2fs_write_data_summaries(struct f2fs_sb_info *sbi, block_t start_blk);
void f2fs_write_node_summaries(struct f2fs_sb_info *sbi, block_t start_blk);
int f2fs_lookup_journal_in_cursum(struct f2fs_journal *journal, int type,
			unsigned int val, int alloc);
void f2fs_flush_sit_entries(struct f2fs_sb_info *sbi, struct cp_control *cpc);
int f2fs_build_segment_manager(struct f2fs_sb_info *sbi);
void f2fs_destroy_segment_manager(struct f2fs_sb_info *sbi);
int __init f2fs_create_segment_manager_caches(void);
void f2fs_destroy_segment_manager_caches(void);
int f2fs_rw_hint_to_seg_type(enum rw_hint hint);
enum rw_hint f2fs_io_type_to_rw_hint(struct f2fs_sb_info *sbi,
			enum page_type type, enum temp_type temp);
unsigned int f2fs_usable_segs_in_sec(struct f2fs_sb_info *sbi,
			unsigned int segno);
unsigned int f2fs_usable_blks_in_seg(struct f2fs_sb_info *sbi,
			unsigned int segno);

#define DEF_FRAGMENT_SIZE	4
#define MIN_FRAGMENT_SIZE	1
#define MAX_FRAGMENT_SIZE	512

static inline bool f2fs_need_rand_seg(struct f2fs_sb_info *sbi)
{
	return F2FS_OPTION(sbi).fs_mode == FS_MODE_FRAGMENT_SEG ||
		F2FS_OPTION(sbi).fs_mode == FS_MODE_FRAGMENT_BLK;
}

/*
 * checkpoint.c
 */
void f2fs_stop_checkpoint(struct f2fs_sb_info *sbi, bool end_io);
struct page *f2fs_grab_meta_page(struct f2fs_sb_info *sbi, pgoff_t index);
struct page *f2fs_get_meta_page(struct f2fs_sb_info *sbi, pgoff_t index);
struct page *f2fs_get_meta_page_retry(struct f2fs_sb_info *sbi, pgoff_t index);
struct page *f2fs_get_tmp_page(struct f2fs_sb_info *sbi, pgoff_t index);
bool f2fs_is_valid_blkaddr(struct f2fs_sb_info *sbi,
					block_t blkaddr, int type);
int f2fs_ra_meta_pages(struct f2fs_sb_info *sbi, block_t start, int nrpages,
			int type, bool sync);
void f2fs_ra_meta_pages_cond(struct f2fs_sb_info *sbi, pgoff_t index,
							unsigned int ra_blocks);
long f2fs_sync_meta_pages(struct f2fs_sb_info *sbi, enum page_type type,
			long nr_to_write, enum iostat_type io_type);
void f2fs_add_ino_entry(struct f2fs_sb_info *sbi, nid_t ino, int type);
void f2fs_remove_ino_entry(struct f2fs_sb_info *sbi, nid_t ino, int type);
void f2fs_release_ino_entry(struct f2fs_sb_info *sbi, bool all);
bool f2fs_exist_written_data(struct f2fs_sb_info *sbi, nid_t ino, int mode);
void f2fs_set_dirty_device(struct f2fs_sb_info *sbi, nid_t ino,
					unsigned int devidx, int type);
bool f2fs_is_dirty_device(struct f2fs_sb_info *sbi, nid_t ino,
					unsigned int devidx, int type);
int f2fs_sync_inode_meta(struct f2fs_sb_info *sbi);
int f2fs_acquire_orphan_inode(struct f2fs_sb_info *sbi);
void f2fs_release_orphan_inode(struct f2fs_sb_info *sbi);
void f2fs_add_orphan_inode(struct inode *inode);
void f2fs_remove_orphan_inode(struct f2fs_sb_info *sbi, nid_t ino);
int f2fs_recover_orphan_inodes(struct f2fs_sb_info *sbi);
int f2fs_get_valid_checkpoint(struct f2fs_sb_info *sbi);
void f2fs_update_dirty_page(struct inode *inode, struct page *page);
void f2fs_remove_dirty_inode(struct inode *inode);
int f2fs_sync_dirty_inodes(struct f2fs_sb_info *sbi, enum inode_type type);
void f2fs_wait_on_all_pages(struct f2fs_sb_info *sbi, int type);
u64 f2fs_get_sectors_written(struct f2fs_sb_info *sbi);
int f2fs_write_checkpoint(struct f2fs_sb_info *sbi, struct cp_control *cpc);
void f2fs_init_ino_entry_info(struct f2fs_sb_info *sbi);
int __init f2fs_create_checkpoint_caches(void);
void f2fs_destroy_checkpoint_caches(void);
int f2fs_issue_checkpoint(struct f2fs_sb_info *sbi);
int f2fs_start_ckpt_thread(struct f2fs_sb_info *sbi);
void f2fs_stop_ckpt_thread(struct f2fs_sb_info *sbi);
void f2fs_init_ckpt_req_control(struct f2fs_sb_info *sbi);

/*
 * data.c
 */
int __init f2fs_init_bioset(void);
void f2fs_destroy_bioset(void);
int f2fs_init_bio_entry_cache(void);
void f2fs_destroy_bio_entry_cache(void);
void f2fs_submit_bio(struct f2fs_sb_info *sbi,
				struct bio *bio, enum page_type type);
void f2fs_submit_merged_write(struct f2fs_sb_info *sbi, enum page_type type);
void f2fs_submit_merged_write_cond(struct f2fs_sb_info *sbi,
				struct inode *inode, struct page *page,
				nid_t ino, enum page_type type);
void f2fs_submit_merged_ipu_write(struct f2fs_sb_info *sbi,
					struct bio **bio, struct page *page);
void f2fs_flush_merged_writes(struct f2fs_sb_info *sbi);
int f2fs_submit_page_bio(struct f2fs_io_info *fio);
int f2fs_merge_page_bio(struct f2fs_io_info *fio);
void f2fs_submit_page_write(struct f2fs_io_info *fio);
struct block_device *f2fs_target_device(struct f2fs_sb_info *sbi,
			block_t blk_addr, struct bio *bio);
int f2fs_target_device_index(struct f2fs_sb_info *sbi, block_t blkaddr);
void f2fs_set_data_blkaddr(struct dnode_of_data *dn);
void f2fs_update_data_blkaddr(struct dnode_of_data *dn, block_t blkaddr);
int f2fs_reserve_new_blocks(struct dnode_of_data *dn, blkcnt_t count);
int f2fs_reserve_new_block(struct dnode_of_data *dn);
int f2fs_get_block(struct dnode_of_data *dn, pgoff_t index);
int f2fs_reserve_block(struct dnode_of_data *dn, pgoff_t index);
int f2fs_mpage_readpages(struct address_space *mapping,
			struct list_head *pages, struct page *page,
			unsigned nr_pages, bool is_readahead);
struct page *f2fs_get_read_data_page(struct inode *inode, pgoff_t index,
			int op_flags, bool for_write);
struct page *f2fs_find_data_page(struct inode *inode, pgoff_t index);
struct page *f2fs_get_lock_data_page(struct inode *inode, pgoff_t index,
			bool for_write);
struct page *f2fs_get_new_data_page(struct inode *inode,
			struct page *ipage, pgoff_t index, bool new_i_size);
int f2fs_do_write_data_page(struct f2fs_io_info *fio);
void f2fs_do_map_lock(struct f2fs_sb_info *sbi, int flag, bool lock);
int f2fs_map_blocks(struct inode *inode, struct f2fs_map_blocks *map,
			int create, int flag);
int f2fs_fiemap(struct inode *inode, struct fiemap_extent_info *fieinfo,
			u64 start, u64 len);
int f2fs_encrypt_one_page(struct f2fs_io_info *fio);
bool f2fs_should_update_inplace(struct inode *inode, struct f2fs_io_info *fio);
bool f2fs_should_update_outplace(struct inode *inode, struct f2fs_io_info *fio);
int f2fs_write_single_data_page(struct page *page, int *submitted,
				struct bio **bio, sector_t *last_block,
				struct writeback_control *wbc,
				enum iostat_type io_type,
				int compr_blocks, bool allow_balance);
void f2fs_invalidate_page(struct page *page, unsigned int offset,
			unsigned int length);
int f2fs_release_page(struct page *page, gfp_t wait);
#ifdef CONFIG_MIGRATION
int f2fs_migrate_page(struct address_space *mapping, struct page *newpage,
			struct page *page, enum migrate_mode mode);
#endif
bool f2fs_overwrite_io(struct inode *inode, loff_t pos, size_t len);
void f2fs_clear_radix_tree_dirty_tag(struct page *page);
int f2fs_init_post_read_processing(void);
void f2fs_destroy_post_read_processing(void);
int f2fs_init_post_read_wq(struct f2fs_sb_info *sbi);
void f2fs_destroy_post_read_wq(struct f2fs_sb_info *sbi);

/*
 * gc.c
 */
int f2fs_start_gc_thread(struct f2fs_sb_info *sbi);
void f2fs_stop_gc_thread(struct f2fs_sb_info *sbi);
block_t f2fs_start_bidx_of_node(unsigned int node_ofs, struct inode *inode);
int f2fs_gc(struct f2fs_sb_info *sbi, bool sync, bool background, bool force,
			unsigned int segno);
void f2fs_build_gc_manager(struct f2fs_sb_info *sbi);
int f2fs_resize_fs(struct f2fs_sb_info *sbi, __u64 block_count);
int __init f2fs_create_garbage_collection_cache(void);
void f2fs_destroy_garbage_collection_cache(void);

/*
 * recovery.c
 */
int f2fs_recover_fsync_data(struct f2fs_sb_info *sbi, bool check_only);
bool f2fs_space_for_roll_forward(struct f2fs_sb_info *sbi);
int __init f2fs_create_recovery_cache(void);
void f2fs_destroy_recovery_cache(void);

/*
 * debug.c
 */
#ifdef CONFIG_F2FS_STAT_FS
struct f2fs_stat_info {
	struct list_head stat_list;
	struct f2fs_sb_info *sbi;
	int all_area_segs, sit_area_segs, nat_area_segs, ssa_area_segs;
	int main_area_segs, main_area_sections, main_area_zones;
	unsigned long long hit_largest, hit_cached, hit_rbtree;
	unsigned long long hit_total, total_ext;
	int ext_tree, zombie_tree, ext_node;
	int ndirty_node, ndirty_dent, ndirty_meta, ndirty_imeta;
	int ndirty_data, ndirty_qdata;
	int inmem_pages;
	unsigned int ndirty_dirs, ndirty_files, nquota_files, ndirty_all;
	int nats, dirty_nats, sits, dirty_sits;
	int free_nids, avail_nids, alloc_nids;
	int total_count, utilization;
	int bg_gc, nr_wb_cp_data, nr_wb_data;
	int nr_rd_data, nr_rd_node, nr_rd_meta;
	int nr_dio_read, nr_dio_write;
	unsigned int io_skip_bggc, other_skip_bggc;
	int nr_flushing, nr_flushed, flush_list_empty;
	int nr_discarding, nr_discarded;
	int nr_discard_cmd;
	unsigned int undiscard_blks;
	int nr_issued_ckpt, nr_total_ckpt, nr_queued_ckpt;
	unsigned int cur_ckpt_time, peak_ckpt_time;
	int inline_xattr, inline_inode, inline_dir, append, update, orphans;
	int compr_inode;
	unsigned long long compr_blocks;
	int aw_cnt, max_aw_cnt, vw_cnt, max_vw_cnt;
	unsigned int valid_count, valid_node_count, valid_inode_count, discard_blks;
	unsigned int bimodal, avg_vblocks;
	int util_free, util_valid, util_invalid;
	int rsvd_segs, overp_segs;
	int dirty_count, node_pages, meta_pages, compress_pages;
	int compress_page_hit;
	int prefree_count, call_count, cp_count, bg_cp_count;
	int tot_segs, node_segs, data_segs, free_segs, free_secs;
	int bg_node_segs, bg_data_segs;
	int tot_blks, data_blks, node_blks;
	int bg_data_blks, bg_node_blks;
	unsigned long long skipped_atomic_files[2];
	int curseg[NR_CURSEG_TYPE];
	int cursec[NR_CURSEG_TYPE];
	int curzone[NR_CURSEG_TYPE];
	unsigned int dirty_seg[NR_CURSEG_TYPE];
	unsigned int full_seg[NR_CURSEG_TYPE];
	unsigned int valid_blks[NR_CURSEG_TYPE];

	unsigned int meta_count[META_MAX];
	unsigned int segment_count[2];
	unsigned int block_count[2];
	unsigned int inplace_count;
	unsigned long long base_mem, cache_mem, page_mem;
};

static inline struct f2fs_stat_info *F2FS_STAT(struct f2fs_sb_info *sbi)
{
	return (struct f2fs_stat_info *)sbi->stat_info;
}

#define stat_inc_cp_count(si)		((si)->cp_count++)
#define stat_inc_bg_cp_count(si)	((si)->bg_cp_count++)
#define stat_inc_call_count(si)		((si)->call_count++)
#define stat_inc_bggc_count(si)		((si)->bg_gc++)
#define stat_io_skip_bggc_count(sbi)	((sbi)->io_skip_bggc++)
#define stat_other_skip_bggc_count(sbi)	((sbi)->other_skip_bggc++)
#define stat_inc_dirty_inode(sbi, type)	((sbi)->ndirty_inode[type]++)
#define stat_dec_dirty_inode(sbi, type)	((sbi)->ndirty_inode[type]--)
#define stat_inc_total_hit(sbi)		(atomic64_inc(&(sbi)->total_hit_ext))
#define stat_inc_rbtree_node_hit(sbi)	(atomic64_inc(&(sbi)->read_hit_rbtree))
#define stat_inc_largest_node_hit(sbi)	(atomic64_inc(&(sbi)->read_hit_largest))
#define stat_inc_cached_node_hit(sbi)	(atomic64_inc(&(sbi)->read_hit_cached))
#define stat_inc_inline_xattr(inode)					\
	do {								\
		if (f2fs_has_inline_xattr(inode))			\
			(atomic_inc(&F2FS_I_SB(inode)->inline_xattr));	\
	} while (0)
#define stat_dec_inline_xattr(inode)					\
	do {								\
		if (f2fs_has_inline_xattr(inode))			\
			(atomic_dec(&F2FS_I_SB(inode)->inline_xattr));	\
	} while (0)
#define stat_inc_inline_inode(inode)					\
	do {								\
		if (f2fs_has_inline_data(inode))			\
			(atomic_inc(&F2FS_I_SB(inode)->inline_inode));	\
	} while (0)
#define stat_dec_inline_inode(inode)					\
	do {								\
		if (f2fs_has_inline_data(inode))			\
			(atomic_dec(&F2FS_I_SB(inode)->inline_inode));	\
	} while (0)
#define stat_inc_inline_dir(inode)					\
	do {								\
		if (f2fs_has_inline_dentry(inode))			\
			(atomic_inc(&F2FS_I_SB(inode)->inline_dir));	\
	} while (0)
#define stat_dec_inline_dir(inode)					\
	do {								\
		if (f2fs_has_inline_dentry(inode))			\
			(atomic_dec(&F2FS_I_SB(inode)->inline_dir));	\
	} while (0)
#define stat_inc_compr_inode(inode)					\
	do {								\
		if (f2fs_compressed_file(inode))			\
			(atomic_inc(&F2FS_I_SB(inode)->compr_inode));	\
	} while (0)
#define stat_dec_compr_inode(inode)					\
	do {								\
		if (f2fs_compressed_file(inode))			\
			(atomic_dec(&F2FS_I_SB(inode)->compr_inode));	\
	} while (0)
#define stat_add_compr_blocks(inode, blocks)				\
		(atomic64_add(blocks, &F2FS_I_SB(inode)->compr_blocks))
#define stat_sub_compr_blocks(inode, blocks)				\
		(atomic64_sub(blocks, &F2FS_I_SB(inode)->compr_blocks))
#define stat_inc_meta_count(sbi, blkaddr)				\
	do {								\
		if (blkaddr < SIT_I(sbi)->sit_base_addr)		\
			atomic_inc(&(sbi)->meta_count[META_CP]);	\
		else if (blkaddr < NM_I(sbi)->nat_blkaddr)		\
			atomic_inc(&(sbi)->meta_count[META_SIT]);	\
		else if (blkaddr < SM_I(sbi)->ssa_blkaddr)		\
			atomic_inc(&(sbi)->meta_count[META_NAT]);	\
		else if (blkaddr < SM_I(sbi)->main_blkaddr)		\
			atomic_inc(&(sbi)->meta_count[META_SSA]);	\
	} while (0)
#define stat_inc_seg_type(sbi, curseg)					\
		((sbi)->segment_count[(curseg)->alloc_type]++)
#define stat_inc_block_count(sbi, curseg)				\
		((sbi)->block_count[(curseg)->alloc_type]++)
#define stat_inc_inplace_blocks(sbi)					\
		(atomic_inc(&(sbi)->inplace_count))
#define stat_update_max_atomic_write(inode)				\
	do {								\
		int cur = F2FS_I_SB(inode)->atomic_files;	\
		int max = atomic_read(&F2FS_I_SB(inode)->max_aw_cnt);	\
		if (cur > max)						\
			atomic_set(&F2FS_I_SB(inode)->max_aw_cnt, cur);	\
	} while (0)
#define stat_inc_volatile_write(inode)					\
		(atomic_inc(&F2FS_I_SB(inode)->vw_cnt))
#define stat_dec_volatile_write(inode)					\
		(atomic_dec(&F2FS_I_SB(inode)->vw_cnt))
#define stat_update_max_volatile_write(inode)				\
	do {								\
		int cur = atomic_read(&F2FS_I_SB(inode)->vw_cnt);	\
		int max = atomic_read(&F2FS_I_SB(inode)->max_vw_cnt);	\
		if (cur > max)						\
			atomic_set(&F2FS_I_SB(inode)->max_vw_cnt, cur);	\
	} while (0)
#define stat_inc_seg_count(sbi, type, gc_type)				\
	do {								\
		struct f2fs_stat_info *si = F2FS_STAT(sbi);		\
		si->tot_segs++;						\
		if ((type) == SUM_TYPE_DATA) {				\
			si->data_segs++;				\
			si->bg_data_segs += (gc_type == BG_GC) ? 1 : 0;	\
		} else {						\
			si->node_segs++;				\
			si->bg_node_segs += (gc_type == BG_GC) ? 1 : 0;	\
		}							\
	} while (0)

#define stat_inc_tot_blk_count(si, blks)				\
	((si)->tot_blks += (blks))

#define stat_inc_data_blk_count(sbi, blks, gc_type)			\
	do {								\
		struct f2fs_stat_info *si = F2FS_STAT(sbi);		\
		stat_inc_tot_blk_count(si, blks);			\
		si->data_blks += (blks);				\
		si->bg_data_blks += ((gc_type) == BG_GC) ? (blks) : 0;	\
	} while (0)

#define stat_inc_node_blk_count(sbi, blks, gc_type)			\
	do {								\
		struct f2fs_stat_info *si = F2FS_STAT(sbi);		\
		stat_inc_tot_blk_count(si, blks);			\
		si->node_blks += (blks);				\
		si->bg_node_blks += ((gc_type) == BG_GC) ? (blks) : 0;	\
	} while (0)

int f2fs_build_stats(struct f2fs_sb_info *sbi);
void f2fs_destroy_stats(struct f2fs_sb_info *sbi);
void __init f2fs_create_root_stats(void);
void f2fs_destroy_root_stats(void);
void f2fs_update_sit_info(struct f2fs_sb_info *sbi);
#else
#define stat_inc_cp_count(si)				do { } while (0)
#define stat_inc_bg_cp_count(si)			do { } while (0)
#define stat_inc_call_count(si)				do { } while (0)
#define stat_inc_bggc_count(si)				do { } while (0)
#define stat_io_skip_bggc_count(sbi)			do { } while (0)
#define stat_other_skip_bggc_count(sbi)			do { } while (0)
#define stat_inc_dirty_inode(sbi, type)			do { } while (0)
#define stat_dec_dirty_inode(sbi, type)			do { } while (0)
#define stat_inc_total_hit(sbi)				do { } while (0)
#define stat_inc_rbtree_node_hit(sbi)			do { } while (0)
#define stat_inc_largest_node_hit(sbi)			do { } while (0)
#define stat_inc_cached_node_hit(sbi)			do { } while (0)
#define stat_inc_inline_xattr(inode)			do { } while (0)
#define stat_dec_inline_xattr(inode)			do { } while (0)
#define stat_inc_inline_inode(inode)			do { } while (0)
#define stat_dec_inline_inode(inode)			do { } while (0)
#define stat_inc_inline_dir(inode)			do { } while (0)
#define stat_dec_inline_dir(inode)			do { } while (0)
#define stat_inc_compr_inode(inode)			do { } while (0)
#define stat_dec_compr_inode(inode)			do { } while (0)
#define stat_add_compr_blocks(inode, blocks)		do { } while (0)
#define stat_sub_compr_blocks(inode, blocks)		do { } while (0)
#define stat_update_max_atomic_write(inode)		do { } while (0)
#define stat_inc_volatile_write(inode)			do { } while (0)
#define stat_dec_volatile_write(inode)			do { } while (0)
#define stat_update_max_volatile_write(inode)		do { } while (0)
#define stat_inc_meta_count(sbi, blkaddr)		do { } while (0)
#define stat_inc_seg_type(sbi, curseg)			do { } while (0)
#define stat_inc_block_count(sbi, curseg)		do { } while (0)
#define stat_inc_inplace_blocks(sbi)			do { } while (0)
#define stat_inc_seg_count(sbi, type, gc_type)		do { } while (0)
#define stat_inc_tot_blk_count(si, blks)		do { } while (0)
#define stat_inc_data_blk_count(sbi, blks, gc_type)	do { } while (0)
#define stat_inc_node_blk_count(sbi, blks, gc_type)	do { } while (0)

static inline int f2fs_build_stats(struct f2fs_sb_info *sbi) { return 0; }
static inline void f2fs_destroy_stats(struct f2fs_sb_info *sbi) { }
static inline void __init f2fs_create_root_stats(void) { }
static inline void f2fs_destroy_root_stats(void) { }
static inline void f2fs_update_sit_info(struct f2fs_sb_info *sbi) {}
#endif

extern const struct file_operations f2fs_dir_operations;
extern const struct file_operations f2fs_file_operations;
extern const struct inode_operations f2fs_file_inode_operations;
extern const struct address_space_operations f2fs_dblock_aops;
extern const struct address_space_operations f2fs_node_aops;
extern const struct address_space_operations f2fs_meta_aops;
extern const struct inode_operations f2fs_dir_inode_operations;
extern const struct inode_operations f2fs_symlink_inode_operations;
extern const struct inode_operations f2fs_encrypted_symlink_inode_operations;
extern const struct inode_operations f2fs_special_inode_operations;
extern struct kmem_cache *f2fs_inode_entry_slab;

/*
 * inline.c
 */
bool f2fs_may_inline_data(struct inode *inode);
bool f2fs_may_inline_dentry(struct inode *inode);
void f2fs_do_read_inline_data(struct page *page, struct page *ipage);
void f2fs_truncate_inline_inode(struct inode *inode,
						struct page *ipage, u64 from);
int f2fs_read_inline_data(struct inode *inode, struct page *page);
int f2fs_convert_inline_page(struct dnode_of_data *dn, struct page *page);
int f2fs_convert_inline_inode(struct inode *inode);
int f2fs_try_convert_inline_dir(struct inode *dir, struct dentry *dentry);
int f2fs_write_inline_data(struct inode *inode, struct page *page);
int f2fs_recover_inline_data(struct inode *inode, struct page *npage);
struct f2fs_dir_entry *f2fs_find_in_inline_dir(struct inode *dir,
					const struct f2fs_filename *fname,
					struct page **res_page);
int f2fs_make_empty_inline_dir(struct inode *inode, struct inode *parent,
			struct page *ipage);
int f2fs_add_inline_entry(struct inode *dir, const struct f2fs_filename *fname,
			struct inode *inode, nid_t ino, umode_t mode);
void f2fs_delete_inline_entry(struct f2fs_dir_entry *dentry,
				struct page *page, struct inode *dir,
				struct inode *inode);
bool f2fs_empty_inline_dir(struct inode *dir);
int f2fs_read_inline_dir(struct file *file, struct dir_context *ctx,
			struct fscrypt_str *fstr);
int f2fs_inline_data_fiemap(struct inode *inode,
			struct fiemap_extent_info *fieinfo,
			__u64 start, __u64 len);

/*
 * shrinker.c
 */
unsigned long f2fs_shrink_count(struct shrinker *shrink,
			struct shrink_control *sc);
unsigned long f2fs_shrink_scan(struct shrinker *shrink,
			struct shrink_control *sc);
void f2fs_join_shrinker(struct f2fs_sb_info *sbi);
void f2fs_leave_shrinker(struct f2fs_sb_info *sbi);

/*
 * extent_cache.c
 */
struct rb_entry *f2fs_lookup_rb_tree(struct rb_root_cached *root,
				struct rb_entry *cached_re, unsigned int ofs);
struct rb_node **f2fs_lookup_rb_tree_ext(struct f2fs_sb_info *sbi,
				struct rb_root_cached *root,
				struct rb_node **parent,
				unsigned long long key, bool *left_most);
struct rb_node **f2fs_lookup_rb_tree_for_insert(struct f2fs_sb_info *sbi,
				struct rb_root_cached *root,
				struct rb_node **parent,
				unsigned int ofs, bool *leftmost);
struct rb_entry *f2fs_lookup_rb_tree_ret(struct rb_root_cached *root,
		struct rb_entry *cached_re, unsigned int ofs,
		struct rb_entry **prev_entry, struct rb_entry **next_entry,
		struct rb_node ***insert_p, struct rb_node **insert_parent,
		bool force, bool *leftmost);
bool f2fs_check_rb_tree_consistence(struct f2fs_sb_info *sbi,
				struct rb_root_cached *root, bool check_key);
unsigned int f2fs_shrink_extent_tree(struct f2fs_sb_info *sbi, int nr_shrink);
void f2fs_init_extent_tree(struct inode *inode, struct page *ipage);
void f2fs_drop_extent_tree(struct inode *inode);
unsigned int f2fs_destroy_extent_node(struct inode *inode);
void f2fs_destroy_extent_tree(struct inode *inode);
bool f2fs_lookup_extent_cache(struct inode *inode, pgoff_t pgofs,
			struct extent_info *ei);
void f2fs_update_extent_cache(struct dnode_of_data *dn);
void f2fs_update_extent_cache_range(struct dnode_of_data *dn,
			pgoff_t fofs, block_t blkaddr, unsigned int len);
void f2fs_init_extent_cache_info(struct f2fs_sb_info *sbi);
int __init f2fs_create_extent_cache(void);
void f2fs_destroy_extent_cache(void);

/*
 * sysfs.c
 */
int __init f2fs_init_sysfs(void);
void f2fs_exit_sysfs(void);
int f2fs_register_sysfs(struct f2fs_sb_info *sbi);
void f2fs_unregister_sysfs(struct f2fs_sb_info *sbi);

/* verity.c */
extern const struct fsverity_operations f2fs_verityops;

/*
 * crypto support
 */
static inline bool f2fs_encrypted_file(struct inode *inode)
{
	return IS_ENCRYPTED(inode) && S_ISREG(inode->i_mode);
}

static inline void f2fs_set_encrypted_inode(struct inode *inode)
{
#ifdef CONFIG_FS_ENCRYPTION
	file_set_encrypt(inode);
	f2fs_set_inode_flags(inode);
#endif
}

/*
 * Returns true if the reads of the inode's data need to undergo some
 * postprocessing step, like decryption or authenticity verification.
 */
static inline bool f2fs_post_read_required(struct inode *inode)
{
	return f2fs_encrypted_file(inode) || fsverity_active(inode) ||
		f2fs_compressed_file(inode);
}

/*
 * compress.c
 */
#ifdef CONFIG_F2FS_FS_COMPRESSION
bool f2fs_is_compressed_page(struct page *page);
struct page *f2fs_compress_control_page(struct page *page);
int f2fs_prepare_compress_overwrite(struct inode *inode,
			struct page **pagep, pgoff_t index, void **fsdata);
bool f2fs_compress_write_end(struct inode *inode, void *fsdata,
					pgoff_t index, unsigned copied);
int f2fs_truncate_partial_cluster(struct inode *inode, u64 from, bool lock);
void f2fs_compress_write_end_io(struct bio *bio, struct page *page);
bool f2fs_is_compress_backend_ready(struct inode *inode);
int f2fs_init_compress_mempool(void);
void f2fs_destroy_compress_mempool(void);
void f2fs_decompress_cluster(struct decompress_io_ctx *dic);
void f2fs_end_read_compressed_page(struct page *page, bool failed,
							block_t blkaddr);
bool f2fs_cluster_is_empty(struct compress_ctx *cc);
bool f2fs_cluster_can_merge_page(struct compress_ctx *cc, pgoff_t index);
bool f2fs_all_cluster_page_loaded(struct compress_ctx *cc, struct pagevec *pvec,
				int index, int nr_pages);
bool f2fs_sanity_check_cluster(struct dnode_of_data *dn);
void f2fs_compress_ctx_add_page(struct compress_ctx *cc, struct page *page);
int f2fs_write_multi_pages(struct compress_ctx *cc,
						int *submitted,
						struct writeback_control *wbc,
						enum iostat_type io_type);
int f2fs_is_compressed_cluster(struct inode *inode, pgoff_t index);
void f2fs_update_extent_tree_range_compressed(struct inode *inode,
				pgoff_t fofs, block_t blkaddr, unsigned int llen,
				unsigned int c_len);
int f2fs_read_multi_pages(struct compress_ctx *cc, struct bio **bio_ret,
				unsigned nr_pages, sector_t *last_block_in_bio,
				bool is_readahead, bool for_write);
struct decompress_io_ctx *f2fs_alloc_dic(struct compress_ctx *cc);
void f2fs_decompress_end_io(struct decompress_io_ctx *dic, bool failed);
void f2fs_put_page_dic(struct page *page);
unsigned int f2fs_cluster_blocks_are_contiguous(struct dnode_of_data *dn);
int f2fs_init_compress_ctx(struct compress_ctx *cc);
void f2fs_destroy_compress_ctx(struct compress_ctx *cc, bool reuse);
void f2fs_init_compress_info(struct f2fs_sb_info *sbi);
int f2fs_init_compress_inode(struct f2fs_sb_info *sbi);
void f2fs_destroy_compress_inode(struct f2fs_sb_info *sbi);
int f2fs_init_page_array_cache(struct f2fs_sb_info *sbi);
void f2fs_destroy_page_array_cache(struct f2fs_sb_info *sbi);
int __init f2fs_init_compress_cache(void);
void f2fs_destroy_compress_cache(void);
struct address_space *COMPRESS_MAPPING(struct f2fs_sb_info *sbi);
void f2fs_invalidate_compress_page(struct f2fs_sb_info *sbi, block_t blkaddr);
void f2fs_cache_compressed_page(struct f2fs_sb_info *sbi, struct page *page,
						nid_t ino, block_t blkaddr);
bool f2fs_load_compressed_page(struct f2fs_sb_info *sbi, struct page *page,
								block_t blkaddr);
void f2fs_invalidate_compress_pages(struct f2fs_sb_info *sbi, nid_t ino);
#define inc_compr_inode_stat(inode)					\
	do {								\
		struct f2fs_sb_info *sbi = F2FS_I_SB(inode);		\
		sbi->compr_new_inode++;					\
	} while (0)
#define add_compr_block_stat(inode, blocks)				\
	do {								\
		struct f2fs_sb_info *sbi = F2FS_I_SB(inode);		\
		int diff = F2FS_I(inode)->i_cluster_size - blocks;	\
		sbi->compr_written_block += blocks;			\
		sbi->compr_saved_block += diff;				\
	} while (0)
#else
static inline bool f2fs_is_compressed_page(struct page *page) { return false; }
static inline bool f2fs_is_compress_backend_ready(struct inode *inode)
{
	if (!f2fs_compressed_file(inode))
		return true;
	/* not support compression */
	return false;
}
static inline struct page *f2fs_compress_control_page(struct page *page)
{
	WARN_ON_ONCE(1);
	return ERR_PTR(-EINVAL);
}
static inline int f2fs_init_compress_mempool(void) { return 0; }
static inline void f2fs_destroy_compress_mempool(void) { }
static inline void f2fs_decompress_cluster(struct decompress_io_ctx *dic) { }
static inline void f2fs_end_read_compressed_page(struct page *page,
						bool failed, block_t blkaddr)
{
	WARN_ON_ONCE(1);
}
static inline void f2fs_put_page_dic(struct page *page)
{
	WARN_ON_ONCE(1);
}
static inline unsigned int f2fs_cluster_blocks_are_contiguous(struct dnode_of_data *dn) { return 0; }
static inline bool f2fs_sanity_check_cluster(struct dnode_of_data *dn) { return false; }
static inline int f2fs_init_compress_inode(struct f2fs_sb_info *sbi) { return 0; }
static inline void f2fs_destroy_compress_inode(struct f2fs_sb_info *sbi) { }
static inline int f2fs_init_page_array_cache(struct f2fs_sb_info *sbi) { return 0; }
static inline void f2fs_destroy_page_array_cache(struct f2fs_sb_info *sbi) { }
static inline int __init f2fs_init_compress_cache(void) { return 0; }
static inline void f2fs_destroy_compress_cache(void) { }
static inline void f2fs_invalidate_compress_page(struct f2fs_sb_info *sbi,
				block_t blkaddr) { }
static inline void f2fs_cache_compressed_page(struct f2fs_sb_info *sbi,
				struct page *page, nid_t ino, block_t blkaddr) { }
static inline bool f2fs_load_compressed_page(struct f2fs_sb_info *sbi,
				struct page *page, block_t blkaddr) { return false; }
static inline void f2fs_invalidate_compress_pages(struct f2fs_sb_info *sbi,
							nid_t ino) { }
#define inc_compr_inode_stat(inode)		do { } while (0)
static inline void f2fs_update_extent_tree_range_compressed(struct inode *inode,
				pgoff_t fofs, block_t blkaddr, unsigned int llen,
				unsigned int c_len) { }
#endif

static inline void set_compress_context(struct inode *inode)
{
	struct f2fs_sb_info *sbi = F2FS_I_SB(inode);

	F2FS_I(inode)->i_compress_algorithm =
			F2FS_OPTION(sbi).compress_algorithm;
	F2FS_I(inode)->i_log_cluster_size =
			F2FS_OPTION(sbi).compress_log_size;
	F2FS_I(inode)->i_compress_flag =
			F2FS_OPTION(sbi).compress_chksum ?
				1 << COMPRESS_CHKSUM : 0;
	F2FS_I(inode)->i_cluster_size =
			1 << F2FS_I(inode)->i_log_cluster_size;
	if ((F2FS_I(inode)->i_compress_algorithm == COMPRESS_LZ4 ||
		F2FS_I(inode)->i_compress_algorithm == COMPRESS_ZSTD) &&
			F2FS_OPTION(sbi).compress_level)
		F2FS_I(inode)->i_compress_flag |=
				F2FS_OPTION(sbi).compress_level <<
				COMPRESS_LEVEL_OFFSET;
	F2FS_I(inode)->i_flags |= F2FS_COMPR_FL;
	set_inode_flag(inode, FI_COMPRESSED_FILE);
	stat_inc_compr_inode(inode);
	inc_compr_inode_stat(inode);
	f2fs_mark_inode_dirty_sync(inode, true);
}

static inline bool f2fs_disable_compressed_file(struct inode *inode)
{
	struct f2fs_inode_info *fi = F2FS_I(inode);

	if (!f2fs_compressed_file(inode))
		return true;
	if (S_ISREG(inode->i_mode) && F2FS_HAS_BLOCKS(inode))
		return false;

	fi->i_flags &= ~F2FS_COMPR_FL;
	stat_dec_compr_inode(inode);
	clear_inode_flag(inode, FI_COMPRESSED_FILE);
	f2fs_mark_inode_dirty_sync(inode, true);
	return true;
}

#define F2FS_FEATURE_FUNCS(name, flagname) \
static inline int f2fs_sb_has_##name(struct f2fs_sb_info *sbi) \
{ \
	return F2FS_HAS_FEATURE(sbi, F2FS_FEATURE_##flagname); \
}

F2FS_FEATURE_FUNCS(encrypt, ENCRYPT);
F2FS_FEATURE_FUNCS(blkzoned, BLKZONED);
F2FS_FEATURE_FUNCS(extra_attr, EXTRA_ATTR);
F2FS_FEATURE_FUNCS(project_quota, PRJQUOTA);
F2FS_FEATURE_FUNCS(inode_chksum, INODE_CHKSUM);
F2FS_FEATURE_FUNCS(flexible_inline_xattr, FLEXIBLE_INLINE_XATTR);
F2FS_FEATURE_FUNCS(quota_ino, QUOTA_INO);
F2FS_FEATURE_FUNCS(inode_crtime, INODE_CRTIME);
F2FS_FEATURE_FUNCS(lost_found, LOST_FOUND);
F2FS_FEATURE_FUNCS(verity, VERITY);
F2FS_FEATURE_FUNCS(sb_chksum, SB_CHKSUM);
F2FS_FEATURE_FUNCS(casefold, CASEFOLD);
F2FS_FEATURE_FUNCS(compression, COMPRESSION);
F2FS_FEATURE_FUNCS(readonly, RO);

static inline bool f2fs_may_extent_tree(struct inode *inode)
{
	struct f2fs_sb_info *sbi = F2FS_I_SB(inode);

	if (!test_opt(sbi, EXTENT_CACHE) ||
			is_inode_flag_set(inode, FI_NO_EXTENT) ||
			(is_inode_flag_set(inode, FI_COMPRESSED_FILE) &&
			 !f2fs_sb_has_readonly(sbi)))
		return false;

	/*
	 * for recovered files during mount do not create extents
	 * if shrinker is not registered.
	 */
	if (list_empty(&sbi->s_list))
		return false;

	return S_ISREG(inode->i_mode);
}

#ifdef CONFIG_BLK_DEV_ZONED
static inline bool f2fs_blkz_is_seq(struct f2fs_sb_info *sbi, int devi,
				    block_t blkaddr)
{
	unsigned int zno = blkaddr >> sbi->log_blocks_per_blkz;

	return test_bit(zno, FDEV(devi).blkz_seq);
}
#endif

static inline bool f2fs_hw_should_discard(struct f2fs_sb_info *sbi)
{
	return f2fs_sb_has_blkzoned(sbi);
}

static inline bool f2fs_bdev_support_discard(struct block_device *bdev)
{
	return blk_queue_discard(bdev_get_queue(bdev)) ||
	       bdev_is_zoned(bdev);
}

static inline bool f2fs_hw_support_discard(struct f2fs_sb_info *sbi)
{
	int i;

	if (!f2fs_is_multi_device(sbi))
		return f2fs_bdev_support_discard(sbi->sb->s_bdev);

	for (i = 0; i < sbi->s_ndevs; i++)
		if (f2fs_bdev_support_discard(FDEV(i).bdev))
			return true;
	return false;
}

static inline bool f2fs_realtime_discard_enable(struct f2fs_sb_info *sbi)
{
	return (test_opt(sbi, DISCARD) && f2fs_hw_support_discard(sbi)) ||
					f2fs_hw_should_discard(sbi);
}

static inline bool f2fs_hw_is_readonly(struct f2fs_sb_info *sbi)
{
	int i;

	if (!f2fs_is_multi_device(sbi))
		return bdev_read_only(sbi->sb->s_bdev);

	for (i = 0; i < sbi->s_ndevs; i++)
		if (bdev_read_only(FDEV(i).bdev))
			return true;
	return false;
}

static inline bool f2fs_lfs_mode(struct f2fs_sb_info *sbi)
{
	return F2FS_OPTION(sbi).fs_mode == FS_MODE_LFS;
}

static inline bool f2fs_may_encrypt(struct inode *dir, struct inode *inode)
{
#ifdef CONFIG_FS_ENCRYPTION
	struct f2fs_sb_info *sbi = F2FS_I_SB(dir);
	umode_t mode = inode->i_mode;

	/*
	 * If the directory encrypted or dummy encryption enabled,
	 * then we should encrypt the inode.
	 */
	if (IS_ENCRYPTED(dir) || DUMMY_ENCRYPTION_ENABLED(sbi))
		return (S_ISREG(mode) || S_ISDIR(mode) || S_ISLNK(mode));
#endif
	return false;
}

static inline bool f2fs_may_compress(struct inode *inode)
{
	if (IS_SWAPFILE(inode) || f2fs_is_pinned_file(inode) ||
				f2fs_is_atomic_file(inode) ||
				f2fs_is_volatile_file(inode))
		return false;
	return S_ISREG(inode->i_mode) || S_ISDIR(inode->i_mode);
}

static inline void f2fs_i_compr_blocks_update(struct inode *inode,
						u64 blocks, bool add)
{
	int diff = F2FS_I(inode)->i_cluster_size - blocks;
	struct f2fs_inode_info *fi = F2FS_I(inode);

	/* don't update i_compr_blocks if saved blocks were released */
	if (!add && !atomic_read(&fi->i_compr_blocks))
		return;

	if (add) {
		atomic_add(diff, &fi->i_compr_blocks);
		stat_add_compr_blocks(inode, diff);
	} else {
		atomic_sub(diff, &fi->i_compr_blocks);
		stat_sub_compr_blocks(inode, diff);
	}
	f2fs_mark_inode_dirty_sync(inode, true);
}

static inline int block_unaligned_IO(struct inode *inode,
				struct kiocb *iocb, struct iov_iter *iter)
{
	unsigned int i_blkbits = READ_ONCE(inode->i_blkbits);
	unsigned int blocksize_mask = (1 << i_blkbits) - 1;
	loff_t offset = iocb->ki_pos;
	unsigned long align = offset | iov_iter_alignment(iter);

	return align & blocksize_mask;
}

static inline bool f2fs_allow_multi_device_dio(struct f2fs_sb_info *sbi,
								int flag)
{
	if (!f2fs_is_multi_device(sbi))
		return false;
	if (flag != F2FS_GET_BLOCK_DIO)
		return false;
	return sbi->aligned_blksize;
}

static inline bool f2fs_force_buffered_io(struct inode *inode,
				struct kiocb *iocb, struct iov_iter *iter)
{
	struct f2fs_sb_info *sbi = F2FS_I_SB(inode);
	int rw = iov_iter_rw(iter);

	if (!fscrypt_dio_supported(iocb, iter))
		return true;
	if (fsverity_active(inode))
		return true;
	if (f2fs_compressed_file(inode))
		return true;

	/* disallow direct IO if any of devices has unaligned blksize */
	if (f2fs_is_multi_device(sbi) && !sbi->aligned_blksize)
		return true;
	/*
	 * for blkzoned device, fallback direct IO to buffered IO, so
	 * all IOs can be serialized by log-structured write.
	 */
	if (f2fs_sb_has_blkzoned(sbi))
		return true;
	if (f2fs_lfs_mode(sbi) && (rw == WRITE)) {
		if (block_unaligned_IO(inode, iocb, iter))
			return true;
		if (F2FS_IO_ALIGNED(sbi))
			return true;
	}
	if (is_sbi_flag_set(F2FS_I_SB(inode), SBI_CP_DISABLED))
		return true;

	return false;
}

static inline bool f2fs_need_verity(const struct inode *inode, pgoff_t idx)
{
	return fsverity_active(inode) &&
	       idx < DIV_ROUND_UP(inode->i_size, PAGE_SIZE);
}

#ifdef CONFIG_F2FS_FAULT_INJECTION
extern void f2fs_build_fault_attr(struct f2fs_sb_info *sbi, unsigned int rate,
							unsigned int type);
#else
#define f2fs_build_fault_attr(sbi, rate, type)		do { } while (0)
#endif

static inline bool is_journalled_quota(struct f2fs_sb_info *sbi)
{
#ifdef CONFIG_QUOTA
	if (f2fs_sb_has_quota_ino(sbi))
		return true;
	if (F2FS_OPTION(sbi).s_qf_names[USRQUOTA] ||
		F2FS_OPTION(sbi).s_qf_names[GRPQUOTA] ||
		F2FS_OPTION(sbi).s_qf_names[PRJQUOTA])
		return true;
#endif
	return false;
}

static inline bool f2fs_block_unit_discard(struct f2fs_sb_info *sbi)
{
	return F2FS_OPTION(sbi).discard_unit == DISCARD_UNIT_BLOCK;
}

#define EFSBADCRC	EBADMSG		/* Bad CRC detected */
#define EFSCORRUPTED	EUCLEAN		/* Filesystem is corrupted */

#endif /* _LINUX_F2FS_H */

#define EFSBADCRC	EBADMSG		/* Bad CRC detected */
#define EFSCORRUPTED	EUCLEAN		/* Filesystem is corrupted */
<|MERGE_RESOLUTION|>--- conflicted
+++ resolved
@@ -1636,17 +1636,10 @@
 	int cur_cp_pack;			/* remain current cp pack */
 	spinlock_t cp_lock;			/* for flag in ckpt */
 	struct inode *meta_inode;		/* cache meta blocks */
-<<<<<<< HEAD
-	struct rw_semaphore cp_global_sem;	/* checkpoint procedure lock */
-	struct rw_semaphore cp_rwsem;		/* blocking FS operations */
-	struct rw_semaphore node_write;		/* locking node writes */
-	struct rw_semaphore node_change;	/* locking node change */
-=======
 	struct f2fs_rwsem cp_global_sem;	/* checkpoint procedure lock */
 	struct f2fs_rwsem cp_rwsem;		/* blocking FS operations */
 	struct f2fs_rwsem node_write;		/* locking node writes */
 	struct f2fs_rwsem node_change;	/* locking node change */
->>>>>>> df24d56f
 	wait_queue_head_t cp_wait;
 	unsigned long last_time[MAX_TIME];	/* to store time in jiffies */
 	long interval_time[MAX_TIME];		/* to store thresholds */
