--- conflicted
+++ resolved
@@ -1731,7 +1731,6 @@
 
 static void f2fs_enable_checkpoint(struct f2fs_sb_info *sbi)
 {
-<<<<<<< HEAD
 	int retry = DEFAULT_RETRY_IO_COUNT;
 
 	/* we should flush all the data to keep data consistency */
@@ -1743,10 +1742,6 @@
 
 	if (unlikely(retry < 0))
 		f2fs_warn(sbi, "checkpoint=enable has some unwritten data.");
-=======
-	/* we should flush all the data to keep data consistency */
-	sync_inodes_sb(sbi->sb);
->>>>>>> 5d2c9fe6
 
 	down_write(&sbi->gc_lock);
 	f2fs_dirty_to_prefree(sbi);
