// SPDX-License-Identifier: GPL-2.0
/*
 * fs/f2fs/namei.c
 *
 * Copyright (c) 2012 Samsung Electronics Co., Ltd.
 *             http://www.samsung.com/
 */
#include <linux/fs.h>
#include <linux/f2fs_fs.h>
#include <linux/pagemap.h>
#include <linux/sched.h>
#include <linux/ctype.h>
#include <linux/random.h>
#include <linux/dcache.h>
#include <linux/namei.h>
#include <linux/quotaops.h>

#include "f2fs.h"
#include "node.h"
#include "segment.h"
#include "xattr.h"
#include "acl.h"
#include <trace/events/f2fs.h>

static struct inode *f2fs_new_inode(struct inode *dir, umode_t mode)
{
	struct f2fs_sb_info *sbi = F2FS_I_SB(dir);
	nid_t ino;
	struct inode *inode;
	bool nid_free = false;
	int xattr_size = 0;
	int err;

	inode = new_inode(dir->i_sb);
	if (!inode)
		return ERR_PTR(-ENOMEM);

	f2fs_lock_op(sbi);
	if (!f2fs_alloc_nid(sbi, &ino)) {
		f2fs_unlock_op(sbi);
		err = -ENOSPC;
		goto fail;
	}
	f2fs_unlock_op(sbi);

	nid_free = true;

	inode_init_owner(inode, dir, mode);

	inode->i_ino = ino;
	inode->i_blocks = 0;
	inode->i_mtime = inode->i_atime = inode->i_ctime = current_time(inode);
	F2FS_I(inode)->i_crtime = inode->i_mtime;
	inode->i_generation = prandom_u32();

	if (S_ISDIR(inode->i_mode))
		F2FS_I(inode)->i_current_depth = 1;

	err = insert_inode_locked(inode);
	if (err) {
		err = -EINVAL;
		goto fail;
	}

	if (f2fs_sb_has_project_quota(sbi) &&
		(F2FS_I(dir)->i_flags & F2FS_PROJINHERIT_FL))
		F2FS_I(inode)->i_projid = F2FS_I(dir)->i_projid;
	else
		F2FS_I(inode)->i_projid = make_kprojid(&init_user_ns,
							F2FS_DEF_PROJID);

	err = dquot_initialize(inode);
	if (err)
		goto fail_drop;

	set_inode_flag(inode, FI_NEW_INODE);

	if (f2fs_may_encrypt(dir, inode))
		f2fs_set_encrypted_inode(inode);

	if (f2fs_sb_has_extra_attr(sbi)) {
		set_inode_flag(inode, FI_EXTRA_ATTR);
		F2FS_I(inode)->i_extra_isize = F2FS_TOTAL_EXTRA_ATTR_SIZE;
	}

	if (test_opt(sbi, INLINE_XATTR))
		set_inode_flag(inode, FI_INLINE_XATTR);

	if (test_opt(sbi, INLINE_DATA) && f2fs_may_inline_data(inode))
		set_inode_flag(inode, FI_INLINE_DATA);
	if (f2fs_may_inline_dentry(inode))
		set_inode_flag(inode, FI_INLINE_DENTRY);

	if (f2fs_sb_has_flexible_inline_xattr(sbi)) {
		f2fs_bug_on(sbi, !f2fs_has_extra_attr(inode));
		if (f2fs_has_inline_xattr(inode))
			xattr_size = F2FS_OPTION(sbi).inline_xattr_size;
		/* Otherwise, will be 0 */
	} else if (f2fs_has_inline_xattr(inode) ||
				f2fs_has_inline_dentry(inode)) {
		xattr_size = DEFAULT_INLINE_XATTR_ADDRS;
	}
	F2FS_I(inode)->i_inline_xattr_size = xattr_size;

	f2fs_init_extent_tree(inode, NULL);

	stat_inc_inline_xattr(inode);
	stat_inc_inline_inode(inode);
	stat_inc_inline_dir(inode);

	F2FS_I(inode)->i_flags =
		f2fs_mask_flags(mode, F2FS_I(dir)->i_flags & F2FS_FL_INHERITED);

	if (S_ISDIR(inode->i_mode))
		F2FS_I(inode)->i_flags |= F2FS_INDEX_FL;

	if (F2FS_I(inode)->i_flags & F2FS_PROJINHERIT_FL)
		set_inode_flag(inode, FI_PROJ_INHERIT);

	if (f2fs_sb_has_compression(sbi)) {
		/* Inherit the compression flag in directory */
		if ((F2FS_I(dir)->i_flags & F2FS_COMPR_FL) &&
					f2fs_may_compress(inode))
			set_compress_context(inode);
	}

	f2fs_set_inode_flags(inode);

	trace_f2fs_new_inode(inode, 0);
	return inode;

fail:
	trace_f2fs_new_inode(inode, err);
	make_bad_inode(inode);
	if (nid_free)
		set_inode_flag(inode, FI_FREE_NID);
	iput(inode);
	return ERR_PTR(err);
fail_drop:
	trace_f2fs_new_inode(inode, err);
	dquot_drop(inode);
	inode->i_flags |= S_NOQUOTA;
	if (nid_free)
		set_inode_flag(inode, FI_FREE_NID);
	clear_nlink(inode);
	unlock_new_inode(inode);
	iput(inode);
	return ERR_PTR(err);
}

static inline int is_extension_exist(const unsigned char *s, const char *sub,
						bool tmp_ext)
{
	size_t slen = strlen(s);
	size_t sublen = strlen(sub);
	int i;

	if (sublen == 1 && *sub == '*')
		return 1;

	/*
	 * filename format of multimedia file should be defined as:
	 * "filename + '.' + extension + (optional: '.' + temp extension)".
	 */
	if (slen < sublen + 2)
		return 0;

	if (!tmp_ext) {
		/* file has no temp extension */
		if (s[slen - sublen - 1] != '.')
			return 0;
		return !strncasecmp(s + slen - sublen, sub, sublen);
	}

	for (i = 1; i < slen - sublen; i++) {
		if (s[i] != '.')
			continue;
		if (!strncasecmp(s + i + 1, sub, sublen))
			return 1;
	}

	return 0;
}

/*
 * Set file's temperature for hot/cold data separation
 */
static inline void set_file_temperature(struct f2fs_sb_info *sbi, struct inode *inode,
		const unsigned char *name)
{
	__u8 (*extlist)[F2FS_EXTENSION_LEN] = sbi->raw_super->extension_list;
	int i, cold_count, hot_count;

	down_read(&sbi->sb_lock);

	cold_count = le32_to_cpu(sbi->raw_super->extension_count);
	hot_count = sbi->raw_super->hot_ext_count;

	for (i = 0; i < cold_count + hot_count; i++) {
<<<<<<< HEAD
		if (is_extension_exist(name, extlist[i], true))
=======
		if (is_extension_exist(name, extlist[i]))
>>>>>>> ee0ec5dd
			break;
	}

	up_read(&sbi->sb_lock);

	if (i == cold_count + hot_count)
		return;

	if (i < cold_count)
		file_set_cold(inode);
	else
		file_set_hot(inode);
}

int f2fs_update_extension_list(struct f2fs_sb_info *sbi, const char *name,
							bool hot, bool set)
{
	__u8 (*extlist)[F2FS_EXTENSION_LEN] = sbi->raw_super->extension_list;
	int cold_count = le32_to_cpu(sbi->raw_super->extension_count);
	int hot_count = sbi->raw_super->hot_ext_count;
	int total_count = cold_count + hot_count;
	int start, count;
	int i;

	if (set) {
		if (total_count == F2FS_MAX_EXTENSION)
			return -EINVAL;
	} else {
		if (!hot && !cold_count)
			return -EINVAL;
		if (hot && !hot_count)
			return -EINVAL;
	}

	if (hot) {
		start = cold_count;
		count = total_count;
	} else {
		start = 0;
		count = cold_count;
	}

	for (i = start; i < count; i++) {
		if (strcmp(name, extlist[i]))
			continue;

		if (set)
			return -EINVAL;

		memcpy(extlist[i], extlist[i + 1],
				F2FS_EXTENSION_LEN * (total_count - i - 1));
		memset(extlist[total_count - 1], 0, F2FS_EXTENSION_LEN);
		if (hot)
			sbi->raw_super->hot_ext_count = hot_count - 1;
		else
			sbi->raw_super->extension_count =
						cpu_to_le32(cold_count - 1);
		return 0;
	}

	if (!set)
		return -EINVAL;

	if (hot) {
		memcpy(extlist[count], name, strlen(name));
		sbi->raw_super->hot_ext_count = hot_count + 1;
	} else {
		char buf[F2FS_MAX_EXTENSION][F2FS_EXTENSION_LEN];

		memcpy(buf, &extlist[cold_count],
				F2FS_EXTENSION_LEN * hot_count);
		memset(extlist[cold_count], 0, F2FS_EXTENSION_LEN);
		memcpy(extlist[cold_count], name, strlen(name));
		memcpy(&extlist[cold_count + 1], buf,
				F2FS_EXTENSION_LEN * hot_count);
		sbi->raw_super->extension_count = cpu_to_le32(cold_count + 1);
	}
	return 0;
}

static void set_compress_inode(struct f2fs_sb_info *sbi, struct inode *inode,
						const unsigned char *name)
{
	__u8 (*extlist)[F2FS_EXTENSION_LEN] = sbi->raw_super->extension_list;
	unsigned char (*noext)[F2FS_EXTENSION_LEN] = F2FS_OPTION(sbi).noextensions;
	unsigned char (*ext)[F2FS_EXTENSION_LEN] = F2FS_OPTION(sbi).extensions;
	unsigned char ext_cnt = F2FS_OPTION(sbi).compress_ext_cnt;
	unsigned char noext_cnt = F2FS_OPTION(sbi).nocompress_ext_cnt;
	int i, cold_count, hot_count;

	if (!f2fs_sb_has_compression(sbi) ||
			F2FS_I(inode)->i_flags & F2FS_NOCOMP_FL ||
			!f2fs_may_compress(inode) ||
			(!ext_cnt && !noext_cnt))
		return;

	down_read(&sbi->sb_lock);

	cold_count = le32_to_cpu(sbi->raw_super->extension_count);
	hot_count = sbi->raw_super->hot_ext_count;

	for (i = cold_count; i < cold_count + hot_count; i++) {
		if (is_extension_exist(name, extlist[i], false)) {
			up_read(&sbi->sb_lock);
			return;
		}
	}

	up_read(&sbi->sb_lock);

	for (i = 0; i < noext_cnt; i++) {
		if (is_extension_exist(name, noext[i], false)) {
			f2fs_disable_compressed_file(inode);
			return;
		}
	}

	if (is_inode_flag_set(inode, FI_COMPRESSED_FILE))
		return;

	for (i = 0; i < ext_cnt; i++) {
		if (!is_extension_exist(name, ext[i], false))
			continue;

		set_compress_context(inode);
		return;
	}
}

static int f2fs_create(struct inode *dir, struct dentry *dentry, umode_t mode,
						bool excl)
{
	struct f2fs_sb_info *sbi = F2FS_I_SB(dir);
	struct inode *inode;
	nid_t ino = 0;
	int err;

	if (unlikely(f2fs_cp_error(sbi)))
		return -EIO;
<<<<<<< HEAD
	if (!f2fs_is_checkpoint_ready(sbi))
		return -ENOSPC;
=======
	err = f2fs_is_checkpoint_ready(sbi);
	if (err)
		return err;
>>>>>>> ee0ec5dd

	err = dquot_initialize(dir);
	if (err)
		return err;

	inode = f2fs_new_inode(dir, mode);
	if (IS_ERR(inode))
		return PTR_ERR(inode);

	if (!test_opt(sbi, DISABLE_EXT_IDENTIFY))
		set_file_temperature(sbi, inode, dentry->d_name.name);

	set_compress_inode(sbi, inode, dentry->d_name.name);

	inode->i_op = &f2fs_file_inode_operations;
	inode->i_fop = &f2fs_file_operations;
	inode->i_mapping->a_ops = &f2fs_dblock_aops;
	ino = inode->i_ino;

	f2fs_lock_op(sbi);
	err = f2fs_add_link(dentry, inode);
	if (err)
		goto out;
	f2fs_unlock_op(sbi);

	f2fs_alloc_nid_done(sbi, ino);

	d_instantiate_new(dentry, inode);

	if (IS_DIRSYNC(dir))
		f2fs_sync_fs(sbi->sb, 1);

	f2fs_balance_fs(sbi, true);
	return 0;
out:
	f2fs_handle_failed_inode(inode);
	return err;
}

static int f2fs_link(struct dentry *old_dentry, struct inode *dir,
		struct dentry *dentry)
{
	struct inode *inode = d_inode(old_dentry);
	struct f2fs_sb_info *sbi = F2FS_I_SB(dir);
	int err;

	if (unlikely(f2fs_cp_error(sbi)))
		return -EIO;
<<<<<<< HEAD
	if (!f2fs_is_checkpoint_ready(sbi))
		return -ENOSPC;
=======
	err = f2fs_is_checkpoint_ready(sbi);
	if (err)
		return err;
>>>>>>> ee0ec5dd

	err = fscrypt_prepare_link(old_dentry, dir, dentry);
	if (err)
		return err;

	if (is_inode_flag_set(dir, FI_PROJ_INHERIT) &&
			(!projid_eq(F2FS_I(dir)->i_projid,
			F2FS_I(old_dentry->d_inode)->i_projid)))
		return -EXDEV;

	err = dquot_initialize(dir);
	if (err)
		return err;

	f2fs_balance_fs(sbi, true);

	inode->i_ctime = current_time(inode);
	ihold(inode);

	set_inode_flag(inode, FI_INC_LINK);
	f2fs_lock_op(sbi);
	err = f2fs_add_link(dentry, inode);
	if (err)
		goto out;
	f2fs_unlock_op(sbi);

	d_instantiate(dentry, inode);

	if (IS_DIRSYNC(dir))
		f2fs_sync_fs(sbi->sb, 1);
	return 0;
out:
	clear_inode_flag(inode, FI_INC_LINK);
	iput(inode);
	f2fs_unlock_op(sbi);
	return err;
}

struct dentry *f2fs_get_parent(struct dentry *child)
{
	struct qstr dotdot = QSTR_INIT("..", 2);
	struct page *page;
	unsigned long ino = f2fs_inode_by_name(d_inode(child), &dotdot, &page);

	if (!ino) {
		if (IS_ERR(page))
			return ERR_CAST(page);
		return ERR_PTR(-ENOENT);
	}
	return d_obtain_alias(f2fs_iget(child->d_sb, ino));
}

static int __recover_dot_dentries(struct inode *dir, nid_t pino)
{
	struct f2fs_sb_info *sbi = F2FS_I_SB(dir);
	struct qstr dot = QSTR_INIT(".", 1);
	struct qstr dotdot = QSTR_INIT("..", 2);
	struct f2fs_dir_entry *de;
	struct page *page;
	int err = 0;

	if (f2fs_readonly(sbi->sb)) {
		f2fs_info(sbi, "skip recovering inline_dots inode (ino:%lu, pino:%u) in readonly mountpoint",
			  dir->i_ino, pino);
		return 0;
	}

	err = dquot_initialize(dir);
	if (err)
		return err;

	f2fs_balance_fs(sbi, true);

	f2fs_lock_op(sbi);

	de = f2fs_find_entry(dir, &dot, &page);
	if (de) {
		f2fs_put_page(page, 0);
	} else if (IS_ERR(page)) {
		err = PTR_ERR(page);
		goto out;
	} else {
		err = f2fs_do_add_link(dir, &dot, NULL, dir->i_ino, S_IFDIR);
		if (err)
			goto out;
	}

	de = f2fs_find_entry(dir, &dotdot, &page);
	if (de)
		f2fs_put_page(page, 0);
	else if (IS_ERR(page))
		err = PTR_ERR(page);
	else
		err = f2fs_do_add_link(dir, &dotdot, NULL, pino, S_IFDIR);
out:
	if (!err)
		clear_inode_flag(dir, FI_INLINE_DOTS);

	f2fs_unlock_op(sbi);
	return err;
}

static struct dentry *f2fs_lookup(struct inode *dir, struct dentry *dentry,
		unsigned int flags)
{
	struct inode *inode = NULL;
	struct f2fs_dir_entry *de;
	struct page *page;
	struct dentry *new;
	nid_t ino = -1;
	int err = 0;
	unsigned int root_ino = F2FS_ROOT_INO(F2FS_I_SB(dir));
	struct f2fs_filename fname;

	trace_f2fs_lookup_start(dir, dentry, flags);

	if (dentry->d_name.len > F2FS_NAME_LEN) {
		err = -ENAMETOOLONG;
		goto out;
	}

	err = f2fs_prepare_lookup(dir, dentry, &fname);
	generic_set_encrypted_ci_d_ops(dir, dentry);
	if (err == -ENOENT)
		goto out_splice;
	if (err)
		goto out;
	de = __f2fs_find_entry(dir, &fname, &page);
	f2fs_free_filename(&fname);

	if (!de) {
		if (IS_ERR(page)) {
			err = PTR_ERR(page);
			goto out;
		}
		err = -ENOENT;
		goto out_splice;
	}

	ino = le32_to_cpu(de->ino);
	f2fs_put_page(page, 0);

	inode = f2fs_iget(dir->i_sb, ino);
	if (IS_ERR(inode)) {
		err = PTR_ERR(inode);
		goto out;
	}

	if ((dir->i_ino == root_ino) && f2fs_has_inline_dots(dir)) {
		err = __recover_dot_dentries(dir, root_ino);
		if (err)
			goto out_iput;
	}

	if (f2fs_has_inline_dots(inode)) {
		err = __recover_dot_dentries(inode, dir->i_ino);
		if (err)
			goto out_iput;
	}
	if (IS_ENCRYPTED(dir) &&
	    (S_ISDIR(inode->i_mode) || S_ISLNK(inode->i_mode)) &&
	    !fscrypt_has_permitted_context(dir, inode)) {
		f2fs_warn(F2FS_I_SB(inode), "Inconsistent encryption contexts: %lu/%lu",
			  dir->i_ino, inode->i_ino);
		err = -EPERM;
		goto out_iput;
	}
out_splice:
#ifdef CONFIG_UNICODE
	if (!inode && IS_CASEFOLDED(dir)) {
		/* Eventually we want to call d_add_ci(dentry, NULL)
		 * for negative dentries in the encoding case as
		 * well.  For now, prevent the negative dentry
		 * from being cached.
		 */
		trace_f2fs_lookup_end(dir, dentry, ino, err);
		return NULL;
	}
#endif
	new = d_splice_alias(inode, dentry);
	err = PTR_ERR_OR_ZERO(new);
	trace_f2fs_lookup_end(dir, dentry, ino, !new ? -ENOENT : err);
	return new;
out_iput:
	iput(inode);
out:
	trace_f2fs_lookup_end(dir, dentry, ino, err);
	return ERR_PTR(err);
}

static int f2fs_unlink(struct inode *dir, struct dentry *dentry)
{
	struct f2fs_sb_info *sbi = F2FS_I_SB(dir);
	struct inode *inode = d_inode(dentry);
	struct f2fs_dir_entry *de;
	struct page *page;
	int err;

	trace_f2fs_unlink_enter(dir, dentry);

	if (unlikely(f2fs_cp_error(sbi))) {
		err = -EIO;
		goto fail;
	}

	err = dquot_initialize(dir);
	if (err)
		goto fail;
	err = dquot_initialize(inode);
	if (err)
		goto fail;

	de = f2fs_find_entry(dir, &dentry->d_name, &page);
	if (!de) {
		if (IS_ERR(page))
			err = PTR_ERR(page);
		goto fail;
	}

	f2fs_balance_fs(sbi, true);

	f2fs_lock_op(sbi);
	err = f2fs_acquire_orphan_inode(sbi);
	if (err) {
		f2fs_unlock_op(sbi);
		f2fs_put_page(page, 0);
		goto fail;
	}
	f2fs_delete_entry(de, page, dir, inode);
#ifdef CONFIG_UNICODE
	/* VFS negative dentries are incompatible with Encoding and
	 * Case-insensitiveness. Eventually we'll want avoid
	 * invalidating the dentries here, alongside with returning the
	 * negative dentries at f2fs_lookup(), when it is better
	 * supported by the VFS for the CI case.
	 */
	if (IS_CASEFOLDED(dir))
		d_invalidate(dentry);
#endif
	f2fs_unlock_op(sbi);

	if (IS_DIRSYNC(dir))
		f2fs_sync_fs(sbi->sb, 1);
fail:
	trace_f2fs_unlink_exit(inode, err);
	return err;
}

static const char *f2fs_get_link(struct dentry *dentry,
				 struct inode *inode,
				 struct delayed_call *done)
{
	const char *link = page_get_link(dentry, inode, done);

	if (!IS_ERR(link) && !*link) {
		/* this is broken symlink case */
		do_delayed_call(done);
		clear_delayed_call(done);
		link = ERR_PTR(-ENOENT);
	}
	return link;
}

static int f2fs_symlink(struct inode *dir, struct dentry *dentry,
					const char *symname)
{
	struct f2fs_sb_info *sbi = F2FS_I_SB(dir);
	struct inode *inode;
	size_t len = strlen(symname);
	struct fscrypt_str disk_link;
	int err;

	if (unlikely(f2fs_cp_error(sbi)))
		return -EIO;
<<<<<<< HEAD
	if (!f2fs_is_checkpoint_ready(sbi))
		return -ENOSPC;
=======
	err = f2fs_is_checkpoint_ready(sbi);
	if (err)
		return err;
>>>>>>> ee0ec5dd

	err = fscrypt_prepare_symlink(dir, symname, len, dir->i_sb->s_blocksize,
				      &disk_link);
	if (err)
		return err;

	err = dquot_initialize(dir);
	if (err)
		return err;

	inode = f2fs_new_inode(dir, S_IFLNK | S_IRWXUGO);
	if (IS_ERR(inode))
		return PTR_ERR(inode);

	if (IS_ENCRYPTED(inode))
		inode->i_op = &f2fs_encrypted_symlink_inode_operations;
	else
		inode->i_op = &f2fs_symlink_inode_operations;
	inode_nohighmem(inode);
	inode->i_mapping->a_ops = &f2fs_dblock_aops;

	f2fs_lock_op(sbi);
	err = f2fs_add_link(dentry, inode);
	if (err)
		goto out_f2fs_handle_failed_inode;
	f2fs_unlock_op(sbi);
	f2fs_alloc_nid_done(sbi, inode->i_ino);

	err = fscrypt_encrypt_symlink(inode, symname, len, &disk_link);
	if (err)
		goto err_out;

	err = page_symlink(inode, disk_link.name, disk_link.len);

err_out:
	d_instantiate_new(dentry, inode);

	/*
	 * Let's flush symlink data in order to avoid broken symlink as much as
	 * possible. Nevertheless, fsyncing is the best way, but there is no
	 * way to get a file descriptor in order to flush that.
	 *
	 * Note that, it needs to do dir->fsync to make this recoverable.
	 * If the symlink path is stored into inline_data, there is no
	 * performance regression.
	 */
	if (!err) {
		filemap_write_and_wait_range(inode->i_mapping, 0,
							disk_link.len - 1);

		if (IS_DIRSYNC(dir))
			f2fs_sync_fs(sbi->sb, 1);
	} else {
		f2fs_unlink(dir, dentry);
	}

	f2fs_balance_fs(sbi, true);
	goto out_free_encrypted_link;

out_f2fs_handle_failed_inode:
	f2fs_handle_failed_inode(inode);
out_free_encrypted_link:
	if (disk_link.name != (unsigned char *)symname)
		kvfree(disk_link.name);
	return err;
}

static int f2fs_mkdir(struct inode *dir, struct dentry *dentry, umode_t mode)
{
	struct f2fs_sb_info *sbi = F2FS_I_SB(dir);
	struct inode *inode;
	int err;

	if (unlikely(f2fs_cp_error(sbi)))
		return -EIO;

	err = dquot_initialize(dir);
	if (err)
		return err;

	inode = f2fs_new_inode(dir, S_IFDIR | mode);
	if (IS_ERR(inode))
		return PTR_ERR(inode);

	inode->i_op = &f2fs_dir_inode_operations;
	inode->i_fop = &f2fs_dir_operations;
	inode->i_mapping->a_ops = &f2fs_dblock_aops;
	mapping_set_gfp_mask(inode->i_mapping, GFP_NOFS);

	set_inode_flag(inode, FI_INC_LINK);
	f2fs_lock_op(sbi);
	err = f2fs_add_link(dentry, inode);
	if (err)
		goto out_fail;
	f2fs_unlock_op(sbi);

	f2fs_alloc_nid_done(sbi, inode->i_ino);

	d_instantiate_new(dentry, inode);

	if (IS_DIRSYNC(dir))
		f2fs_sync_fs(sbi->sb, 1);

	f2fs_balance_fs(sbi, true);
	return 0;

out_fail:
	clear_inode_flag(inode, FI_INC_LINK);
	f2fs_handle_failed_inode(inode);
	return err;
}

static int f2fs_rmdir(struct inode *dir, struct dentry *dentry)
{
	struct inode *inode = d_inode(dentry);

	if (f2fs_empty_dir(inode))
		return f2fs_unlink(dir, dentry);
	return -ENOTEMPTY;
}

static int f2fs_mknod(struct inode *dir, struct dentry *dentry,
				umode_t mode, dev_t rdev)
{
	struct f2fs_sb_info *sbi = F2FS_I_SB(dir);
	struct inode *inode;
	int err = 0;

	if (unlikely(f2fs_cp_error(sbi)))
		return -EIO;
<<<<<<< HEAD
	if (!f2fs_is_checkpoint_ready(sbi))
		return -ENOSPC;
=======
	err = f2fs_is_checkpoint_ready(sbi);
	if (err)
		return err;
>>>>>>> ee0ec5dd

	err = dquot_initialize(dir);
	if (err)
		return err;

	inode = f2fs_new_inode(dir, mode);
	if (IS_ERR(inode))
		return PTR_ERR(inode);

	init_special_inode(inode, inode->i_mode, rdev);
	inode->i_op = &f2fs_special_inode_operations;

	f2fs_lock_op(sbi);
	err = f2fs_add_link(dentry, inode);
	if (err)
		goto out;
	f2fs_unlock_op(sbi);

	f2fs_alloc_nid_done(sbi, inode->i_ino);

	d_instantiate_new(dentry, inode);

	if (IS_DIRSYNC(dir))
		f2fs_sync_fs(sbi->sb, 1);

	f2fs_balance_fs(sbi, true);
	return 0;
out:
	f2fs_handle_failed_inode(inode);
	return err;
}

static int __f2fs_tmpfile(struct inode *dir, struct dentry *dentry,
					umode_t mode, struct inode **whiteout)
{
	struct f2fs_sb_info *sbi = F2FS_I_SB(dir);
	struct inode *inode;
	int err;

	err = dquot_initialize(dir);
	if (err)
		return err;

	inode = f2fs_new_inode(dir, mode);
	if (IS_ERR(inode))
		return PTR_ERR(inode);

	if (whiteout) {
		init_special_inode(inode, inode->i_mode, WHITEOUT_DEV);
		inode->i_op = &f2fs_special_inode_operations;
	} else {
		inode->i_op = &f2fs_file_inode_operations;
		inode->i_fop = &f2fs_file_operations;
		inode->i_mapping->a_ops = &f2fs_dblock_aops;
	}

	f2fs_lock_op(sbi);
	err = f2fs_acquire_orphan_inode(sbi);
	if (err)
		goto out;

	err = f2fs_do_tmpfile(inode, dir);
	if (err)
		goto release_out;

	/*
	 * add this non-linked tmpfile to orphan list, in this way we could
	 * remove all unused data of tmpfile after abnormal power-off.
	 */
	f2fs_add_orphan_inode(inode);
	f2fs_alloc_nid_done(sbi, inode->i_ino);

	if (whiteout) {
		f2fs_i_links_write(inode, false);

		spin_lock(&inode->i_lock);
		inode->i_state |= I_LINKABLE;
		spin_unlock(&inode->i_lock);

		*whiteout = inode;
	} else {
		d_tmpfile(dentry, inode);
	}
	/* link_count was changed by d_tmpfile as well. */
	f2fs_unlock_op(sbi);
	unlock_new_inode(inode);

	f2fs_balance_fs(sbi, true);
	return 0;

release_out:
	f2fs_release_orphan_inode(sbi);
out:
	f2fs_handle_failed_inode(inode);
	return err;
}

static int f2fs_tmpfile(struct inode *dir, struct dentry *dentry, umode_t mode)
{
	struct f2fs_sb_info *sbi = F2FS_I_SB(dir);

	if (unlikely(f2fs_cp_error(sbi)))
		return -EIO;
	if (!f2fs_is_checkpoint_ready(sbi))
		return -ENOSPC;

	return __f2fs_tmpfile(dir, dentry, mode, NULL);
}

static int f2fs_create_whiteout(struct inode *dir, struct inode **whiteout)
{
	if (unlikely(f2fs_cp_error(F2FS_I_SB(dir))))
		return -EIO;

	return __f2fs_tmpfile(dir, NULL, S_IFCHR | WHITEOUT_MODE, whiteout);
}

static int f2fs_rename(struct inode *old_dir, struct dentry *old_dentry,
			struct inode *new_dir, struct dentry *new_dentry,
			unsigned int flags)
{
	struct f2fs_sb_info *sbi = F2FS_I_SB(old_dir);
	struct inode *old_inode = d_inode(old_dentry);
	struct inode *new_inode = d_inode(new_dentry);
	struct inode *whiteout = NULL;
	struct page *old_dir_page = NULL;
	struct page *old_page, *new_page = NULL;
	struct f2fs_dir_entry *old_dir_entry = NULL;
	struct f2fs_dir_entry *old_entry;
	struct f2fs_dir_entry *new_entry;
<<<<<<< HEAD
=======
	bool is_old_inline = f2fs_has_inline_dentry(old_dir);
>>>>>>> ee0ec5dd
	int err;

	if (unlikely(f2fs_cp_error(sbi)))
		return -EIO;
<<<<<<< HEAD
	if (!f2fs_is_checkpoint_ready(sbi))
		return -ENOSPC;
=======
	err = f2fs_is_checkpoint_ready(sbi);
	if (err)
		return err;
>>>>>>> ee0ec5dd

	if (is_inode_flag_set(new_dir, FI_PROJ_INHERIT) &&
			(!projid_eq(F2FS_I(new_dir)->i_projid,
			F2FS_I(old_dentry->d_inode)->i_projid)))
		return -EXDEV;

	/*
	 * If new_inode is null, the below renaming flow will
	 * add a link in old_dir which can conver inline_dir.
	 * After then, if we failed to get the entry due to other
	 * reasons like ENOMEM, we had to remove the new entry.
	 * Instead of adding such the error handling routine, let's
	 * simply convert first here.
	 */
	if (old_dir == new_dir && !new_inode) {
		err = f2fs_try_convert_inline_dir(old_dir, new_dentry);
		if (err)
			return err;
	}

	if (flags & RENAME_WHITEOUT) {
		err = f2fs_create_whiteout(old_dir, &whiteout);
		if (err)
			return err;
	}

	err = dquot_initialize(old_dir);
	if (err)
		goto out;

	err = dquot_initialize(new_dir);
	if (err)
		goto out;

	if (new_inode) {
		err = dquot_initialize(new_inode);
		if (err)
			goto out;
	}

	err = -ENOENT;
	old_entry = f2fs_find_entry(old_dir, &old_dentry->d_name, &old_page);
	if (!old_entry) {
		if (IS_ERR(old_page))
			err = PTR_ERR(old_page);
		goto out;
	}

	if (S_ISDIR(old_inode->i_mode)) {
		old_dir_entry = f2fs_parent_dir(old_inode, &old_dir_page);
		if (!old_dir_entry) {
			if (IS_ERR(old_dir_page))
				err = PTR_ERR(old_dir_page);
			goto out_old;
		}
	}

	if (new_inode) {

		err = -ENOTEMPTY;
		if (old_dir_entry && !f2fs_empty_dir(new_inode))
			goto out_dir;

		err = -ENOENT;
		new_entry = f2fs_find_entry(new_dir, &new_dentry->d_name,
						&new_page);
		if (!new_entry) {
			if (IS_ERR(new_page))
				err = PTR_ERR(new_page);
			goto out_dir;
		}

		f2fs_balance_fs(sbi, true);

		f2fs_lock_op(sbi);

		err = f2fs_acquire_orphan_inode(sbi);
		if (err)
			goto put_out_dir;

		f2fs_set_link(new_dir, new_entry, new_page, old_inode);
		new_page = NULL;

		new_inode->i_ctime = current_time(new_inode);
		down_write(&F2FS_I(new_inode)->i_sem);
		if (old_dir_entry)
			f2fs_i_links_write(new_inode, false);
		f2fs_i_links_write(new_inode, false);
		up_write(&F2FS_I(new_inode)->i_sem);

		if (!new_inode->i_nlink)
			f2fs_add_orphan_inode(new_inode);
		else
			f2fs_release_orphan_inode(sbi);
	} else {
		f2fs_balance_fs(sbi, true);

		f2fs_lock_op(sbi);

		err = f2fs_add_link(new_dentry, old_inode);
		if (err) {
			f2fs_unlock_op(sbi);
			goto out_dir;
		}

		if (old_dir_entry)
			f2fs_i_links_write(new_dir, true);
	}

	down_write(&F2FS_I(old_inode)->i_sem);
	if (!old_dir_entry || whiteout)
		file_lost_pino(old_inode);
	else
		/* adjust dir's i_pino to pass fsck check */
		f2fs_i_pino_write(old_inode, new_dir->i_ino);
	up_write(&F2FS_I(old_inode)->i_sem);

	old_inode->i_ctime = current_time(old_inode);
	f2fs_mark_inode_dirty_sync(old_inode, false);

	f2fs_delete_entry(old_entry, old_page, old_dir, NULL);
	old_page = NULL;

	if (whiteout) {
		set_inode_flag(whiteout, FI_INC_LINK);
		err = f2fs_add_link(old_dentry, whiteout);
		if (err)
			goto put_out_dir;

		spin_lock(&whiteout->i_lock);
		whiteout->i_state &= ~I_LINKABLE;
		spin_unlock(&whiteout->i_lock);

		iput(whiteout);
	}

	if (old_dir_entry) {
		if (old_dir != new_dir && !whiteout)
			f2fs_set_link(old_inode, old_dir_entry,
						old_dir_page, new_dir);
		else
			f2fs_put_page(old_dir_page, 0);
		f2fs_i_links_write(old_dir, false);
	}
	if (F2FS_OPTION(sbi).fsync_mode == FSYNC_MODE_STRICT) {
		f2fs_add_ino_entry(sbi, new_dir->i_ino, TRANS_DIR_INO);
		if (S_ISDIR(old_inode->i_mode))
			f2fs_add_ino_entry(sbi, old_inode->i_ino,
							TRANS_DIR_INO);
	}

	f2fs_unlock_op(sbi);

	if (IS_DIRSYNC(old_dir) || IS_DIRSYNC(new_dir))
		f2fs_sync_fs(sbi->sb, 1);

	f2fs_update_time(sbi, REQ_TIME);
	return 0;

put_out_dir:
	f2fs_unlock_op(sbi);
	f2fs_put_page(new_page, 0);
out_dir:
	if (old_dir_entry)
		f2fs_put_page(old_dir_page, 0);
out_old:
	f2fs_put_page(old_page, 0);
out:
	if (whiteout)
		iput(whiteout);
	return err;
}

static int f2fs_cross_rename(struct inode *old_dir, struct dentry *old_dentry,
			     struct inode *new_dir, struct dentry *new_dentry)
{
	struct f2fs_sb_info *sbi = F2FS_I_SB(old_dir);
	struct inode *old_inode = d_inode(old_dentry);
	struct inode *new_inode = d_inode(new_dentry);
	struct page *old_dir_page, *new_dir_page;
	struct page *old_page, *new_page;
	struct f2fs_dir_entry *old_dir_entry = NULL, *new_dir_entry = NULL;
	struct f2fs_dir_entry *old_entry, *new_entry;
	int old_nlink = 0, new_nlink = 0;
	int err;

	if (unlikely(f2fs_cp_error(sbi)))
		return -EIO;
<<<<<<< HEAD
	if (!f2fs_is_checkpoint_ready(sbi))
		return -ENOSPC;
=======
	err = f2fs_is_checkpoint_ready(sbi);
	if (err)
		return err;
>>>>>>> ee0ec5dd

	if ((is_inode_flag_set(new_dir, FI_PROJ_INHERIT) &&
			!projid_eq(F2FS_I(new_dir)->i_projid,
			F2FS_I(old_dentry->d_inode)->i_projid)) ||
	    (is_inode_flag_set(new_dir, FI_PROJ_INHERIT) &&
			!projid_eq(F2FS_I(old_dir)->i_projid,
			F2FS_I(new_dentry->d_inode)->i_projid)))
		return -EXDEV;

	err = dquot_initialize(old_dir);
	if (err)
		goto out;

	err = dquot_initialize(new_dir);
	if (err)
		goto out;

	err = -ENOENT;
	old_entry = f2fs_find_entry(old_dir, &old_dentry->d_name, &old_page);
	if (!old_entry) {
		if (IS_ERR(old_page))
			err = PTR_ERR(old_page);
		goto out;
	}

	new_entry = f2fs_find_entry(new_dir, &new_dentry->d_name, &new_page);
	if (!new_entry) {
		if (IS_ERR(new_page))
			err = PTR_ERR(new_page);
		goto out_old;
	}

	/* prepare for updating ".." directory entry info later */
	if (old_dir != new_dir) {
		if (S_ISDIR(old_inode->i_mode)) {
			old_dir_entry = f2fs_parent_dir(old_inode,
							&old_dir_page);
			if (!old_dir_entry) {
				if (IS_ERR(old_dir_page))
					err = PTR_ERR(old_dir_page);
				goto out_new;
			}
		}

		if (S_ISDIR(new_inode->i_mode)) {
			new_dir_entry = f2fs_parent_dir(new_inode,
							&new_dir_page);
			if (!new_dir_entry) {
				if (IS_ERR(new_dir_page))
					err = PTR_ERR(new_dir_page);
				goto out_old_dir;
			}
		}
	}

	/*
	 * If cross rename between file and directory those are not
	 * in the same directory, we will inc nlink of file's parent
	 * later, so we should check upper boundary of its nlink.
	 */
	if ((!old_dir_entry || !new_dir_entry) &&
				old_dir_entry != new_dir_entry) {
		old_nlink = old_dir_entry ? -1 : 1;
		new_nlink = -old_nlink;
		err = -EMLINK;
		if ((old_nlink > 0 && old_dir->i_nlink >= F2FS_LINK_MAX) ||
			(new_nlink > 0 && new_dir->i_nlink >= F2FS_LINK_MAX))
			goto out_new_dir;
	}

	f2fs_balance_fs(sbi, true);

	f2fs_lock_op(sbi);

	/* update ".." directory entry info of old dentry */
	if (old_dir_entry)
		f2fs_set_link(old_inode, old_dir_entry, old_dir_page, new_dir);

	/* update ".." directory entry info of new dentry */
	if (new_dir_entry)
		f2fs_set_link(new_inode, new_dir_entry, new_dir_page, old_dir);

	/* update directory entry info of old dir inode */
	f2fs_set_link(old_dir, old_entry, old_page, new_inode);

	down_write(&F2FS_I(old_inode)->i_sem);
	if (!old_dir_entry)
		file_lost_pino(old_inode);
	else
		/* adjust dir's i_pino to pass fsck check */
		f2fs_i_pino_write(old_inode, new_dir->i_ino);
	up_write(&F2FS_I(old_inode)->i_sem);

	old_dir->i_ctime = current_time(old_dir);
	if (old_nlink) {
		down_write(&F2FS_I(old_dir)->i_sem);
		f2fs_i_links_write(old_dir, old_nlink > 0);
		up_write(&F2FS_I(old_dir)->i_sem);
	}
	f2fs_mark_inode_dirty_sync(old_dir, false);

	/* update directory entry info of new dir inode */
	f2fs_set_link(new_dir, new_entry, new_page, old_inode);

	down_write(&F2FS_I(new_inode)->i_sem);
	if (!new_dir_entry)
		file_lost_pino(new_inode);
	else
		/* adjust dir's i_pino to pass fsck check */
		f2fs_i_pino_write(new_inode, old_dir->i_ino);
	up_write(&F2FS_I(new_inode)->i_sem);

	new_dir->i_ctime = current_time(new_dir);
	if (new_nlink) {
		down_write(&F2FS_I(new_dir)->i_sem);
		f2fs_i_links_write(new_dir, new_nlink > 0);
		up_write(&F2FS_I(new_dir)->i_sem);
	}
	f2fs_mark_inode_dirty_sync(new_dir, false);

	if (F2FS_OPTION(sbi).fsync_mode == FSYNC_MODE_STRICT) {
		f2fs_add_ino_entry(sbi, old_dir->i_ino, TRANS_DIR_INO);
		f2fs_add_ino_entry(sbi, new_dir->i_ino, TRANS_DIR_INO);
	}

	f2fs_unlock_op(sbi);

	if (IS_DIRSYNC(old_dir) || IS_DIRSYNC(new_dir))
		f2fs_sync_fs(sbi->sb, 1);

	f2fs_update_time(sbi, REQ_TIME);
	return 0;
out_new_dir:
	if (new_dir_entry) {
		f2fs_put_page(new_dir_page, 0);
	}
out_old_dir:
	if (old_dir_entry) {
		f2fs_put_page(old_dir_page, 0);
	}
out_new:
	f2fs_put_page(new_page, 0);
out_old:
	f2fs_put_page(old_page, 0);
out:
	return err;
}

static int f2fs_rename2(struct inode *old_dir, struct dentry *old_dentry,
			struct inode *new_dir, struct dentry *new_dentry,
			unsigned int flags)
{
	int err;

	if (flags & ~(RENAME_NOREPLACE | RENAME_EXCHANGE | RENAME_WHITEOUT))
		return -EINVAL;

	err = fscrypt_prepare_rename(old_dir, old_dentry, new_dir, new_dentry,
				     flags);
	if (err)
		return err;

	if (flags & RENAME_EXCHANGE) {
		return f2fs_cross_rename(old_dir, old_dentry,
					 new_dir, new_dentry);
	}
	/*
	 * VFS has already handled the new dentry existence case,
	 * here, we just deal with "RENAME_NOREPLACE" as regular rename.
	 */
	return f2fs_rename(old_dir, old_dentry, new_dir, new_dentry, flags);
}

static const char *f2fs_encrypted_get_link(struct dentry *dentry,
					   struct inode *inode,
					   struct delayed_call *done)
{
	struct page *page;
	const char *target;

	if (!dentry)
		return ERR_PTR(-ECHILD);

	page = read_mapping_page(inode->i_mapping, 0, NULL);
	if (IS_ERR(page))
		return ERR_CAST(page);

	target = fscrypt_get_symlink(inode, page_address(page),
				     inode->i_sb->s_blocksize, done);
	put_page(page);
	return target;
}

const struct inode_operations f2fs_encrypted_symlink_inode_operations = {
	.get_link       = f2fs_encrypted_get_link,
	.getattr	= f2fs_getattr,
	.setattr	= f2fs_setattr,
	.listxattr	= f2fs_listxattr,
};

const struct inode_operations f2fs_dir_inode_operations = {
	.create		= f2fs_create,
	.lookup		= f2fs_lookup,
	.link		= f2fs_link,
	.unlink		= f2fs_unlink,
	.symlink	= f2fs_symlink,
	.mkdir		= f2fs_mkdir,
	.rmdir		= f2fs_rmdir,
	.mknod		= f2fs_mknod,
	.rename		= f2fs_rename2,
	.tmpfile	= f2fs_tmpfile,
	.getattr	= f2fs_getattr,
	.setattr	= f2fs_setattr,
	.get_acl	= f2fs_get_acl,
	.set_acl	= f2fs_set_acl,
	.listxattr	= f2fs_listxattr,
	.fiemap		= f2fs_fiemap,
};

const struct inode_operations f2fs_symlink_inode_operations = {
	.get_link	= f2fs_get_link,
	.getattr	= f2fs_getattr,
	.setattr	= f2fs_setattr,
	.listxattr	= f2fs_listxattr,
};

const struct inode_operations f2fs_special_inode_operations = {
	.getattr	= f2fs_getattr,
	.setattr	= f2fs_setattr,
	.get_acl	= f2fs_get_acl,
	.set_acl	= f2fs_set_acl,
	.listxattr	= f2fs_listxattr,
};<|MERGE_RESOLUTION|>--- conflicted
+++ resolved
@@ -197,11 +197,7 @@
 	hot_count = sbi->raw_super->hot_ext_count;
 
 	for (i = 0; i < cold_count + hot_count; i++) {
-<<<<<<< HEAD
 		if (is_extension_exist(name, extlist[i], true))
-=======
-		if (is_extension_exist(name, extlist[i]))
->>>>>>> ee0ec5dd
 			break;
 	}
 
@@ -341,14 +337,8 @@
 
 	if (unlikely(f2fs_cp_error(sbi)))
 		return -EIO;
-<<<<<<< HEAD
 	if (!f2fs_is_checkpoint_ready(sbi))
 		return -ENOSPC;
-=======
-	err = f2fs_is_checkpoint_ready(sbi);
-	if (err)
-		return err;
->>>>>>> ee0ec5dd
 
 	err = dquot_initialize(dir);
 	if (err)
@@ -397,14 +387,8 @@
 
 	if (unlikely(f2fs_cp_error(sbi)))
 		return -EIO;
-<<<<<<< HEAD
 	if (!f2fs_is_checkpoint_ready(sbi))
 		return -ENOSPC;
-=======
-	err = f2fs_is_checkpoint_ready(sbi);
-	if (err)
-		return err;
->>>>>>> ee0ec5dd
 
 	err = fscrypt_prepare_link(old_dentry, dir, dentry);
 	if (err)
@@ -679,14 +663,8 @@
 
 	if (unlikely(f2fs_cp_error(sbi)))
 		return -EIO;
-<<<<<<< HEAD
 	if (!f2fs_is_checkpoint_ready(sbi))
 		return -ENOSPC;
-=======
-	err = f2fs_is_checkpoint_ready(sbi);
-	if (err)
-		return err;
->>>>>>> ee0ec5dd
 
 	err = fscrypt_prepare_symlink(dir, symname, len, dir->i_sb->s_blocksize,
 				      &disk_link);
@@ -750,7 +728,7 @@
 	f2fs_handle_failed_inode(inode);
 out_free_encrypted_link:
 	if (disk_link.name != (unsigned char *)symname)
-		kvfree(disk_link.name);
+		kfree(disk_link.name);
 	return err;
 }
 
@@ -817,14 +795,8 @@
 
 	if (unlikely(f2fs_cp_error(sbi)))
 		return -EIO;
-<<<<<<< HEAD
 	if (!f2fs_is_checkpoint_ready(sbi))
 		return -ENOSPC;
-=======
-	err = f2fs_is_checkpoint_ready(sbi);
-	if (err)
-		return err;
->>>>>>> ee0ec5dd
 
 	err = dquot_initialize(dir);
 	if (err)
@@ -955,22 +927,12 @@
 	struct f2fs_dir_entry *old_dir_entry = NULL;
 	struct f2fs_dir_entry *old_entry;
 	struct f2fs_dir_entry *new_entry;
-<<<<<<< HEAD
-=======
-	bool is_old_inline = f2fs_has_inline_dentry(old_dir);
->>>>>>> ee0ec5dd
 	int err;
 
 	if (unlikely(f2fs_cp_error(sbi)))
 		return -EIO;
-<<<<<<< HEAD
 	if (!f2fs_is_checkpoint_ready(sbi))
 		return -ENOSPC;
-=======
-	err = f2fs_is_checkpoint_ready(sbi);
-	if (err)
-		return err;
->>>>>>> ee0ec5dd
 
 	if (is_inode_flag_set(new_dir, FI_PROJ_INHERIT) &&
 			(!projid_eq(F2FS_I(new_dir)->i_projid,
@@ -1159,14 +1121,8 @@
 
 	if (unlikely(f2fs_cp_error(sbi)))
 		return -EIO;
-<<<<<<< HEAD
 	if (!f2fs_is_checkpoint_ready(sbi))
 		return -ENOSPC;
-=======
-	err = f2fs_is_checkpoint_ready(sbi);
-	if (err)
-		return err;
->>>>>>> ee0ec5dd
 
 	if ((is_inode_flag_set(new_dir, FI_PROJ_INHERIT) &&
 			!projid_eq(F2FS_I(new_dir)->i_projid,
