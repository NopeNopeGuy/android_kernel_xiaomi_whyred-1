--- conflicted
+++ resolved
@@ -4428,14 +4428,10 @@
 	int flag;
 	int ret;
 
-<<<<<<< HEAD
 	/* If it will be an in-place direct write, don't bother. */
 	if (dio && f2fs_lfs_mode(sbi))
 		return 0;
-=======
-	/* If it will be an out-of-place direct write, don't bother. */
-	if (dio && f2fs_lfs_mode(sbi))
-		return 0;
+
 	/*
 	 * Don't preallocate holes aligned to DIO_SKIP_HOLES which turns into
 	 * buffered IO, if DIO meets any holes.
@@ -4443,18 +4439,13 @@
 	if (dio && i_size_read(inode) &&
 		(F2FS_BYTES_TO_BLK(pos) < F2FS_BLK_ALIGN(i_size_read(inode))))
 		return 0;
->>>>>>> 80a2667b
 
 	/* No-wait I/O can't allocate blocks. */
 	if (iocb->ki_flags & IOCB_NOWAIT)
 		return 0;
 
 	/* If it will be a short write, don't bother. */
-<<<<<<< HEAD
 	if (iov_iter_fault_in_readable(iter, count) != 0)
-=======
-	if (iov_iter_fault_in_readable(iter, count))
->>>>>>> 80a2667b
 		return 0;
 
 	if (f2fs_has_inline_data(inode)) {
@@ -4466,20 +4457,14 @@
 			return ret;
 	}
 
-<<<<<<< HEAD
-=======
 	/* Do not preallocate blocks that will be written partially in 4KB. */
->>>>>>> 80a2667b
 	map.m_lblk = F2FS_BLK_ALIGN(pos);
 	map.m_len = F2FS_BYTES_TO_BLK(pos + count);
 	if (map.m_len > map.m_lblk)
 		map.m_len -= map.m_lblk;
 	else
 		map.m_len = 0;
-<<<<<<< HEAD
-
-=======
->>>>>>> 80a2667b
+
 	map.m_may_create = true;
 	if (dio) {
 		map.m_seg_type = f2fs_rw_hint_to_seg_type(inode->i_write_hint);
@@ -4490,13 +4475,8 @@
 	}
 
 	ret = f2fs_map_blocks(inode, &map, 1, flag);
-<<<<<<< HEAD
 	/* -ENOSPC is only a fatal error if no blocks could be allocated. */
 	if (ret < 0 && !(ret == -ENOSPC && map.m_len > 0))
-=======
-	/* -ENOSPC|-EDQUOT are fine to report the number of allocated blocks. */
-	if (ret < 0 && !((ret == -ENOSPC || ret == -EDQUOT) && map.m_len > 0))
->>>>>>> 80a2667b
 		return ret;
 	if (ret == 0)
 		set_inode_flag(inode, FI_PREALLOCATED_ALL);
@@ -4545,7 +4525,6 @@
 	ret = generic_write_checks(iocb, from);
 	if (ret <= 0)
 		goto out_unlock;
-<<<<<<< HEAD
 
 	if (iocb->ki_flags & IOCB_NOWAIT) {
 		if (!f2fs_overwrite_io(inode, iocb->ki_pos,
@@ -4588,49 +4567,6 @@
 
 	if (ret > 0)
 		f2fs_update_iostat(F2FS_I_SB(inode), APP_WRITE_IO, ret);
-=======
-
-	if (iocb->ki_flags & IOCB_NOWAIT) {
-		if (!f2fs_overwrite_io(inode, iocb->ki_pos,
-					iov_iter_count(from)) ||
-				f2fs_has_inline_data(inode) ||
-				f2fs_force_buffered_io(inode, iocb, from)) {
-			ret = -EAGAIN;
-			goto out_unlock;
-		}
-	}
-
-	if (iocb->ki_flags & IOCB_DIRECT) {
-		ret = f2fs_convert_inline_inode(inode);
-		if (ret)
-			goto out_unlock;
-	}
-	/* Possibly preallocate the blocks for the write. */
-	target_size = iocb->ki_pos + iov_iter_count(from);
-	preallocated = f2fs_preallocate_blocks(iocb, from);
-	if (preallocated < 0)
-		ret = preallocated;
-	else
-		ret = __generic_file_write_iter(iocb, from);
-
-	/* Don't leave any preallocated blocks around past i_size. */
-	if (preallocated && i_size_read(inode) < target_size) {
-		down_write(&F2FS_I(inode)->i_gc_rwsem[WRITE]);
-		down_write(&F2FS_I(inode)->i_mmap_sem);
-		if (!f2fs_truncate(inode))
-			file_dont_truncate(inode);
-		up_write(&F2FS_I(inode)->i_mmap_sem);
-		up_write(&F2FS_I(inode)->i_gc_rwsem[WRITE]);
-	} else {
-		file_dont_truncate(inode);
-	}
-
-	clear_inode_flag(inode, FI_PREALLOCATED_ALL);
-
-	if (ret > 0)
-		f2fs_update_iostat(F2FS_I_SB(inode), APP_WRITE_IO, ret);
-
->>>>>>> 80a2667b
 out_unlock:
 	inode_unlock(inode);
 out:
