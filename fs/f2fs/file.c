--- conflicted
+++ resolved
@@ -4426,11 +4426,6 @@
 	int flag;
 	int ret;
 
-<<<<<<< HEAD
-	/* If it will be an in-place direct write, don't bother. */
-	if (dio && f2fs_lfs_mode(sbi))
-		return 0;
-=======
 	/* If it will be an out-of-place direct write, don't bother. */
 	if (dio && f2fs_lfs_mode(sbi))
 		return 0;
@@ -4441,18 +4436,13 @@
 	if (dio && i_size_read(inode) &&
 		(F2FS_BYTES_TO_BLK(pos) < F2FS_BLK_ALIGN(i_size_read(inode))))
 		return 0;
->>>>>>> df24d56f
 
 	/* No-wait I/O can't allocate blocks. */
 	if (iocb->ki_flags & IOCB_NOWAIT)
 		return 0;
 
 	/* If it will be a short write, don't bother. */
-<<<<<<< HEAD
 	if (iov_iter_fault_in_readable(iter, count) != 0)
-=======
-	if (iov_iter_fault_in_readable(iter, count))
->>>>>>> df24d56f
 		return 0;
 
 	if (f2fs_has_inline_data(inode)) {
@@ -4464,20 +4454,14 @@
 			return ret;
 	}
 
-<<<<<<< HEAD
-=======
 	/* Do not preallocate blocks that will be written partially in 4KB. */
->>>>>>> df24d56f
 	map.m_lblk = F2FS_BLK_ALIGN(pos);
 	map.m_len = F2FS_BYTES_TO_BLK(pos + count);
 	if (map.m_len > map.m_lblk)
 		map.m_len -= map.m_lblk;
 	else
 		map.m_len = 0;
-<<<<<<< HEAD
-
-=======
->>>>>>> df24d56f
+
 	map.m_may_create = true;
 	if (dio) {
 		map.m_seg_type = f2fs_rw_hint_to_seg_type(inode->i_write_hint);
@@ -4488,13 +4472,8 @@
 	}
 
 	ret = f2fs_map_blocks(inode, &map, 1, flag);
-<<<<<<< HEAD
-	/* -ENOSPC is only a fatal error if no blocks could be allocated. */
-	if (ret < 0 && !(ret == -ENOSPC && map.m_len > 0))
-=======
 	/* -ENOSPC|-EDQUOT are fine to report the number of allocated blocks. */
 	if (ret < 0 && !((ret == -ENOSPC || ret == -EDQUOT) && map.m_len > 0))
->>>>>>> df24d56f
 		return ret;
 	if (ret == 0)
 		set_inode_flag(inode, FI_PREALLOCATED_ALL);
@@ -4546,51 +4525,18 @@
 
 	if (iocb->ki_flags & IOCB_NOWAIT) {
 		if (!f2fs_overwrite_io(inode, iocb->ki_pos,
-<<<<<<< HEAD
-				       iov_iter_count(from)) ||
-		    f2fs_has_inline_data(inode) ||
-		    f2fs_force_buffered_io(inode, iocb, from)) {
-=======
 					iov_iter_count(from)) ||
 				f2fs_has_inline_data(inode) ||
 				f2fs_force_buffered_io(inode, iocb, from)) {
->>>>>>> df24d56f
 			ret = -EAGAIN;
 			goto out_unlock;
 		}
 	}
-<<<<<<< HEAD
 	if (iocb->ki_flags & IOCB_DIRECT) {
 		/*
 		 * Convert inline data for Direct I/O before entering
 		 * f2fs_direct_IO().
 		 */
-		ret = f2fs_convert_inline_inode(inode);
-		if (ret)
-			goto out_unlock;
-	}
-
-	/* Possibly preallocate the blocks for the write. */
-	target_size = iocb->ki_pos + iov_iter_count(from);
-	preallocated = f2fs_preallocate_blocks(iocb, from);
-	if (preallocated < 0) {
-		ret = preallocated;
-		goto out_unlock;
-	}
-
-	ret = __generic_file_write_iter(iocb, from);
-
-	/* Don't leave any preallocated blocks around past i_size. */
-	if (preallocated > 0 && inode->i_size < target_size) {
-		down_write(&F2FS_I(inode)->i_gc_rwsem[WRITE]);
-		down_write(&F2FS_I(inode)->i_mmap_sem);
-		f2fs_truncate(inode);
-		up_write(&F2FS_I(inode)->i_mmap_sem);
-		up_write(&F2FS_I(inode)->i_gc_rwsem[WRITE]);
-	}
-=======
-
-	if (iocb->ki_flags & IOCB_DIRECT) {
 		ret = f2fs_convert_inline_inode(inode);
 		if (ret)
 			goto out_unlock;
@@ -4615,15 +4561,11 @@
 		file_dont_truncate(inode);
 	}
 
->>>>>>> df24d56f
 	clear_inode_flag(inode, FI_PREALLOCATED_ALL);
 
 	if (ret > 0)
 		f2fs_update_iostat(F2FS_I_SB(inode), APP_WRITE_IO, ret);
-<<<<<<< HEAD
-=======
-
->>>>>>> df24d56f
+
 out_unlock:
 	inode_unlock(inode);
 out:
