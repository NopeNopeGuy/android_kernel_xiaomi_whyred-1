--- conflicted
+++ resolved
@@ -684,17 +684,12 @@
 	while (!IS_XATTR_LAST_ENTRY(last)) {
 		if ((void *)(last) + sizeof(__u32) > last_base_addr ||
 			(void *)XATTR_NEXT_ENTRY(last) > last_base_addr) {
-<<<<<<< HEAD
-			set_sbi_flag(F2FS_I_SB(inode), SBI_NEED_FSCK);
-			error = -EFSCORRUPTED;
-=======
 			f2fs_err(F2FS_I_SB(inode), "inode (%lu) has invalid last xattr entry, entry_size: %zu",
 					inode->i_ino, ENTRY_SIZE(last));
 			set_sbi_flag(F2FS_I_SB(inode), SBI_NEED_FSCK);
 			error = -EFSCORRUPTED;
 			f2fs_handle_error(F2FS_I_SB(inode),
 						ERROR_CORRUPTED_XATTR);
->>>>>>> b9aeb147
 			goto exit;
 		}
 		last = XATTR_NEXT_ENTRY(last);
