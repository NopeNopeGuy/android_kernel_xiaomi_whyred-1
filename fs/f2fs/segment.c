--- conflicted
+++ resolved
@@ -1744,7 +1744,7 @@
 	set_freezable();
 
 	do {
-		if (sbi->gc_mode == GC_URGENT ||
+		if (sbi->gc_mode == GC_URGENT_HIGH ||
 			!f2fs_available_free_memory(sbi, DISCARD_CACHE))
 			__init_discard_policy(sbi, &dpolicy, DPOLICY_FORCE, 1);
 		else
@@ -1777,12 +1777,9 @@
 			continue;
 		}
 
-<<<<<<< HEAD
-=======
 		if (sbi->gc_mode == GC_URGENT_HIGH)
 			__init_discard_policy(sbi, &dpolicy, DPOLICY_FORCE, 1);
 
->>>>>>> d2af1846
 		sb_start_intwrite(sbi->sb);
 
 		issued = __issue_discard_cmd(sbi, &dpolicy);
