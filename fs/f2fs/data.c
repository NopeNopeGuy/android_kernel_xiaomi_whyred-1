--- conflicted
+++ resolved
@@ -1705,15 +1705,11 @@
 
 sync_out:
 
-<<<<<<< HEAD
-	if (flag == F2FS_GET_BLOCK_DIO && map->m_flags & F2FS_MAP_MAPPED)
-=======
 	if (flag == F2FS_GET_BLOCK_DIO && map->m_flags & F2FS_MAP_MAPPED) {
 		/*
 		 * for hardware encryption, but to avoid potential issue
 		 * in future
 		 */
->>>>>>> 80a2667b
 		f2fs_wait_on_block_writeback_range(inode,
 						map->m_pblk, map->m_len);
 		invalidate_mapping_pages(META_MAPPING(sbi),
