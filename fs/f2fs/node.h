/* SPDX-License-Identifier: GPL-2.0 */
/*
 * fs/f2fs/node.h
 *
 * Copyright (c) 2012 Samsung Electronics Co., Ltd.
 *             http://www.samsung.com/
 */
/* start node id of a node block dedicated to the given node id */
#define	START_NID(nid) (((nid) / NAT_ENTRY_PER_BLOCK) * NAT_ENTRY_PER_BLOCK)

/* node block offset on the NAT area dedicated to the given start node id */
#define	NAT_BLOCK_OFFSET(start_nid) ((start_nid) / NAT_ENTRY_PER_BLOCK)

/* # of pages to perform synchronous readahead before building free nids */
#define FREE_NID_PAGES	8
#define MAX_FREE_NIDS	(NAT_ENTRY_PER_BLOCK * FREE_NID_PAGES)

/* size of free nid batch when shrinking */
#define SHRINK_NID_BATCH_SIZE	8

#define DEF_RA_NID_PAGES	0	/* # of nid pages to be readaheaded */

/* maximum readahead size for node during getting data blocks */
#define MAX_RA_NODE		128

/* control the memory footprint threshold (10MB per 1GB ram) */
#define DEF_RAM_THRESHOLD	1

/* control dirty nats ratio threshold (default: 10% over max nid count) */
#define DEF_DIRTY_NAT_RATIO_THRESHOLD		10
/* control total # of nats */
#define DEF_NAT_CACHE_THRESHOLD			100000

/* control total # of node writes used for roll-fowrad recovery */
#define DEF_RF_NODE_BLOCKS			0

/* vector size for gang look-up from nat cache that consists of radix tree */
#define NATVEC_SIZE	64
#define SETVEC_SIZE	32

/* return value for read_node_page */
#define LOCKED_PAGE	1

/* check pinned file's alignment status of physical blocks */
#define FILE_NOT_ALIGNED	1

/* For flag in struct node_info */
enum {
	IS_CHECKPOINTED,	/* is it checkpointed before? */
	HAS_FSYNCED_INODE,	/* is the inode fsynced before? */
	HAS_LAST_FSYNC,		/* has the latest node fsync mark? */
	IS_DIRTY,		/* this nat entry is dirty? */
	IS_PREALLOC,		/* nat entry is preallocated */
};

/*
 * For node information
 */
struct node_info {
	nid_t nid;		/* node id */
	nid_t ino;		/* inode number of the node's owner */
	block_t	blk_addr;	/* block address of the node */
	unsigned char version;	/* version of the node */
	unsigned char flag;	/* for node information bits */
};

struct nat_entry {
	struct list_head list;	/* for clean or dirty nat list */
	struct node_info ni;	/* in-memory node information */
};

#define nat_get_nid(nat)		((nat)->ni.nid)
#define nat_set_nid(nat, n)		((nat)->ni.nid = (n))
#define nat_get_blkaddr(nat)		((nat)->ni.blk_addr)
#define nat_set_blkaddr(nat, b)		((nat)->ni.blk_addr = (b))
#define nat_get_ino(nat)		((nat)->ni.ino)
#define nat_set_ino(nat, i)		((nat)->ni.ino = (i))
#define nat_get_version(nat)		((nat)->ni.version)
#define nat_set_version(nat, v)		((nat)->ni.version = (v))

#define inc_node_version(version)	(++(version))

static inline void copy_node_info(struct node_info *dst,
						struct node_info *src)
{
	dst->nid = src->nid;
	dst->ino = src->ino;
	dst->blk_addr = src->blk_addr;
	dst->version = src->version;
	/* should not copy flag here */
}

static inline void set_nat_flag(struct nat_entry *ne,
				unsigned int type, bool set)
{
	unsigned char mask = 0x01 << type;
	if (set)
		ne->ni.flag |= mask;
	else
		ne->ni.flag &= ~mask;
}

static inline bool get_nat_flag(struct nat_entry *ne, unsigned int type)
{
	unsigned char mask = 0x01 << type;
	return ne->ni.flag & mask;
}

static inline void nat_reset_flag(struct nat_entry *ne)
{
	/* these states can be set only after checkpoint was done */
	set_nat_flag(ne, IS_CHECKPOINTED, true);
	set_nat_flag(ne, HAS_FSYNCED_INODE, false);
	set_nat_flag(ne, HAS_LAST_FSYNC, true);
}

static inline void node_info_from_raw_nat(struct node_info *ni,
						struct f2fs_nat_entry *raw_ne)
{
	ni->ino = le32_to_cpu(raw_ne->ino);
	ni->blk_addr = le32_to_cpu(raw_ne->block_addr);
	ni->version = raw_ne->version;
}

static inline void raw_nat_from_node_info(struct f2fs_nat_entry *raw_ne,
						struct node_info *ni)
{
	raw_ne->ino = cpu_to_le32(ni->ino);
	raw_ne->block_addr = cpu_to_le32(ni->blk_addr);
	raw_ne->version = ni->version;
}

static inline bool excess_dirty_nats(struct f2fs_sb_info *sbi)
{
	return NM_I(sbi)->nat_cnt[DIRTY_NAT] >= NM_I(sbi)->max_nid *
					NM_I(sbi)->dirty_nats_ratio / 100;
}

static inline bool excess_cached_nats(struct f2fs_sb_info *sbi)
{
	return NM_I(sbi)->nat_cnt[TOTAL_NAT] >= DEF_NAT_CACHE_THRESHOLD;
}

enum mem_type {
	FREE_NIDS,	/* indicates the free nid list */
	NAT_ENTRIES,	/* indicates the cached nat entry */
	DIRTY_DENTS,	/* indicates dirty dentry pages */
	INO_ENTRIES,	/* indicates inode entries */
<<<<<<< HEAD
	EXTENT_CACHE,	/* indicates extent cache */
	INMEM_PAGES,	/* indicates inmemory pages */
	DISCARD_CACHE,	/* indicates memory of cached discard cmds */
=======
	READ_EXTENT_CACHE,	/* indicates read extent cache */
	AGE_EXTENT_CACHE,	/* indicates age extent cache */
	DISCARD_CACHE,	/* indicates memory of cached discard cmds */
	COMPRESS_PAGE,	/* indicates memory of cached compressed pages */
>>>>>>> b9aeb147
	BASE_CHECK,	/* check kernel status */
};

struct nat_entry_set {
	struct list_head set_list;	/* link with other nat sets */
	struct list_head entry_list;	/* link with dirty nat entries */
	nid_t set;			/* set number*/
	unsigned int entry_cnt;		/* the # of nat entries in set */
};

struct free_nid {
	struct list_head list;	/* for free node id list */
	nid_t nid;		/* node id */
	int state;		/* in use or not: FREE_NID or PREALLOC_NID */
};

static inline void next_free_nid(struct f2fs_sb_info *sbi, nid_t *nid)
{
	struct f2fs_nm_info *nm_i = NM_I(sbi);
	struct free_nid *fnid;

	spin_lock(&nm_i->nid_list_lock);
	if (nm_i->nid_cnt[FREE_NID] <= 0) {
		spin_unlock(&nm_i->nid_list_lock);
		return;
	}
	fnid = list_first_entry(&nm_i->free_nid_list, struct free_nid, list);
	*nid = fnid->nid;
	spin_unlock(&nm_i->nid_list_lock);
}

/*
 * inline functions
 */
static inline void get_nat_bitmap(struct f2fs_sb_info *sbi, void *addr)
{
	struct f2fs_nm_info *nm_i = NM_I(sbi);

#ifdef CONFIG_F2FS_CHECK_FS
	if (memcmp(nm_i->nat_bitmap, nm_i->nat_bitmap_mir,
						nm_i->bitmap_size))
		f2fs_bug_on(sbi, 1);
#endif
	memcpy(addr, nm_i->nat_bitmap, nm_i->bitmap_size);
}

static inline pgoff_t current_nat_addr(struct f2fs_sb_info *sbi, nid_t start)
{
	struct f2fs_nm_info *nm_i = NM_I(sbi);
	pgoff_t block_off;
	pgoff_t block_addr;

	/*
	 * block_off = segment_off * 512 + off_in_segment
	 * OLD = (segment_off * 512) * 2 + off_in_segment
	 * NEW = 2 * (segment_off * 512 + off_in_segment) - off_in_segment
	 */
	block_off = NAT_BLOCK_OFFSET(start);

	block_addr = (pgoff_t)(nm_i->nat_blkaddr +
		(block_off << 1) -
		(block_off & (sbi->blocks_per_seg - 1)));

	if (f2fs_test_bit(block_off, nm_i->nat_bitmap))
		block_addr += sbi->blocks_per_seg;

	return block_addr;
}

static inline pgoff_t next_nat_addr(struct f2fs_sb_info *sbi,
						pgoff_t block_addr)
{
	struct f2fs_nm_info *nm_i = NM_I(sbi);

	block_addr -= nm_i->nat_blkaddr;
	block_addr ^= 1 << sbi->log_blocks_per_seg;
	return block_addr + nm_i->nat_blkaddr;
}

static inline void set_to_next_nat(struct f2fs_nm_info *nm_i, nid_t start_nid)
{
	unsigned int block_off = NAT_BLOCK_OFFSET(start_nid);

	f2fs_change_bit(block_off, nm_i->nat_bitmap);
#ifdef CONFIG_F2FS_CHECK_FS
	f2fs_change_bit(block_off, nm_i->nat_bitmap_mir);
#endif
}

static inline nid_t ino_of_node(struct page *node_page)
{
	struct f2fs_node *rn = F2FS_NODE(node_page);
	return le32_to_cpu(rn->footer.ino);
}

static inline nid_t nid_of_node(struct page *node_page)
{
	struct f2fs_node *rn = F2FS_NODE(node_page);
	return le32_to_cpu(rn->footer.nid);
}

static inline unsigned int ofs_of_node(struct page *node_page)
{
	struct f2fs_node *rn = F2FS_NODE(node_page);
	unsigned flag = le32_to_cpu(rn->footer.flag);
	return flag >> OFFSET_BIT_SHIFT;
}

static inline __u64 cpver_of_node(struct page *node_page)
{
	struct f2fs_node *rn = F2FS_NODE(node_page);
	return le64_to_cpu(rn->footer.cp_ver);
}

static inline block_t next_blkaddr_of_node(struct page *node_page)
{
	struct f2fs_node *rn = F2FS_NODE(node_page);
	return le32_to_cpu(rn->footer.next_blkaddr);
}

static inline void fill_node_footer(struct page *page, nid_t nid,
				nid_t ino, unsigned int ofs, bool reset)
{
	struct f2fs_node *rn = F2FS_NODE(page);
	unsigned int old_flag = 0;

	if (reset)
		memset(rn, 0, sizeof(*rn));
	else
		old_flag = le32_to_cpu(rn->footer.flag);

	rn->footer.nid = cpu_to_le32(nid);
	rn->footer.ino = cpu_to_le32(ino);

	/* should remain old flag bits such as COLD_BIT_SHIFT */
	rn->footer.flag = cpu_to_le32((ofs << OFFSET_BIT_SHIFT) |
					(old_flag & OFFSET_BIT_MASK));
}

static inline void copy_node_footer(struct page *dst, struct page *src)
{
	struct f2fs_node *src_rn = F2FS_NODE(src);
	struct f2fs_node *dst_rn = F2FS_NODE(dst);
	memcpy(&dst_rn->footer, &src_rn->footer, sizeof(struct node_footer));
}

static inline void fill_node_footer_blkaddr(struct page *page, block_t blkaddr)
{
	struct f2fs_checkpoint *ckpt = F2FS_CKPT(F2FS_P_SB(page));
	struct f2fs_node *rn = F2FS_NODE(page);
	__u64 cp_ver = cur_cp_version(ckpt);

	if (__is_set_ckpt_flags(ckpt, CP_CRC_RECOVERY_FLAG))
		cp_ver |= (cur_cp_crc(ckpt) << 32);

	rn->footer.cp_ver = cpu_to_le64(cp_ver);
	rn->footer.next_blkaddr = cpu_to_le32(blkaddr);
}

static inline bool is_recoverable_dnode(struct page *page)
{
	struct f2fs_checkpoint *ckpt = F2FS_CKPT(F2FS_P_SB(page));
	__u64 cp_ver = cur_cp_version(ckpt);

	/* Don't care crc part, if fsck.f2fs sets it. */
	if (__is_set_ckpt_flags(ckpt, CP_NOCRC_RECOVERY_FLAG))
		return (cp_ver << 32) == (cpver_of_node(page) << 32);

	if (__is_set_ckpt_flags(ckpt, CP_CRC_RECOVERY_FLAG))
		cp_ver |= (cur_cp_crc(ckpt) << 32);

	return cp_ver == cpver_of_node(page);
}

/*
 * f2fs assigns the following node offsets described as (num).
 * N = NIDS_PER_BLOCK
 *
 *  Inode block (0)
 *    |- direct node (1)
 *    |- direct node (2)
 *    |- indirect node (3)
 *    |            `- direct node (4 => 4 + N - 1)
 *    |- indirect node (4 + N)
 *    |            `- direct node (5 + N => 5 + 2N - 1)
 *    `- double indirect node (5 + 2N)
 *                 `- indirect node (6 + 2N)
 *                       `- direct node
 *                 ......
 *                 `- indirect node ((6 + 2N) + x(N + 1))
 *                       `- direct node
 *                 ......
 *                 `- indirect node ((6 + 2N) + (N - 1)(N + 1))
 *                       `- direct node
 */
static inline bool IS_DNODE(struct page *node_page)
{
	unsigned int ofs = ofs_of_node(node_page);

	if (f2fs_has_xattr_block(ofs))
		return true;

	if (ofs == 3 || ofs == 4 + NIDS_PER_BLOCK ||
			ofs == 5 + 2 * NIDS_PER_BLOCK)
		return false;
	if (ofs >= 6 + 2 * NIDS_PER_BLOCK) {
		ofs -= 6 + 2 * NIDS_PER_BLOCK;
		if (!((long int)ofs % (NIDS_PER_BLOCK + 1)))
			return false;
	}
	return true;
}

static inline int set_nid(struct page *p, int off, nid_t nid, bool i)
{
	struct f2fs_node *rn = F2FS_NODE(p);

	f2fs_wait_on_page_writeback(p, NODE, true, true);

	if (i)
		rn->i.i_nid[off - NODE_DIR1_BLOCK] = cpu_to_le32(nid);
	else
		rn->in.nid[off] = cpu_to_le32(nid);
	return set_page_dirty(p);
}

static inline nid_t get_nid(struct page *p, int off, bool i)
{
	struct f2fs_node *rn = F2FS_NODE(p);

	if (i)
		return le32_to_cpu(rn->i.i_nid[off - NODE_DIR1_BLOCK]);
	return le32_to_cpu(rn->in.nid[off]);
}

/*
 * Coldness identification:
 *  - Mark cold files in f2fs_inode_info
 *  - Mark cold node blocks in their node footer
 *  - Mark cold data pages in page cache
 */

static inline int is_node(struct page *page, int type)
{
	struct f2fs_node *rn = F2FS_NODE(page);
	return le32_to_cpu(rn->footer.flag) & (1 << type);
}

#define is_cold_node(page)	is_node(page, COLD_BIT_SHIFT)
#define is_fsync_dnode(page)	is_node(page, FSYNC_BIT_SHIFT)
#define is_dent_dnode(page)	is_node(page, DENT_BIT_SHIFT)

static inline void set_cold_node(struct page *page, bool is_dir)
{
	struct f2fs_node *rn = F2FS_NODE(page);
	unsigned int flag = le32_to_cpu(rn->footer.flag);

	if (is_dir)
		flag &= ~(0x1 << COLD_BIT_SHIFT);
	else
		flag |= (0x1 << COLD_BIT_SHIFT);
	rn->footer.flag = cpu_to_le32(flag);
}

static inline void set_mark(struct page *page, int mark, int type)
{
	struct f2fs_node *rn = F2FS_NODE(page);
	unsigned int flag = le32_to_cpu(rn->footer.flag);
	if (mark)
		flag |= (0x1 << type);
	else
		flag &= ~(0x1 << type);
	rn->footer.flag = cpu_to_le32(flag);

#ifdef CONFIG_F2FS_CHECK_FS
	f2fs_inode_chksum_set(F2FS_P_SB(page), page);
#endif
}
#define set_dentry_mark(page, mark)	set_mark(page, mark, DENT_BIT_SHIFT)
#define set_fsync_mark(page, mark)	set_mark(page, mark, FSYNC_BIT_SHIFT)<|MERGE_RESOLUTION|>--- conflicted
+++ resolved
@@ -146,16 +146,10 @@
 	NAT_ENTRIES,	/* indicates the cached nat entry */
 	DIRTY_DENTS,	/* indicates dirty dentry pages */
 	INO_ENTRIES,	/* indicates inode entries */
-<<<<<<< HEAD
-	EXTENT_CACHE,	/* indicates extent cache */
-	INMEM_PAGES,	/* indicates inmemory pages */
-	DISCARD_CACHE,	/* indicates memory of cached discard cmds */
-=======
 	READ_EXTENT_CACHE,	/* indicates read extent cache */
 	AGE_EXTENT_CACHE,	/* indicates age extent cache */
 	DISCARD_CACHE,	/* indicates memory of cached discard cmds */
 	COMPRESS_PAGE,	/* indicates memory of cached compressed pages */
->>>>>>> b9aeb147
 	BASE_CHECK,	/* check kernel status */
 };
 
