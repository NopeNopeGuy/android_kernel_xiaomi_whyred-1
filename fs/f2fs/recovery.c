--- conflicted
+++ resolved
@@ -833,10 +833,7 @@
 	} else {
 		clear_sbi_flag(sbi, SBI_POR_DOING);
 	}
-<<<<<<< HEAD
-=======
-
->>>>>>> 647114f9
+
 	up_write(&sbi->cp_global_sem);
 
 	/* let's drop all the directory inodes for clean checkpoint */
