// SPDX-License-Identifier: GPL-2.0
/*
 * fs/f2fs/gc.c
 *
 * Copyright (c) 2012 Samsung Electronics Co., Ltd.
 *             http://www.samsung.com/
 */
#include <linux/fs.h>
#include <linux/module.h>
#include <linux/backing-dev.h>
#include <linux/init.h>
#include <linux/f2fs_fs.h>
#include <linux/kthread.h>
#include <linux/delay.h>
#include <linux/freezer.h>
#include <linux/sched/signal.h>
#include <linux/random.h>

#include "f2fs.h"
#include "node.h"
#include "segment.h"
#include "gc.h"
#include "iostat.h"
#include <trace/events/f2fs.h>

static struct kmem_cache *victim_entry_slab;

static unsigned int count_bits(const unsigned long *addr,
				unsigned int offset, unsigned int len);

static int gc_thread_func(void *data)
{
	struct f2fs_sb_info *sbi = data;
	struct f2fs_gc_kthread *gc_th = sbi->gc_thread;
	wait_queue_head_t *wq = &sbi->gc_thread->gc_wait_queue_head;
	wait_queue_head_t *fggc_wq = &sbi->gc_thread->fggc_wq;
	unsigned int wait_ms;

	wait_ms = gc_th->min_sleep_time;

	set_freezable();
	do {
		bool sync_mode, foreground = false;

		wait_event_interruptible_timeout(*wq,
				kthread_should_stop() || freezing(current) ||
				waitqueue_active(fggc_wq) ||
				gc_th->gc_wake,
				msecs_to_jiffies(wait_ms));

		if (test_opt(sbi, GC_MERGE) && waitqueue_active(fggc_wq))
			foreground = true;

		/* give it a try one time */
		if (gc_th->gc_wake)
			gc_th->gc_wake = 0;

		if (try_to_freeze()) {
			stat_other_skip_bggc_count(sbi);
			continue;
		}
		if (kthread_should_stop())
			break;

		if (sbi->sb->s_writers.frozen >= SB_FREEZE_WRITE) {
			increase_sleep_time(gc_th, &wait_ms);
			stat_other_skip_bggc_count(sbi);
			continue;
		}

		if (time_to_inject(sbi, FAULT_CHECKPOINT)) {
			f2fs_show_injection_info(sbi, FAULT_CHECKPOINT);
			f2fs_stop_checkpoint(sbi, false);
		}

		if (!sb_start_write_trylock(sbi->sb)) {
			stat_other_skip_bggc_count(sbi);
			continue;
		}

		/*
		 * [GC triggering condition]
		 * 0. GC is not conducted currently.
		 * 1. There are enough dirty segments.
		 * 2. IO subsystem is idle by checking the # of writeback pages.
		 * 3. IO subsystem is idle by checking the # of requests in
		 *    bdev's request list.
		 *
		 * Note) We have to avoid triggering GCs frequently.
		 * Because it is possible that some segments can be
		 * invalidated soon after by user update or deletion.
		 * So, I'd like to wait some time to collect dirty segments.
		 */
		if (sbi->gc_mode == GC_URGENT_HIGH) {
			spin_lock(&sbi->gc_urgent_high_lock);
			if (sbi->gc_urgent_high_limited) {
				if (!sbi->gc_urgent_high_remaining) {
					sbi->gc_urgent_high_limited = false;
					spin_unlock(&sbi->gc_urgent_high_lock);
					sbi->gc_mode = GC_NORMAL;
					continue;
				}
				sbi->gc_urgent_high_remaining--;
			}
			spin_unlock(&sbi->gc_urgent_high_lock);
		}

		if (sbi->gc_mode == GC_URGENT_HIGH ||
				sbi->gc_mode == GC_URGENT_MID) {
			wait_ms = gc_th->urgent_sleep_time;
			f2fs_down_write(&sbi->gc_lock);
			goto do_gc;
		}

		if (foreground) {
			f2fs_down_write(&sbi->gc_lock);
			goto do_gc;
		} else if (!f2fs_down_write_trylock(&sbi->gc_lock)) {
			stat_other_skip_bggc_count(sbi);
			goto next;
		}

		if (!is_idle(sbi, GC_TIME)) {
			increase_sleep_time(gc_th, &wait_ms);
			f2fs_up_write(&sbi->gc_lock);
			stat_io_skip_bggc_count(sbi);
			goto next;
		}

		if (has_enough_invalid_blocks(sbi))
			decrease_sleep_time(gc_th, &wait_ms);
		else
			increase_sleep_time(gc_th, &wait_ms);
do_gc:
		if (!foreground)
			stat_inc_bggc_count(sbi->stat_info);

		sync_mode = F2FS_OPTION(sbi).bggc_mode == BGGC_MODE_SYNC;

		/* foreground GC was been triggered via f2fs_balance_fs() */
		if (foreground)
			sync_mode = false;

		/* if return value is not zero, no victim was selected */
		if (f2fs_gc(sbi, sync_mode, !foreground, false, NULL_SEGNO))
			wait_ms = gc_th->no_gc_sleep_time;

		if (foreground)
			wake_up_all(&gc_th->fggc_wq);

		trace_f2fs_background_gc(sbi->sb, wait_ms,
				prefree_segments(sbi), free_segments(sbi));

		/* balancing f2fs's metadata periodically */
		f2fs_balance_fs_bg(sbi, true);
next:
		sb_end_write(sbi->sb);

	} while (!kthread_should_stop());
	return 0;
}

int f2fs_start_gc_thread(struct f2fs_sb_info *sbi)
{
	struct f2fs_gc_kthread *gc_th;
	dev_t dev = sbi->sb->s_bdev->bd_dev;
	int err = 0;

	gc_th = f2fs_kmalloc(sbi, sizeof(struct f2fs_gc_kthread), GFP_KERNEL);
	if (!gc_th) {
		err = -ENOMEM;
		goto out;
	}

	gc_th->urgent_sleep_time = DEF_GC_THREAD_URGENT_SLEEP_TIME;
	gc_th->min_sleep_time = DEF_GC_THREAD_MIN_SLEEP_TIME;
	gc_th->max_sleep_time = DEF_GC_THREAD_MAX_SLEEP_TIME;
	gc_th->no_gc_sleep_time = DEF_GC_THREAD_NOGC_SLEEP_TIME;

	gc_th->gc_wake = 0;

	sbi->gc_thread = gc_th;
	init_waitqueue_head(&sbi->gc_thread->gc_wait_queue_head);
	init_waitqueue_head(&sbi->gc_thread->fggc_wq);
	sbi->gc_thread->f2fs_gc_task = kthread_run(gc_thread_func, sbi,
			"f2fs_gc-%u:%u", MAJOR(dev), MINOR(dev));
	if (IS_ERR(gc_th->f2fs_gc_task)) {
		err = PTR_ERR(gc_th->f2fs_gc_task);
		kfree(gc_th);
		sbi->gc_thread = NULL;
	}
out:
	return err;
}

void f2fs_stop_gc_thread(struct f2fs_sb_info *sbi)
{
	struct f2fs_gc_kthread *gc_th = sbi->gc_thread;

	if (!gc_th)
		return;
	kthread_stop(gc_th->f2fs_gc_task);
	wake_up_all(&gc_th->fggc_wq);
	kfree(gc_th);
	sbi->gc_thread = NULL;
}

static int select_gc_type(struct f2fs_sb_info *sbi, int gc_type)
{
	int gc_mode;

	if (gc_type == BG_GC) {
		if (sbi->am.atgc_enabled)
			gc_mode = GC_AT;
		else
			gc_mode = GC_CB;
	} else {
		gc_mode = GC_GREEDY;
	}

	switch (sbi->gc_mode) {
	case GC_IDLE_CB:
		gc_mode = GC_CB;
		break;
	case GC_IDLE_GREEDY:
	case GC_URGENT_HIGH:
		gc_mode = GC_GREEDY;
		break;
	case GC_IDLE_AT:
		gc_mode = GC_AT;
		break;
	}

	return gc_mode;
}

static void select_policy(struct f2fs_sb_info *sbi, int gc_type,
			int type, struct victim_sel_policy *p)
{
	struct dirty_seglist_info *dirty_i = DIRTY_I(sbi);

	if (p->alloc_mode == SSR) {
		p->gc_mode = GC_GREEDY;
		p->dirty_bitmap = dirty_i->dirty_segmap[type];
		p->max_search = dirty_i->nr_dirty[type];
		p->ofs_unit = 1;
	} else if (p->alloc_mode == AT_SSR) {
		p->gc_mode = GC_GREEDY;
		p->dirty_bitmap = dirty_i->dirty_segmap[type];
		p->max_search = dirty_i->nr_dirty[type];
		p->ofs_unit = 1;
	} else {
		p->gc_mode = select_gc_type(sbi, gc_type);
		p->ofs_unit = sbi->segs_per_sec;
		if (__is_large_section(sbi)) {
			p->dirty_bitmap = dirty_i->dirty_secmap;
			p->max_search = count_bits(p->dirty_bitmap,
						0, MAIN_SECS(sbi));
		} else {
			p->dirty_bitmap = dirty_i->dirty_segmap[DIRTY];
			p->max_search = dirty_i->nr_dirty[DIRTY];
		}
	}

	/*
	 * adjust candidates range, should select all dirty segments for
	 * foreground GC and urgent GC cases.
	 */
	if (gc_type != FG_GC &&
			(sbi->gc_mode != GC_URGENT_HIGH) &&
			(p->gc_mode != GC_AT && p->alloc_mode != AT_SSR) &&
			p->max_search > sbi->max_victim_search)
		p->max_search = sbi->max_victim_search;

	/* let's select beginning hot/small space first in no_heap mode*/
	if (f2fs_need_rand_seg(sbi))
		p->offset = prandom_u32() % (MAIN_SECS(sbi) * sbi->segs_per_sec);
	else if (test_opt(sbi, NOHEAP) &&
		(type == CURSEG_HOT_DATA || IS_NODESEG(type)))
		p->offset = 0;
	else
		p->offset = SIT_I(sbi)->last_victim[p->gc_mode];
}

static unsigned int get_max_cost(struct f2fs_sb_info *sbi,
				struct victim_sel_policy *p)
{
	/* SSR allocates in a segment unit */
	if (p->alloc_mode == SSR)
		return sbi->blocks_per_seg;
	else if (p->alloc_mode == AT_SSR)
		return UINT_MAX;

	/* LFS */
	if (p->gc_mode == GC_GREEDY)
		return 2 * sbi->blocks_per_seg * p->ofs_unit;
	else if (p->gc_mode == GC_CB)
		return UINT_MAX;
	else if (p->gc_mode == GC_AT)
		return UINT_MAX;
	else /* No other gc_mode */
		return 0;
}

static unsigned int check_bg_victims(struct f2fs_sb_info *sbi)
{
	struct dirty_seglist_info *dirty_i = DIRTY_I(sbi);
	unsigned int secno;

	/*
	 * If the gc_type is FG_GC, we can select victim segments
	 * selected by background GC before.
	 * Those segments guarantee they have small valid blocks.
	 */
	for_each_set_bit(secno, dirty_i->victim_secmap, MAIN_SECS(sbi)) {
		if (sec_usage_check(sbi, secno))
			continue;
		clear_bit(secno, dirty_i->victim_secmap);
		return GET_SEG_FROM_SEC(sbi, secno);
	}
	return NULL_SEGNO;
}

static unsigned int get_cb_cost(struct f2fs_sb_info *sbi, unsigned int segno)
{
	struct sit_info *sit_i = SIT_I(sbi);
	unsigned int secno = GET_SEC_FROM_SEG(sbi, segno);
	unsigned int start = GET_SEG_FROM_SEC(sbi, secno);
	unsigned long long mtime = 0;
	unsigned int vblocks;
	unsigned char age = 0;
	unsigned char u;
	unsigned int i;
	unsigned int usable_segs_per_sec = f2fs_usable_segs_in_sec(sbi, segno);

	for (i = 0; i < usable_segs_per_sec; i++)
		mtime += get_seg_entry(sbi, start + i)->mtime;
	vblocks = get_valid_blocks(sbi, segno, true);

	mtime = div_u64(mtime, usable_segs_per_sec);
	vblocks = div_u64(vblocks, usable_segs_per_sec);

	u = (vblocks * 100) >> sbi->log_blocks_per_seg;

	/* Handle if the system time has changed by the user */
	if (mtime < sit_i->min_mtime)
		sit_i->min_mtime = mtime;
	if (mtime > sit_i->max_mtime)
		sit_i->max_mtime = mtime;
	if (sit_i->max_mtime != sit_i->min_mtime)
		age = 100 - div64_u64(100 * (mtime - sit_i->min_mtime),
				sit_i->max_mtime - sit_i->min_mtime);

	return UINT_MAX - ((100 * (100 - u) * age) / (100 + u));
}

static inline unsigned int get_gc_cost(struct f2fs_sb_info *sbi,
			unsigned int segno, struct victim_sel_policy *p)
{
	if (p->alloc_mode == SSR)
		return get_seg_entry(sbi, segno)->ckpt_valid_blocks;

	/* alloc_mode == LFS */
	if (p->gc_mode == GC_GREEDY)
		return get_valid_blocks(sbi, segno, true);
	else if (p->gc_mode == GC_CB)
		return get_cb_cost(sbi, segno);

	f2fs_bug_on(sbi, 1);
	return 0;
}

static unsigned int count_bits(const unsigned long *addr,
				unsigned int offset, unsigned int len)
{
	unsigned int end = offset + len, sum = 0;

	while (offset < end) {
		if (test_bit(offset++, addr))
			++sum;
	}
	return sum;
}

static struct victim_entry *attach_victim_entry(struct f2fs_sb_info *sbi,
				unsigned long long mtime, unsigned int segno,
				struct rb_node *parent, struct rb_node **p,
				bool left_most)
{
	struct atgc_management *am = &sbi->am;
	struct victim_entry *ve;

	ve =  f2fs_kmem_cache_alloc(victim_entry_slab,
				GFP_NOFS, true, NULL);

	ve->mtime = mtime;
	ve->segno = segno;

	rb_link_node(&ve->rb_node, parent, p);
	rb_insert_color_cached(&ve->rb_node, &am->root, left_most);

	list_add_tail(&ve->list, &am->victim_list);

	am->victim_count++;

	return ve;
}

static void insert_victim_entry(struct f2fs_sb_info *sbi,
				unsigned long long mtime, unsigned int segno)
{
	struct atgc_management *am = &sbi->am;
	struct rb_node **p;
	struct rb_node *parent = NULL;
	bool left_most = true;

	p = f2fs_lookup_rb_tree_ext(sbi, &am->root, &parent, mtime, &left_most);
	attach_victim_entry(sbi, mtime, segno, parent, p, left_most);
}

static void add_victim_entry(struct f2fs_sb_info *sbi,
				struct victim_sel_policy *p, unsigned int segno)
{
	struct sit_info *sit_i = SIT_I(sbi);
	unsigned int secno = GET_SEC_FROM_SEG(sbi, segno);
	unsigned int start = GET_SEG_FROM_SEC(sbi, secno);
	unsigned long long mtime = 0;
	unsigned int i;

	if (unlikely(is_sbi_flag_set(sbi, SBI_CP_DISABLED))) {
		if (p->gc_mode == GC_AT &&
			get_valid_blocks(sbi, segno, true) == 0)
			return;
	}

	for (i = 0; i < sbi->segs_per_sec; i++)
		mtime += get_seg_entry(sbi, start + i)->mtime;
	mtime = div_u64(mtime, sbi->segs_per_sec);

	/* Handle if the system time has changed by the user */
	if (mtime < sit_i->min_mtime)
		sit_i->min_mtime = mtime;
	if (mtime > sit_i->max_mtime)
		sit_i->max_mtime = mtime;
	if (mtime < sit_i->dirty_min_mtime)
		sit_i->dirty_min_mtime = mtime;
	if (mtime > sit_i->dirty_max_mtime)
		sit_i->dirty_max_mtime = mtime;

	/* don't choose young section as candidate */
	if (sit_i->dirty_max_mtime - mtime < p->age_threshold)
		return;

	insert_victim_entry(sbi, mtime, segno);
}

static struct rb_node *lookup_central_victim(struct f2fs_sb_info *sbi,
						struct victim_sel_policy *p)
{
	struct atgc_management *am = &sbi->am;
	struct rb_node *parent = NULL;
	bool left_most;

	f2fs_lookup_rb_tree_ext(sbi, &am->root, &parent, p->age, &left_most);

	return parent;
}

static void atgc_lookup_victim(struct f2fs_sb_info *sbi,
						struct victim_sel_policy *p)
{
	struct sit_info *sit_i = SIT_I(sbi);
	struct atgc_management *am = &sbi->am;
	struct rb_root_cached *root = &am->root;
	struct rb_node *node;
	struct rb_entry *re;
	struct victim_entry *ve;
	unsigned long long total_time;
	unsigned long long age, u, accu;
	unsigned long long max_mtime = sit_i->dirty_max_mtime;
	unsigned long long min_mtime = sit_i->dirty_min_mtime;
	unsigned int sec_blocks = BLKS_PER_SEC(sbi);
	unsigned int vblocks;
	unsigned int dirty_threshold = max(am->max_candidate_count,
					am->candidate_ratio *
					am->victim_count / 100);
	unsigned int age_weight = am->age_weight;
	unsigned int cost;
	unsigned int iter = 0;

	if (max_mtime < min_mtime)
		return;

	max_mtime += 1;
	total_time = max_mtime - min_mtime;

	accu = div64_u64(ULLONG_MAX, total_time);
	accu = min_t(unsigned long long, div_u64(accu, 100),
					DEFAULT_ACCURACY_CLASS);

	node = rb_first_cached(root);
next:
	re = rb_entry_safe(node, struct rb_entry, rb_node);
	if (!re)
		return;

	ve = (struct victim_entry *)re;

	if (ve->mtime >= max_mtime || ve->mtime < min_mtime)
		goto skip;

	/* age = 10000 * x% * 60 */
	age = div64_u64(accu * (max_mtime - ve->mtime), total_time) *
								age_weight;

	vblocks = get_valid_blocks(sbi, ve->segno, true);
	f2fs_bug_on(sbi, !vblocks || vblocks == sec_blocks);

	/* u = 10000 * x% * 40 */
	u = div64_u64(accu * (sec_blocks - vblocks), sec_blocks) *
							(100 - age_weight);

	f2fs_bug_on(sbi, age + u >= UINT_MAX);

	cost = UINT_MAX - (age + u);
	iter++;

	if (cost < p->min_cost ||
			(cost == p->min_cost && age > p->oldest_age)) {
		p->min_cost = cost;
		p->oldest_age = age;
		p->min_segno = ve->segno;
	}
skip:
	if (iter < dirty_threshold) {
		node = rb_next(node);
		goto next;
	}
}

/*
 * select candidates around source section in range of
 * [target - dirty_threshold, target + dirty_threshold]
 */
static void atssr_lookup_victim(struct f2fs_sb_info *sbi,
						struct victim_sel_policy *p)
{
	struct sit_info *sit_i = SIT_I(sbi);
	struct atgc_management *am = &sbi->am;
	struct rb_node *node;
	struct rb_entry *re;
	struct victim_entry *ve;
	unsigned long long age;
	unsigned long long max_mtime = sit_i->dirty_max_mtime;
	unsigned long long min_mtime = sit_i->dirty_min_mtime;
	unsigned int seg_blocks = sbi->blocks_per_seg;
	unsigned int vblocks;
	unsigned int dirty_threshold = max(am->max_candidate_count,
					am->candidate_ratio *
					am->victim_count / 100);
	unsigned int cost;
	unsigned int iter = 0;
	int stage = 0;

	if (max_mtime < min_mtime)
		return;
	max_mtime += 1;
next_stage:
	node = lookup_central_victim(sbi, p);
next_node:
	re = rb_entry_safe(node, struct rb_entry, rb_node);
	if (!re) {
		if (stage == 0)
			goto skip_stage;
		return;
	}

	ve = (struct victim_entry *)re;

	if (ve->mtime >= max_mtime || ve->mtime < min_mtime)
		goto skip_node;

	age = max_mtime - ve->mtime;

	vblocks = get_seg_entry(sbi, ve->segno)->ckpt_valid_blocks;
	f2fs_bug_on(sbi, !vblocks);

	/* rare case */
	if (vblocks == seg_blocks)
		goto skip_node;

	iter++;

	age = max_mtime - abs(p->age - age);
	cost = UINT_MAX - vblocks;

	if (cost < p->min_cost ||
			(cost == p->min_cost && age > p->oldest_age)) {
		p->min_cost = cost;
		p->oldest_age = age;
		p->min_segno = ve->segno;
	}
skip_node:
	if (iter < dirty_threshold) {
		if (stage == 0)
			node = rb_prev(node);
		else if (stage == 1)
			node = rb_next(node);
		goto next_node;
	}
skip_stage:
	if (stage < 1) {
		stage++;
		iter = 0;
		goto next_stage;
	}
}
static void lookup_victim_by_age(struct f2fs_sb_info *sbi,
						struct victim_sel_policy *p)
{
	f2fs_bug_on(sbi, !f2fs_check_rb_tree_consistence(sbi,
						&sbi->am.root, true));

	if (p->gc_mode == GC_AT)
		atgc_lookup_victim(sbi, p);
	else if (p->alloc_mode == AT_SSR)
		atssr_lookup_victim(sbi, p);
	else
		f2fs_bug_on(sbi, 1);
}

static void release_victim_entry(struct f2fs_sb_info *sbi)
{
	struct atgc_management *am = &sbi->am;
	struct victim_entry *ve, *tmp;

	list_for_each_entry_safe(ve, tmp, &am->victim_list, list) {
		list_del(&ve->list);
		kmem_cache_free(victim_entry_slab, ve);
		am->victim_count--;
	}

	am->root = RB_ROOT_CACHED;

	f2fs_bug_on(sbi, am->victim_count);
	f2fs_bug_on(sbi, !list_empty(&am->victim_list));
}

/*
 * This function is called from two paths.
 * One is garbage collection and the other is SSR segment selection.
 * When it is called during GC, it just gets a victim segment
 * and it does not remove it from dirty seglist.
 * When it is called from SSR segment selection, it finds a segment
 * which has minimum valid blocks and removes it from dirty seglist.
 */
static int get_victim_by_default(struct f2fs_sb_info *sbi,
			unsigned int *result, int gc_type, int type,
			char alloc_mode, unsigned long long age)
{
	struct dirty_seglist_info *dirty_i = DIRTY_I(sbi);
	struct sit_info *sm = SIT_I(sbi);
	struct victim_sel_policy p;
	unsigned int secno, last_victim;
	unsigned int last_segment;
	unsigned int nsearched;
	bool is_atgc;
	int ret = 0;

	mutex_lock(&dirty_i->seglist_lock);
	last_segment = MAIN_SECS(sbi) * sbi->segs_per_sec;

	p.alloc_mode = alloc_mode;
	p.age = age;
	p.age_threshold = sbi->am.age_threshold;

retry:
	select_policy(sbi, gc_type, type, &p);
	p.min_segno = NULL_SEGNO;
	p.oldest_age = 0;
	p.min_cost = get_max_cost(sbi, &p);

	is_atgc = (p.gc_mode == GC_AT || p.alloc_mode == AT_SSR);
	nsearched = 0;

	if (is_atgc)
		SIT_I(sbi)->dirty_min_mtime = ULLONG_MAX;

	if (*result != NULL_SEGNO) {
		if (!get_valid_blocks(sbi, *result, false)) {
			ret = -ENODATA;
			goto out;
		}

		if (sec_usage_check(sbi, GET_SEC_FROM_SEG(sbi, *result)))
			ret = -EBUSY;
		else
			p.min_segno = *result;
		goto out;
	}

	ret = -ENODATA;
	if (p.max_search == 0)
		goto out;

	if (__is_large_section(sbi) && p.alloc_mode == LFS) {
		if (sbi->next_victim_seg[BG_GC] != NULL_SEGNO) {
			p.min_segno = sbi->next_victim_seg[BG_GC];
			*result = p.min_segno;
			sbi->next_victim_seg[BG_GC] = NULL_SEGNO;
			goto got_result;
		}
		if (gc_type == FG_GC &&
				sbi->next_victim_seg[FG_GC] != NULL_SEGNO) {
			p.min_segno = sbi->next_victim_seg[FG_GC];
			*result = p.min_segno;
			sbi->next_victim_seg[FG_GC] = NULL_SEGNO;
			goto got_result;
		}
	}

	last_victim = sm->last_victim[p.gc_mode];
	if (p.alloc_mode == LFS && gc_type == FG_GC) {
		p.min_segno = check_bg_victims(sbi);
		if (p.min_segno != NULL_SEGNO)
			goto got_it;
	}

	while (1) {
		unsigned long cost, *dirty_bitmap;
		unsigned int unit_no, segno;

		dirty_bitmap = p.dirty_bitmap;
		unit_no = find_next_bit(dirty_bitmap,
				last_segment / p.ofs_unit,
				p.offset / p.ofs_unit);
		segno = unit_no * p.ofs_unit;
		if (segno >= last_segment) {
			if (sm->last_victim[p.gc_mode]) {
				last_segment =
					sm->last_victim[p.gc_mode];
				sm->last_victim[p.gc_mode] = 0;
				p.offset = 0;
				continue;
			}
			break;
		}

		p.offset = segno + p.ofs_unit;
		nsearched++;

#ifdef CONFIG_F2FS_CHECK_FS
		/*
		 * skip selecting the invalid segno (that is failed due to block
		 * validity check failure during GC) to avoid endless GC loop in
		 * such cases.
		 */
		if (test_bit(segno, sm->invalid_segmap))
			goto next;
#endif

		secno = GET_SEC_FROM_SEG(sbi, segno);

		if (sec_usage_check(sbi, secno))
			goto next;

		/* Don't touch checkpointed data */
		if (unlikely(is_sbi_flag_set(sbi, SBI_CP_DISABLED))) {
			if (p.alloc_mode == LFS) {
				/*
				 * LFS is set to find source section during GC.
				 * The victim should have no checkpointed data.
				 */
				if (get_ckpt_valid_blocks(sbi, segno, true))
					goto next;
			} else {
				/*
				 * SSR | AT_SSR are set to find target segment
				 * for writes which can be full by checkpointed
				 * and newly written blocks.
				 */
				if (!f2fs_segment_has_free_slot(sbi, segno))
					goto next;
			}
		}

		if (gc_type == BG_GC && test_bit(secno, dirty_i->victim_secmap))
			goto next;

		if (is_atgc) {
			add_victim_entry(sbi, &p, segno);
			goto next;
		}

		cost = get_gc_cost(sbi, segno, &p);

		if (p.min_cost > cost) {
			p.min_segno = segno;
			p.min_cost = cost;
		}
next:
		if (nsearched >= p.max_search) {
			if (!sm->last_victim[p.gc_mode] && segno <= last_victim)
				sm->last_victim[p.gc_mode] =
					last_victim + p.ofs_unit;
			else
				sm->last_victim[p.gc_mode] = segno + p.ofs_unit;
			sm->last_victim[p.gc_mode] %=
				(MAIN_SECS(sbi) * sbi->segs_per_sec);
			break;
		}
	}

	/* get victim for GC_AT/AT_SSR */
	if (is_atgc) {
		lookup_victim_by_age(sbi, &p);
		release_victim_entry(sbi);
	}

	if (is_atgc && p.min_segno == NULL_SEGNO &&
			sm->elapsed_time < p.age_threshold) {
		p.age_threshold = 0;
		goto retry;
	}

	if (p.min_segno != NULL_SEGNO) {
got_it:
		*result = (p.min_segno / p.ofs_unit) * p.ofs_unit;
got_result:
		if (p.alloc_mode == LFS) {
			secno = GET_SEC_FROM_SEG(sbi, p.min_segno);
			if (gc_type == FG_GC)
				sbi->cur_victim_sec = secno;
			else
				set_bit(secno, dirty_i->victim_secmap);
		}
		ret = 0;

	}
out:
	if (p.min_segno != NULL_SEGNO)
		trace_f2fs_get_victim(sbi->sb, type, gc_type, &p,
				sbi->cur_victim_sec,
				prefree_segments(sbi), free_segments(sbi));
	mutex_unlock(&dirty_i->seglist_lock);

	return ret;
}

static const struct victim_selection default_v_ops = {
	.get_victim = get_victim_by_default,
};

static struct inode *find_gc_inode(struct gc_inode_list *gc_list, nid_t ino)
{
	struct inode_entry *ie;

	ie = radix_tree_lookup(&gc_list->iroot, ino);
	if (ie)
		return ie->inode;
	return NULL;
}

static void add_gc_inode(struct gc_inode_list *gc_list, struct inode *inode)
{
	struct inode_entry *new_ie;

	if (inode == find_gc_inode(gc_list, inode->i_ino)) {
		iput(inode);
		return;
	}
	new_ie = f2fs_kmem_cache_alloc(f2fs_inode_entry_slab,
					GFP_NOFS, true, NULL);
	new_ie->inode = inode;

	f2fs_radix_tree_insert(&gc_list->iroot, inode->i_ino, new_ie);
	list_add_tail(&new_ie->list, &gc_list->ilist);
}

static void put_gc_inode(struct gc_inode_list *gc_list)
{
	struct inode_entry *ie, *next_ie;

	list_for_each_entry_safe(ie, next_ie, &gc_list->ilist, list) {
		radix_tree_delete(&gc_list->iroot, ie->inode->i_ino);
		iput(ie->inode);
		list_del(&ie->list);
		kmem_cache_free(f2fs_inode_entry_slab, ie);
	}
}

static int check_valid_map(struct f2fs_sb_info *sbi,
				unsigned int segno, int offset)
{
	struct sit_info *sit_i = SIT_I(sbi);
	struct seg_entry *sentry;
	int ret;

	down_read(&sit_i->sentry_lock);
	sentry = get_seg_entry(sbi, segno);
	ret = f2fs_test_bit(offset, sentry->cur_valid_map);
	up_read(&sit_i->sentry_lock);
	return ret;
}

/*
 * This function compares node address got in summary with that in NAT.
 * On validity, copy that node with cold status, otherwise (invalid node)
 * ignore that.
 */
static int gc_node_segment(struct f2fs_sb_info *sbi,
		struct f2fs_summary *sum, unsigned int segno, int gc_type)
{
	struct f2fs_summary *entry;
	block_t start_addr;
	int off;
	int phase = 0;
	bool fggc = (gc_type == FG_GC);
	int submitted = 0;
	unsigned int usable_blks_in_seg = f2fs_usable_blks_in_seg(sbi, segno);

	start_addr = START_BLOCK(sbi, segno);

next_step:
	entry = sum;

	if (fggc && phase == 2)
		atomic_inc(&sbi->wb_sync_req[NODE]);

	for (off = 0; off < usable_blks_in_seg; off++, entry++) {
		nid_t nid = le32_to_cpu(entry->nid);
		struct page *node_page;
		struct node_info ni;
		int err;

		/* stop BG_GC if there is not enough free sections. */
		if (gc_type == BG_GC && has_not_enough_free_secs(sbi, 0, 0))
			return submitted;

		if (check_valid_map(sbi, segno, off) == 0)
			continue;

		if (phase == 0) {
			f2fs_ra_meta_pages(sbi, NAT_BLOCK_OFFSET(nid), 1,
							META_NAT, true);
			continue;
		}

		if (phase == 1) {
			f2fs_ra_node_page(sbi, nid);
			continue;
		}

		/* phase == 2 */
		node_page = f2fs_get_node_page(sbi, nid);
		if (IS_ERR(node_page))
			continue;

		/* block may become invalid during f2fs_get_node_page */
		if (check_valid_map(sbi, segno, off) == 0) {
			f2fs_put_page(node_page, 1);
			continue;
		}

		if (f2fs_get_node_info(sbi, nid, &ni, false)) {
			f2fs_put_page(node_page, 1);
			continue;
		}

		if (ni.blk_addr != start_addr + off) {
			f2fs_put_page(node_page, 1);
			continue;
		}

		err = f2fs_move_node_page(node_page, gc_type);
		if (!err && gc_type == FG_GC)
			submitted++;
		stat_inc_node_blk_count(sbi, 1, gc_type);
	}

	if (++phase < 3)
		goto next_step;

	if (fggc)
		atomic_dec(&sbi->wb_sync_req[NODE]);
	return submitted;
}

/*
 * Calculate start block index indicating the given node offset.
 * Be careful, caller should give this node offset only indicating direct node
 * blocks. If any node offsets, which point the other types of node blocks such
 * as indirect or double indirect node blocks, are given, it must be a caller's
 * bug.
 */
block_t f2fs_start_bidx_of_node(unsigned int node_ofs, struct inode *inode)
{
	unsigned int indirect_blks = 2 * NIDS_PER_BLOCK + 4;
	unsigned int bidx;

	if (node_ofs == 0)
		return 0;

	if (node_ofs <= 2) {
		bidx = node_ofs - 1;
	} else if (node_ofs <= indirect_blks) {
		int dec = (node_ofs - 4) / (NIDS_PER_BLOCK + 1);

		bidx = node_ofs - 2 - dec;
	} else {
		int dec = (node_ofs - indirect_blks - 3) / (NIDS_PER_BLOCK + 1);

		bidx = node_ofs - 5 - dec;
	}
	return bidx * ADDRS_PER_BLOCK(inode) + ADDRS_PER_INODE(inode);
}

static bool is_alive(struct f2fs_sb_info *sbi, struct f2fs_summary *sum,
		struct node_info *dni, block_t blkaddr, unsigned int *nofs)
{
	struct page *node_page;
	nid_t nid;
	unsigned int ofs_in_node;
	block_t source_blkaddr;

	nid = le32_to_cpu(sum->nid);
	ofs_in_node = le16_to_cpu(sum->ofs_in_node);

	node_page = f2fs_get_node_page(sbi, nid);
	if (IS_ERR(node_page))
		return false;

	if (f2fs_get_node_info(sbi, nid, dni, false)) {
		f2fs_put_page(node_page, 1);
		return false;
	}

	if (sum->version != dni->version) {
		f2fs_warn(sbi, "%s: valid data with mismatched node version.",
			  __func__);
		set_sbi_flag(sbi, SBI_NEED_FSCK);
	}

<<<<<<< HEAD
	if (f2fs_check_nid_range(sbi, dni->ino))
		return false;
=======
	if (f2fs_check_nid_range(sbi, dni->ino)) {
		f2fs_put_page(node_page, 1);
		return false;
	}
>>>>>>> df24d56f

	*nofs = ofs_of_node(node_page);
	source_blkaddr = data_blkaddr(NULL, node_page, ofs_in_node);
	f2fs_put_page(node_page, 1);

	if (source_blkaddr != blkaddr) {
#ifdef CONFIG_F2FS_CHECK_FS
		unsigned int segno = GET_SEGNO(sbi, blkaddr);
		unsigned long offset = GET_BLKOFF_FROM_SEG0(sbi, blkaddr);

		if (unlikely(check_valid_map(sbi, segno, offset))) {
			if (!test_and_set_bit(segno, SIT_I(sbi)->invalid_segmap)) {
				f2fs_err(sbi, "mismatched blkaddr %u (source_blkaddr %u) in seg %u",
					 blkaddr, source_blkaddr, segno);
				set_sbi_flag(sbi, SBI_NEED_FSCK);
			}
		}
#endif
		return false;
	}
	return true;
}

static int ra_data_block(struct inode *inode, pgoff_t index)
{
	struct f2fs_sb_info *sbi = F2FS_I_SB(inode);
	struct address_space *mapping = inode->i_mapping;
	struct dnode_of_data dn;
	struct page *page;
	struct extent_info ei = {0, 0, 0};
	struct f2fs_io_info fio = {
		.sbi = sbi,
		.ino = inode->i_ino,
		.type = DATA,
		.temp = COLD,
		.op = REQ_OP_READ,
		.op_flags = 0,
		.encrypted_page = NULL,
		.in_list = false,
		.retry = false,
	};
	int err;

	page = f2fs_grab_cache_page(mapping, index, true);
	if (!page)
		return -ENOMEM;

	if (f2fs_lookup_extent_cache(inode, index, &ei)) {
		dn.data_blkaddr = ei.blk + index - ei.fofs;
		if (unlikely(!f2fs_is_valid_blkaddr(sbi, dn.data_blkaddr,
						DATA_GENERIC_ENHANCE_READ))) {
			err = -EFSCORRUPTED;
			goto put_page;
		}
		goto got_it;
	}

	set_new_dnode(&dn, inode, NULL, NULL, 0);
	err = f2fs_get_dnode_of_data(&dn, index, LOOKUP_NODE);
	if (err)
		goto put_page;
	f2fs_put_dnode(&dn);

	if (!__is_valid_data_blkaddr(dn.data_blkaddr)) {
		err = -ENOENT;
		goto put_page;
	}
	if (unlikely(!f2fs_is_valid_blkaddr(sbi, dn.data_blkaddr,
						DATA_GENERIC_ENHANCE))) {
		err = -EFSCORRUPTED;
		goto put_page;
	}
got_it:
	/* read page */
	fio.page = page;
	fio.new_blkaddr = fio.old_blkaddr = dn.data_blkaddr;

	/*
	 * don't cache encrypted data into meta inode until previous dirty
	 * data were writebacked to avoid racing between GC and flush.
	 */
	f2fs_wait_on_page_writeback(page, DATA, true, true);

	f2fs_wait_on_block_writeback(inode, dn.data_blkaddr);

	fio.encrypted_page = f2fs_pagecache_get_page(META_MAPPING(sbi),
					dn.data_blkaddr,
					FGP_LOCK | FGP_CREAT, GFP_NOFS);
	if (!fio.encrypted_page) {
		err = -ENOMEM;
		goto put_page;
	}

	err = f2fs_submit_page_bio(&fio);
	if (err)
		goto put_encrypted_page;
	f2fs_put_page(fio.encrypted_page, 0);
	f2fs_put_page(page, 1);

	f2fs_update_iostat(sbi, FS_DATA_READ_IO, F2FS_BLKSIZE);
	f2fs_update_iostat(sbi, FS_GDATA_READ_IO, F2FS_BLKSIZE);

	return 0;
put_encrypted_page:
	f2fs_put_page(fio.encrypted_page, 1);
put_page:
	f2fs_put_page(page, 1);
	return err;
}

/*
 * Move data block via META_MAPPING while keeping locked data page.
 * This can be used to move blocks, aka LBAs, directly on disk.
 */
static int move_data_block(struct inode *inode, block_t bidx,
				int gc_type, unsigned int segno, int off)
{
	struct f2fs_io_info fio = {
		.sbi = F2FS_I_SB(inode),
		.ino = inode->i_ino,
		.type = DATA,
		.temp = COLD,
		.op = REQ_OP_READ,
		.op_flags = 0,
		.encrypted_page = NULL,
		.in_list = false,
		.retry = false,
	};
	struct dnode_of_data dn;
	struct f2fs_summary sum;
	struct node_info ni;
	struct page *page, *mpage;
	block_t newaddr;
	int err = 0;
	bool lfs_mode = f2fs_lfs_mode(fio.sbi);
	int type = fio.sbi->am.atgc_enabled && (gc_type == BG_GC) &&
				(fio.sbi->gc_mode != GC_URGENT_HIGH) ?
				CURSEG_ALL_DATA_ATGC : CURSEG_COLD_DATA;

	/* do not read out */
	page = f2fs_grab_cache_page(inode->i_mapping, bidx, false);
	if (!page)
		return -ENOMEM;

	if (!check_valid_map(F2FS_I_SB(inode), segno, off)) {
		err = -ENOENT;
		goto out;
	}

	if (f2fs_is_atomic_file(inode)) {
		F2FS_I(inode)->i_gc_failures[GC_FAILURE_ATOMIC]++;
		F2FS_I_SB(inode)->skipped_atomic_files[gc_type]++;
		err = -EAGAIN;
		goto out;
	}

	if (f2fs_is_pinned_file(inode)) {
		f2fs_pin_file_control(inode, true);
		err = -EAGAIN;
		goto out;
	}

	set_new_dnode(&dn, inode, NULL, NULL, 0);
	err = f2fs_get_dnode_of_data(&dn, bidx, LOOKUP_NODE);
	if (err)
		goto out;

	if (unlikely(dn.data_blkaddr == NULL_ADDR)) {
		ClearPageUptodate(page);
		err = -ENOENT;
		goto put_out;
	}

	/*
	 * don't cache encrypted data into meta inode until previous dirty
	 * data were writebacked to avoid racing between GC and flush.
	 */
	f2fs_wait_on_page_writeback(page, DATA, true, true);

	f2fs_wait_on_block_writeback(inode, dn.data_blkaddr);

	err = f2fs_get_node_info(fio.sbi, dn.nid, &ni, false);
	if (err)
		goto put_out;

	/* read page */
	fio.page = page;
	fio.new_blkaddr = fio.old_blkaddr = dn.data_blkaddr;

	if (lfs_mode)
		f2fs_down_write(&fio.sbi->io_order_lock);

	mpage = f2fs_grab_cache_page(META_MAPPING(fio.sbi),
					fio.old_blkaddr, false);
	if (!mpage) {
		err = -ENOMEM;
		goto up_out;
	}

	fio.encrypted_page = mpage;

	/* read source block in mpage */
	if (!PageUptodate(mpage)) {
		err = f2fs_submit_page_bio(&fio);
		if (err) {
			f2fs_put_page(mpage, 1);
			goto up_out;
		}

		f2fs_update_iostat(fio.sbi, FS_DATA_READ_IO, F2FS_BLKSIZE);
		f2fs_update_iostat(fio.sbi, FS_GDATA_READ_IO, F2FS_BLKSIZE);

		lock_page(mpage);
		if (unlikely(mpage->mapping != META_MAPPING(fio.sbi) ||
						!PageUptodate(mpage))) {
			err = -EIO;
			f2fs_put_page(mpage, 1);
			goto up_out;
		}
	}

	set_summary(&sum, dn.nid, dn.ofs_in_node, ni.version);

	/* allocate block address */
	f2fs_allocate_data_block(fio.sbi, NULL, fio.old_blkaddr, &newaddr,
				&sum, type, NULL);

	fio.encrypted_page = f2fs_pagecache_get_page(META_MAPPING(fio.sbi),
				newaddr, FGP_LOCK | FGP_CREAT, GFP_NOFS);
	if (!fio.encrypted_page) {
		err = -ENOMEM;
		f2fs_put_page(mpage, 1);
		goto recover_block;
	}

	/* write target block */
	f2fs_wait_on_page_writeback(fio.encrypted_page, DATA, true, true);
	memcpy(page_address(fio.encrypted_page),
				page_address(mpage), PAGE_SIZE);
	f2fs_put_page(mpage, 1);
	invalidate_mapping_pages(META_MAPPING(fio.sbi),
				fio.old_blkaddr, fio.old_blkaddr);
	f2fs_invalidate_compress_page(fio.sbi, fio.old_blkaddr);

	set_page_dirty(fio.encrypted_page);
	if (clear_page_dirty_for_io(fio.encrypted_page))
		dec_page_count(fio.sbi, F2FS_DIRTY_META);

	set_page_writeback(fio.encrypted_page);
	ClearPageError(page);

	fio.op = REQ_OP_WRITE;
	fio.op_flags = REQ_SYNC;
	fio.new_blkaddr = newaddr;
	f2fs_submit_page_write(&fio);
	if (fio.retry) {
		err = -EAGAIN;
		if (PageWriteback(fio.encrypted_page))
			end_page_writeback(fio.encrypted_page);
		goto put_page_out;
	}

	f2fs_update_iostat(fio.sbi, FS_GC_DATA_IO, F2FS_BLKSIZE);

	f2fs_update_data_blkaddr(&dn, newaddr);
	set_inode_flag(inode, FI_APPEND_WRITE);
	if (page->index == 0)
		set_inode_flag(inode, FI_FIRST_BLOCK_WRITTEN);
put_page_out:
	f2fs_put_page(fio.encrypted_page, 1);
recover_block:
	if (err)
		f2fs_do_replace_block(fio.sbi, &sum, newaddr, fio.old_blkaddr,
							true, true, true);
up_out:
	if (lfs_mode)
		f2fs_up_write(&fio.sbi->io_order_lock);
put_out:
	f2fs_put_dnode(&dn);
out:
	f2fs_put_page(page, 1);
	return err;
}

static int move_data_page(struct inode *inode, block_t bidx, int gc_type,
							unsigned int segno, int off)
{
	struct page *page;
	int err = 0;

	page = f2fs_get_lock_data_page(inode, bidx, true);
	if (IS_ERR(page))
		return PTR_ERR(page);

	if (!check_valid_map(F2FS_I_SB(inode), segno, off)) {
		err = -ENOENT;
		goto out;
	}

	if (f2fs_is_atomic_file(inode)) {
		F2FS_I(inode)->i_gc_failures[GC_FAILURE_ATOMIC]++;
		F2FS_I_SB(inode)->skipped_atomic_files[gc_type]++;
		err = -EAGAIN;
		goto out;
	}
	if (f2fs_is_pinned_file(inode)) {
		if (gc_type == FG_GC)
			f2fs_pin_file_control(inode, true);
		err = -EAGAIN;
		goto out;
	}

	if (gc_type == BG_GC) {
		if (PageWriteback(page)) {
			err = -EAGAIN;
			goto out;
		}
		set_page_dirty(page);
		set_page_private_gcing(page);
	} else {
		struct f2fs_io_info fio = {
			.sbi = F2FS_I_SB(inode),
			.ino = inode->i_ino,
			.type = DATA,
			.temp = COLD,
			.op = REQ_OP_WRITE,
			.op_flags = REQ_SYNC,
			.old_blkaddr = NULL_ADDR,
			.page = page,
			.encrypted_page = NULL,
			.need_lock = LOCK_REQ,
			.io_type = FS_GC_DATA_IO,
		};
		bool is_dirty = PageDirty(page);

retry:
		f2fs_wait_on_page_writeback(page, DATA, true, true);

		set_page_dirty(page);
		if (clear_page_dirty_for_io(page)) {
			inode_dec_dirty_pages(inode);
			f2fs_remove_dirty_inode(inode);
		}

		set_page_private_gcing(page);

		err = f2fs_do_write_data_page(&fio);
		if (err) {
			clear_page_private_gcing(page);
			if (err == -ENOMEM) {
				congestion_wait(BLK_RW_ASYNC,
						DEFAULT_IO_TIMEOUT);
				goto retry;
			}
			if (is_dirty)
				set_page_dirty(page);
		}
	}
out:
	f2fs_put_page(page, 1);
	return err;
}

/*
 * This function tries to get parent node of victim data block, and identifies
 * data block validity. If the block is valid, copy that with cold status and
 * modify parent node.
 * If the parent node is not valid or the data block address is different,
 * the victim data block is ignored.
 */
static int gc_data_segment(struct f2fs_sb_info *sbi, struct f2fs_summary *sum,
		struct gc_inode_list *gc_list, unsigned int segno, int gc_type,
		bool force_migrate)
{
	struct super_block *sb = sbi->sb;
	struct f2fs_summary *entry;
	block_t start_addr;
	int off;
	int phase = 0;
	int submitted = 0;
	unsigned int usable_blks_in_seg = f2fs_usable_blks_in_seg(sbi, segno);

	start_addr = START_BLOCK(sbi, segno);

next_step:
	entry = sum;

	for (off = 0; off < usable_blks_in_seg; off++, entry++) {
		struct page *data_page;
		struct inode *inode;
		struct node_info dni; /* dnode info for the data */
		unsigned int ofs_in_node, nofs;
		block_t start_bidx;
		nid_t nid = le32_to_cpu(entry->nid);

		/*
		 * stop BG_GC if there is not enough free sections.
		 * Or, stop GC if the segment becomes fully valid caused by
		 * race condition along with SSR block allocation.
		 */
		if ((gc_type == BG_GC && has_not_enough_free_secs(sbi, 0, 0)) ||
			(!force_migrate && get_valid_blocks(sbi, segno, true) ==
							BLKS_PER_SEC(sbi)))
			return submitted;

		if (check_valid_map(sbi, segno, off) == 0)
			continue;

		if (phase == 0) {
			f2fs_ra_meta_pages(sbi, NAT_BLOCK_OFFSET(nid), 1,
							META_NAT, true);
			continue;
		}

		if (phase == 1) {
			f2fs_ra_node_page(sbi, nid);
			continue;
		}

		/* Get an inode by ino with checking validity */
		if (!is_alive(sbi, entry, &dni, start_addr + off, &nofs))
			continue;

		if (phase == 2) {
			f2fs_ra_node_page(sbi, dni.ino);
			continue;
		}

		ofs_in_node = le16_to_cpu(entry->ofs_in_node);

		if (phase == 3) {
			inode = f2fs_iget(sb, dni.ino);
			if (IS_ERR(inode) || is_bad_inode(inode) ||
					special_file(inode->i_mode))
				continue;

			if (!f2fs_down_write_trylock(
				&F2FS_I(inode)->i_gc_rwsem[WRITE])) {
				iput(inode);
				sbi->skipped_gc_rwsem++;
				continue;
			}

			start_bidx = f2fs_start_bidx_of_node(nofs, inode) +
								ofs_in_node;

			if (f2fs_post_read_required(inode)) {
				int err = ra_data_block(inode, start_bidx);

				f2fs_up_write(&F2FS_I(inode)->i_gc_rwsem[WRITE]);
				if (err) {
					iput(inode);
					continue;
				}
				add_gc_inode(gc_list, inode);
				continue;
			}

			data_page = f2fs_get_read_data_page(inode,
						start_bidx, REQ_RAHEAD, true);
			f2fs_up_write(&F2FS_I(inode)->i_gc_rwsem[WRITE]);
			if (IS_ERR(data_page)) {
				iput(inode);
				continue;
			}

			f2fs_put_page(data_page, 0);
			add_gc_inode(gc_list, inode);
			continue;
		}

		/* phase 4 */
		inode = find_gc_inode(gc_list, dni.ino);
		if (inode) {
			struct f2fs_inode_info *fi = F2FS_I(inode);
			bool locked = false;
			int err;

			if (S_ISREG(inode->i_mode)) {
<<<<<<< HEAD
				if (!down_write_trylock(&fi->i_gc_rwsem[READ])) {
					sbi->skipped_gc_rwsem++;
					continue;
				}
				if (!down_write_trylock(
=======
				if (!f2fs_down_write_trylock(&fi->i_gc_rwsem[READ])) {
					sbi->skipped_gc_rwsem++;
					continue;
				}
				if (!f2fs_down_write_trylock(
>>>>>>> df24d56f
						&fi->i_gc_rwsem[WRITE])) {
					sbi->skipped_gc_rwsem++;
					f2fs_up_write(&fi->i_gc_rwsem[READ]);
					continue;
				}
				locked = true;

				/* wait for all inflight aio data */
				inode_dio_wait(inode);
			}

			start_bidx = f2fs_start_bidx_of_node(nofs, inode)
								+ ofs_in_node;
			if (f2fs_post_read_required(inode))
				err = move_data_block(inode, start_bidx,
							gc_type, segno, off);
			else
				err = move_data_page(inode, start_bidx, gc_type,
								segno, off);

			if (!err && (gc_type == FG_GC ||
					f2fs_post_read_required(inode)))
				submitted++;

			if (locked) {
				f2fs_up_write(&fi->i_gc_rwsem[WRITE]);
				f2fs_up_write(&fi->i_gc_rwsem[READ]);
			}

			stat_inc_data_blk_count(sbi, 1, gc_type);
		}
	}

	if (++phase < 5)
		goto next_step;

	return submitted;
}

static int __get_victim(struct f2fs_sb_info *sbi, unsigned int *victim,
			int gc_type)
{
	struct sit_info *sit_i = SIT_I(sbi);
	int ret;

	down_write(&sit_i->sentry_lock);
	ret = DIRTY_I(sbi)->v_ops->get_victim(sbi, victim, gc_type,
					      NO_CHECK_TYPE, LFS, 0);
	up_write(&sit_i->sentry_lock);
	return ret;
}

static int do_garbage_collect(struct f2fs_sb_info *sbi,
				unsigned int start_segno,
				struct gc_inode_list *gc_list, int gc_type,
				bool force_migrate)
{
	struct page *sum_page;
	struct f2fs_summary_block *sum;
	struct blk_plug plug;
	unsigned int segno = start_segno;
	unsigned int end_segno = start_segno + sbi->segs_per_sec;
	int seg_freed = 0, migrated = 0;
	unsigned char type = IS_DATASEG(get_seg_entry(sbi, segno)->type) ?
						SUM_TYPE_DATA : SUM_TYPE_NODE;
	int submitted = 0;

	if (__is_large_section(sbi))
		end_segno = rounddown(end_segno, sbi->segs_per_sec);

	/*
	 * zone-capacity can be less than zone-size in zoned devices,
	 * resulting in less than expected usable segments in the zone,
	 * calculate the end segno in the zone which can be garbage collected
	 */
	if (f2fs_sb_has_blkzoned(sbi))
		end_segno -= sbi->segs_per_sec -
					f2fs_usable_segs_in_sec(sbi, segno);

	sanity_check_seg_type(sbi, get_seg_entry(sbi, segno)->type);

	/* readahead multi ssa blocks those have contiguous address */
	if (__is_large_section(sbi))
		f2fs_ra_meta_pages(sbi, GET_SUM_BLOCK(sbi, segno),
					end_segno - segno, META_SSA, true);

	/* reference all summary page */
	while (segno < end_segno) {
		sum_page = f2fs_get_sum_page(sbi, segno++);
		if (IS_ERR(sum_page)) {
			int err = PTR_ERR(sum_page);

			end_segno = segno - 1;
			for (segno = start_segno; segno < end_segno; segno++) {
				sum_page = find_get_page(META_MAPPING(sbi),
						GET_SUM_BLOCK(sbi, segno));
				f2fs_put_page(sum_page, 0);
				f2fs_put_page(sum_page, 0);
			}
			return err;
		}
		unlock_page(sum_page);
	}

	blk_start_plug(&plug);

	for (segno = start_segno; segno < end_segno; segno++) {

		/* find segment summary of victim */
		sum_page = find_get_page(META_MAPPING(sbi),
					GET_SUM_BLOCK(sbi, segno));
		f2fs_put_page(sum_page, 0);

		if (get_valid_blocks(sbi, segno, false) == 0)
			goto freed;
		if (gc_type == BG_GC && __is_large_section(sbi) &&
				migrated >= sbi->migration_granularity)
			goto skip;
		if (!PageUptodate(sum_page) || unlikely(f2fs_cp_error(sbi)))
			goto skip;

		sum = page_address(sum_page);
		if (type != GET_SUM_TYPE((&sum->footer))) {
			f2fs_err(sbi, "Inconsistent segment (%u) type [%d, %d] in SSA and SIT",
				 segno, type, GET_SUM_TYPE((&sum->footer)));
			set_sbi_flag(sbi, SBI_NEED_FSCK);
			f2fs_stop_checkpoint(sbi, false);
			goto skip;
		}

		/*
		 * this is to avoid deadlock:
		 * - lock_page(sum_page)         - f2fs_replace_block
		 *  - check_valid_map()            - down_write(sentry_lock)
		 *   - down_read(sentry_lock)     - change_curseg()
		 *                                  - lock_page(sum_page)
		 */
		if (type == SUM_TYPE_NODE)
			submitted += gc_node_segment(sbi, sum->entries, segno,
								gc_type);
		else
			submitted += gc_data_segment(sbi, sum->entries, gc_list,
							segno, gc_type,
							force_migrate);

		stat_inc_seg_count(sbi, type, gc_type);
		sbi->gc_reclaimed_segs[sbi->gc_mode]++;
		migrated++;

freed:
		if (gc_type == FG_GC &&
				get_valid_blocks(sbi, segno, false) == 0)
			seg_freed++;

		if (__is_large_section(sbi) && segno + 1 < end_segno)
			sbi->next_victim_seg[gc_type] = segno + 1;
skip:
		f2fs_put_page(sum_page, 0);
	}

	if (submitted)
		f2fs_submit_merged_write(sbi,
				(type == SUM_TYPE_NODE) ? NODE : DATA);

	blk_finish_plug(&plug);

	stat_inc_call_count(sbi->stat_info);

	return seg_freed;
}

int f2fs_gc(struct f2fs_sb_info *sbi, bool sync,
			bool background, bool force, unsigned int segno)
{
	int gc_type = sync ? FG_GC : BG_GC;
	int sec_freed = 0, seg_freed = 0, total_freed = 0;
	int ret = 0;
	struct cp_control cpc;
	unsigned int init_segno = segno;
	struct gc_inode_list gc_list = {
		.ilist = LIST_HEAD_INIT(gc_list.ilist),
		.iroot = RADIX_TREE_INIT(gc_list.iroot, GFP_NOFS),
	};
	unsigned long long last_skipped = sbi->skipped_atomic_files[FG_GC];
	unsigned long long first_skipped;
	unsigned int skipped_round = 0, round = 0;

	trace_f2fs_gc_begin(sbi->sb, sync, background,
				get_pages(sbi, F2FS_DIRTY_NODES),
				get_pages(sbi, F2FS_DIRTY_DENTS),
				get_pages(sbi, F2FS_DIRTY_IMETA),
				free_sections(sbi),
				free_segments(sbi),
				reserved_segments(sbi),
				prefree_segments(sbi));

	cpc.reason = __get_cp_reason(sbi);
	sbi->skipped_gc_rwsem = 0;
	first_skipped = last_skipped;
gc_more:
	if (unlikely(!(sbi->sb->s_flags & SB_ACTIVE))) {
		ret = -EINVAL;
		goto stop;
	}
	if (unlikely(f2fs_cp_error(sbi))) {
		ret = -EIO;
		goto stop;
	}

	if (gc_type == BG_GC && has_not_enough_free_secs(sbi, 0, 0)) {
		/*
		 * For example, if there are many prefree_segments below given
		 * threshold, we can make them free by checkpoint. Then, we
		 * secure free segments which doesn't need fggc any more.
		 */
		if (prefree_segments(sbi) &&
				!is_sbi_flag_set(sbi, SBI_CP_DISABLED)) {
			ret = f2fs_write_checkpoint(sbi, &cpc);
			if (ret)
				goto stop;
		}
		if (has_not_enough_free_secs(sbi, 0, 0))
			gc_type = FG_GC;
	}

	/* f2fs_balance_fs doesn't need to do BG_GC in critical path. */
	if (gc_type == BG_GC && !background) {
		ret = -EINVAL;
		goto stop;
	}
	ret = __get_victim(sbi, &segno, gc_type);
	if (ret)
		goto stop;

	seg_freed = do_garbage_collect(sbi, segno, &gc_list, gc_type, force);
	if (gc_type == FG_GC &&
		seg_freed == f2fs_usable_segs_in_sec(sbi, segno))
		sec_freed++;
	total_freed += seg_freed;

	if (gc_type == FG_GC) {
		if (sbi->skipped_atomic_files[FG_GC] > last_skipped ||
						sbi->skipped_gc_rwsem)
			skipped_round++;
		last_skipped = sbi->skipped_atomic_files[FG_GC];
		round++;
	}

	if (gc_type == FG_GC)
		sbi->cur_victim_sec = NULL_SEGNO;

	if (sync)
		goto stop;

	if (has_not_enough_free_secs(sbi, sec_freed, 0)) {
		if (skipped_round <= MAX_SKIP_GC_COUNT ||
					skipped_round * 2 < round) {
			segno = NULL_SEGNO;
			goto gc_more;
		}

		if (first_skipped < last_skipped &&
				(last_skipped - first_skipped) >
						sbi->skipped_gc_rwsem) {
			f2fs_drop_inmem_pages_all(sbi, true);
			segno = NULL_SEGNO;
			goto gc_more;
		}
		if (gc_type == FG_GC && !is_sbi_flag_set(sbi, SBI_CP_DISABLED))
			ret = f2fs_write_checkpoint(sbi, &cpc);
	}
stop:
	SIT_I(sbi)->last_victim[ALLOC_NEXT] = 0;
	SIT_I(sbi)->last_victim[FLUSH_DEVICE] = init_segno;

	trace_f2fs_gc_end(sbi->sb, ret, total_freed, sec_freed,
				get_pages(sbi, F2FS_DIRTY_NODES),
				get_pages(sbi, F2FS_DIRTY_DENTS),
				get_pages(sbi, F2FS_DIRTY_IMETA),
				free_sections(sbi),
				free_segments(sbi),
				reserved_segments(sbi),
				prefree_segments(sbi));

	f2fs_up_write(&sbi->gc_lock);

	put_gc_inode(&gc_list);

	if (sync && !ret)
		ret = sec_freed ? 0 : -EAGAIN;
	return ret;
}

int __init f2fs_create_garbage_collection_cache(void)
{
	victim_entry_slab = f2fs_kmem_cache_create("f2fs_victim_entry",
					sizeof(struct victim_entry));
	if (!victim_entry_slab)
		return -ENOMEM;
	return 0;
}

void f2fs_destroy_garbage_collection_cache(void)
{
	kmem_cache_destroy(victim_entry_slab);
}

static void init_atgc_management(struct f2fs_sb_info *sbi)
{
	struct atgc_management *am = &sbi->am;

	if (test_opt(sbi, ATGC) &&
		SIT_I(sbi)->elapsed_time >= DEF_GC_THREAD_AGE_THRESHOLD)
		am->atgc_enabled = true;

	am->root = RB_ROOT_CACHED;
	INIT_LIST_HEAD(&am->victim_list);
	am->victim_count = 0;

	am->candidate_ratio = DEF_GC_THREAD_CANDIDATE_RATIO;
	am->max_candidate_count = DEF_GC_THREAD_MAX_CANDIDATE_COUNT;
	am->age_weight = DEF_GC_THREAD_AGE_WEIGHT;
	am->age_threshold = DEF_GC_THREAD_AGE_THRESHOLD;
}

void f2fs_build_gc_manager(struct f2fs_sb_info *sbi)
{
	DIRTY_I(sbi)->v_ops = &default_v_ops;

	sbi->gc_pin_file_threshold = DEF_GC_FAILED_PINNED_FILES;

	/* give warm/cold data area from slower device */
	if (f2fs_is_multi_device(sbi) && !__is_large_section(sbi))
		SIT_I(sbi)->last_victim[ALLOC_NEXT] =
				GET_SEGNO(sbi, FDEV(0).end_blk) + 1;

	init_atgc_management(sbi);
}

static int free_segment_range(struct f2fs_sb_info *sbi,
				unsigned int secs, bool gc_only)
{
	unsigned int segno, next_inuse, start, end;
	struct cp_control cpc = { CP_RESIZE, 0, 0, 0 };
	int gc_mode, gc_type;
	int err = 0;
	int type;

	/* Force block allocation for GC */
	MAIN_SECS(sbi) -= secs;
	start = MAIN_SECS(sbi) * sbi->segs_per_sec;
	end = MAIN_SEGS(sbi) - 1;

	mutex_lock(&DIRTY_I(sbi)->seglist_lock);
	for (gc_mode = 0; gc_mode < MAX_GC_POLICY; gc_mode++)
		if (SIT_I(sbi)->last_victim[gc_mode] >= start)
			SIT_I(sbi)->last_victim[gc_mode] = 0;

	for (gc_type = BG_GC; gc_type <= FG_GC; gc_type++)
		if (sbi->next_victim_seg[gc_type] >= start)
			sbi->next_victim_seg[gc_type] = NULL_SEGNO;
	mutex_unlock(&DIRTY_I(sbi)->seglist_lock);

	/* Move out cursegs from the target range */
	for (type = CURSEG_HOT_DATA; type < NR_CURSEG_PERSIST_TYPE; type++)
		f2fs_allocate_segment_for_resize(sbi, type, start, end);

	/* do GC to move out valid blocks in the range */
	for (segno = start; segno <= end; segno += sbi->segs_per_sec) {
		struct gc_inode_list gc_list = {
			.ilist = LIST_HEAD_INIT(gc_list.ilist),
			.iroot = RADIX_TREE_INIT(gc_list.iroot, GFP_NOFS),
		};

		do_garbage_collect(sbi, segno, &gc_list, FG_GC, true);
		put_gc_inode(&gc_list);

		if (!gc_only && get_valid_blocks(sbi, segno, true)) {
			err = -EAGAIN;
			goto out;
		}
		if (fatal_signal_pending(current)) {
			err = -ERESTARTSYS;
			goto out;
		}
	}
	if (gc_only)
		goto out;

	err = f2fs_write_checkpoint(sbi, &cpc);
	if (err)
		goto out;

	next_inuse = find_next_inuse(FREE_I(sbi), end + 1, start);
	if (next_inuse <= end) {
		f2fs_err(sbi, "segno %u should be free but still inuse!",
			 next_inuse);
		f2fs_bug_on(sbi, 1);
	}
out:
	MAIN_SECS(sbi) += secs;
	return err;
}

static void update_sb_metadata(struct f2fs_sb_info *sbi, int secs)
{
	struct f2fs_super_block *raw_sb = F2FS_RAW_SUPER(sbi);
	int section_count;
	int segment_count;
	int segment_count_main;
	long long block_count;
	int segs = secs * sbi->segs_per_sec;

	f2fs_down_write(&sbi->sb_lock);

	section_count = le32_to_cpu(raw_sb->section_count);
	segment_count = le32_to_cpu(raw_sb->segment_count);
	segment_count_main = le32_to_cpu(raw_sb->segment_count_main);
	block_count = le64_to_cpu(raw_sb->block_count);

	raw_sb->section_count = cpu_to_le32(section_count + secs);
	raw_sb->segment_count = cpu_to_le32(segment_count + segs);
	raw_sb->segment_count_main = cpu_to_le32(segment_count_main + segs);
	raw_sb->block_count = cpu_to_le64(block_count +
					(long long)segs * sbi->blocks_per_seg);
	if (f2fs_is_multi_device(sbi)) {
		int last_dev = sbi->s_ndevs - 1;
		int dev_segs =
			le32_to_cpu(raw_sb->devs[last_dev].total_segments);

		raw_sb->devs[last_dev].total_segments =
						cpu_to_le32(dev_segs + segs);
	}

	f2fs_up_write(&sbi->sb_lock);
}

static void update_fs_metadata(struct f2fs_sb_info *sbi, int secs)
{
	int segs = secs * sbi->segs_per_sec;
	long long blks = (long long)segs * sbi->blocks_per_seg;
	long long user_block_count =
				le64_to_cpu(F2FS_CKPT(sbi)->user_block_count);

	SM_I(sbi)->segment_count = (int)SM_I(sbi)->segment_count + segs;
	MAIN_SEGS(sbi) = (int)MAIN_SEGS(sbi) + segs;
	MAIN_SECS(sbi) += secs;
	FREE_I(sbi)->free_sections = (int)FREE_I(sbi)->free_sections + secs;
	FREE_I(sbi)->free_segments = (int)FREE_I(sbi)->free_segments + segs;
	F2FS_CKPT(sbi)->user_block_count = cpu_to_le64(user_block_count + blks);

	if (f2fs_is_multi_device(sbi)) {
		int last_dev = sbi->s_ndevs - 1;

		FDEV(last_dev).total_segments =
				(int)FDEV(last_dev).total_segments + segs;
		FDEV(last_dev).end_blk =
				(long long)FDEV(last_dev).end_blk + blks;
#ifdef CONFIG_BLK_DEV_ZONED
		FDEV(last_dev).nr_blkz = (int)FDEV(last_dev).nr_blkz +
					(int)(blks >> sbi->log_blocks_per_blkz);
#endif
	}
}

int f2fs_resize_fs(struct f2fs_sb_info *sbi, __u64 block_count)
{
	__u64 old_block_count, shrunk_blocks;
	struct cp_control cpc = { CP_RESIZE, 0, 0, 0 };
	unsigned int secs;
	int err = 0;
	__u32 rem;

	old_block_count = le64_to_cpu(F2FS_RAW_SUPER(sbi)->block_count);
	if (block_count > old_block_count)
		return -EINVAL;

	if (f2fs_is_multi_device(sbi)) {
		int last_dev = sbi->s_ndevs - 1;
		__u64 last_segs = FDEV(last_dev).total_segments;

		if (block_count + last_segs * sbi->blocks_per_seg <=
								old_block_count)
			return -EINVAL;
	}

	/* new fs size should align to section size */
	div_u64_rem(block_count, BLKS_PER_SEC(sbi), &rem);
	if (rem)
		return -EINVAL;

	if (block_count == old_block_count)
		return 0;

	if (is_sbi_flag_set(sbi, SBI_NEED_FSCK)) {
		f2fs_err(sbi, "Should run fsck to repair first.");
		return -EFSCORRUPTED;
	}

	if (test_opt(sbi, DISABLE_CHECKPOINT)) {
		f2fs_err(sbi, "Checkpoint should be enabled.");
		return -EINVAL;
	}

	shrunk_blocks = old_block_count - block_count;
	secs = div_u64(shrunk_blocks, BLKS_PER_SEC(sbi));

	/* stop other GC */
	if (!f2fs_down_write_trylock(&sbi->gc_lock))
		return -EAGAIN;

	/* stop CP to protect MAIN_SEC in free_segment_range */
	f2fs_lock_op(sbi);

	spin_lock(&sbi->stat_lock);
	if (shrunk_blocks + valid_user_blocks(sbi) +
		sbi->current_reserved_blocks + sbi->unusable_block_count +
		F2FS_OPTION(sbi).root_reserved_blocks > sbi->user_block_count)
		err = -ENOSPC;
	spin_unlock(&sbi->stat_lock);

	if (err)
		goto out_unlock;

	err = free_segment_range(sbi, secs, true);

out_unlock:
	f2fs_unlock_op(sbi);
	f2fs_up_write(&sbi->gc_lock);
	if (err)
		return err;

	set_sbi_flag(sbi, SBI_IS_RESIZEFS);

	freeze_super(sbi->sb);
<<<<<<< HEAD
	down_write(&sbi->gc_lock);
	down_write(&sbi->cp_global_sem);
=======
	f2fs_down_write(&sbi->gc_lock);
	f2fs_down_write(&sbi->cp_global_sem);
>>>>>>> df24d56f

	spin_lock(&sbi->stat_lock);
	if (shrunk_blocks + valid_user_blocks(sbi) +
		sbi->current_reserved_blocks + sbi->unusable_block_count +
		F2FS_OPTION(sbi).root_reserved_blocks > sbi->user_block_count)
		err = -ENOSPC;
	else
		sbi->user_block_count -= shrunk_blocks;
	spin_unlock(&sbi->stat_lock);
	if (err)
		goto out_err;

	err = free_segment_range(sbi, secs, false);
	if (err)
		goto recover_out;

	update_sb_metadata(sbi, -secs);

	err = f2fs_commit_super(sbi, false);
	if (err) {
		update_sb_metadata(sbi, secs);
		goto recover_out;
	}

	update_fs_metadata(sbi, -secs);
	clear_sbi_flag(sbi, SBI_IS_RESIZEFS);
	set_sbi_flag(sbi, SBI_IS_DIRTY);

	err = f2fs_write_checkpoint(sbi, &cpc);
	if (err) {
		update_fs_metadata(sbi, secs);
		update_sb_metadata(sbi, secs);
		f2fs_commit_super(sbi, false);
	}
recover_out:
	if (err) {
		set_sbi_flag(sbi, SBI_NEED_FSCK);
		f2fs_err(sbi, "resize_fs failed, should run fsck to repair!");

		spin_lock(&sbi->stat_lock);
		sbi->user_block_count += shrunk_blocks;
		spin_unlock(&sbi->stat_lock);
	}
out_err:
<<<<<<< HEAD
	up_write(&sbi->cp_global_sem);
	up_write(&sbi->gc_lock);
=======
	f2fs_up_write(&sbi->cp_global_sem);
	f2fs_up_write(&sbi->gc_lock);
>>>>>>> df24d56f
	thaw_super(sbi->sb);
	clear_sbi_flag(sbi, SBI_IS_RESIZEFS);
	return err;
}<|MERGE_RESOLUTION|>--- conflicted
+++ resolved
@@ -1041,15 +1041,10 @@
 		set_sbi_flag(sbi, SBI_NEED_FSCK);
 	}
 
-<<<<<<< HEAD
-	if (f2fs_check_nid_range(sbi, dni->ino))
-		return false;
-=======
 	if (f2fs_check_nid_range(sbi, dni->ino)) {
 		f2fs_put_page(node_page, 1);
 		return false;
 	}
->>>>>>> df24d56f
 
 	*nofs = ofs_of_node(node_page);
 	source_blkaddr = data_blkaddr(NULL, node_page, ofs_in_node);
@@ -1529,19 +1524,11 @@
 			int err;
 
 			if (S_ISREG(inode->i_mode)) {
-<<<<<<< HEAD
-				if (!down_write_trylock(&fi->i_gc_rwsem[READ])) {
-					sbi->skipped_gc_rwsem++;
-					continue;
-				}
-				if (!down_write_trylock(
-=======
 				if (!f2fs_down_write_trylock(&fi->i_gc_rwsem[READ])) {
 					sbi->skipped_gc_rwsem++;
 					continue;
 				}
 				if (!f2fs_down_write_trylock(
->>>>>>> df24d56f
 						&fi->i_gc_rwsem[WRITE])) {
 					sbi->skipped_gc_rwsem++;
 					f2fs_up_write(&fi->i_gc_rwsem[READ]);
@@ -2077,13 +2064,8 @@
 	set_sbi_flag(sbi, SBI_IS_RESIZEFS);
 
 	freeze_super(sbi->sb);
-<<<<<<< HEAD
-	down_write(&sbi->gc_lock);
-	down_write(&sbi->cp_global_sem);
-=======
 	f2fs_down_write(&sbi->gc_lock);
 	f2fs_down_write(&sbi->cp_global_sem);
->>>>>>> df24d56f
 
 	spin_lock(&sbi->stat_lock);
 	if (shrunk_blocks + valid_user_blocks(sbi) +
@@ -2128,13 +2110,8 @@
 		spin_unlock(&sbi->stat_lock);
 	}
 out_err:
-<<<<<<< HEAD
-	up_write(&sbi->cp_global_sem);
-	up_write(&sbi->gc_lock);
-=======
 	f2fs_up_write(&sbi->cp_global_sem);
 	f2fs_up_write(&sbi->gc_lock);
->>>>>>> df24d56f
 	thaw_super(sbi->sb);
 	clear_sbi_flag(sbi, SBI_IS_RESIZEFS);
 	return err;
