// SPDX-License-Identifier: GPL-2.0
/*
 * fs/f2fs/gc.c
 *
 * Copyright (c) 2012 Samsung Electronics Co., Ltd.
 *             http://www.samsung.com/
 */
#include <linux/fs.h>
#include <linux/module.h>
#include <linux/backing-dev.h>
#include <linux/init.h>
#include <linux/f2fs_fs.h>
#include <linux/kthread.h>
#include <linux/delay.h>
#include <linux/freezer.h>
#include <linux/sched/signal.h>
#include <linux/random.h>

#include "f2fs.h"
#include "node.h"
#include "segment.h"
#include "gc.h"
#include "iostat.h"
#include <trace/events/f2fs.h>

static struct kmem_cache *victim_entry_slab;

static unsigned int count_bits(const unsigned long *addr,
				unsigned int offset, unsigned int len);

static int gc_thread_func(void *data)
{
	struct f2fs_sb_info *sbi = data;
	struct f2fs_gc_kthread *gc_th = sbi->gc_thread;
	wait_queue_head_t *wq = &sbi->gc_thread->gc_wait_queue_head;
	wait_queue_head_t *fggc_wq = &sbi->gc_thread->fggc_wq;
	unsigned int wait_ms;

	wait_ms = gc_th->min_sleep_time;

	set_freezable();
	do {
		bool sync_mode, foreground = false;

		wait_event_interruptible_timeout(*wq,
				kthread_should_stop() || freezing(current) ||
				waitqueue_active(fggc_wq) ||
				gc_th->gc_wake,
				msecs_to_jiffies(wait_ms));

		if (test_opt(sbi, GC_MERGE) && waitqueue_active(fggc_wq))
			foreground = true;

		/* give it a try one time */
		if (gc_th->gc_wake)
			gc_th->gc_wake = 0;

		if (try_to_freeze()) {
			stat_other_skip_bggc_count(sbi);
			continue;
		}
		if (kthread_should_stop())
			break;

		if (sbi->sb->s_writers.frozen >= SB_FREEZE_WRITE) {
			increase_sleep_time(gc_th, &wait_ms);
			stat_other_skip_bggc_count(sbi);
			continue;
		}

		if (time_to_inject(sbi, FAULT_CHECKPOINT)) {
			f2fs_show_injection_info(sbi, FAULT_CHECKPOINT);
			f2fs_stop_checkpoint(sbi, false);
		}

		if (!sb_start_write_trylock(sbi->sb)) {
			stat_other_skip_bggc_count(sbi);
			continue;
		}

		/*
		 * [GC triggering condition]
		 * 0. GC is not conducted currently.
		 * 1. There are enough dirty segments.
		 * 2. IO subsystem is idle by checking the # of writeback pages.
		 * 3. IO subsystem is idle by checking the # of requests in
		 *    bdev's request list.
		 *
		 * Note) We have to avoid triggering GCs frequently.
		 * Because it is possible that some segments can be
		 * invalidated soon after by user update or deletion.
		 * So, I'd like to wait some time to collect dirty segments.
		 */
		if (sbi->gc_mode == GC_URGENT_HIGH) {
			spin_lock(&sbi->gc_urgent_high_lock);
			if (sbi->gc_urgent_high_limited) {
				if (!sbi->gc_urgent_high_remaining) {
					sbi->gc_urgent_high_limited = false;
					spin_unlock(&sbi->gc_urgent_high_lock);
					sbi->gc_mode = GC_NORMAL;
					continue;
				}
				sbi->gc_urgent_high_remaining--;
			}
			spin_unlock(&sbi->gc_urgent_high_lock);
		}

		if (sbi->gc_mode == GC_URGENT_HIGH ||
				sbi->gc_mode == GC_URGENT_MID) {
			wait_ms = gc_th->urgent_sleep_time;
			f2fs_down_write(&sbi->gc_lock);
			goto do_gc;
		}

		if (foreground) {
			f2fs_down_write(&sbi->gc_lock);
			goto do_gc;
		} else if (!f2fs_down_write_trylock(&sbi->gc_lock)) {
			stat_other_skip_bggc_count(sbi);
			goto next;
		}

		if (!is_idle(sbi, GC_TIME)) {
			increase_sleep_time(gc_th, &wait_ms);
			f2fs_up_write(&sbi->gc_lock);
			stat_io_skip_bggc_count(sbi);
			goto next;
		}

		if (has_enough_invalid_blocks(sbi))
			decrease_sleep_time(gc_th, &wait_ms);
		else
			increase_sleep_time(gc_th, &wait_ms);
do_gc:
		if (!foreground)
			stat_inc_bggc_count(sbi->stat_info);

		sync_mode = F2FS_OPTION(sbi).bggc_mode == BGGC_MODE_SYNC;

		/* foreground GC was been triggered via f2fs_balance_fs() */
		if (foreground)
			sync_mode = false;

		/* if return value is not zero, no victim was selected */
		if (f2fs_gc(sbi, sync_mode, !foreground, false, NULL_SEGNO))
			wait_ms = gc_th->no_gc_sleep_time;

		if (foreground)
			wake_up_all(&gc_th->fggc_wq);

		trace_f2fs_background_gc(sbi->sb, wait_ms,
				prefree_segments(sbi), free_segments(sbi));

		/* balancing f2fs's metadata periodically */
		f2fs_balance_fs_bg(sbi, true);
next:
		sb_end_write(sbi->sb);

	} while (!kthread_should_stop());
	return 0;
}

int f2fs_start_gc_thread(struct f2fs_sb_info *sbi)
{
	struct f2fs_gc_kthread *gc_th;
	dev_t dev = sbi->sb->s_bdev->bd_dev;
	int err = 0;

	gc_th = f2fs_kmalloc(sbi, sizeof(struct f2fs_gc_kthread), GFP_KERNEL);
	if (!gc_th) {
		err = -ENOMEM;
		goto out;
	}

	gc_th->urgent_sleep_time = DEF_GC_THREAD_URGENT_SLEEP_TIME;
	gc_th->min_sleep_time = DEF_GC_THREAD_MIN_SLEEP_TIME;
	gc_th->max_sleep_time = DEF_GC_THREAD_MAX_SLEEP_TIME;
	gc_th->no_gc_sleep_time = DEF_GC_THREAD_NOGC_SLEEP_TIME;

	gc_th->gc_wake = 0;

	sbi->gc_thread = gc_th;
	init_waitqueue_head(&sbi->gc_thread->gc_wait_queue_head);
	init_waitqueue_head(&sbi->gc_thread->fggc_wq);
	sbi->gc_thread->f2fs_gc_task = kthread_run(gc_thread_func, sbi,
			"f2fs_gc-%u:%u", MAJOR(dev), MINOR(dev));
	if (IS_ERR(gc_th->f2fs_gc_task)) {
		err = PTR_ERR(gc_th->f2fs_gc_task);
		kfree(gc_th);
		sbi->gc_thread = NULL;
	}
out:
	return err;
}

void f2fs_stop_gc_thread(struct f2fs_sb_info *sbi)
{
	struct f2fs_gc_kthread *gc_th = sbi->gc_thread;

	if (!gc_th)
		return;
	kthread_stop(gc_th->f2fs_gc_task);
	wake_up_all(&gc_th->fggc_wq);
	kfree(gc_th);
	sbi->gc_thread = NULL;
}

static int select_gc_type(struct f2fs_sb_info *sbi, int gc_type)
{
	int gc_mode;

	if (gc_type == BG_GC) {
		if (sbi->am.atgc_enabled)
			gc_mode = GC_AT;
		else
			gc_mode = GC_CB;
	} else {
		gc_mode = GC_GREEDY;
	}

	switch (sbi->gc_mode) {
	case GC_IDLE_CB:
		gc_mode = GC_CB;
		break;
	case GC_IDLE_GREEDY:
	case GC_URGENT_HIGH:
		gc_mode = GC_GREEDY;
		break;
	case GC_IDLE_AT:
		gc_mode = GC_AT;
		break;
	}

	return gc_mode;
}

static void select_policy(struct f2fs_sb_info *sbi, int gc_type,
			int type, struct victim_sel_policy *p)
{
	struct dirty_seglist_info *dirty_i = DIRTY_I(sbi);

	if (p->alloc_mode == SSR) {
		p->gc_mode = GC_GREEDY;
		p->dirty_bitmap = dirty_i->dirty_segmap[type];
		p->max_search = dirty_i->nr_dirty[type];
		p->ofs_unit = 1;
	} else if (p->alloc_mode == AT_SSR) {
		p->gc_mode = GC_GREEDY;
		p->dirty_bitmap = dirty_i->dirty_segmap[type];
		p->max_search = dirty_i->nr_dirty[type];
		p->ofs_unit = 1;
	} else {
		p->gc_mode = select_gc_type(sbi, gc_type);
		p->ofs_unit = sbi->segs_per_sec;
		if (__is_large_section(sbi)) {
			p->dirty_bitmap = dirty_i->dirty_secmap;
			p->max_search = count_bits(p->dirty_bitmap,
						0, MAIN_SECS(sbi));
		} else {
			p->dirty_bitmap = dirty_i->dirty_segmap[DIRTY];
			p->max_search = dirty_i->nr_dirty[DIRTY];
		}
	}

	/*
	 * adjust candidates range, should select all dirty segments for
	 * foreground GC and urgent GC cases.
	 */
	if (gc_type != FG_GC &&
			(sbi->gc_mode != GC_URGENT_HIGH) &&
			(p->gc_mode != GC_AT && p->alloc_mode != AT_SSR) &&
			p->max_search > sbi->max_victim_search)
		p->max_search = sbi->max_victim_search;

	/* let's select beginning hot/small space first in no_heap mode*/
	if (f2fs_need_rand_seg(sbi))
		p->offset = prandom_u32() % (MAIN_SECS(sbi) * sbi->segs_per_sec);
	else if (test_opt(sbi, NOHEAP) &&
		(type == CURSEG_HOT_DATA || IS_NODESEG(type)))
		p->offset = 0;
	else
		p->offset = SIT_I(sbi)->last_victim[p->gc_mode];
}

static unsigned int get_max_cost(struct f2fs_sb_info *sbi,
				struct victim_sel_policy *p)
{
	/* SSR allocates in a segment unit */
	if (p->alloc_mode == SSR)
		return sbi->blocks_per_seg;
	else if (p->alloc_mode == AT_SSR)
		return UINT_MAX;

	/* LFS */
	if (p->gc_mode == GC_GREEDY)
		return 2 * sbi->blocks_per_seg * p->ofs_unit;
	else if (p->gc_mode == GC_CB)
		return UINT_MAX;
	else if (p->gc_mode == GC_AT)
		return UINT_MAX;
	else /* No other gc_mode */
		return 0;
}

static unsigned int check_bg_victims(struct f2fs_sb_info *sbi)
{
	struct dirty_seglist_info *dirty_i = DIRTY_I(sbi);
	unsigned int secno;

	/*
	 * If the gc_type is FG_GC, we can select victim segments
	 * selected by background GC before.
	 * Those segments guarantee they have small valid blocks.
	 */
	for_each_set_bit(secno, dirty_i->victim_secmap, MAIN_SECS(sbi)) {
		if (sec_usage_check(sbi, secno))
			continue;
		clear_bit(secno, dirty_i->victim_secmap);
		return GET_SEG_FROM_SEC(sbi, secno);
	}
	return NULL_SEGNO;
}

static unsigned int get_cb_cost(struct f2fs_sb_info *sbi, unsigned int segno)
{
	struct sit_info *sit_i = SIT_I(sbi);
	unsigned int secno = GET_SEC_FROM_SEG(sbi, segno);
	unsigned int start = GET_SEG_FROM_SEC(sbi, secno);
	unsigned long long mtime = 0;
	unsigned int vblocks;
	unsigned char age = 0;
	unsigned char u;
	unsigned int i;
	unsigned int usable_segs_per_sec = f2fs_usable_segs_in_sec(sbi, segno);

	for (i = 0; i < usable_segs_per_sec; i++)
		mtime += get_seg_entry(sbi, start + i)->mtime;
	vblocks = get_valid_blocks(sbi, segno, true);

	mtime = div_u64(mtime, usable_segs_per_sec);
	vblocks = div_u64(vblocks, usable_segs_per_sec);

	u = (vblocks * 100) >> sbi->log_blocks_per_seg;

	/* Handle if the system time has changed by the user */
	if (mtime < sit_i->min_mtime)
		sit_i->min_mtime = mtime;
	if (mtime > sit_i->max_mtime)
		sit_i->max_mtime = mtime;
	if (sit_i->max_mtime != sit_i->min_mtime)
		age = 100 - div64_u64(100 * (mtime - sit_i->min_mtime),
				sit_i->max_mtime - sit_i->min_mtime);

	return UINT_MAX - ((100 * (100 - u) * age) / (100 + u));
}

static inline unsigned int get_gc_cost(struct f2fs_sb_info *sbi,
			unsigned int segno, struct victim_sel_policy *p)
{
	if (p->alloc_mode == SSR)
		return get_seg_entry(sbi, segno)->ckpt_valid_blocks;

	/* alloc_mode == LFS */
	if (p->gc_mode == GC_GREEDY)
		return get_valid_blocks(sbi, segno, true);
	else if (p->gc_mode == GC_CB)
		return get_cb_cost(sbi, segno);

	f2fs_bug_on(sbi, 1);
	return 0;
}

static unsigned int count_bits(const unsigned long *addr,
				unsigned int offset, unsigned int len)
{
	unsigned int end = offset + len, sum = 0;

	while (offset < end) {
		if (test_bit(offset++, addr))
			++sum;
	}
	return sum;
}

static struct victim_entry *attach_victim_entry(struct f2fs_sb_info *sbi,
				unsigned long long mtime, unsigned int segno,
				struct rb_node *parent, struct rb_node **p,
				bool left_most)
{
	struct atgc_management *am = &sbi->am;
	struct victim_entry *ve;

	ve =  f2fs_kmem_cache_alloc(victim_entry_slab,
				GFP_NOFS, true, NULL);

	ve->mtime = mtime;
	ve->segno = segno;

	rb_link_node(&ve->rb_node, parent, p);
	rb_insert_color_cached(&ve->rb_node, &am->root, left_most);

	list_add_tail(&ve->list, &am->victim_list);

	am->victim_count++;

	return ve;
}

static void insert_victim_entry(struct f2fs_sb_info *sbi,
				unsigned long long mtime, unsigned int segno)
{
	struct atgc_management *am = &sbi->am;
	struct rb_node **p;
	struct rb_node *parent = NULL;
	bool left_most = true;

	p = f2fs_lookup_rb_tree_ext(sbi, &am->root, &parent, mtime, &left_most);
	attach_victim_entry(sbi, mtime, segno, parent, p, left_most);
}

static void add_victim_entry(struct f2fs_sb_info *sbi,
				struct victim_sel_policy *p, unsigned int segno)
{
	struct sit_info *sit_i = SIT_I(sbi);
	unsigned int secno = GET_SEC_FROM_SEG(sbi, segno);
	unsigned int start = GET_SEG_FROM_SEC(sbi, secno);
	unsigned long long mtime = 0;
	unsigned int i;

	if (unlikely(is_sbi_flag_set(sbi, SBI_CP_DISABLED))) {
		if (p->gc_mode == GC_AT &&
			get_valid_blocks(sbi, segno, true) == 0)
			return;
	}

	for (i = 0; i < sbi->segs_per_sec; i++)
		mtime += get_seg_entry(sbi, start + i)->mtime;
	mtime = div_u64(mtime, sbi->segs_per_sec);

	/* Handle if the system time has changed by the user */
	if (mtime < sit_i->min_mtime)
		sit_i->min_mtime = mtime;
	if (mtime > sit_i->max_mtime)
		sit_i->max_mtime = mtime;
	if (mtime < sit_i->dirty_min_mtime)
		sit_i->dirty_min_mtime = mtime;
	if (mtime > sit_i->dirty_max_mtime)
		sit_i->dirty_max_mtime = mtime;

	/* don't choose young section as candidate */
	if (sit_i->dirty_max_mtime - mtime < p->age_threshold)
		return;

	insert_victim_entry(sbi, mtime, segno);
}

static struct rb_node *lookup_central_victim(struct f2fs_sb_info *sbi,
						struct victim_sel_policy *p)
{
	struct atgc_management *am = &sbi->am;
	struct rb_node *parent = NULL;
	bool left_most;

	f2fs_lookup_rb_tree_ext(sbi, &am->root, &parent, p->age, &left_most);

	return parent;
}

static void atgc_lookup_victim(struct f2fs_sb_info *sbi,
						struct victim_sel_policy *p)
{
	struct sit_info *sit_i = SIT_I(sbi);
	struct atgc_management *am = &sbi->am;
	struct rb_root_cached *root = &am->root;
	struct rb_node *node;
	struct rb_entry *re;
	struct victim_entry *ve;
	unsigned long long total_time;
	unsigned long long age, u, accu;
	unsigned long long max_mtime = sit_i->dirty_max_mtime;
	unsigned long long min_mtime = sit_i->dirty_min_mtime;
	unsigned int sec_blocks = BLKS_PER_SEC(sbi);
	unsigned int vblocks;
	unsigned int dirty_threshold = max(am->max_candidate_count,
					am->candidate_ratio *
					am->victim_count / 100);
	unsigned int age_weight = am->age_weight;
	unsigned int cost;
	unsigned int iter = 0;

	if (max_mtime < min_mtime)
		return;

	max_mtime += 1;
	total_time = max_mtime - min_mtime;

	accu = div64_u64(ULLONG_MAX, total_time);
	accu = min_t(unsigned long long, div_u64(accu, 100),
					DEFAULT_ACCURACY_CLASS);

	node = rb_first_cached(root);
next:
	re = rb_entry_safe(node, struct rb_entry, rb_node);
	if (!re)
		return;

	ve = (struct victim_entry *)re;

	if (ve->mtime >= max_mtime || ve->mtime < min_mtime)
		goto skip;

	/* age = 10000 * x% * 60 */
	age = div64_u64(accu * (max_mtime - ve->mtime), total_time) *
								age_weight;

	vblocks = get_valid_blocks(sbi, ve->segno, true);
	f2fs_bug_on(sbi, !vblocks || vblocks == sec_blocks);

	/* u = 10000 * x% * 40 */
	u = div64_u64(accu * (sec_blocks - vblocks), sec_blocks) *
							(100 - age_weight);

	f2fs_bug_on(sbi, age + u >= UINT_MAX);

	cost = UINT_MAX - (age + u);
	iter++;

	if (cost < p->min_cost ||
			(cost == p->min_cost && age > p->oldest_age)) {
		p->min_cost = cost;
		p->oldest_age = age;
		p->min_segno = ve->segno;
	}
skip:
	if (iter < dirty_threshold) {
		node = rb_next(node);
		goto next;
	}
}

/*
 * select candidates around source section in range of
 * [target - dirty_threshold, target + dirty_threshold]
 */
static void atssr_lookup_victim(struct f2fs_sb_info *sbi,
						struct victim_sel_policy *p)
{
	struct sit_info *sit_i = SIT_I(sbi);
	struct atgc_management *am = &sbi->am;
	struct rb_node *node;
	struct rb_entry *re;
	struct victim_entry *ve;
	unsigned long long age;
	unsigned long long max_mtime = sit_i->dirty_max_mtime;
	unsigned long long min_mtime = sit_i->dirty_min_mtime;
	unsigned int seg_blocks = sbi->blocks_per_seg;
	unsigned int vblocks;
	unsigned int dirty_threshold = max(am->max_candidate_count,
					am->candidate_ratio *
					am->victim_count / 100);
	unsigned int cost;
	unsigned int iter = 0;
	int stage = 0;

	if (max_mtime < min_mtime)
		return;
	max_mtime += 1;
next_stage:
	node = lookup_central_victim(sbi, p);
next_node:
	re = rb_entry_safe(node, struct rb_entry, rb_node);
	if (!re) {
		if (stage == 0)
			goto skip_stage;
		return;
	}

	ve = (struct victim_entry *)re;

	if (ve->mtime >= max_mtime || ve->mtime < min_mtime)
		goto skip_node;

	age = max_mtime - ve->mtime;

	vblocks = get_seg_entry(sbi, ve->segno)->ckpt_valid_blocks;
	f2fs_bug_on(sbi, !vblocks);

	/* rare case */
	if (vblocks == seg_blocks)
		goto skip_node;

	iter++;

	age = max_mtime - abs(p->age - age);
	cost = UINT_MAX - vblocks;

	if (cost < p->min_cost ||
			(cost == p->min_cost && age > p->oldest_age)) {
		p->min_cost = cost;
		p->oldest_age = age;
		p->min_segno = ve->segno;
	}
skip_node:
	if (iter < dirty_threshold) {
		if (stage == 0)
			node = rb_prev(node);
		else if (stage == 1)
			node = rb_next(node);
		goto next_node;
	}
skip_stage:
	if (stage < 1) {
		stage++;
		iter = 0;
		goto next_stage;
	}
}
static void lookup_victim_by_age(struct f2fs_sb_info *sbi,
						struct victim_sel_policy *p)
{
	f2fs_bug_on(sbi, !f2fs_check_rb_tree_consistence(sbi,
						&sbi->am.root, true));

	if (p->gc_mode == GC_AT)
		atgc_lookup_victim(sbi, p);
	else if (p->alloc_mode == AT_SSR)
		atssr_lookup_victim(sbi, p);
	else
		f2fs_bug_on(sbi, 1);
}

static void release_victim_entry(struct f2fs_sb_info *sbi)
{
	struct atgc_management *am = &sbi->am;
	struct victim_entry *ve, *tmp;

	list_for_each_entry_safe(ve, tmp, &am->victim_list, list) {
		list_del(&ve->list);
		kmem_cache_free(victim_entry_slab, ve);
		am->victim_count--;
	}

	am->root = RB_ROOT_CACHED;

	f2fs_bug_on(sbi, am->victim_count);
	f2fs_bug_on(sbi, !list_empty(&am->victim_list));
}

/*
 * This function is called from two paths.
 * One is garbage collection and the other is SSR segment selection.
 * When it is called during GC, it just gets a victim segment
 * and it does not remove it from dirty seglist.
 * When it is called from SSR segment selection, it finds a segment
 * which has minimum valid blocks and removes it from dirty seglist.
 */
static int get_victim_by_default(struct f2fs_sb_info *sbi,
			unsigned int *result, int gc_type, int type,
			char alloc_mode, unsigned long long age)
{
	struct dirty_seglist_info *dirty_i = DIRTY_I(sbi);
	struct sit_info *sm = SIT_I(sbi);
	struct victim_sel_policy p;
	unsigned int secno, last_victim;
	unsigned int last_segment;
	unsigned int nsearched;
	bool is_atgc;
	int ret = 0;

	mutex_lock(&dirty_i->seglist_lock);
	last_segment = MAIN_SECS(sbi) * sbi->segs_per_sec;

	p.alloc_mode = alloc_mode;
	p.age = age;
	p.age_threshold = sbi->am.age_threshold;

retry:
	select_policy(sbi, gc_type, type, &p);
	p.min_segno = NULL_SEGNO;
	p.oldest_age = 0;
	p.min_cost = get_max_cost(sbi, &p);

	is_atgc = (p.gc_mode == GC_AT || p.alloc_mode == AT_SSR);
	nsearched = 0;

	if (is_atgc)
		SIT_I(sbi)->dirty_min_mtime = ULLONG_MAX;

	if (*result != NULL_SEGNO) {
		if (!get_valid_blocks(sbi, *result, false)) {
			ret = -ENODATA;
			goto out;
		}

		if (sec_usage_check(sbi, GET_SEC_FROM_SEG(sbi, *result)))
			ret = -EBUSY;
		else
			p.min_segno = *result;
		goto out;
	}

	ret = -ENODATA;
	if (p.max_search == 0)
		goto out;

	if (__is_large_section(sbi) && p.alloc_mode == LFS) {
		if (sbi->next_victim_seg[BG_GC] != NULL_SEGNO) {
			p.min_segno = sbi->next_victim_seg[BG_GC];
			*result = p.min_segno;
			sbi->next_victim_seg[BG_GC] = NULL_SEGNO;
			goto got_result;
		}
		if (gc_type == FG_GC &&
				sbi->next_victim_seg[FG_GC] != NULL_SEGNO) {
			p.min_segno = sbi->next_victim_seg[FG_GC];
			*result = p.min_segno;
			sbi->next_victim_seg[FG_GC] = NULL_SEGNO;
			goto got_result;
		}
	}

	last_victim = sm->last_victim[p.gc_mode];
	if (p.alloc_mode == LFS && gc_type == FG_GC) {
		p.min_segno = check_bg_victims(sbi);
		if (p.min_segno != NULL_SEGNO)
			goto got_it;
	}

	while (1) {
		unsigned long cost, *dirty_bitmap;
		unsigned int unit_no, segno;

		dirty_bitmap = p.dirty_bitmap;
		unit_no = find_next_bit(dirty_bitmap,
				last_segment / p.ofs_unit,
				p.offset / p.ofs_unit);
		segno = unit_no * p.ofs_unit;
		if (segno >= last_segment) {
			if (sm->last_victim[p.gc_mode]) {
				last_segment =
					sm->last_victim[p.gc_mode];
				sm->last_victim[p.gc_mode] = 0;
				p.offset = 0;
				continue;
			}
			break;
		}

		p.offset = segno + p.ofs_unit;
		nsearched++;

#ifdef CONFIG_F2FS_CHECK_FS
		/*
		 * skip selecting the invalid segno (that is failed due to block
		 * validity check failure during GC) to avoid endless GC loop in
		 * such cases.
		 */
		if (test_bit(segno, sm->invalid_segmap))
			goto next;
#endif

		secno = GET_SEC_FROM_SEG(sbi, segno);

		if (sec_usage_check(sbi, secno))
			goto next;

		/* Don't touch checkpointed data */
		if (unlikely(is_sbi_flag_set(sbi, SBI_CP_DISABLED))) {
			if (p.alloc_mode == LFS) {
				/*
				 * LFS is set to find source section during GC.
				 * The victim should have no checkpointed data.
				 */
				if (get_ckpt_valid_blocks(sbi, segno, true))
					goto next;
			} else {
				/*
				 * SSR | AT_SSR are set to find target segment
				 * for writes which can be full by checkpointed
				 * and newly written blocks.
				 */
				if (!f2fs_segment_has_free_slot(sbi, segno))
					goto next;
			}
		}

		if (gc_type == BG_GC && test_bit(secno, dirty_i->victim_secmap))
			goto next;

		if (is_atgc) {
			add_victim_entry(sbi, &p, segno);
			goto next;
		}

		cost = get_gc_cost(sbi, segno, &p);

		if (p.min_cost > cost) {
			p.min_segno = segno;
			p.min_cost = cost;
		}
next:
		if (nsearched >= p.max_search) {
			if (!sm->last_victim[p.gc_mode] && segno <= last_victim)
				sm->last_victim[p.gc_mode] =
					last_victim + p.ofs_unit;
			else
				sm->last_victim[p.gc_mode] = segno + p.ofs_unit;
			sm->last_victim[p.gc_mode] %=
				(MAIN_SECS(sbi) * sbi->segs_per_sec);
			break;
		}
	}

	/* get victim for GC_AT/AT_SSR */
	if (is_atgc) {
		lookup_victim_by_age(sbi, &p);
		release_victim_entry(sbi);
	}

	if (is_atgc && p.min_segno == NULL_SEGNO &&
			sm->elapsed_time < p.age_threshold) {
		p.age_threshold = 0;
		goto retry;
	}

	if (p.min_segno != NULL_SEGNO) {
got_it:
		*result = (p.min_segno / p.ofs_unit) * p.ofs_unit;
got_result:
		if (p.alloc_mode == LFS) {
			secno = GET_SEC_FROM_SEG(sbi, p.min_segno);
			if (gc_type == FG_GC)
				sbi->cur_victim_sec = secno;
			else
				set_bit(secno, dirty_i->victim_secmap);
		}
		ret = 0;

	}
out:
	if (p.min_segno != NULL_SEGNO)
		trace_f2fs_get_victim(sbi->sb, type, gc_type, &p,
				sbi->cur_victim_sec,
				prefree_segments(sbi), free_segments(sbi));
	mutex_unlock(&dirty_i->seglist_lock);

	return ret;
}

static const struct victim_selection default_v_ops = {
	.get_victim = get_victim_by_default,
};

static struct inode *find_gc_inode(struct gc_inode_list *gc_list, nid_t ino)
{
	struct inode_entry *ie;

	ie = radix_tree_lookup(&gc_list->iroot, ino);
	if (ie)
		return ie->inode;
	return NULL;
}

static void add_gc_inode(struct gc_inode_list *gc_list, struct inode *inode)
{
	struct inode_entry *new_ie;

	if (inode == find_gc_inode(gc_list, inode->i_ino)) {
		iput(inode);
		return;
	}
	new_ie = f2fs_kmem_cache_alloc(f2fs_inode_entry_slab,
					GFP_NOFS, true, NULL);
	new_ie->inode = inode;

	f2fs_radix_tree_insert(&gc_list->iroot, inode->i_ino, new_ie);
	list_add_tail(&new_ie->list, &gc_list->ilist);
}

static void put_gc_inode(struct gc_inode_list *gc_list)
{
	struct inode_entry *ie, *next_ie;

	list_for_each_entry_safe(ie, next_ie, &gc_list->ilist, list) {
		radix_tree_delete(&gc_list->iroot, ie->inode->i_ino);
		iput(ie->inode);
		list_del(&ie->list);
		kmem_cache_free(f2fs_inode_entry_slab, ie);
	}
}

static int check_valid_map(struct f2fs_sb_info *sbi,
				unsigned int segno, int offset)
{
	struct sit_info *sit_i = SIT_I(sbi);
	struct seg_entry *sentry;
	int ret;

	down_read(&sit_i->sentry_lock);
	sentry = get_seg_entry(sbi, segno);
	ret = f2fs_test_bit(offset, sentry->cur_valid_map);
	up_read(&sit_i->sentry_lock);
	return ret;
}

/*
 * This function compares node address got in summary with that in NAT.
 * On validity, copy that node with cold status, otherwise (invalid node)
 * ignore that.
 */
static int gc_node_segment(struct f2fs_sb_info *sbi,
		struct f2fs_summary *sum, unsigned int segno, int gc_type)
{
	struct f2fs_summary *entry;
	block_t start_addr;
	int off;
	int phase = 0;
	bool fggc = (gc_type == FG_GC);
	int submitted = 0;
	unsigned int usable_blks_in_seg = f2fs_usable_blks_in_seg(sbi, segno);

	start_addr = START_BLOCK(sbi, segno);

next_step:
	entry = sum;

	if (fggc && phase == 2)
		atomic_inc(&sbi->wb_sync_req[NODE]);

	for (off = 0; off < usable_blks_in_seg; off++, entry++) {
		nid_t nid = le32_to_cpu(entry->nid);
		struct page *node_page;
		struct node_info ni;
		int err;

		/* stop BG_GC if there is not enough free sections. */
		if (gc_type == BG_GC && has_not_enough_free_secs(sbi, 0, 0))
			return submitted;

		if (check_valid_map(sbi, segno, off) == 0)
			continue;

		if (phase == 0) {
			f2fs_ra_meta_pages(sbi, NAT_BLOCK_OFFSET(nid), 1,
							META_NAT, true);
			continue;
		}

		if (phase == 1) {
			f2fs_ra_node_page(sbi, nid);
			continue;
		}

		/* phase == 2 */
		node_page = f2fs_get_node_page(sbi, nid);
		if (IS_ERR(node_page))
			continue;

		/* block may become invalid during f2fs_get_node_page */
		if (check_valid_map(sbi, segno, off) == 0) {
			f2fs_put_page(node_page, 1);
			continue;
		}

		if (f2fs_get_node_info(sbi, nid, &ni, false)) {
			f2fs_put_page(node_page, 1);
			continue;
		}

		if (ni.blk_addr != start_addr + off) {
			f2fs_put_page(node_page, 1);
			continue;
		}

		err = f2fs_move_node_page(node_page, gc_type);
		if (!err && gc_type == FG_GC)
			submitted++;
		stat_inc_node_blk_count(sbi, 1, gc_type);
	}

	if (++phase < 3)
		goto next_step;

	if (fggc)
		atomic_dec(&sbi->wb_sync_req[NODE]);
	return submitted;
}

/*
 * Calculate start block index indicating the given node offset.
 * Be careful, caller should give this node offset only indicating direct node
 * blocks. If any node offsets, which point the other types of node blocks such
 * as indirect or double indirect node blocks, are given, it must be a caller's
 * bug.
 */
block_t f2fs_start_bidx_of_node(unsigned int node_ofs, struct inode *inode)
{
	unsigned int indirect_blks = 2 * NIDS_PER_BLOCK + 4;
	unsigned int bidx;

	if (node_ofs == 0)
		return 0;

	if (node_ofs <= 2) {
		bidx = node_ofs - 1;
	} else if (node_ofs <= indirect_blks) {
		int dec = (node_ofs - 4) / (NIDS_PER_BLOCK + 1);

		bidx = node_ofs - 2 - dec;
	} else {
		int dec = (node_ofs - indirect_blks - 3) / (NIDS_PER_BLOCK + 1);

		bidx = node_ofs - 5 - dec;
	}
	return bidx * ADDRS_PER_BLOCK(inode) + ADDRS_PER_INODE(inode);
}

static bool is_alive(struct f2fs_sb_info *sbi, struct f2fs_summary *sum,
		struct node_info *dni, block_t blkaddr, unsigned int *nofs)
{
	struct page *node_page;
	nid_t nid;
	unsigned int ofs_in_node;
	block_t source_blkaddr;

	nid = le32_to_cpu(sum->nid);
	ofs_in_node = le16_to_cpu(sum->ofs_in_node);

	node_page = f2fs_get_node_page(sbi, nid);
	if (IS_ERR(node_page))
		return false;

	if (f2fs_get_node_info(sbi, nid, dni, false)) {
		f2fs_put_page(node_page, 1);
		return false;
	}

	if (sum->version != dni->version) {
		f2fs_warn(sbi, "%s: valid data with mismatched node version.",
			  __func__);
		set_sbi_flag(sbi, SBI_NEED_FSCK);
	}

<<<<<<< HEAD
	if (f2fs_check_nid_range(sbi, dni->ino))
		return false;
=======
	if (f2fs_check_nid_range(sbi, dni->ino)) {
		f2fs_put_page(node_page, 1);
		return false;
	}
>>>>>>> df24d56f

	*nofs = ofs_of_node(node_page);
	source_blkaddr = data_blkaddr(NULL, node_page, ofs_in_node);
	f2fs_put_page(node_page, 1);

	if (source_blkaddr != blkaddr) {
#ifdef CONFIG_F2FS_CHECK_FS
		unsigned int segno = GET_SEGNO(sbi, blkaddr);
		unsigned long offset = GET_BLKOFF_FROM_SEG0(sbi, blkaddr);

		if (unlikely(check_valid_map(sbi, segno, offset))) {
			if (!test_and_set_bit(segno, SIT_I(sbi)->invalid_segmap)) {
				f2fs_err(sbi, "mismatched blkaddr %u (source_blkaddr %u) in seg %u",
					 blkaddr, source_blkaddr, segno);
				set_sbi_flag(sbi, SBI_NEED_FSCK);
			}
		}
#endif
		return false;
	}
	return true;
}

static int ra_data_block(struct inode *inode, pgoff_t index)
{
	struct f2fs_sb_info *sbi = F2FS_I_SB(inode);
	struct address_space *mapping = inode->i_mapping;
	struct dnode_of_data dn;
	struct page *page;
	struct extent_info ei = {0, 0, 0};
	struct f2fs_io_info fio = {
		.sbi = sbi,
		.ino = inode->i_ino,
		.type = DATA,
		.temp = COLD,
		.op = REQ_OP_READ,
		.op_flags = 0,
		.encrypted_page = NULL,
		.in_list = false,
		.retry = false,
	};
	int err;

	page = f2fs_grab_cache_page(mapping, index, true);
	if (!page)
		return -ENOMEM;

	if (f2fs_lookup_extent_cache(inode, index, &ei)) {
		dn.data_blkaddr = ei.blk + index - ei.fofs;
		if (unlikely(!f2fs_is_valid_blkaddr(sbi, dn.data_blkaddr,
						DATA_GENERIC_ENHANCE_READ))) {
			err = -EFSCORRUPTED;
			goto put_page;
		}
		goto got_it;
	}

	set_new_dnode(&dn, inode, NULL, NULL, 0);
	err = f2fs_get_dnode_of_data(&dn, index, LOOKUP_NODE);
	if (err)
		goto put_page;
	f2fs_put_dnode(&dn);

	if (!__is_valid_data_blkaddr(dn.data_blkaddr)) {
		err = -ENOENT;
		goto put_page;
	}
	if (unlikely(!f2fs_is_valid_blkaddr(sbi, dn.data_blkaddr,
						DATA_GENERIC_ENHANCE))) {
		err = -EFSCORRUPTED;
		goto put_page;
	}
got_it:
	/* read page */
	fio.page = page;
	fio.new_blkaddr = fio.old_blkaddr = dn.data_blkaddr;

	/*
	 * don't cache encrypted data into meta inode until previous dirty
	 * data were writebacked to avoid racing between GC and flush.
	 */
	f2fs_wait_on_page_writeback(page, DATA, true, true);

	f2fs_wait_on_block_writeback(inode, dn.data_blkaddr);

	fio.encrypted_page = f2fs_pagecache_get_page(META_MAPPING(sbi),
					dn.data_blkaddr,
					FGP_LOCK | FGP_CREAT, GFP_NOFS);
	if (!fio.encrypted_page) {
		err = -ENOMEM;
		goto put_page;
	}

	err = f2fs_submit_page_bio(&fio);
	if (err)
		goto put_encrypted_page;
	f2fs_put_page(fio.encrypted_page, 0);
	f2fs_put_page(page, 1);

	f2fs_update_iostat(sbi, FS_DATA_READ_IO, F2FS_BLKSIZE);
	f2fs_update_iostat(sbi, FS_GDATA_READ_IO, F2FS_BLKSIZE);

	return 0;
put_encrypted_page:
	f2fs_put_page(fio.encrypted_page, 1);
put_page:
	f2fs_put_page(page, 1);
	return err;
}

/*
 * Move data block via META_MAPPING while keeping locked data page.
 * This can be used to move blocks, aka LBAs, directly on disk.
 */
static int move_data_block(struct inode *inode, block_t bidx,
				int gc_type, unsigned int segno, int off)
{
	struct f2fs_io_info fio = {
		.sbi = F2FS_I_SB(inode),
		.ino = inode->i_ino,
		.type = DATA,
		.temp = COLD,
		.op = REQ_OP_READ,
		.op_flags = 0,
		.encrypted_page = NULL,
		.in_list = false,
		.retry = false,
	};
	struct dnode_of_data dn;
	struct f2fs_summary sum;
	struct node_info ni;
	struct page *page, *mpage;
	block_t newaddr;
	int err = 0;
	bool lfs_mode = f2fs_lfs_mode(fio.sbi);
	int type = fio.sbi->am.atgc_enabled && (gc_type == BG_GC) &&
				(fio.sbi->gc_mode != GC_URGENT_HIGH) ?
				CURSEG_ALL_DATA_ATGC : CURSEG_COLD_DATA;

	/* do not read out */
	page = f2fs_grab_cache_page(inode->i_mapping, bidx, false);
	if (!page)
		return -ENOMEM;

	if (!check_valid_map(F2FS_I_SB(inode), segno, off)) {
		err = -ENOENT;
		goto out;
	}

	if (f2fs_is_atomic_file(inode)) {
		F2FS_I(inode)->i_gc_failures[GC_FAILURE_ATOMIC]++;
		F2FS_I_SB(inode)->skipped_atomic_files[gc_type]++;
		err = -EAGAIN;
		goto out;
	}

	if (f2fs_is_pinned_file(inode)) {
		f2fs_pin_file_control(inode, true);
		err = -EAGAIN;
		goto out;
	}

	set_new_dnode(&dn, inode, NULL, NULL, 0);
	err = f2fs_get_dnode_of_data(&dn, bidx, LOOKUP_NODE);
	if (err)
		goto out;

	if (unlikely(dn.data_blkaddr == NULL_ADDR)) {
		ClearPageUptodate(page);
		err = -ENOENT;
		goto put_out;
	}

	/*
	 * don't cache encrypted data into meta inode until previous dirty
	 * data were writebacked to avoid racing between GC and flush.
	 */
	f2fs_wait_on_page_writeback(page, DATA, true, true);

	f2fs_wait_on_block_writeback(inode, dn.data_blkaddr);

	err = f2fs_get_node_info(fio.sbi, dn.nid, &ni, false);
	if (err)
		goto put_out;

	/* read page */
	fio.page = page;
	fio.new_blkaddr = fio.old_blkaddr = dn.data_blkaddr;

	if (lfs_mode)
		f2fs_down_write(&fio.sbi->io_order_lock);

	mpage = f2fs_grab_cache_page(META_MAPPING(fio.sbi),
					fio.old_blkaddr, false);
	if (!mpage) {
		err = -ENOMEM;
		goto up_out;
	}

	fio.encrypted_page = mpage;

	/* read source block in mpage */
	if (!PageUptodate(mpage)) {
		err = f2fs_submit_page_bio(&fio);
		if (err) {
			f2fs_put_page(mpage, 1);
			goto up_out;
		}

		f2fs_update_iostat(fio.sbi, FS_DATA_READ_IO, F2FS_BLKSIZE);
		f2fs_update_iostat(fio.sbi, FS_GDATA_READ_IO, F2FS_BLKSIZE);

		lock_page(mpage);
		if (unlikely(mpage->mapping != META_MAPPING(fio.sbi) ||
						!PageUptodate(mpage))) {
			err = -EIO;
			f2fs_put_page(mpage, 1);
			goto up_out;
		}
	}

	set_summary(&sum, dn.nid, dn.ofs_in_node, ni.version);

	/* allocate block address */
	f2fs_allocate_data_block(fio.sbi, NULL, fio.old_blkaddr, &newaddr,
				&sum, type, NULL);

	fio.encrypted_page = f2fs_pagecache_get_page(META_MAPPING(fio.sbi),
				newaddr, FGP_LOCK | FGP_CREAT, GFP_NOFS);
	if (!fio.encrypted_page) {
		err = -ENOMEM;
		f2fs_put_page(mpage, 1);
		goto recover_block;
	}

	/* write target block */
	f2fs_wait_on_page_writeback(fio.encrypted_page, DATA, true, true);
	memcpy(page_address(fio.encrypted_page),
				page_address(mpage), PAGE_SIZE);
	f2fs_put_page(mpage, 1);
	invalidate_mapping_pages(META_MAPPING(fio.sbi),
				fio.old_blkaddr, fio.old_blkaddr);
	f2fs_invalidate_compress_page(fio.sbi, fio.old_blkaddr);

	set_page_dirty(fio.encrypted_page);
	if (clear_page_dirty_for_io(fio.encrypted_page))
		dec_page_count(fio.sbi, F2FS_DIRTY_META);

	set_page_writeback(fio.encrypted_page);
	ClearPageError(page);

	fio.op = REQ_OP_WRITE;
	fio.op_flags = REQ_SYNC;
	fio.new_blkaddr = newaddr;
	f2fs_submit_page_write(&fio);
	if (fio.retry) {
		err = -EAGAIN;
		if (PageWriteback(fio.encrypted_page))
			end_page_writeback(fio.encrypted_page);
		goto put_page_out;
	}

	f2fs_update_iostat(fio.sbi, FS_GC_DATA_IO, F2FS_BLKSIZE);

	f2fs_update_data_blkaddr(&dn, newaddr);
	set_inode_flag(inode, FI_APPEND_WRITE);
	if (page->index == 0)
		set_inode_flag(inode, FI_FIRST_BLOCK_WRITTEN);
put_page_out:
	f2fs_put_page(fio.encrypted_page, 1);
recover_block:
	if (err)
		f2fs_do_replace_block(fio.sbi, &sum, newaddr, fio.old_blkaddr,
							true, true, true);
up_out:
	if (lfs_mode)
		f2fs_up_write(&fio.sbi->io_order_lock);
put_out:
	f2fs_put_dnode(&dn);
out:
	f2fs_put_page(page, 1);
	return err;
}

static int move_data_page(struct inode *inode, block_t bidx, int gc_type,
							unsigned int segno, int off)
{
	struct page *page;
	int err = 0;

	page = f2fs_get_lock_data_page(inode, bidx, true);
	if (IS_ERR(page))
		return PTR_ERR(page);

	if (!check_valid_map(F2FS_I_SB(inode), segno, off)) {
		err = -ENOENT;
		goto out;
	}

	if (f2fs_is_atomic_file(inode)) {
		F2FS_I(inode)->i_gc_failures[GC_FAILURE_ATOMIC]++;
		F2FS_I_SB(inode)->skipped_atomic_files[gc_type]++;
		err = -EAGAIN;
		goto out;
	}
	if (f2fs_is_pinned_file(inode)) {
		if (gc_type == FG_GC)
			f2fs_pin_file_control(inode, true);
		err = -EAGAIN;
		goto out;
	}

	if (gc_type == BG_GC) {
		if (PageWriteback(page)) {
			err = -EAGAIN;
			goto out;
		}
		set_page_dirty(page);
		set_page_private_gcing(page);
	} else {
		struct f2fs_io_info fio = {
			.sbi = F2FS_I_SB(inode),
			.ino = inode->i_ino,
			.type = DATA,
			.temp = COLD,
			.op = REQ_OP_WRITE,
			.op_flags = REQ_SYNC,
			.old_blkaddr = NULL_ADDR,
			.page = page,
			.encrypted_page = NULL,
			.need_lock = LOCK_REQ,
			.io_type = FS_GC_DATA_IO,
		};
		bool is_dirty = PageDirty(page);

retry:
		f2fs_wait_on_page_writeback(page, DATA, true, true);

		set_page_dirty(page);
		if (clear_page_dirty_for_io(page)) {
			inode_dec_dirty_pages(inode);
			f2fs_remove_dirty_inode(inode);
		}

		set_page_private_gcing(page);

		err = f2fs_do_write_data_page(&fio);
		if (err) {
			clear_page_private_gcing(page);
			if (err == -ENOMEM) {
				congestion_wait(BLK_RW_ASYNC,
						DEFAULT_IO_TIMEOUT);
				goto retry;
			}
			if (is_dirty)
				set_page_dirty(page);
		}
	}
out:
	f2fs_put_page(page, 1);
	return err;
}

/*
 * This function tries to get parent node of victim data block, and identifies
 * data block validity. If the block is valid, copy that with cold status and
 * modify parent node.
 * If the parent node is not valid or the data block address is different,
 * the victim data block is ignored.
 */
static int gc_data_segment(struct f2fs_sb_info *sbi, struct f2fs_summary *sum,
		struct gc_inode_list *gc_list, unsigned int segno, int gc_type,
		bool force_migrate)
{
	struct super_block *sb = sbi->sb;
	struct f2fs_summary *entry;
	block_t start_addr;
	int off;
	int phase = 0;
	int submitted = 0;
	unsigned int usable_blks_in_seg = f2fs_usable_blks_in_seg(sbi, segno);

	start_addr = START_BLOCK(sbi, segno);

next_step:
	entry = sum;

	for (off = 0; off < usable_blks_in_seg; off++, entry++) {
		struct page *data_page;
		struct inode *inode;
		struct node_info dni; /* dnode info for the data */
		unsigned int ofs_in_node, nofs;
		block_t start_bidx;
		nid_t nid = le32_to_cpu(entry->nid);

		/*
		 * stop BG_GC if there is not enough free sections.
		 * Or, stop GC if the segment becomes fully valid caused by
		 * race condition along with SSR block allocation.
		 */
		if ((gc_type == BG_GC && has_not_enough_free_secs(sbi, 0, 0)) ||
			(!force_migrate && get_valid_blocks(sbi, segno, true) ==
							BLKS_PER_SEC(sbi)))
			return submitted;

		if (check_valid_map(sbi, segno, off) == 0)
			continue;

		if (phase == 0) {
			f2fs_ra_meta_pages(sbi, NAT_BLOCK_OFFSET(nid), 1,
							META_NAT, true);
			continue;
		}

		if (phase == 1) {
			f2fs_ra_node_page(sbi, nid);
			continue;
		}

		/* Get an inode by ino with checking validity */
		if (!is_alive(sbi, entry, &dni, start_addr + off, &nofs))
			continue;

		if (phase == 2) {
			f2fs_ra_node_page(sbi, dni.ino);
			continue;
		}

		ofs_in_node = le16_to_cpu(entry->ofs_in_node);

		if (phase == 3) {
			inode = f2fs_iget(sb, dni.ino);
			if (IS_ERR(inode) || is_bad_inode(inode) ||
					special_file(inode->i_mode))
				continue;

			if (!f2fs_down_write_trylock(
				&F2FS_I(inode)->i_gc_rwsem[WRITE])) {
				iput(inode);
				sbi->skipped_gc_rwsem++;
				continue;
			}

			start_bidx = f2fs_start_bidx_of_node(nofs, inode) +
								ofs_in_node;

			if (f2fs_post_read_required(inode)) {
				int err = ra_data_block(inode, start_bidx);

				f2fs_up_write(&F2FS_I(inode)->i_gc_rwsem[WRITE]);
				if (err) {
					iput(inode);
					continue;
				}
				add_gc_inode(gc_list, inode);
				continue;
			}

			data_page = f2fs_get_read_data_page(inode,
						start_bidx, REQ_RAHEAD, true);
			f2fs_up_write(&F2FS_I(inode)->i_gc_rwsem[WRITE]);
			if (IS_ERR(data_page)) {
				iput(inode);
				continue;
			}

			f2fs_put_page(data_page, 0);
			add_gc_inode(gc_list, inode);
			continue;
		}

		/* phase 4 */
		inode = find_gc_inode(gc_list, dni.ino);
		if (inode) {
			struct f2fs_inode_info *fi = F2FS_I(inode);
			bool locked = false;
			int err;

			if (S_ISREG(inode->i_mode)) {
				if (!f2fs_down_write_trylock(&fi->i_gc_rwsem[READ])) {
					sbi->skipped_gc_rwsem++;
					continue;
				}
				if (!f2fs_down_write_trylock(
						&fi->i_gc_rwsem[WRITE])) {
					sbi->skipped_gc_rwsem++;
					f2fs_up_write(&fi->i_gc_rwsem[READ]);
					continue;
				}
				locked = true;

				/* wait for all inflight aio data */
				inode_dio_wait(inode);
			}

			start_bidx = f2fs_start_bidx_of_node(nofs, inode)
								+ ofs_in_node;
			if (f2fs_post_read_required(inode))
				err = move_data_block(inode, start_bidx,
							gc_type, segno, off);
			else
				err = move_data_page(inode, start_bidx, gc_type,
								segno, off);

			if (!err && (gc_type == FG_GC ||
					f2fs_post_read_required(inode)))
				submitted++;

			if (locked) {
				f2fs_up_write(&fi->i_gc_rwsem[WRITE]);
				f2fs_up_write(&fi->i_gc_rwsem[READ]);
			}

			stat_inc_data_blk_count(sbi, 1, gc_type);
		}
	}

	if (++phase < 5)
		goto next_step;

	return submitted;
}

static int __get_victim(struct f2fs_sb_info *sbi, unsigned int *victim,
			int gc_type)
{
	struct sit_info *sit_i = SIT_I(sbi);
	int ret;

	down_write(&sit_i->sentry_lock);
	ret = DIRTY_I(sbi)->v_ops->get_victim(sbi, victim, gc_type,
					      NO_CHECK_TYPE, LFS, 0);
	up_write(&sit_i->sentry_lock);
	return ret;
}

static int do_garbage_collect(struct f2fs_sb_info *sbi,
				unsigned int start_segno,
				struct gc_inode_list *gc_list, int gc_type,
				bool force_migrate)
{
	struct page *sum_page;
	struct f2fs_summary_block *sum;
	struct blk_plug plug;
	unsigned int segno = start_segno;
	unsigned int end_segno = start_segno + sbi->segs_per_sec;
	int seg_freed = 0, migrated = 0;
	unsigned char type = IS_DATASEG(get_seg_entry(sbi, segno)->type) ?
						SUM_TYPE_DATA : SUM_TYPE_NODE;
	int submitted = 0;

	if (__is_large_section(sbi))
		end_segno = rounddown(end_segno, sbi->segs_per_sec);

	/*
	 * zone-capacity can be less than zone-size in zoned devices,
	 * resulting in less than expected usable segments in the zone,
	 * calculate the end segno in the zone which can be garbage collected
	 */
	if (f2fs_sb_has_blkzoned(sbi))
		end_segno -= sbi->segs_per_sec -
					f2fs_usable_segs_in_sec(sbi, segno);

	sanity_check_seg_type(sbi, get_seg_entry(sbi, segno)->type);

	/* readahead multi ssa blocks those have contiguous address */
	if (__is_large_section(sbi))
		f2fs_ra_meta_pages(sbi, GET_SUM_BLOCK(sbi, segno),
					end_segno - segno, META_SSA, true);

	/* reference all summary page */
	while (segno < end_segno) {
		sum_page = f2fs_get_sum_page(sbi, segno++);
		if (IS_ERR(sum_page)) {
			int err = PTR_ERR(sum_page);

			end_segno = segno - 1;
			for (segno = start_segno; segno < end_segno; segno++) {
				sum_page = find_get_page(META_MAPPING(sbi),
						GET_SUM_BLOCK(sbi, segno));
				f2fs_put_page(sum_page, 0);
				f2fs_put_page(sum_page, 0);
			}
			return err;
		}
		unlock_page(sum_page);
	}

	blk_start_plug(&plug);

	for (segno = start_segno; segno < end_segno; segno++) {

		/* find segment summary of victim */
		sum_page = find_get_page(META_MAPPING(sbi),
					GET_SUM_BLOCK(sbi, segno));
		f2fs_put_page(sum_page, 0);

		if (get_valid_blocks(sbi, segno, false) == 0)
			goto freed;
		if (gc_type == BG_GC && __is_large_section(sbi) &&
				migrated >= sbi->migration_granularity)
			goto skip;
		if (!PageUptodate(sum_page) || unlikely(f2fs_cp_error(sbi)))
			goto skip;

		sum = page_address(sum_page);
		if (type != GET_SUM_TYPE((&sum->footer))) {
			f2fs_err(sbi, "Inconsistent segment (%u) type [%d, %d] in SSA and SIT",
				 segno, type, GET_SUM_TYPE((&sum->footer)));
			set_sbi_flag(sbi, SBI_NEED_FSCK);
			f2fs_stop_checkpoint(sbi, false);
			goto skip;
		}

		/*
		 * this is to avoid deadlock:
		 * - lock_page(sum_page)         - f2fs_replace_block
		 *  - check_valid_map()            - down_write(sentry_lock)
		 *   - down_read(sentry_lock)     - change_curseg()
		 *                                  - lock_page(sum_page)
		 */
		if (type == SUM_TYPE_NODE)
			submitted += gc_node_segment(sbi, sum->entries, segno,
								gc_type);
		else
			submitted += gc_data_segment(sbi, sum->entries, gc_list,
							segno, gc_type,
							force_migrate);

		stat_inc_seg_count(sbi, type, gc_type);
		sbi->gc_reclaimed_segs[sbi->gc_mode]++;
		migrated++;

freed:
		if (gc_type == FG_GC &&
				get_valid_blocks(sbi, segno, false) == 0)
			seg_freed++;

		if (__is_large_section(sbi) && segno + 1 < end_segno)
			sbi->next_victim_seg[gc_type] = segno + 1;
skip:
		f2fs_put_page(sum_page, 0);
	}

	if (submitted)
		f2fs_submit_merged_write(sbi,
				(type == SUM_TYPE_NODE) ? NODE : DATA);

	blk_finish_plug(&plug);

	stat_inc_call_count(sbi->stat_info);

	return seg_freed;
}

int f2fs_gc(struct f2fs_sb_info *sbi, bool sync,
			bool background, bool force, unsigned int segno)
{
	int gc_type = sync ? FG_GC : BG_GC;
	int sec_freed = 0, seg_freed = 0, total_freed = 0;
	int ret = 0;
	struct cp_control cpc;
	unsigned int init_segno = segno;
	struct gc_inode_list gc_list = {
		.ilist = LIST_HEAD_INIT(gc_list.ilist),
		.iroot = RADIX_TREE_INIT(gc_list.iroot, GFP_NOFS),
	};
	unsigned long long last_skipped = sbi->skipped_atomic_files[FG_GC];
	unsigned long long first_skipped;
	unsigned int skipped_round = 0, round = 0;

	trace_f2fs_gc_begin(sbi->sb, sync, background,
				get_pages(sbi, F2FS_DIRTY_NODES),
				get_pages(sbi, F2FS_DIRTY_DENTS),
				get_pages(sbi, F2FS_DIRTY_IMETA),
				free_sections(sbi),
				free_segments(sbi),
				reserved_segments(sbi),
				prefree_segments(sbi));

	cpc.reason = __get_cp_reason(sbi);
	sbi->skipped_gc_rwsem = 0;
	first_skipped = last_skipped;
gc_more:
	if (unlikely(!(sbi->sb->s_flags & SB_ACTIVE))) {
		ret = -EINVAL;
		goto stop;
	}
	if (unlikely(f2fs_cp_error(sbi))) {
		ret = -EIO;
		goto stop;
	}

	if (gc_type == BG_GC && has_not_enough_free_secs(sbi, 0, 0)) {
		/*
		 * For example, if there are many prefree_segments below given
		 * threshold, we can make them free by checkpoint. Then, we
		 * secure free segments which doesn't need fggc any more.
		 */
		if (prefree_segments(sbi) &&
				!is_sbi_flag_set(sbi, SBI_CP_DISABLED)) {
			ret = f2fs_write_checkpoint(sbi, &cpc);
			if (ret)
				goto stop;
		}
		if (has_not_enough_free_secs(sbi, 0, 0))
			gc_type = FG_GC;
	}

	/* f2fs_balance_fs doesn't need to do BG_GC in critical path. */
	if (gc_type == BG_GC && !background) {
		ret = -EINVAL;
		goto stop;
	}
	ret = __get_victim(sbi, &segno, gc_type);
	if (ret)
		goto stop;

	seg_freed = do_garbage_collect(sbi, segno, &gc_list, gc_type, force);
	if (gc_type == FG_GC &&
		seg_freed == f2fs_usable_segs_in_sec(sbi, segno))
		sec_freed++;
	total_freed += seg_freed;

	if (gc_type == FG_GC) {
		if (sbi->skipped_atomic_files[FG_GC] > last_skipped ||
						sbi->skipped_gc_rwsem)
			skipped_round++;
		last_skipped = sbi->skipped_atomic_files[FG_GC];
		round++;
	}

	if (gc_type == FG_GC)
		sbi->cur_victim_sec = NULL_SEGNO;

	if (sync)
		goto stop;

	if (has_not_enough_free_secs(sbi, sec_freed, 0)) {
		if (skipped_round <= MAX_SKIP_GC_COUNT ||
					skipped_round * 2 < round) {
			segno = NULL_SEGNO;
			goto gc_more;
		}

		if (first_skipped < last_skipped &&
				(last_skipped - first_skipped) >
						sbi->skipped_gc_rwsem) {
			f2fs_drop_inmem_pages_all(sbi, true);
			segno = NULL_SEGNO;
			goto gc_more;
		}
		if (gc_type == FG_GC && !is_sbi_flag_set(sbi, SBI_CP_DISABLED))
			ret = f2fs_write_checkpoint(sbi, &cpc);
	}
stop:
	SIT_I(sbi)->last_victim[ALLOC_NEXT] = 0;
	SIT_I(sbi)->last_victim[FLUSH_DEVICE] = init_segno;

	trace_f2fs_gc_end(sbi->sb, ret, total_freed, sec_freed,
				get_pages(sbi, F2FS_DIRTY_NODES),
				get_pages(sbi, F2FS_DIRTY_DENTS),
				get_pages(sbi, F2FS_DIRTY_IMETA),
				free_sections(sbi),
				free_segments(sbi),
				reserved_segments(sbi),
				prefree_segments(sbi));

	f2fs_up_write(&sbi->gc_lock);

	put_gc_inode(&gc_list);

	if (sync && !ret)
		ret = sec_freed ? 0 : -EAGAIN;
	return ret;
}

int __init f2fs_create_garbage_collection_cache(void)
{
	victim_entry_slab = f2fs_kmem_cache_create("f2fs_victim_entry",
					sizeof(struct victim_entry));
	if (!victim_entry_slab)
		return -ENOMEM;
	return 0;
}

void f2fs_destroy_garbage_collection_cache(void)
{
	kmem_cache_destroy(victim_entry_slab);
}

static void init_atgc_management(struct f2fs_sb_info *sbi)
{
	struct atgc_management *am = &sbi->am;

	if (test_opt(sbi, ATGC) &&
		SIT_I(sbi)->elapsed_time >= DEF_GC_THREAD_AGE_THRESHOLD)
		am->atgc_enabled = true;

	am->root = RB_ROOT_CACHED;
	INIT_LIST_HEAD(&am->victim_list);
	am->victim_count = 0;

	am->candidate_ratio = DEF_GC_THREAD_CANDIDATE_RATIO;
	am->max_candidate_count = DEF_GC_THREAD_MAX_CANDIDATE_COUNT;
	am->age_weight = DEF_GC_THREAD_AGE_WEIGHT;
	am->age_threshold = DEF_GC_THREAD_AGE_THRESHOLD;
}

void f2fs_build_gc_manager(struct f2fs_sb_info *sbi)
{
	DIRTY_I(sbi)->v_ops = &default_v_ops;

	sbi->gc_pin_file_threshold = DEF_GC_FAILED_PINNED_FILES;

	/* give warm/cold data area from slower device */
	if (f2fs_is_multi_device(sbi) && !__is_large_section(sbi))
		SIT_I(sbi)->last_victim[ALLOC_NEXT] =
				GET_SEGNO(sbi, FDEV(0).end_blk) + 1;

	init_atgc_management(sbi);
}

static int free_segment_range(struct f2fs_sb_info *sbi,
				unsigned int secs, bool gc_only)
{
	unsigned int segno, next_inuse, start, end;
	struct cp_control cpc = { CP_RESIZE, 0, 0, 0 };
	int gc_mode, gc_type;
	int err = 0;
	int type;

	/* Force block allocation for GC */
	MAIN_SECS(sbi) -= secs;
	start = MAIN_SECS(sbi) * sbi->segs_per_sec;
	end = MAIN_SEGS(sbi) - 1;

	mutex_lock(&DIRTY_I(sbi)->seglist_lock);
	for (gc_mode = 0; gc_mode < MAX_GC_POLICY; gc_mode++)
		if (SIT_I(sbi)->last_victim[gc_mode] >= start)
			SIT_I(sbi)->last_victim[gc_mode] = 0;

	for (gc_type = BG_GC; gc_type <= FG_GC; gc_type++)
		if (sbi->next_victim_seg[gc_type] >= start)
			sbi->next_victim_seg[gc_type] = NULL_SEGNO;
	mutex_unlock(&DIRTY_I(sbi)->seglist_lock);

	/* Move out cursegs from the target range */
	for (type = CURSEG_HOT_DATA; type < NR_CURSEG_PERSIST_TYPE; type++)
		f2fs_allocate_segment_for_resize(sbi, type, start, end);

	/* do GC to move out valid blocks in the range */
	for (segno = start; segno <= end; segno += sbi->segs_per_sec) {
		struct gc_inode_list gc_list = {
			.ilist = LIST_HEAD_INIT(gc_list.ilist),
			.iroot = RADIX_TREE_INIT(gc_list.iroot, GFP_NOFS),
		};

		do_garbage_collect(sbi, segno, &gc_list, FG_GC, true);
		put_gc_inode(&gc_list);

		if (!gc_only && get_valid_blocks(sbi, segno, true)) {
			err = -EAGAIN;
			goto out;
		}
		if (fatal_signal_pending(current)) {
			err = -ERESTARTSYS;
			goto out;
		}
	}
	if (gc_only)
		goto out;

	err = f2fs_write_checkpoint(sbi, &cpc);
	if (err)
		goto out;

	next_inuse = find_next_inuse(FREE_I(sbi), end + 1, start);
	if (next_inuse <= end) {
		f2fs_err(sbi, "segno %u should be free but still inuse!",
			 next_inuse);
		f2fs_bug_on(sbi, 1);
	}
out:
	MAIN_SECS(sbi) += secs;
	return err;
}

static void update_sb_metadata(struct f2fs_sb_info *sbi, int secs)
{
	struct f2fs_super_block *raw_sb = F2FS_RAW_SUPER(sbi);
	int section_count;
	int segment_count;
	int segment_count_main;
	long long block_count;
	int segs = secs * sbi->segs_per_sec;

	f2fs_down_write(&sbi->sb_lock);

	section_count = le32_to_cpu(raw_sb->section_count);
	segment_count = le32_to_cpu(raw_sb->segment_count);
	segment_count_main = le32_to_cpu(raw_sb->segment_count_main);
	block_count = le64_to_cpu(raw_sb->block_count);

	raw_sb->section_count = cpu_to_le32(section_count + secs);
	raw_sb->segment_count = cpu_to_le32(segment_count + segs);
	raw_sb->segment_count_main = cpu_to_le32(segment_count_main + segs);
	raw_sb->block_count = cpu_to_le64(block_count +
					(long long)segs * sbi->blocks_per_seg);
	if (f2fs_is_multi_device(sbi)) {
		int last_dev = sbi->s_ndevs - 1;
		int dev_segs =
			le32_to_cpu(raw_sb->devs[last_dev].total_segments);

		raw_sb->devs[last_dev].total_segments =
						cpu_to_le32(dev_segs + segs);
	}

	f2fs_up_write(&sbi->sb_lock);
}

static void update_fs_metadata(struct f2fs_sb_info *sbi, int secs)
{
	int segs = secs * sbi->segs_per_sec;
	long long blks = (long long)segs * sbi->blocks_per_seg;
	long long user_block_count =
				le64_to_cpu(F2FS_CKPT(sbi)->user_block_count);

	SM_I(sbi)->segment_count = (int)SM_I(sbi)->segment_count + segs;
	MAIN_SEGS(sbi) = (int)MAIN_SEGS(sbi) + segs;
	MAIN_SECS(sbi) += secs;
	FREE_I(sbi)->free_sections = (int)FREE_I(sbi)->free_sections + secs;
	FREE_I(sbi)->free_segments = (int)FREE_I(sbi)->free_segments + segs;
	F2FS_CKPT(sbi)->user_block_count = cpu_to_le64(user_block_count + blks);

	if (f2fs_is_multi_device(sbi)) {
		int last_dev = sbi->s_ndevs - 1;

		FDEV(last_dev).total_segments =
				(int)FDEV(last_dev).total_segments + segs;
		FDEV(last_dev).end_blk =
				(long long)FDEV(last_dev).end_blk + blks;
#ifdef CONFIG_BLK_DEV_ZONED
		FDEV(last_dev).nr_blkz = (int)FDEV(last_dev).nr_blkz +
					(int)(blks >> sbi->log_blocks_per_blkz);
#endif
	}
}

int f2fs_resize_fs(struct f2fs_sb_info *sbi, __u64 block_count)
{
	__u64 old_block_count, shrunk_blocks;
	struct cp_control cpc = { CP_RESIZE, 0, 0, 0 };
	unsigned int secs;
	int err = 0;
	__u32 rem;

	old_block_count = le64_to_cpu(F2FS_RAW_SUPER(sbi)->block_count);
	if (block_count > old_block_count)
		return -EINVAL;

	if (f2fs_is_multi_device(sbi)) {
		int last_dev = sbi->s_ndevs - 1;
		__u64 last_segs = FDEV(last_dev).total_segments;

		if (block_count + last_segs * sbi->blocks_per_seg <=
								old_block_count)
			return -EINVAL;
	}

	/* new fs size should align to section size */
	div_u64_rem(block_count, BLKS_PER_SEC(sbi), &rem);
	if (rem)
		return -EINVAL;

	if (block_count == old_block_count)
		return 0;

	if (is_sbi_flag_set(sbi, SBI_NEED_FSCK)) {
		f2fs_err(sbi, "Should run fsck to repair first.");
		return -EFSCORRUPTED;
	}

	if (test_opt(sbi, DISABLE_CHECKPOINT)) {
		f2fs_err(sbi, "Checkpoint should be enabled.");
		return -EINVAL;
	}

	shrunk_blocks = old_block_count - block_count;
	secs = div_u64(shrunk_blocks, BLKS_PER_SEC(sbi));

	/* stop other GC */
	if (!f2fs_down_write_trylock(&sbi->gc_lock))
		return -EAGAIN;

	/* stop CP to protect MAIN_SEC in free_segment_range */
	f2fs_lock_op(sbi);

	spin_lock(&sbi->stat_lock);
	if (shrunk_blocks + valid_user_blocks(sbi) +
		sbi->current_reserved_blocks + sbi->unusable_block_count +
		F2FS_OPTION(sbi).root_reserved_blocks > sbi->user_block_count)
		err = -ENOSPC;
	spin_unlock(&sbi->stat_lock);

	if (err)
		goto out_unlock;

	err = free_segment_range(sbi, secs, true);

out_unlock:
	f2fs_unlock_op(sbi);
	f2fs_up_write(&sbi->gc_lock);
	if (err)
		return err;

	set_sbi_flag(sbi, SBI_IS_RESIZEFS);

	freeze_super(sbi->sb);
	f2fs_down_write(&sbi->gc_lock);
	f2fs_down_write(&sbi->cp_global_sem);

	spin_lock(&sbi->stat_lock);
	if (shrunk_blocks + valid_user_blocks(sbi) +
		sbi->current_reserved_blocks + sbi->unusable_block_count +
		F2FS_OPTION(sbi).root_reserved_blocks > sbi->user_block_count)
		err = -ENOSPC;
	else
		sbi->user_block_count -= shrunk_blocks;
	spin_unlock(&sbi->stat_lock);
	if (err)
		goto out_err;

	err = free_segment_range(sbi, secs, false);
	if (err)
		goto recover_out;

	update_sb_metadata(sbi, -secs);

	err = f2fs_commit_super(sbi, false);
	if (err) {
		update_sb_metadata(sbi, secs);
		goto recover_out;
	}

	update_fs_metadata(sbi, -secs);
	clear_sbi_flag(sbi, SBI_IS_RESIZEFS);
	set_sbi_flag(sbi, SBI_IS_DIRTY);

	err = f2fs_write_checkpoint(sbi, &cpc);
	if (err) {
		update_fs_metadata(sbi, secs);
		update_sb_metadata(sbi, secs);
		f2fs_commit_super(sbi, false);
	}
recover_out:
	if (err) {
		set_sbi_flag(sbi, SBI_NEED_FSCK);
		f2fs_err(sbi, "resize_fs failed, should run fsck to repair!");

		spin_lock(&sbi->stat_lock);
		sbi->user_block_count += shrunk_blocks;
		spin_unlock(&sbi->stat_lock);
	}
out_err:
	f2fs_up_write(&sbi->cp_global_sem);
	f2fs_up_write(&sbi->gc_lock);
	thaw_super(sbi->sb);
	clear_sbi_flag(sbi, SBI_IS_RESIZEFS);
	return err;
}<|MERGE_RESOLUTION|>--- conflicted
+++ resolved
@@ -1041,15 +1041,10 @@
 		set_sbi_flag(sbi, SBI_NEED_FSCK);
 	}
 
-<<<<<<< HEAD
-	if (f2fs_check_nid_range(sbi, dni->ino))
-		return false;
-=======
 	if (f2fs_check_nid_range(sbi, dni->ino)) {
 		f2fs_put_page(node_page, 1);
 		return false;
 	}
->>>>>>> df24d56f
 
 	*nofs = ofs_of_node(node_page);
 	source_blkaddr = data_blkaddr(NULL, node_page, ofs_in_node);
