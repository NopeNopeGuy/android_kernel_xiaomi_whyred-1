// SPDX-License-Identifier: GPL-2.0
/*
 * fs/f2fs/inode.c
 *
 * Copyright (c) 2012 Samsung Electronics Co., Ltd.
 *             http://www.samsung.com/
 */
#include <linux/fs.h>
#include <linux/f2fs_fs.h>
#include <linux/buffer_head.h>
#include <linux/backing-dev.h>
#include <linux/writeback.h>

#include "f2fs.h"
#include "node.h"
#include "segment.h"
#include "xattr.h"

#include <trace/events/f2fs.h>

#ifdef CONFIG_F2FS_FS_COMPRESSION
extern const struct address_space_operations f2fs_compress_aops;
#endif

void f2fs_mark_inode_dirty_sync(struct inode *inode, bool sync)
{
	if (is_inode_flag_set(inode, FI_NEW_INODE))
		return;

	if (f2fs_inode_dirtied(inode, sync))
		return;

	mark_inode_dirty_sync(inode);
}

void f2fs_set_inode_flags(struct inode *inode)
{
	unsigned int flags = F2FS_I(inode)->i_flags;
	unsigned int new_fl = 0;

	if (flags & F2FS_SYNC_FL)
		new_fl |= S_SYNC;
	if (flags & F2FS_APPEND_FL)
		new_fl |= S_APPEND;
	if (flags & F2FS_IMMUTABLE_FL)
		new_fl |= S_IMMUTABLE;
	if (flags & F2FS_NOATIME_FL)
		new_fl |= S_NOATIME;
	if (flags & F2FS_DIRSYNC_FL)
		new_fl |= S_DIRSYNC;
	if (file_is_encrypt(inode))
		new_fl |= S_ENCRYPTED;
	if (file_is_verity(inode))
		new_fl |= S_VERITY;
	if (flags & F2FS_CASEFOLD_FL)
		new_fl |= S_CASEFOLD;
	inode_set_flags(inode, new_fl,
			S_SYNC|S_APPEND|S_IMMUTABLE|S_NOATIME|S_DIRSYNC|
			S_ENCRYPTED|S_VERITY|S_CASEFOLD);
}

static void __get_inode_rdev(struct inode *inode, struct f2fs_inode *ri)
{
	int extra_size = get_extra_isize(inode);

	if (S_ISCHR(inode->i_mode) || S_ISBLK(inode->i_mode) ||
			S_ISFIFO(inode->i_mode) || S_ISSOCK(inode->i_mode)) {
		if (ri->i_addr[extra_size])
			inode->i_rdev = old_decode_dev(
				le32_to_cpu(ri->i_addr[extra_size]));
		else
			inode->i_rdev = new_decode_dev(
				le32_to_cpu(ri->i_addr[extra_size + 1]));
	}
}

static int __written_first_block(struct f2fs_sb_info *sbi,
					struct f2fs_inode *ri)
{
	block_t addr = le32_to_cpu(ri->i_addr[offset_in_addr(ri)]);

	if (!__is_valid_data_blkaddr(addr))
		return 1;
	if (!f2fs_is_valid_blkaddr(sbi, addr, DATA_GENERIC_ENHANCE))
		return -EFSCORRUPTED;
	return 0;
}

static void __set_inode_rdev(struct inode *inode, struct f2fs_inode *ri)
{
	int extra_size = get_extra_isize(inode);

	if (S_ISCHR(inode->i_mode) || S_ISBLK(inode->i_mode)) {
		if (old_valid_dev(inode->i_rdev)) {
			ri->i_addr[extra_size] =
				cpu_to_le32(old_encode_dev(inode->i_rdev));
			ri->i_addr[extra_size + 1] = 0;
		} else {
			ri->i_addr[extra_size] = 0;
			ri->i_addr[extra_size + 1] =
				cpu_to_le32(new_encode_dev(inode->i_rdev));
			ri->i_addr[extra_size + 2] = 0;
		}
	}
}

static void __recover_inline_status(struct inode *inode, struct page *ipage)
{
	void *inline_data = inline_data_addr(inode, ipage);
	__le32 *start = inline_data;
	__le32 *end = start + MAX_INLINE_DATA(inode) / sizeof(__le32);

	while (start < end) {
		if (*start++) {
			f2fs_wait_on_page_writeback(ipage, NODE, true, true);

			set_inode_flag(inode, FI_DATA_EXIST);
			set_raw_inline(inode, F2FS_INODE(ipage));
			set_page_dirty(ipage);
			return;
		}
	}
	return;
}

static bool f2fs_enable_inode_chksum(struct f2fs_sb_info *sbi, struct page *page)
{
	struct f2fs_inode *ri = &F2FS_NODE(page)->i;

	if (!f2fs_sb_has_inode_chksum(sbi))
		return false;

	if (!IS_INODE(page) || !(ri->i_inline & F2FS_EXTRA_ATTR))
		return false;

	if (!F2FS_FITS_IN_INODE(ri, le16_to_cpu(ri->i_extra_isize),
				i_inode_checksum))
		return false;

	return true;
}

static __u32 f2fs_inode_chksum(struct f2fs_sb_info *sbi, struct page *page)
{
	struct f2fs_node *node = F2FS_NODE(page);
	struct f2fs_inode *ri = &node->i;
	__le32 ino = node->footer.ino;
	__le32 gen = ri->i_generation;
	__u32 chksum, chksum_seed;
	__u32 dummy_cs = 0;
	unsigned int offset = offsetof(struct f2fs_inode, i_inode_checksum);
	unsigned int cs_size = sizeof(dummy_cs);

	chksum = f2fs_chksum(sbi, sbi->s_chksum_seed, (__u8 *)&ino,
							sizeof(ino));
	chksum_seed = f2fs_chksum(sbi, chksum, (__u8 *)&gen, sizeof(gen));

	chksum = f2fs_chksum(sbi, chksum_seed, (__u8 *)ri, offset);
	chksum = f2fs_chksum(sbi, chksum, (__u8 *)&dummy_cs, cs_size);
	offset += cs_size;
	chksum = f2fs_chksum(sbi, chksum, (__u8 *)ri + offset,
						F2FS_BLKSIZE - offset);
	return chksum;
}

bool f2fs_inode_chksum_verify(struct f2fs_sb_info *sbi, struct page *page)
{
	struct f2fs_inode *ri;
	__u32 provided, calculated;

	if (unlikely(is_sbi_flag_set(sbi, SBI_IS_SHUTDOWN)))
		return true;

#ifdef CONFIG_F2FS_CHECK_FS
	if (!f2fs_enable_inode_chksum(sbi, page))
#else
	if (!f2fs_enable_inode_chksum(sbi, page) ||
			PageDirty(page) || PageWriteback(page))
#endif
		return true;

	ri = &F2FS_NODE(page)->i;
	provided = le32_to_cpu(ri->i_inode_checksum);
	calculated = f2fs_inode_chksum(sbi, page);

	if (provided != calculated)
		f2fs_warn(sbi, "checksum invalid, nid = %lu, ino_of_node = %x, %x vs. %x",
			  page->index, ino_of_node(page), provided, calculated);

	return provided == calculated;
}

void f2fs_inode_chksum_set(struct f2fs_sb_info *sbi, struct page *page)
{
	struct f2fs_inode *ri = &F2FS_NODE(page)->i;

	if (!f2fs_enable_inode_chksum(sbi, page))
		return;

	ri->i_inode_checksum = cpu_to_le32(f2fs_inode_chksum(sbi, page));
}

static bool sanity_check_inode(struct inode *inode, struct page *node_page)
{
	struct f2fs_sb_info *sbi = F2FS_I_SB(inode);
	struct f2fs_inode_info *fi = F2FS_I(inode);
	struct f2fs_inode *ri = F2FS_INODE(node_page);
	unsigned long long iblocks;

	iblocks = le64_to_cpu(F2FS_INODE(node_page)->i_blocks);
	if (!iblocks) {
		set_sbi_flag(sbi, SBI_NEED_FSCK);
		f2fs_warn(sbi, "%s: corrupted inode i_blocks i_ino=%lx iblocks=%llu, run fsck to fix.",
			  __func__, inode->i_ino, iblocks);
		return false;
	}

	if (ino_of_node(node_page) != nid_of_node(node_page)) {
		set_sbi_flag(sbi, SBI_NEED_FSCK);
		f2fs_warn(sbi, "%s: corrupted inode footer i_ino=%lx, ino,nid: [%u, %u] run fsck to fix.",
			  __func__, inode->i_ino,
			  ino_of_node(node_page), nid_of_node(node_page));
		return false;
	}

	if (f2fs_sb_has_flexible_inline_xattr(sbi)
			&& !f2fs_has_extra_attr(inode)) {
		set_sbi_flag(sbi, SBI_NEED_FSCK);
		f2fs_warn(sbi, "%s: corrupted inode ino=%lx, run fsck to fix.",
			  __func__, inode->i_ino);
		return false;
	}

	if (f2fs_has_extra_attr(inode) &&
			!f2fs_sb_has_extra_attr(sbi)) {
		set_sbi_flag(sbi, SBI_NEED_FSCK);
		f2fs_warn(sbi, "%s: inode (ino=%lx) is with extra_attr, but extra_attr feature is off",
			  __func__, inode->i_ino);
		return false;
	}

	if (fi->i_extra_isize > F2FS_TOTAL_EXTRA_ATTR_SIZE ||
			fi->i_extra_isize % sizeof(__le32)) {
		set_sbi_flag(sbi, SBI_NEED_FSCK);
		f2fs_warn(sbi, "%s: inode (ino=%lx) has corrupted i_extra_isize: %d, max: %zu",
			  __func__, inode->i_ino, fi->i_extra_isize,
			  F2FS_TOTAL_EXTRA_ATTR_SIZE);
		return false;
	}

	if (f2fs_has_extra_attr(inode) &&
		f2fs_sb_has_flexible_inline_xattr(sbi) &&
		f2fs_has_inline_xattr(inode) &&
		(!fi->i_inline_xattr_size ||
		fi->i_inline_xattr_size > MAX_INLINE_XATTR_SIZE)) {
		set_sbi_flag(sbi, SBI_NEED_FSCK);
		f2fs_warn(sbi, "%s: inode (ino=%lx) has corrupted i_inline_xattr_size: %d, max: %zu",
			  __func__, inode->i_ino, fi->i_inline_xattr_size,
			  MAX_INLINE_XATTR_SIZE);
		return false;
	}

	if (f2fs_has_extra_attr(inode) &&
		f2fs_sb_has_flexible_inline_xattr(sbi) &&
		f2fs_has_inline_xattr(inode) &&
		(!fi->i_inline_xattr_size ||
		fi->i_inline_xattr_size > MAX_INLINE_XATTR_SIZE)) {
		set_sbi_flag(sbi, SBI_NEED_FSCK);
		f2fs_msg(sbi->sb, KERN_WARNING,
			"%s: inode (ino=%lx) has corrupted "
			"i_inline_xattr_size: %d, max: %zu",
			__func__, inode->i_ino, fi->i_inline_xattr_size,
			MAX_INLINE_XATTR_SIZE);
		return false;
	}

	if (F2FS_I(inode)->extent_tree) {
		struct extent_info *ei = &F2FS_I(inode)->extent_tree->largest;

		if (ei->len &&
			(!f2fs_is_valid_blkaddr(sbi, ei->blk,
						DATA_GENERIC_ENHANCE) ||
			!f2fs_is_valid_blkaddr(sbi, ei->blk + ei->len - 1,
						DATA_GENERIC_ENHANCE))) {
			set_sbi_flag(sbi, SBI_NEED_FSCK);
			f2fs_warn(sbi, "%s: inode (ino=%lx) extent info [%u, %u, %u] is incorrect, run fsck to fix",
				  __func__, inode->i_ino,
				  ei->blk, ei->fofs, ei->len);
			return false;
		}
	}

	if (f2fs_has_inline_data(inode) &&
			(!S_ISREG(inode->i_mode) && !S_ISLNK(inode->i_mode))) {
		set_sbi_flag(sbi, SBI_NEED_FSCK);
		f2fs_warn(sbi, "%s: inode (ino=%lx, mode=%u) should not have inline_data, run fsck to fix",
			  __func__, inode->i_ino, inode->i_mode);
		return false;
	}

	if (f2fs_has_inline_dentry(inode) && !S_ISDIR(inode->i_mode)) {
		set_sbi_flag(sbi, SBI_NEED_FSCK);
		f2fs_warn(sbi, "%s: inode (ino=%lx, mode=%u) should not have inline_dentry, run fsck to fix",
			  __func__, inode->i_ino, inode->i_mode);
		return false;
	}

	if ((fi->i_flags & F2FS_CASEFOLD_FL) && !f2fs_sb_has_casefold(sbi)) {
		set_sbi_flag(sbi, SBI_NEED_FSCK);
		f2fs_warn(sbi, "%s: inode (ino=%lx) has casefold flag, but casefold feature is off",
			  __func__, inode->i_ino);
		return false;
	}

	if (f2fs_has_extra_attr(inode) && f2fs_sb_has_compression(sbi) &&
			fi->i_flags & F2FS_COMPR_FL &&
			F2FS_FITS_IN_INODE(ri, fi->i_extra_isize,
						i_log_cluster_size)) {
		if (ri->i_compress_algorithm >= COMPRESS_MAX) {
			set_sbi_flag(sbi, SBI_NEED_FSCK);
			f2fs_warn(sbi, "%s: inode (ino=%lx) has unsupported "
				"compress algorithm: %u, run fsck to fix",
				  __func__, inode->i_ino,
				  ri->i_compress_algorithm);
			return false;
		}
		if (le64_to_cpu(ri->i_compr_blocks) >
				SECTOR_TO_BLOCK(inode->i_blocks)) {
			set_sbi_flag(sbi, SBI_NEED_FSCK);
			f2fs_warn(sbi, "%s: inode (ino=%lx) has inconsistent "
				"i_compr_blocks:%llu, i_blocks:%lu, run fsck to fix",
				  __func__, inode->i_ino,
				  le64_to_cpu(ri->i_compr_blocks),
				  SECTOR_TO_BLOCK(inode->i_blocks));
			return false;
		}
		if (ri->i_log_cluster_size < MIN_COMPRESS_LOG_SIZE ||
			ri->i_log_cluster_size > MAX_COMPRESS_LOG_SIZE) {
			set_sbi_flag(sbi, SBI_NEED_FSCK);
			f2fs_warn(sbi, "%s: inode (ino=%lx) has unsupported "
				"log cluster size: %u, run fsck to fix",
				  __func__, inode->i_ino,
				  ri->i_log_cluster_size);
			return false;
		}
	}

	return true;
}

static int do_read_inode(struct inode *inode)
{
	struct f2fs_sb_info *sbi = F2FS_I_SB(inode);
	struct f2fs_inode_info *fi = F2FS_I(inode);
	struct page *node_page;
	struct f2fs_inode *ri;
	projid_t i_projid;
	int err;

	/* Check if ino is within scope */
	if (f2fs_check_nid_range(sbi, inode->i_ino))
		return -EINVAL;

	node_page = f2fs_get_node_page(sbi, inode->i_ino);
	if (IS_ERR(node_page))
		return PTR_ERR(node_page);

	ri = F2FS_INODE(node_page);

	inode->i_mode = le16_to_cpu(ri->i_mode);
	i_uid_write(inode, le32_to_cpu(ri->i_uid));
	i_gid_write(inode, le32_to_cpu(ri->i_gid));
	set_nlink(inode, le32_to_cpu(ri->i_links));
	inode->i_size = le64_to_cpu(ri->i_size);
	inode->i_blocks = SECTOR_FROM_BLOCK(le64_to_cpu(ri->i_blocks) - 1);

	inode->i_atime.tv_sec = le64_to_cpu(ri->i_atime);
	inode->i_ctime.tv_sec = le64_to_cpu(ri->i_ctime);
	inode->i_mtime.tv_sec = le64_to_cpu(ri->i_mtime);
	inode->i_atime.tv_nsec = le32_to_cpu(ri->i_atime_nsec);
	inode->i_ctime.tv_nsec = le32_to_cpu(ri->i_ctime_nsec);
	inode->i_mtime.tv_nsec = le32_to_cpu(ri->i_mtime_nsec);
	inode->i_generation = le32_to_cpu(ri->i_generation);
	if (S_ISDIR(inode->i_mode))
		fi->i_current_depth = le32_to_cpu(ri->i_current_depth);
	else if (S_ISREG(inode->i_mode))
		fi->i_gc_failures[GC_FAILURE_PIN] =
					le16_to_cpu(ri->i_gc_failures);
	fi->i_xattr_nid = le32_to_cpu(ri->i_xattr_nid);
	fi->i_flags = le32_to_cpu(ri->i_flags);
	if (S_ISREG(inode->i_mode))
		fi->i_flags &= ~F2FS_PROJINHERIT_FL;
	bitmap_zero(fi->flags, FI_MAX);
	fi->i_advise = ri->i_advise;
	fi->i_pino = le32_to_cpu(ri->i_pino);
	fi->i_dir_level = ri->i_dir_level;

	f2fs_init_extent_tree(inode, node_page);

	get_inline_info(inode, ri);

	fi->i_extra_isize = f2fs_has_extra_attr(inode) ?
					le16_to_cpu(ri->i_extra_isize) : 0;

	if (f2fs_sb_has_flexible_inline_xattr(sbi)) {
		fi->i_inline_xattr_size = le16_to_cpu(ri->i_inline_xattr_size);
	} else if (f2fs_has_inline_xattr(inode) ||
				f2fs_has_inline_dentry(inode)) {
		fi->i_inline_xattr_size = DEFAULT_INLINE_XATTR_ADDRS;
	} else {

		/*
		 * Previous inline data or directory always reserved 200 bytes
		 * in inode layout, even if inline_xattr is disabled. In order
		 * to keep inline_dentry's structure for backward compatibility,
		 * we get the space back only from inline_data.
		 */
		fi->i_inline_xattr_size = 0;
	}

	if (!sanity_check_inode(inode, node_page)) {
		f2fs_put_page(node_page, 1);
		return -EFSCORRUPTED;
	}

	/* check data exist */
	if (f2fs_has_inline_data(inode) && !f2fs_exist_data(inode))
		__recover_inline_status(inode, node_page);

	/* try to recover cold bit for non-dir inode */
	if (!S_ISDIR(inode->i_mode) && !is_cold_node(node_page)) {
		f2fs_wait_on_page_writeback(node_page, NODE, true, true);
		set_cold_node(node_page, false);
		set_page_dirty(node_page);
	}

	/* get rdev by using inline_info */
	__get_inode_rdev(inode, ri);

	if (S_ISREG(inode->i_mode)) {
		err = __written_first_block(sbi, ri);
		if (err < 0) {
			f2fs_put_page(node_page, 1);
			return err;
		}
		if (!err)
			set_inode_flag(inode, FI_FIRST_BLOCK_WRITTEN);
	}

	if (!f2fs_need_inode_block_update(sbi, inode->i_ino))
		fi->last_disk_size = inode->i_size;

	if (fi->i_flags & F2FS_PROJINHERIT_FL)
		set_inode_flag(inode, FI_PROJ_INHERIT);

	if (f2fs_has_extra_attr(inode) && f2fs_sb_has_project_quota(sbi) &&
			F2FS_FITS_IN_INODE(ri, fi->i_extra_isize, i_projid))
		i_projid = (projid_t)le32_to_cpu(ri->i_projid);
	else
		i_projid = F2FS_DEF_PROJID;
	fi->i_projid = make_kprojid(&init_user_ns, i_projid);

	if (f2fs_has_extra_attr(inode) && f2fs_sb_has_inode_crtime(sbi) &&
			F2FS_FITS_IN_INODE(ri, fi->i_extra_isize, i_crtime)) {
		fi->i_crtime.tv_sec = le64_to_cpu(ri->i_crtime);
		fi->i_crtime.tv_nsec = le32_to_cpu(ri->i_crtime_nsec);
	}

	if (f2fs_has_extra_attr(inode) && f2fs_sb_has_compression(sbi) &&
					(fi->i_flags & F2FS_COMPR_FL)) {
		if (F2FS_FITS_IN_INODE(ri, fi->i_extra_isize,
					i_log_cluster_size)) {
			atomic_set(&fi->i_compr_blocks,
					le64_to_cpu(ri->i_compr_blocks));
			fi->i_compress_algorithm = ri->i_compress_algorithm;
			fi->i_log_cluster_size = ri->i_log_cluster_size;
			fi->i_compress_flag = le16_to_cpu(ri->i_compress_flag);
			fi->i_cluster_size = 1 << fi->i_log_cluster_size;
			set_inode_flag(inode, FI_COMPRESSED_FILE);
		}
	}

	F2FS_I(inode)->i_disk_time[0] = inode->i_atime;
	F2FS_I(inode)->i_disk_time[1] = inode->i_ctime;
	F2FS_I(inode)->i_disk_time[2] = inode->i_mtime;
	F2FS_I(inode)->i_disk_time[3] = F2FS_I(inode)->i_crtime;
	f2fs_put_page(node_page, 1);

	stat_inc_inline_xattr(inode);
	stat_inc_inline_inode(inode);
	stat_inc_inline_dir(inode);
	stat_inc_compr_inode(inode);
	stat_add_compr_blocks(inode, atomic_read(&fi->i_compr_blocks));

	return 0;
}

struct inode *f2fs_iget(struct super_block *sb, unsigned long ino)
{
	struct f2fs_sb_info *sbi = F2FS_SB(sb);
	struct inode *inode;
	int ret = 0;

	inode = iget_locked(sb, ino);
	if (!inode)
		return ERR_PTR(-ENOMEM);

	if (!(inode->i_state & I_NEW)) {
		trace_f2fs_iget(inode);
		return inode;
	}
	if (ino == F2FS_NODE_INO(sbi) || ino == F2FS_META_INO(sbi))
		goto make_now;

#ifdef CONFIG_F2FS_FS_COMPRESSION
	if (ino == F2FS_COMPRESS_INO(sbi))
		goto make_now;
#endif

	ret = do_read_inode(inode);
	if (ret)
		goto bad_inode;
make_now:
	if (ino == F2FS_NODE_INO(sbi)) {
		inode->i_mapping->a_ops = &f2fs_node_aops;
		mapping_set_gfp_mask(inode->i_mapping, GFP_NOFS);
	} else if (ino == F2FS_META_INO(sbi)) {
		inode->i_mapping->a_ops = &f2fs_meta_aops;
		mapping_set_gfp_mask(inode->i_mapping, GFP_NOFS);
	} else if (ino == F2FS_COMPRESS_INO(sbi)) {
#ifdef CONFIG_F2FS_FS_COMPRESSION
		inode->i_mapping->a_ops = &f2fs_compress_aops;
#endif
		mapping_set_gfp_mask(inode->i_mapping,
			GFP_NOFS | __GFP_HIGHMEM | __GFP_MOVABLE);
	} else if (S_ISREG(inode->i_mode)) {
		inode->i_op = &f2fs_file_inode_operations;
		inode->i_fop = &f2fs_file_operations;
		inode->i_mapping->a_ops = &f2fs_dblock_aops;
	} else if (S_ISDIR(inode->i_mode)) {
		inode->i_op = &f2fs_dir_inode_operations;
		inode->i_fop = &f2fs_dir_operations;
		inode->i_mapping->a_ops = &f2fs_dblock_aops;
		mapping_set_gfp_mask(inode->i_mapping, GFP_NOFS);
	} else if (S_ISLNK(inode->i_mode)) {
		if (file_is_encrypt(inode))
			inode->i_op = &f2fs_encrypted_symlink_inode_operations;
		else
			inode->i_op = &f2fs_symlink_inode_operations;
		inode_nohighmem(inode);
		inode->i_mapping->a_ops = &f2fs_dblock_aops;
	} else if (S_ISCHR(inode->i_mode) || S_ISBLK(inode->i_mode) ||
			S_ISFIFO(inode->i_mode) || S_ISSOCK(inode->i_mode)) {
		inode->i_op = &f2fs_special_inode_operations;
		init_special_inode(inode, inode->i_mode, inode->i_rdev);
	} else {
		ret = -EIO;
		goto bad_inode;
	}
	f2fs_set_inode_flags(inode);
	unlock_new_inode(inode);
	trace_f2fs_iget(inode);
	return inode;

bad_inode:
	f2fs_inode_synced(inode);
	iget_failed(inode);
	trace_f2fs_iget_exit(inode, ret);
	return ERR_PTR(ret);
}

struct inode *f2fs_iget_retry(struct super_block *sb, unsigned long ino)
{
	struct inode *inode;
retry:
	inode = f2fs_iget(sb, ino);
	if (IS_ERR(inode)) {
		if (PTR_ERR(inode) == -ENOMEM) {
			congestion_wait(BLK_RW_ASYNC, DEFAULT_IO_TIMEOUT);
			goto retry;
		}
	}
	return inode;
}

void f2fs_update_inode(struct inode *inode, struct page *node_page)
{
	struct f2fs_inode *ri;
	struct extent_tree *et = F2FS_I(inode)->extent_tree;

	f2fs_wait_on_page_writeback(node_page, NODE, true, true);
	set_page_dirty(node_page);

	f2fs_inode_synced(inode);

	ri = F2FS_INODE(node_page);

	ri->i_mode = cpu_to_le16(inode->i_mode);
	ri->i_advise = F2FS_I(inode)->i_advise;
	ri->i_uid = cpu_to_le32(i_uid_read(inode));
	ri->i_gid = cpu_to_le32(i_gid_read(inode));
	ri->i_links = cpu_to_le32(inode->i_nlink);
	ri->i_size = cpu_to_le64(i_size_read(inode));
	ri->i_blocks = cpu_to_le64(SECTOR_TO_BLOCK(inode->i_blocks) + 1);

	if (et) {
		read_lock(&et->lock);
		set_raw_extent(&et->largest, &ri->i_ext);
		read_unlock(&et->lock);
	} else {
		memset(&ri->i_ext, 0, sizeof(ri->i_ext));
	}
	set_raw_inline(inode, ri);

	ri->i_atime = cpu_to_le64(inode->i_atime.tv_sec);
	ri->i_ctime = cpu_to_le64(inode->i_ctime.tv_sec);
	ri->i_mtime = cpu_to_le64(inode->i_mtime.tv_sec);
	ri->i_atime_nsec = cpu_to_le32(inode->i_atime.tv_nsec);
	ri->i_ctime_nsec = cpu_to_le32(inode->i_ctime.tv_nsec);
	ri->i_mtime_nsec = cpu_to_le32(inode->i_mtime.tv_nsec);
	if (S_ISDIR(inode->i_mode))
		ri->i_current_depth =
			cpu_to_le32(F2FS_I(inode)->i_current_depth);
	else if (S_ISREG(inode->i_mode))
		ri->i_gc_failures =
			cpu_to_le16(F2FS_I(inode)->i_gc_failures[GC_FAILURE_PIN]);
	ri->i_xattr_nid = cpu_to_le32(F2FS_I(inode)->i_xattr_nid);
	ri->i_flags = cpu_to_le32(F2FS_I(inode)->i_flags);
	ri->i_pino = cpu_to_le32(F2FS_I(inode)->i_pino);
	ri->i_generation = cpu_to_le32(inode->i_generation);
	ri->i_dir_level = F2FS_I(inode)->i_dir_level;

	if (f2fs_has_extra_attr(inode)) {
		ri->i_extra_isize = cpu_to_le16(F2FS_I(inode)->i_extra_isize);

		if (f2fs_sb_has_flexible_inline_xattr(F2FS_I_SB(inode)))
			ri->i_inline_xattr_size =
				cpu_to_le16(F2FS_I(inode)->i_inline_xattr_size);

		if (f2fs_sb_has_project_quota(F2FS_I_SB(inode)) &&
			F2FS_FITS_IN_INODE(ri, F2FS_I(inode)->i_extra_isize,
								i_projid)) {
			projid_t i_projid;

			i_projid = from_kprojid(&init_user_ns,
						F2FS_I(inode)->i_projid);
			ri->i_projid = cpu_to_le32(i_projid);
		}

		if (f2fs_sb_has_inode_crtime(F2FS_I_SB(inode)) &&
			F2FS_FITS_IN_INODE(ri, F2FS_I(inode)->i_extra_isize,
								i_crtime)) {
			ri->i_crtime =
				cpu_to_le64(F2FS_I(inode)->i_crtime.tv_sec);
			ri->i_crtime_nsec =
				cpu_to_le32(F2FS_I(inode)->i_crtime.tv_nsec);
		}

		if (f2fs_sb_has_compression(F2FS_I_SB(inode)) &&
			F2FS_FITS_IN_INODE(ri, F2FS_I(inode)->i_extra_isize,
							i_log_cluster_size)) {
			ri->i_compr_blocks =
				cpu_to_le64(atomic_read(
					&F2FS_I(inode)->i_compr_blocks));
			ri->i_compress_algorithm =
				F2FS_I(inode)->i_compress_algorithm;
			ri->i_compress_flag =
				cpu_to_le16(F2FS_I(inode)->i_compress_flag);
			ri->i_log_cluster_size =
				F2FS_I(inode)->i_log_cluster_size;
		}
	}

	__set_inode_rdev(inode, ri);

	/* deleted inode */
	if (inode->i_nlink == 0)
		clear_page_private_inline(node_page);

	F2FS_I(inode)->i_disk_time[0] = inode->i_atime;
	F2FS_I(inode)->i_disk_time[1] = inode->i_ctime;
	F2FS_I(inode)->i_disk_time[2] = inode->i_mtime;
	F2FS_I(inode)->i_disk_time[3] = F2FS_I(inode)->i_crtime;

#ifdef CONFIG_F2FS_CHECK_FS
	f2fs_inode_chksum_set(F2FS_I_SB(inode), node_page);
#endif
}

void f2fs_update_inode_page(struct inode *inode)
{
	struct f2fs_sb_info *sbi = F2FS_I_SB(inode);
	struct page *node_page;
retry:
	node_page = f2fs_get_node_page(sbi, inode->i_ino);
	if (IS_ERR(node_page)) {
		int err = PTR_ERR(node_page);

		if (err == -ENOMEM) {
			cond_resched();
			goto retry;
		} else if (err != -ENOENT) {
			f2fs_stop_checkpoint(sbi, false);
		}
		return;
	}
	f2fs_update_inode(inode, node_page);
	f2fs_put_page(node_page, 1);
}

int f2fs_write_inode(struct inode *inode, struct writeback_control *wbc)
{
	struct f2fs_sb_info *sbi = F2FS_I_SB(inode);

	if (inode->i_ino == F2FS_NODE_INO(sbi) ||
			inode->i_ino == F2FS_META_INO(sbi))
		return 0;

	/*
	 * atime could be updated without dirtying f2fs inode in lazytime mode
	 */
	if (f2fs_is_time_consistent(inode) &&
		!is_inode_flag_set(inode, FI_DIRTY_INODE))
		return 0;

<<<<<<< HEAD
	if (!f2fs_is_checkpoint_ready(sbi))
=======
	if (f2fs_is_checkpoint_ready(sbi))
>>>>>>> ee0ec5dd
		return -ENOSPC;

	/*
	 * We need to balance fs here to prevent from producing dirty node pages
	 * during the urgent cleaning time when running out of free sections.
	 */
	f2fs_update_inode_page(inode);
	if (wbc && wbc->nr_to_write)
		f2fs_balance_fs(sbi, true);
	return 0;
}

/*
 * Called at the last iput() if i_nlink is zero
 */
void f2fs_evict_inode(struct inode *inode)
{
	struct f2fs_sb_info *sbi = F2FS_I_SB(inode);
	nid_t xnid = F2FS_I(inode)->i_xattr_nid;
	int err = 0;

	/* some remained atomic pages should discarded */
	if (f2fs_is_atomic_file(inode))
		f2fs_drop_inmem_pages(inode);

	trace_f2fs_evict_inode(inode);
	truncate_inode_pages_final(&inode->i_data);

	if (test_opt(sbi, COMPRESS_CACHE) && f2fs_compressed_file(inode))
		f2fs_invalidate_compress_pages(sbi, inode->i_ino);

	if (inode->i_ino == F2FS_NODE_INO(sbi) ||
			inode->i_ino == F2FS_META_INO(sbi) ||
			inode->i_ino == F2FS_COMPRESS_INO(sbi))
		goto out_clear;

	f2fs_bug_on(sbi, get_dirty_pages(inode));
	f2fs_remove_dirty_inode(inode);

	f2fs_destroy_extent_tree(inode);

	if (inode->i_nlink || is_bad_inode(inode))
		goto no_delete;

	err = dquot_initialize(inode);
	if (err) {
		err = 0;
		set_sbi_flag(sbi, SBI_QUOTA_NEED_REPAIR);
	}

	f2fs_remove_ino_entry(sbi, inode->i_ino, APPEND_INO);
	f2fs_remove_ino_entry(sbi, inode->i_ino, UPDATE_INO);
	f2fs_remove_ino_entry(sbi, inode->i_ino, FLUSH_INO);

	sb_start_intwrite(inode->i_sb);
	set_inode_flag(inode, FI_NO_ALLOC);
	i_size_write(inode, 0);
retry:
	if (F2FS_HAS_BLOCKS(inode))
		err = f2fs_truncate(inode);

	if (time_to_inject(sbi, FAULT_EVICT_INODE)) {
		f2fs_show_injection_info(sbi, FAULT_EVICT_INODE);
		err = -EIO;
	}

	if (!err) {
		f2fs_lock_op(sbi);
		err = f2fs_remove_inode_page(inode);
		f2fs_unlock_op(sbi);
		if (err == -ENOENT)
			err = 0;
	}

	/* give more chances, if ENOMEM case */
	if (err == -ENOMEM) {
		err = 0;
		goto retry;
	}

	if (err) {
		f2fs_update_inode_page(inode);
<<<<<<< HEAD
		if (dquot_initialize_needed(inode))
			set_sbi_flag(sbi, SBI_QUOTA_NEED_REPAIR);
=======
		set_sbi_flag(sbi, SBI_QUOTA_NEED_REPAIR);
>>>>>>> ee0ec5dd
	}
	sb_end_intwrite(inode->i_sb);
no_delete:
	dquot_drop(inode);

	stat_dec_inline_xattr(inode);
	stat_dec_inline_dir(inode);
	stat_dec_inline_inode(inode);
	stat_dec_compr_inode(inode);
	stat_sub_compr_blocks(inode,
			atomic_read(&F2FS_I(inode)->i_compr_blocks));

<<<<<<< HEAD
	if (likely(!f2fs_cp_error(sbi) &&
=======
	if (likely(!is_set_ckpt_flags(sbi, CP_ERROR_FLAG) &&
>>>>>>> ee0ec5dd
				!is_sbi_flag_set(sbi, SBI_CP_DISABLED)))
		f2fs_bug_on(sbi, is_inode_flag_set(inode, FI_DIRTY_INODE));
	else
		f2fs_inode_synced(inode);

	/* for the case f2fs_new_inode() was failed, .i_ino is zero, skip it */
	if (inode->i_ino)
		invalidate_mapping_pages(NODE_MAPPING(sbi), inode->i_ino,
							inode->i_ino);
	if (xnid)
		invalidate_mapping_pages(NODE_MAPPING(sbi), xnid, xnid);
	if (inode->i_nlink) {
		if (is_inode_flag_set(inode, FI_APPEND_WRITE))
			f2fs_add_ino_entry(sbi, inode->i_ino, APPEND_INO);
		if (is_inode_flag_set(inode, FI_UPDATE_WRITE))
			f2fs_add_ino_entry(sbi, inode->i_ino, UPDATE_INO);
	}
	if (is_inode_flag_set(inode, FI_FREE_NID)) {
		f2fs_alloc_nid_failed(sbi, inode->i_ino);
		clear_inode_flag(inode, FI_FREE_NID);
	} else {
		/*
		 * If xattr nid is corrupted, we can reach out error condition,
		 * err & !f2fs_exist_written_data(sbi, inode->i_ino, ORPHAN_INO)).
		 * In that case, f2fs_check_nid_range() is enough to give a clue.
		 */
	}
out_clear:
	fscrypt_put_encryption_info(inode);
	fsverity_cleanup_inode(inode);
	clear_inode(inode);
}

/* caller should call f2fs_lock_op() */
void f2fs_handle_failed_inode(struct inode *inode)
{
	struct f2fs_sb_info *sbi = F2FS_I_SB(inode);
	struct node_info ni;
	int err;

	/*
	 * clear nlink of inode in order to release resource of inode
	 * immediately.
	 */
	clear_nlink(inode);

	/*
	 * we must call this to avoid inode being remained as dirty, resulting
	 * in a panic when flushing dirty inodes in gdirty_list.
	 */
	f2fs_update_inode_page(inode);
	f2fs_inode_synced(inode);

	/* don't make bad inode, since it becomes a regular file. */
	unlock_new_inode(inode);

	/*
	 * Note: we should add inode to orphan list before f2fs_unlock_op()
	 * so we can prevent losing this orphan when encoutering checkpoint
	 * and following suddenly power-off.
	 */
	err = f2fs_get_node_info(sbi, inode->i_ino, &ni);
	if (err) {
		set_sbi_flag(sbi, SBI_NEED_FSCK);
		f2fs_warn(sbi, "May loss orphan inode, run fsck to fix.");
		goto out;
	}

	if (ni.blk_addr != NULL_ADDR) {
		err = f2fs_acquire_orphan_inode(sbi);
		if (err) {
			set_sbi_flag(sbi, SBI_NEED_FSCK);
			f2fs_warn(sbi, "Too many orphan inodes, run fsck to fix.");
		} else {
			f2fs_add_orphan_inode(inode);
		}
		f2fs_alloc_nid_done(sbi, inode->i_ino);
	} else {
		set_inode_flag(inode, FI_FREE_NID);
	}

out:
	f2fs_unlock_op(sbi);

	/* iput will drop the inode object */
	iput(inode);
}<|MERGE_RESOLUTION|>--- conflicted
+++ resolved
@@ -257,20 +257,6 @@
 		f2fs_warn(sbi, "%s: inode (ino=%lx) has corrupted i_inline_xattr_size: %d, max: %zu",
 			  __func__, inode->i_ino, fi->i_inline_xattr_size,
 			  MAX_INLINE_XATTR_SIZE);
-		return false;
-	}
-
-	if (f2fs_has_extra_attr(inode) &&
-		f2fs_sb_has_flexible_inline_xattr(sbi) &&
-		f2fs_has_inline_xattr(inode) &&
-		(!fi->i_inline_xattr_size ||
-		fi->i_inline_xattr_size > MAX_INLINE_XATTR_SIZE)) {
-		set_sbi_flag(sbi, SBI_NEED_FSCK);
-		f2fs_msg(sbi->sb, KERN_WARNING,
-			"%s: inode (ino=%lx) has corrupted "
-			"i_inline_xattr_size: %d, max: %zu",
-			__func__, inode->i_ino, fi->i_inline_xattr_size,
-			MAX_INLINE_XATTR_SIZE);
 		return false;
 	}
 
@@ -723,11 +709,7 @@
 		!is_inode_flag_set(inode, FI_DIRTY_INODE))
 		return 0;
 
-<<<<<<< HEAD
 	if (!f2fs_is_checkpoint_ready(sbi))
-=======
-	if (f2fs_is_checkpoint_ready(sbi))
->>>>>>> ee0ec5dd
 		return -ENOSPC;
 
 	/*
@@ -810,12 +792,8 @@
 
 	if (err) {
 		f2fs_update_inode_page(inode);
-<<<<<<< HEAD
 		if (dquot_initialize_needed(inode))
 			set_sbi_flag(sbi, SBI_QUOTA_NEED_REPAIR);
-=======
-		set_sbi_flag(sbi, SBI_QUOTA_NEED_REPAIR);
->>>>>>> ee0ec5dd
 	}
 	sb_end_intwrite(inode->i_sb);
 no_delete:
@@ -828,11 +806,7 @@
 	stat_sub_compr_blocks(inode,
 			atomic_read(&F2FS_I(inode)->i_compr_blocks));
 
-<<<<<<< HEAD
 	if (likely(!f2fs_cp_error(sbi) &&
-=======
-	if (likely(!is_set_ckpt_flags(sbi, CP_ERROR_FLAG) &&
->>>>>>> ee0ec5dd
 				!is_sbi_flag_set(sbi, SBI_CP_DISABLED)))
 		f2fs_bug_on(sbi, is_inode_flag_set(inode, FI_DIRTY_INODE));
 	else
