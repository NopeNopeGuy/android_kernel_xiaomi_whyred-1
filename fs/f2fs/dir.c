--- conflicted
+++ resolved
@@ -88,22 +88,14 @@
 					GFP_NOFS, false, F2FS_SB(sb));
 		if (!fname->cf_name.name)
 			return -ENOMEM;
-<<<<<<< HEAD
-		fname->cf_name.len = utf8_casefold(sbi->sb->s_encoding,
-=======
 		fname->cf_name.len = utf8_casefold(sb->s_encoding,
->>>>>>> b9aeb147
 						   fname->usr_fname,
 						   fname->cf_name.name,
 						   F2FS_NAME_LEN);
 		if ((int)fname->cf_name.len <= 0) {
 			kmem_cache_free(f2fs_cf_name_slab, fname->cf_name.name);
 			fname->cf_name.name = NULL;
-<<<<<<< HEAD
-			if (sb_has_enc_strict_mode(dir->i_sb))
-=======
-			if (sb_has_strict_encoding(sb))
->>>>>>> b9aeb147
+			if (sb_has_enc_strict_mode(sb))
 				return -EINVAL;
 			/* fall back to treating name as opaque byte sequence */
 		}
@@ -238,19 +230,11 @@
 			FSTR_INIT((u8 *)de_name, de_name_len);
 
 		if (WARN_ON_ONCE(!fscrypt_has_encryption_key(dir)))
-<<<<<<< HEAD
-			return false;
-
-		decrypted_name.name = kmalloc(de_name_len, GFP_KERNEL);
-		if (!decrypted_name.name)
-			return false;
-=======
 			return -EINVAL;
 
 		decrypted_name.name = kmalloc(de_name_len, GFP_KERNEL);
 		if (!decrypted_name.name)
 			return -ENOMEM;
->>>>>>> b9aeb147
 		res = fscrypt_fname_disk_to_usr(dir, 0, 0, &encrypted_name,
 						&decrypted_name);
 		if (res < 0)
@@ -260,26 +244,11 @@
 	}
 
 	res = utf8_strncasecmp_folded(um, name, &entry);
-<<<<<<< HEAD
-	if (res < 0) {
-		/*
-		 * In strict mode, ignore invalid names.  In non-strict mode,
-		 * fall back to treating them as opaque byte sequences.
-		 */
-		if (sb_has_enc_strict_mode(sb) || name->len != entry.len)
-			res = 1;
-		else
-			res = memcmp(name->name, entry.name, name->len);
-	}
-out:
-	kfree(decrypted_name.name);
-	return res == 0;
-=======
 	/*
 	 * In strict mode, ignore invalid names.  In non-strict mode,
 	 * fall back to treating them as opaque byte sequences.
 	 */
-	if (res < 0 && !sb_has_strict_encoding(sb)) {
+	if (res < 0 && !sb_has_enc_strict_mode(sb)) {
 		res = name->len == entry.len &&
 				memcmp(name->name, entry.name, name->len) == 0;
 	} else {
@@ -289,7 +258,6 @@
 out:
 	kfree(decrypted_name.name);
 	return res;
->>>>>>> b9aeb147
 }
 #endif /* CONFIG_UNICODE */
 
