--- conflicted
+++ resolved
@@ -84,22 +84,14 @@
 						   GFP_NOFS);
 		if (!fname->cf_name.name)
 			return -ENOMEM;
-<<<<<<< HEAD
-		fname->cf_name.len = utf8_casefold(sbi->sb->s_encoding,
-=======
 		fname->cf_name.len = utf8_casefold(sb->s_encoding,
->>>>>>> d2af1846
 						   fname->usr_fname,
 						   fname->cf_name.name,
 						   F2FS_NAME_LEN);
 		if ((int)fname->cf_name.len <= 0) {
 			kfree(fname->cf_name.name);
 			fname->cf_name.name = NULL;
-<<<<<<< HEAD
 			if (sb_has_enc_strict_mode(dir->i_sb))
-=======
-			if (sb_has_strict_encoding(sb))
->>>>>>> d2af1846
 				return -EINVAL;
 			/* fall back to treating name as opaque byte sequence */
 		}
@@ -221,10 +213,7 @@
 {
 	const struct super_block *sb = dir->i_sb;
 	const struct unicode_map *um = sb->s_encoding;
-<<<<<<< HEAD
 	struct fscrypt_str decrypted_name = FSTR_INIT(NULL, de_name_len);
-=======
->>>>>>> d2af1846
 	struct qstr entry = QSTR_INIT(de_name, de_name_len);
 	int res;
 
@@ -252,16 +241,9 @@
 		 * In strict mode, ignore invalid names.  In non-strict mode,
 		 * fall back to treating them as opaque byte sequences.
 		 */
-<<<<<<< HEAD
 		if (sb_has_enc_strict_mode(sb) || name->len != entry.len)
-			res = 1;
-		else
-			res = memcmp(name->name, entry.name, name->len);
-=======
-		if (sb_has_strict_encoding(sb) || name->len != entry.len)
 			return false;
 		return !memcmp(name->name, entry.name, name->len);
->>>>>>> d2af1846
 	}
 out:
 	kfree(decrypted_name.name);
@@ -1156,9 +1138,6 @@
 #ifdef CONFIG_COMPAT
 	.compat_ioctl   = f2fs_compat_ioctl,
 #endif
-<<<<<<< HEAD
-};
-=======
 };
 
 #ifdef CONFIG_UNICODE
@@ -1166,5 +1145,4 @@
 	.d_hash = generic_ci_d_hash,
 	.d_compare = generic_ci_d_compare,
 };
-#endif
->>>>>>> d2af1846
+#endif