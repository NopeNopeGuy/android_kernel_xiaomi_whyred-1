--- conflicted
+++ resolved
@@ -229,19 +229,11 @@
 			FSTR_INIT((u8 *)de_name, de_name_len);
 
 		if (WARN_ON_ONCE(!fscrypt_has_encryption_key(dir)))
-<<<<<<< HEAD
-			return false;
-
-		decrypted_name.name = kmalloc(de_name_len, GFP_KERNEL);
-		if (!decrypted_name.name)
-			return false;
-=======
 			return -EINVAL;
 
 		decrypted_name.name = kmalloc(de_name_len, GFP_KERNEL);
 		if (!decrypted_name.name)
 			return -ENOMEM;
->>>>>>> df24d56f
 		res = fscrypt_fname_disk_to_usr(dir, 0, 0, &encrypted_name,
 						&decrypted_name);
 		if (res < 0)
@@ -251,25 +243,11 @@
 	}
 
 	res = utf8_strncasecmp_folded(um, name, &entry);
-<<<<<<< HEAD
-	if (res < 0) {
-		/*
-		 * In strict mode, ignore invalid names.  In non-strict mode,
-		 * fall back to treating them as opaque byte sequences.
-		 */
-		if (sb_has_enc_strict_mode(sb) || name->len != entry.len)
-			return false;
-		return !memcmp(name->name, entry.name, name->len);
-	}
-out:
-	kfree(decrypted_name.name);
-	return res == 0;
-=======
 	/*
 	 * In strict mode, ignore invalid names.  In non-strict mode,
 	 * fall back to treating them as opaque byte sequences.
 	 */
-	if (res < 0 && !sb_has_strict_encoding(sb)) {
+	if (res < 0 && !sb_has_enc_strict_mode(sb)) {
 		res = name->len == entry.len &&
 				memcmp(name->name, entry.name, name->len) == 0;
 	} else {
@@ -279,7 +257,6 @@
 out:
 	kfree(decrypted_name.name);
 	return res;
->>>>>>> df24d56f
 }
 #endif /* CONFIG_UNICODE */
 
