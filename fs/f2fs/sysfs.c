--- conflicted
+++ resolved
@@ -738,47 +738,6 @@
 	complete(&sbi->s_kobj_unregister);
 }
 
-<<<<<<< HEAD
-enum feat_id {
-	FEAT_CRYPTO = 0,
-	FEAT_BLKZONED,
-	FEAT_ATOMIC_WRITE,
-	FEAT_EXTRA_ATTR,
-	FEAT_PROJECT_QUOTA,
-	FEAT_INODE_CHECKSUM,
-	FEAT_FLEXIBLE_INLINE_XATTR,
-	FEAT_QUOTA_INO,
-	FEAT_INODE_CRTIME,
-	FEAT_LOST_FOUND,
-	FEAT_VERITY,
-	FEAT_SB_CHECKSUM,
-	FEAT_CASEFOLD,
-	FEAT_COMPRESSION,
-	FEAT_TEST_DUMMY_ENCRYPTION_V2,
-	FEAT_ENCRYPTED_CASEFOLD,
-};
-
-static ssize_t f2fs_feature_show(struct f2fs_attr *a,
-		struct f2fs_sb_info *sbi, char *buf)
-{
-	switch (a->id) {
-	case FEAT_CRYPTO:
-	case FEAT_BLKZONED:
-	case FEAT_ATOMIC_WRITE:
-	case FEAT_EXTRA_ATTR:
-	case FEAT_PROJECT_QUOTA:
-	case FEAT_INODE_CHECKSUM:
-	case FEAT_FLEXIBLE_INLINE_XATTR:
-	case FEAT_QUOTA_INO:
-	case FEAT_INODE_CRTIME:
-	case FEAT_LOST_FOUND:
-	case FEAT_VERITY:
-	case FEAT_SB_CHECKSUM:
-	case FEAT_CASEFOLD:
-	case FEAT_COMPRESSION:
-	case FEAT_TEST_DUMMY_ENCRYPTION_V2:
-	case FEAT_ENCRYPTED_CASEFOLD:
-=======
 /*
  * Note that there are three feature list entries:
  * 1) /sys/fs/f2fs/features
@@ -813,7 +772,6 @@
 		struct f2fs_sb_info *sbi, char *buf)
 {
 	if (F2FS_HAS_FEATURE(sbi, a->id))
->>>>>>> b9aeb147
 		return sprintf(buf, "supported\n");
 	return sprintf(buf, "unsupported\n");
 }
@@ -931,17 +889,10 @@
 #endif
 
 #ifdef CONFIG_FS_ENCRYPTION
-<<<<<<< HEAD
-F2FS_FEATURE_RO_ATTR(encryption, FEAT_CRYPTO);
-F2FS_FEATURE_RO_ATTR(test_dummy_encryption_v2, FEAT_TEST_DUMMY_ENCRYPTION_V2);
-#ifdef CONFIG_UNICODE
-F2FS_FEATURE_RO_ATTR(encrypted_casefold, FEAT_ENCRYPTED_CASEFOLD);
-=======
 F2FS_FEATURE_RO_ATTR(encryption);
 F2FS_FEATURE_RO_ATTR(test_dummy_encryption_v2);
 #ifdef CONFIG_UNICODE
 F2FS_FEATURE_RO_ATTR(encrypted_casefold);
->>>>>>> b9aeb147
 #endif
 #endif /* CONFIG_FS_ENCRYPTION */
 #ifdef CONFIG_BLK_DEV_ZONED
