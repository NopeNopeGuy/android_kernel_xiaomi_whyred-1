--- conflicted
+++ resolved
@@ -150,29 +150,10 @@
 	if (WARN_ON(nr_pages <= 0))
 		return -EINVAL;
 
-<<<<<<< HEAD
-	while (len--) {
-		if (!inlinecrypt) {
-			err = fscrypt_crypt_block(inode, FS_ENCRYPT, lblk,
-						  ZERO_PAGE(0), ciphertext_page,
-						  blocksize, 0, GFP_NOFS);
-			if (err)
-				goto errout;
-		}
-
-		bio = bio_alloc(GFP_NOWAIT, 1);
-		if (!bio) {
-			err = -ENOMEM;
-			goto errout;
-		}
-		fscrypt_set_bio_crypt_ctx(bio, inode, lblk, GFP_NOIO);
-
-=======
 	/* This always succeeds since __GFP_DIRECT_RECLAIM is set. */
 	bio = bio_alloc(GFP_NOFS, nr_pages);
 
 	do {
->>>>>>> f8b19f1e
 		bio_set_dev(bio, inode->i_sb->s_bdev);
 		bio->bi_iter.bi_sector = pblk << (blockbits - 9);
 		bio_set_op_attrs(bio, REQ_OP_WRITE, 0);
