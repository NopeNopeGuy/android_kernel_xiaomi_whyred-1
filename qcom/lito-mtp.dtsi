#include <dt-bindings/gpio/gpio.h>
#include "lito-audio-overlay.dtsi"
#include "lito-pmic-overlay.dtsi"
#include "lito-camera-sensor-mtp.dtsi"
#include "lito-sde-display.dtsi"
#include "lito-thermal-overlay.dtsi"

&soc {
	gpio_keys {
		compatible = "gpio-keys";
		label = "gpio-keys";

		pinctrl-names = "default";
		pinctrl-0 = <&key_vol_up_default>;

		vol_up {
			label = "volume_up";
			gpios = <&pm8150l_gpios 5 GPIO_ACTIVE_LOW>;
			linux,input-type = <1>;
			linux,code = <KEY_VOLUMEUP>;
			gpio-key,wakeup;
			debounce-interval = <15>;
			linux,can-disable;
		};
	};

	vdda_usb_ss_dp_core: vdda_usb_ss_dp_core {
		compatible = "regulator-fixed";
		regulator-name = "vdd_supply";
		regulator-min-microvolt = <880000>;
		regulator-max-microvolt = <880000>;
		enable-active-high;
		gpio = <&pm8150l_gpios 12 GPIO_ACTIVE_HIGH>;
		pinctrl-names = "default";
		pinctrl-0 = <&usb_eldo13>;
	};

	mtp_batterydata: qcom,battery-data {
		qcom,batt-id-range-pct = <15>;
		#include "qg-batterydata-alium-3600mah.dtsi"
<<<<<<< HEAD
=======
		#include "qg-batterydata-atl466271_3300mAh.dtsi"
>>>>>>> e5bfbc46
	};
};

&usb_qmp_dp_phy {
	vdd-supply = <&vdda_usb_ss_dp_core>;
};

&sde_dp {
<<<<<<< HEAD
	vdda-0p9-supply = <&qmp_dp_phy_core_supply>;
=======
	vdda-0p9-supply = <&vdda_usb_ss_dp_core>;
>>>>>>> e5bfbc46
};

&ufsphy_mem {
	compatible = "qcom,ufs-phy-qmp-v4-lito";

	vdda-phy-supply = <&pm8150_l5>;
	vdda-pll-supply = <&pm8150_l9>;
	vdda-phy-max-microamp = <90200>;
	vdda-pll-max-microamp = <19000>;

	status = "ok";
};

&ufshc_mem {
	vdd-hba-supply = <&ufs_phy_gdsc>;
	vdd-hba-fixed-regulator;
	vcc-supply = <&pm8150a_l7>;
	vccc-voltage-level = <2856000 2960000>;
	vccq2-supply = <&pm8150_s4>;
	vcc-max-microamp = <800000>;
	vccq2-max-microamp = <800000>;

	qcom,vddp-ref-clk-supply = <&pm8150_l9>;
	qcom,vddp-ref-clk-max-microamp = <100>;

	status = "ok";
};

&sdhc_1 {
	vdd-supply = <&pm8150a_l7>;
	qcom,vdd-voltage-level = <2950000 2950000>;
	qcom,vdd-current-level = <0 570000>;

	vdd-io-supply = <&pm8150_s4>;
	qcom,vdd-io-always-on;
	qcom,vdd-io-lpm-sup;
	qcom,vdd-io-voltage-level = <1800000 1800000>;
	qcom,vdd-io-current-level = <0 325000>;

	pinctrl-names = "active", "sleep";
	pinctrl-0 = <&sdc1_clk_on &sdc1_cmd_on &sdc1_data_on
					&sdc1_rclk_on>;
	pinctrl-1 = <&sdc1_clk_off &sdc1_cmd_off &sdc1_data_off
					&sdc1_rclk_off>;

	status = "ok";
};

&sdhc_2 {
	vdd-supply = <&pm8150a_l9>;
	qcom,vdd-voltage-level = <2950000 2950000>;
	qcom,vdd-current-level = <0 800000>;

	vdd-io-supply = <&pm8150a_l6>;
	qcom,vdd-io-voltage-level = <1800000 2950000>;
	qcom,vdd-io-current-level = <0 22000>;

	pinctrl-names = "active", "sleep";
	pinctrl-0 = <&sdc2_clk_on  &sdc2_cmd_on &sdc2_data_on &sdc2_cd_on>;
	pinctrl-1 = <&sdc2_clk_off &sdc2_cmd_off &sdc2_data_off &sdc2_cd_off>;

	cd-gpios = <&tlmm 69 GPIO_ACTIVE_LOW>;

	status = "ok";
};

&pm8150a_amoled {
	status = "ok";
};

&pm7250b_vadc {
	pinctrl-0 = <
		&bmr_w_therm_default
		&camera_therm_default
		&bmr_s_therm_default
	>;

	bmr_s_therm {
		reg = <ADC_GPIO3_PU2>;
		label = "bmr_s_therm";
		qcom,ratiometric;
		qcom,hw-settle-time = <200>;
		qcom,pre-scaling = <1 1>;
	};
};

&pm7250b_gpios {
	bmr_s_therm {
		bmr_s_therm_default: bmr_s_therm_default {
			pins = "gpio5";
			bias-high-impedance;
		};
	};
};

&spmi_bus {
	qcom,pm7250b@2 {
		pm7250b_adc_tm_iio: adc_tm@3400 {
			compatible = "qcom,adc-tm5-iio";
			reg = <0x3400 0x100>;
			#thermal-sensor-cells = <1>;
			io-channels = <&pm7250b_vadc ADC_GPIO3_PU2>;

			bmr_s_therm {
				reg = <ADC_GPIO3_PU2>;
				qcom,ratiometric;
				qcom,hw-settle-time = <200>;
			};
		};
	};
};

&thermal_zones {
	mmw-pa4-usr {
		polling-delay-passive = <0>;
		polling-delay = <5000>;
		thermal-governor = "user_space";
		thermal-sensors = <&pm7250b_adc_tm_iio ADC_GPIO3_PU2>;
		trips {
			active-config0 {
				temperature = <125000>;
				hysteresis = <1000>;
				type = "passive";
			};
		};
	};
};

&pm7250b_charger {
	status = "ok";
	io-channels = <&pm7250b_vadc ADC_USB_IN_V_16>,
		      <&pm7250b_vadc ADC_USB_IN_I>,
		      <&pm7250b_vadc ADC_CHG_TEMP>,
		      <&pm7250b_vadc ADC_DIE_TEMP>,
		      <&pm7250b_vadc ADC_AMUX_THM3_PU2>,
		      <&pm7250b_vadc ADC_SBUx>,
		      <&pm7250b_vadc ADC_VPH_PWR>;
	io-channel-names = "usb_in_voltage",
			   "usb_in_current",
			   "chg_temp",
			   "die_temp",
			   "conn_temp",
			   "sbux_res",
			   "vph_voltage";
	qcom,battery-data = <&mtp_batterydata>;
	qcom,sec-charger-config = <1>;
	qcom,auto-recharge-soc = <98>;
	qcom,step-charging-enable;
	qcom,sw-jeita-enable;
	qcom,charger-temp-max = <800>;
	qcom,smb-temp-max = <800>;
	qcom,suspend-input-on-debug-batt;
	qcom,fcc-stepping-enable;
};

&pm7250b_qg {
	status = "ok";
	io-channels = <&pm7250b_vadc ADC_BAT_THERM_PU2>,
		      <&pm7250b_vadc ADC_BAT_ID_PU2>;
	io-channel-names = "batt-therm",
			   "batt-id";
	qcom,battery-data = <&mtp_batterydata>;
	qcom,qg-iterm-ma = <100>;
	qcom,hold-soc-while-full;
	qcom,linearize-soc;
	qcom,cl-feedback-on;
};

&qupv3_se7_i2c {
	#address-cells = <1>;
	#size-cells = <0>;
	status = "ok";

	st_fts@49 {
		compatible = "st,fts";
		reg = <0x49>;
		interrupt-parent = <&tlmm>;
		interrupts = <9 0x2008>;
		vdd-supply = <&pm8150_s4>;
		avdd-supply = <&pm8150_l13>;
		pinctrl-names = "pmx_ts_active", "pmx_ts_suspend";
		pinctrl-0 = <&ts_active>;
		pinctrl-1 = <&ts_int_suspend &ts_reset_suspend>;
		st,irq-gpio = <&tlmm 9 0x2008>;
		st,reset-gpio = <&tlmm 8 0x00>;
		st,regulator_dvdd = "vdd";
		st,regulator_avdd = "avdd";
		st,x-flip = <1>;
		st,y-flip = <1>;
	};
};

&dsi_sw43404_amoled_video {
	qcom,panel-supply-entries = <&dsi_panel_pwr_supply>;
	qcom,mdss-dsi-bl-pmic-control-type = "bl_ctrl_dcs";
	qcom,mdss-dsi-bl-min-level = <1>;
	qcom,mdss-dsi-bl-max-level = <1023>;
	qcom,mdss-brightness-max-level = <255>;
	qcom,platform-te-gpio = <&tlmm 10 0>;
	qcom,platform-reset-gpio = <&pm8150l_gpios 3 0>;
};

&dsi_sw43404_amoled_cmd {
	qcom,panel-supply-entries = <&dsi_panel_pwr_supply>;
	qcom,mdss-dsi-bl-pmic-control-type = "bl_ctrl_dcs";
	qcom,mdss-dsi-bl-min-level = <1>;
	qcom,mdss-dsi-bl-max-level = <1023>;
	qcom,mdss-brightness-max-level = <255>;
	qcom,platform-te-gpio = <&tlmm 10 0>;
	qcom,platform-reset-gpio = <&pm8150l_gpios 3 0>;
};

&dsi_sw43404_amoled_fhd_plus_cmd {
	qcom,panel-supply-entries = <&dsi_panel_pwr_supply>;
	qcom,mdss-dsi-bl-pmic-control-type = "bl_ctrl_dcs";
	qcom,mdss-dsi-bl-min-level = <1>;
	qcom,mdss-dsi-bl-max-level = <1023>;
	qcom,mdss-brightness-max-level = <255>;
	qcom,platform-te-gpio = <&tlmm 10 0>;
	qcom,platform-reset-gpio = <&pm8150l_gpios 3 0>;
};

&sde_dsi {
	qcom,dsi-default-panel = <&dsi_sw43404_amoled_video>;
};

&qupv3_se0_i2c {
	status = "ok";
	qcom,clk-freq-out = <1000000>;
	#address-cells = <1>;
	#size-cells = <0>;
	nq@28 {
		compatible = "qcom,nq-nci";
		reg = <0x28>;
		qcom,nq-irq = <&tlmm 34 0x00>;
		qcom,nq-ven = <&tlmm 12 0x00>;
		qcom,nq-firm = <&tlmm 35 0x00>;
		qcom,nq-clkreq = <&tlmm 31 0x00>;
		interrupt-parent = <&tlmm>;
		interrupts = <34 0>;
		interrupt-names = "nfc_irq";
		pinctrl-names = "nfc_active", "nfc_suspend";
		pinctrl-0 = <&nfc_int_active &nfc_enable_active
				&nfc_clk_req_active>;
		pinctrl-1 = <&nfc_int_suspend &nfc_enable_suspend
				&nfc_clk_req_suspend>;
	};
};<|MERGE_RESOLUTION|>--- conflicted
+++ resolved
@@ -38,10 +38,7 @@
 	mtp_batterydata: qcom,battery-data {
 		qcom,batt-id-range-pct = <15>;
 		#include "qg-batterydata-alium-3600mah.dtsi"
-<<<<<<< HEAD
-=======
 		#include "qg-batterydata-atl466271_3300mAh.dtsi"
->>>>>>> e5bfbc46
 	};
 };
 
@@ -50,11 +47,7 @@
 };
 
 &sde_dp {
-<<<<<<< HEAD
-	vdda-0p9-supply = <&qmp_dp_phy_core_supply>;
-=======
 	vdda-0p9-supply = <&vdda_usb_ss_dp_core>;
->>>>>>> e5bfbc46
 };
 
 &ufsphy_mem {
