#include <dt-bindings/clock/mdss-7nm-pll-clk.h>

&soc {
	mdss_mdp: qcom,mdss_mdp {
		compatible = "qcom,sde-kms";
		reg = <0xae00000 0x84208>,
		      <0xaeb0000 0x2008>,
		      <0xaeac000 0x214>,
		      <0xae8f000 0x02c>;
		reg-names = "mdp_phys",
			"vbif_phys",
			"regdma_phys",
			"sid_phys";

		clocks =
			<&gcc GCC_DISP_AHB_CLK>,
			<&gcc GCC_DISP_HF_AXI_CLK>,
			<&gcc GCC_DISP_SF_AXI_CLK>,
			<&dispcc DISP_CC_MDSS_AHB_CLK>,
			<&dispcc DISP_CC_MDSS_MDP_CLK>,
			<&dispcc DISP_CC_MDSS_VSYNC_CLK>,
			<&dispcc DISP_CC_MDSS_MDP_LUT_CLK>,
			<&dispcc DISP_CC_MDSS_ROT_CLK>;
		clock-names = "gcc_iface", "gcc_bus", "gcc_nrt_bus",
				"iface_clk", "core_clk", "vsync_clk",
				"lut_clk", "rot_clk";
		clock-rate = <0 0 0 0 300000000 19200000 200000000
						200000000>;
		clock-max-rate = <0 0 0 0 460000000 19200000 460000000
						460000000>;

		/* interrupt config */
		interrupts = <GIC_SPI 83 IRQ_TYPE_LEVEL_HIGH>;
		interrupt-controller;
		#interrupt-cells = <1>;

		#power-domain-cells = <0>;

		/* hw blocks */
		qcom,sde-off = <0x1000>;
		qcom,sde-len = <0x494>;

		qcom,sde-ctl-off = <0x2000 0x2200 0x2400 0x2600>;
		qcom,sde-ctl-size = <0x1dc>;
		qcom,sde-ctl-display-pref = "primary", "none", "none", "none";

		qcom,sde-mixer-off = <0x45000 0x46000 0x47000 0x48000>;
		qcom,sde-mixer-size = <0x320>;
		qcom,sde-mixer-display-pref = "primary", "primary", "none",
						"none";
		qcom,sde-mixer-cwb-pref = "none", "none", "cwb", "cwb";

		qcom,sde-dspp-top-off = <0x1300>;
		qcom,sde-dspp-top-size = <0x80>;
		qcom,sde-dspp-off = <0x55000 0x57000>;
		qcom,sde-dspp-size = <0x1800>;

		qcom,sde-dest-scaler-top-off = <0x00061000>;
		qcom,sde-dest-scaler-top-size = <0x1c>;
		qcom,sde-dest-scaler-off = <0x800 0x1000>;
		qcom,sde-dest-scaler-size = <0x800>;

		qcom,sde-wb-off = <0x66000>;
		qcom,sde-wb-size = <0x2c8>;
		qcom,sde-wb-xin-id = <6>;
		qcom,sde-wb-id = <2>;
		qcom,sde-wb-clk-ctrl = <0x2bc 16>;

		qcom,sde-intf-off = <0x6b000 0x6b800
					0x6c000 0x6c800>;
		qcom,sde-intf-size = <0x2b8>;
		qcom,sde-intf-type = "dp", "dsi", "dsi", "dp";

		qcom,sde-pp-off = <0x71000 0x71800 0x72000 0x72800>;
		qcom,sde-pp-slave = <0x0 0x0 0x0 0x1>;
		qcom,sde-pp-size = <0xd4>;
		qcom,sde-pp-merge-3d-id = <0x0 0x0 0x1 0x1>;

		qcom,sde-merge-3d-off = <0x84000 0x84100>;
		qcom,sde-merge-3d-size = <0x100>;

		qcom,sde-te2-off = <0x2000 0x2000 0x0 0x0>;

		qcom,sde-cdm-off = <0x7a200>;
		qcom,sde-cdm-size = <0x224>;

		qcom,sde-dsc-off = <0x81000 0x81400>;
		qcom,sde-dsc-size = <0x140>;

		qcom,sde-dither-off = <0x30e0 0x30e0 0x30e0
					0x30e0>;
		qcom,sde-dither-version = <0x00010000>;
		qcom,sde-dither-size = <0x20>;

		qcom,sde-sspp-type = "vig", "vig",
				     "dma", "dma", "dma";
		qcom,sde-sspp-off = <0x5000 0x7000 0x25000 0x27000 0x29000>;
		qcom,sde-sspp-src-size = <0x1f8>;
		qcom,sde-sspp-xin-id = <0 4 1 5 9>;
		qcom,sde-sspp-excl-rect = <1 1 1 1 1>;
		qcom,sde-sspp-smart-dma-priority = <4 5 1 2 3>;
		qcom,sde-smart-dma-rev = "smart_dma_v2p5";

		qcom,sde-mixer-pair-mask = <2 1 4 3>;

		qcom,sde-mixer-blend-op-off = <0x20 0x38 0x50 0x68 0x80 0x98
						0xb0 0xc8 0xe0>;

		qcom,sde-max-per-pipe-bw-kbps = <4700000 4700000
						 4700000 4700000
						 4700000>;

		qcom,sde-max-per-pipe-bw-high-kbps = <4700000 4700000
						      4700000 4700000
						      4700000>;

		/* offsets are relative to "mdp_phys + qcom,sde-off */
		qcom,sde-sspp-clk-ctrl = <0x2ac 0>, <0x2b4 0>,
					 <0x2ac 8>, <0x2b4 8>, <0x2c4 8>;
		qcom,sde-sspp-csc-off = <0x1a00>;
		qcom,sde-csc-type = "csc-10bit";
		qcom,sde-qseed-type = "qseedv3lite";
		qcom,sde-sspp-qseed-off = <0xa00>;
		qcom,sde-mixer-linewidth = <2560>;
		qcom,sde-sspp-linewidth = <2880>;
<<<<<<< HEAD
=======
		qcom,sde-vig-sspp-linewidth = <4096>;
>>>>>>> e5bfbc46
		qcom,sde-wb-linewidth = <4096>;
		qcom,sde-mixer-blendstages = <0x9>;
		qcom,sde-highest-bank-bit = <0x1>;
		qcom,sde-ubwc-version = <0x300>;
		qcom,sde-ubwc-swizzle = <0x6>;
		qcom,sde-ubwc-bw-calc-version = <0x1>;
		qcom,sde-ubwc-static = <0x1>;
		qcom,sde-macrotile-mode = <0x1>;
		qcom,sde-smart-panel-align-mode = <0xc>;
		qcom,sde-panic-per-pipe;
		qcom,sde-has-cdp;
		qcom,sde-has-src-split;
		qcom,sde-pipe-order-version = <0x1>;
		qcom,sde-has-dim-layer;
		qcom,sde-has-dest-scaler;
		qcom,sde-has-idle-pc;
		qcom,sde-max-dest-scaler-input-linewidth = <2048>;
		qcom,sde-max-dest-scaler-output-linewidth = <2560>;
		qcom,sde-max-bw-low-kbps = <5800000>;
		qcom,sde-max-bw-high-kbps = <8600000>;
		qcom,sde-min-core-ib-kbps = <2400000>;
		qcom,sde-min-llcc-ib-kbps = <800000>;
		qcom,sde-min-dram-ib-kbps = <800000>;
		qcom,sde-dram-channels = <2>;
		qcom,sde-num-nrt-paths = <0>;
		qcom,sde-dspp-ltm-version = <0x00010000>;
		/* offsets are based off dspp 0 and dspp 1 */
		qcom,sde-dspp-ltm-off = <0x2a000 0x28100>;

		qcom,sde-vbif-off = <0>;
		qcom,sde-vbif-size = <0x1040>;
		qcom,sde-vbif-id = <0>;
		qcom,sde-vbif-memtype-0 = <3 3 3 3 3 3 3 3>;
		qcom,sde-vbif-memtype-1 = <3 3 3 3 3 3>;

		qcom,sde-vbif-qos-rt-remap = <3 3 4 4 5 5 6 6>;
		qcom,sde-vbif-qos-nrt-remap = <3 3 3 3 3 3 3 3>;
		qcom,sde-vbif-qos-cwb-remap = <3 3 4 4 5 5 6 6>;
		qcom,sde-vbif-qos-lutdma-remap = <3 3 3 3 4 4 4 4>;

		/* macrotile & macrotile-qseed has the same configs */
		qcom,sde-danger-lut = <0x000000ff 0x0000ffff
			0x00000000 0x00000000 0x0000ffff>;

		qcom,sde-safe-lut-linear = <0 0xfffc>;
		qcom,sde-safe-lut-macrotile = <0 0xff00>;
		/* same as safe-lut-macrotile */
		qcom,sde-safe-lut-macrotile-qseed = <0 0xff00>;
		qcom,sde-safe-lut-nrt = <0 0xffff>;
		qcom,sde-safe-lut-cwb = <0 0x3ff>;

		/* creq LUTs */
		qcom,sde-qos-lut-linear = <0 0x00112222 0x22223357>;
		qcom,sde-qos-lut-macrotile = <0 0x00112233 0x44556677>;
		qcom,sde-qos-lut-macrotile-qseed = <0 0x00112233 0x66777777>;
		qcom,sde-qos-lut-nrt = <0 0x00000000 0x00000000>;
		qcom,sde-qos-lut-cwb = <0 0x66666541 0x00000000>;

		qcom,sde-cdp-setting = <1 1>, <1 0>;

		qcom,sde-qos-cpu-mask = <0x3>;
		qcom,sde-qos-cpu-dma-latency = <300>;

		/* offsets are relative to "mdp_phys + qcom,sde-off */

		qcom,sde-reg-dma-off = <0>;
		qcom,sde-reg-dma-version = <0x00010002>;
		qcom,sde-reg-dma-trigger-off = <0x119c>;
		qcom,sde-reg-dma-xin-id = <7>;
		qcom,sde-reg-dma-clk-ctrl = <0x2bc 20>;

		qcom,sde-secure-sid-mask = <0xb41>;

		qcom,sde-sspp-vig-blocks {
			qcom,sde-vig-csc-off = <0x1a00>;
			qcom,sde-vig-qseed-off = <0xa00>;
			qcom,sde-vig-qseed-size = <0xa0>;
			qcom,sde-vig-gamut = <0x1d00 0x00060000>;
			qcom,sde-vig-igc = <0x1d00 0x00060000>;
			qcom,sde-vig-inverse-pma;
		};

		qcom,sde-sspp-dma-blocks {
			dgm@0 {
				qcom,sde-dma-igc = <0x400 0x00050000>;
				qcom,sde-dma-gc = <0x600 0x00050000>;
				qcom,sde-dma-inverse-pma;
				qcom,sde-dma-csc-off = <0x200>;
			};

			dgm@1 {
				qcom,sde-dma-igc = <0x1400 0x00050000>;
				qcom,sde-dma-gc = <0x600 0x00050000>;
				qcom,sde-dma-inverse-pma;
				qcom,sde-dma-csc-off = <0x1200>;
			};
		};

		qcom,sde-dspp-blocks {
			qcom,sde-dspp-igc = <0x0 0x00030001>;
			qcom,sde-dspp-hsic = <0x800 0x00010007>;
			qcom,sde-dspp-memcolor = <0x880 0x00010007>;
			qcom,sde-dspp-hist = <0x800 0x00010007>;
			qcom,sde-dspp-sixzone= <0x900 0x00010007>;
			qcom,sde-dspp-vlut = <0xa00 0x00010008>;
			qcom,sde-dspp-gamut = <0x1000 0x00040001>;
			qcom,sde-dspp-pcc = <0x1700 0x00040000>;
			qcom,sde-dspp-gc = <0x17c0 0x00010008>;
			qcom,sde-dspp-dither = <0x82c 0x00010007>;
		};

		smmu_sde_unsec: qcom,smmu_sde_unsec_cb {
			compatible = "qcom,smmu_sde_unsec";
			iommus = <&apps_smmu 0xb40 0x402>;
			qcom,iommu-dma-addr-pool = <0x00020000 0xfffe0000>;
			qcom,iommu-faults = "non-fatal";
			qcom,iommu-earlymap; /* for cont-splash */
		};

		smmu_sde_sec: qcom,smmu_sde_sec_cb {
			compatible = "qcom,smmu_sde_sec";
			iommus = <&apps_smmu 0xb41 0x0>,
				 <&apps_smmu 0xf41 0x0>;
			qcom,iommu-dma-addr-pool = <0x00020000 0xfffe0000>;
			qcom,iommu-faults = "non-fatal";
			qcom,iommu-vmid = <0xa>;
		};

		/* data and reg bus scale settings */
		qcom,sde-data-bus {
			qcom,msm-bus,name = "mdss_sde";
			qcom,msm-bus,num-cases = <3>;
			qcom,msm-bus,num-paths = <2>;
			qcom,msm-bus,vectors-KBps =
				<22 512 0 0>, <23 512 0 0>,
				<22 512 0 6400000>, <23 512 0 6400000>,
				<22 512 0 6400000>, <23 512 0 6400000>;
		};

		qcom,sde-reg-bus {
			qcom,msm-bus,name = "mdss_reg";
			qcom,msm-bus,num-cases = <4>;
			qcom,msm-bus,num-paths = <1>;
			qcom,msm-bus,vectors-KBps =
				<1 590 0 0>,
				<1 590 0 76800>,
				<1 590 0 150000>,
				<1 590 0 300000>;
		};
	};

	sde_rscc: qcom,sde_rscc {
		cell-index = <0>;
		compatible = "qcom,sde-rsc";
		reg = <0xaf20000 0x3c50>,
			<0xaf30000 0x3fd4>;
		reg-names = "drv", "wrapper";
		qcom,sde-rsc-version = <3>;

		qcom,sde-dram-channels = <2>;

		vdd-supply = <&mdss_core_gdsc>;
		clocks = <&dispcc DISP_CC_MDSS_RSCC_VSYNC_CLK>,
			<&dispcc DISP_CC_MDSS_NON_GDSC_AHB_CLK>,
			<&dispcc DISP_CC_MDSS_RSCC_AHB_CLK>;
		clock-names = "vsync_clk", "gdsc_clk", "iface_clk";

		/* data and reg bus scale settings */
		qcom,sde-data-bus {
			qcom,msm-bus,name = "disp_rsc_mnoc_llcc";
			qcom,msm-bus,active-only;
			qcom,msm-bus,num-cases = <3>;
			qcom,msm-bus,num-paths = <2>;
			qcom,msm-bus,vectors-KBps =
			    <20003 20513 0 0>, <20004 20513 0 0>,
			    <20003 20513 0 6400000>, <20004 20513 0 6400000>,
			    <20003 20513 0 6400000>, <20004 20513 0 6400000>;
		};

		qcom,sde-ebi-bus {
			qcom,msm-bus,name = "disp_rsc_ebi";
			qcom,msm-bus,active-only;
			qcom,msm-bus,num-cases = <3>;
			qcom,msm-bus,num-paths = <1>;
			qcom,msm-bus,vectors-KBps =
			    <20000 20512 0 0>,
			    <20000 20512 0 6400000>,
			    <20000 20512 0 6400000>;
		};
	};

	mdss_rotator: qcom,mdss_rotator {
		status = "disabled";
		compatible = "qcom,sde_rotator";
		reg = <0xae00000 0xac000>,
		      <0xaeb8000 0x3000>;
		reg-names = "mdp_phys",
			"rot_vbif_phys";

		#list-cells = <1>;

		qcom,mdss-rot-mode = <1>;
		qcom,mdss-highest-bank-bit = <0x3>;

		/* Bus Scale Settings */
		qcom,msm-bus,name = "mdss_rotator";
		qcom,msm-bus,num-cases = <3>;
		qcom,msm-bus,num-paths = <1>;
		qcom,msm-bus,vectors-KBps =
			<25 512 0 0>,
			<25 512 0 6400000>,
			<25 512 0 6400000>;

		rot-vdd-supply = <&mdss_core_gdsc>;
		qcom,supply-names = "rot-vdd";

		clocks =
			<&gcc GCC_DISP_AHB_CLK>,
			<&gcc GCC_DISP_SF_AXI_CLK>,
			<&dispcc DISP_CC_MDSS_AHB_CLK>,
			<&dispcc DISP_CC_MDSS_ROT_CLK>;
		clock-names = "gcc_iface", "gcc_bus",
			"iface_clk", "rot_clk";

		interrupt-parent = <&mdss_mdp>;
		interrupts = <2 0>;

		power-domains = <&mdss_mdp>;

		/* Offline rotator QoS setting */
		qcom,mdss-rot-vbif-qos-setting = <3 3 3 3 3 3 3 3>;
		qcom,mdss-rot-vbif-memtype = <3 3>;
		qcom,mdss-rot-cdp-setting = <1 1>;
		qcom,mdss-rot-qos-lut = <0x0 0x0 0x0 0x0>;
		qcom,mdss-rot-danger-lut = <0x0 0x0>;
		qcom,mdss-rot-safe-lut = <0x0000ffff 0x0000ffff>;

		qcom,mdss-default-ot-rd-limit = <32>;
		qcom,mdss-default-ot-wr-limit = <32>;

		qcom,mdss-sbuf-headroom = <20>;

		/* reg bus scale settings */
		rot_reg: qcom,rot-reg-bus {
			qcom,msm-bus,name = "mdss_rot_reg";
			qcom,msm-bus,num-cases = <2>;
			qcom,msm-bus,num-paths = <1>;
			qcom,msm-bus,vectors-KBps =
				<1 590 0 0>,
				<1 590 0 76800>;
		};

		smmu_rot_unsec: qcom,smmu_rot_unsec_cb {
			compatible = "qcom,smmu_sde_rot_unsec";
			iommus = <&apps_smmu 0x135C 0x0>;
		};

		smmu_rot_sec: qcom,smmu_rot_sec_cb {
			compatible = "qcom,smmu_sde_rot_sec";
			iommus = <&apps_smmu 0x135d 0x0>;
		};
	};

	mdss_dsi0: qcom,mdss_dsi0_ctrl {
		compatible = "qcom,dsi-ctrl-hw-v2.4";
		label = "dsi-ctrl-0";
		cell-index = <0>;
		reg = <0xae94000 0x400>,
			<0xaf08000 0x4>;
		reg-names = "dsi_ctrl", "disp_cc_base";
		interrupt-parent = <&mdss_mdp>;
		interrupts = <4 0>;
		vdda-1p2-supply = <&L9A>;
		refgen-supply = <&refgen>;
		clocks = <&dispcc DISP_CC_MDSS_BYTE0_CLK>,
			<&dispcc DISP_CC_MDSS_BYTE0_CLK_SRC>,
			<&dispcc DISP_CC_MDSS_BYTE0_INTF_CLK>,
			<&dispcc DISP_CC_MDSS_PCLK0_CLK>,
			<&dispcc DISP_CC_MDSS_PCLK0_CLK_SRC>,
			<&dispcc DISP_CC_MDSS_ESC0_CLK>;
		clock-names = "byte_clk", "byte_clk_rcg", "byte_intf_clk",
				"pixel_clk", "pixel_clk_rcg", "esc_clk";

		qcom,ctrl-supply-entries {
			#address-cells = <1>;
			#size-cells = <0>;

			qcom,ctrl-supply-entry@0 {
				reg = <0>;
				qcom,supply-name = "vdda-1p2";
				qcom,supply-min-voltage = <1200000>;
				qcom,supply-max-voltage = <1200000>;
				qcom,supply-enable-load = <21800>;
				qcom,supply-disable-load = <0>;
			};
		};

		qcom,core-supply-entries {
			#address-cells = <1>;
			#size-cells = <0>;

			qcom,core-supply-entry@0 {
				reg = <0>;
				qcom,supply-name = "refgen";
				qcom,supply-min-voltage = <0>;
				qcom,supply-max-voltage = <0>;
				qcom,supply-enable-load = <0>;
				qcom,supply-disable-load = <0>;
			};
		};
	};

	mdss_dsi1: qcom,mdss_dsi1_ctrl {
		compatible = "qcom,dsi-ctrl-hw-v2.4";
		label = "dsi-ctrl-1";
		cell-index = <1>;
		reg = <0xae96000 0x400>,
			<0xaf08000 0x4>;
		reg-names = "dsi_ctrl", "disp_cc_base";
		interrupt-parent = <&mdss_mdp>;
		interrupts = <5 0>;
		vdda-1p2-supply = <&L9A>;
		refgen-supply = <&refgen>;
		clocks = <&dispcc DISP_CC_MDSS_BYTE1_CLK>,
			<&dispcc DISP_CC_MDSS_BYTE1_CLK_SRC>,
			<&dispcc DISP_CC_MDSS_BYTE1_INTF_CLK>,
			<&dispcc DISP_CC_MDSS_PCLK1_CLK>,
			<&dispcc DISP_CC_MDSS_PCLK1_CLK_SRC>,
			<&dispcc DISP_CC_MDSS_ESC1_CLK>;
		clock-names = "byte_clk", "byte_clk_rcg", "byte_intf_clk",
				"pixel_clk", "pixel_clk_rcg", "esc_clk";
		qcom,ctrl-supply-entries {
			#address-cells = <1>;
			#size-cells = <0>;

			qcom,ctrl-supply-entry@0 {
				reg = <0>;
				qcom,supply-name = "vdda-1p2";
				qcom,supply-min-voltage = <1200000>;
				qcom,supply-max-voltage = <1200000>;
				qcom,supply-enable-load = <21800>;
				qcom,supply-disable-load = <0>;
			};
		};

		qcom,core-supply-entries {
			#address-cells = <1>;
			#size-cells = <0>;

			qcom,core-supply-entry@0 {
				reg = <0>;
				qcom,supply-name = "refgen";
				qcom,supply-min-voltage = <0>;
				qcom,supply-max-voltage = <0>;
				qcom,supply-enable-load = <0>;
				qcom,supply-disable-load = <0>;
			};
		};
	};

	sde_dp: qcom,dp_display@ae90000 {
		cell-index = <0>;
		compatible = "qcom,dp-display";

		vdda-lp2-supply = <&L9A>;
		reg =	<0xae90000 0x0dc>,
			<0xae90200 0x0c0>,
			<0xae90400 0x508>,
			<0xae91000 0x094>,
			<0x88eaa00 0x198>,
			<0x88ea200 0x150>,
			<0x88ea600 0x150>,
			<0xaf02000 0x2c4>,
			<0x780000 0x6228>,
			<0x88ea040 0x10>,
			<0x88e8000 0x20>,
			<0x0aee1000 0x2a>,
			<0xae91400 0x095>;
		reg-names =	"dp_ahb", "dp_aux", "dp_link",
				"dp_p0", "dp_phy", "dp_ln_tx0", "dp_ln_tx1",
				"dp_mmss_cc", "qfprom_physical", "dp_pll",
				"usb3_dp_com", "hdcp_physical", "dp_p1";

		interrupt-parent = <&mdss_mdp>;
		interrupts = <12 0>;

		clocks = <&dispcc DISP_CC_MDSS_DP_AUX_CLK>,
			<&gcc GCC_USB3_PRIM_PHY_PIPE_CLK>,
			<&rpmhcc RPMH_CXO_CLK>,
			<&dispcc DISP_CC_MDSS_DP_LINK_CLK>,
			<&dispcc DISP_CC_MDSS_DP_LINK_INTF_CLK>,
			<&dispcc DISP_CC_MDSS_DP_PIXEL_CLK_SRC>,
			<&mdss_dp_pll DP_VCO_DIVIDED_CLK_SRC_MUX>,
			<&dispcc DISP_CC_MDSS_DP_PIXEL1_CLK_SRC>,
			<&mdss_dp_pll DP_VCO_DIVIDED_CLK_SRC_MUX>,
			<&dispcc DISP_CC_MDSS_DP_PIXEL_CLK>,
			<&dispcc DISP_CC_MDSS_DP_PIXEL1_CLK>;
		 clock-names = "core_aux_clk", "core_usb_pipe_clk",
			"core_usb_ref_clk_src",
			"link_clk", "link_iface_clk",
			"pixel_clk_rcg", "pixel_parent",
			"pixel1_clk_rcg", "pixel1_parent",
			"strm0_pixel_clk", "strm1_pixel_clk";

		qcom,phy-version = <0x420>;
		qcom,aux-cfg0-settings = [20 00];
		qcom,aux-cfg1-settings = [24 13];
		qcom,aux-cfg2-settings = [28 A4];
		qcom,aux-cfg3-settings = [2c 00];
		qcom,aux-cfg4-settings = [30 0a];
		qcom,aux-cfg5-settings = [34 26];
		qcom,aux-cfg6-settings = [38 0a];
		qcom,aux-cfg7-settings = [3c 03];
		qcom,aux-cfg8-settings = [40 b7];
		qcom,aux-cfg9-settings = [44 03];

		qcom,max-pclk-frequency-khz = <675000>;

		qcom,ctrl-supply-entries {
			#address-cells = <1>;
			#size-cells = <0>;

			qcom,ctrl-supply-entry@0 {
				reg = <0>;
				qcom,supply-name = "vdda-1p2";
				qcom,supply-min-voltage = <1200000>;
				qcom,supply-max-voltage = <1200000>;
				qcom,supply-enable-load = <21800>;
				qcom,supply-disable-load = <0>;
			};
		};

		qcom,phy-supply-entries {
			#address-cells = <1>;
			#size-cells = <0>;

			qcom,phy-supply-entry@0 {
				reg = <0>;
				qcom,supply-name = "vdda-0p9";
				qcom,supply-min-voltage = <880000>;
				qcom,supply-max-voltage = <880000>;
				qcom,supply-enable-load = <36000>;
				qcom,supply-disable-load = <0>;
			};
		};

		qcom,core-supply-entries {
			#address-cells = <1>;
			#size-cells = <0>;

			qcom,core-supply-entry@0 {
				reg = <0>;
				qcom,supply-name = "refgen";
				qcom,supply-min-voltage = <0>;
				qcom,supply-max-voltage = <0>;
				qcom,supply-enable-load = <0>;
				qcom,supply-disable-load = <0>;
			};
		};
	};


	mdss_dsi_phy0: qcom,mdss_dsi_phy0 {
		compatible = "qcom,dsi-phy-v4.1";
		label = "dsi-phy-0";
		cell-index = <0>;
		reg = <0xae94400 0x800>;
		reg-names = "dsi_phy";
		vdda-0p9-supply = <&L5A>;
		qcom,platform-strength-ctrl = [55 03
						55 03
						55 03
						55 03
						55 00];
		qcom,platform-lane-config = [00 00 0a 0a
						00 00 0a 0a
						00 00 0a 0a
						00 00 0a 0a
						00 00 8a 8a];
		qcom,platform-regulator-settings = [1d 1d 1d 1d 1d];
		qcom,phy-supply-entries {
			#address-cells = <1>;
			#size-cells = <0>;
			qcom,phy-supply-entry@0 {
				reg = <0>;
				qcom,supply-name = "vdda-0p9";
				qcom,supply-min-voltage = <880000>;
				qcom,supply-max-voltage = <880000>;
				qcom,supply-enable-load = <36000>;
				qcom,supply-disable-load = <0>;
			};
		};
	};

	mdss_dsi_phy1: qcom,mdss_dsi_phy1 {
		compatible = "qcom,dsi-phy-v4.1";
		label = "dsi-phy-1";
		cell-index = <1>;
		reg = <0xae96400 0x800>;
		reg-names = "dsi_phy";
		vdda-0p9-supply = <&L5A>;
		qcom,platform-strength-ctrl = [55 03
						55 03
						55 03
						55 03
						55 00];
		qcom,platform-regulator-settings = [1d 1d 1d 1d 1d];
		qcom,platform-lane-config = [00 00 0a 0a
						00 00 0a 0a
						00 00 0a 0a
						00 00 0a 0a
						00 00 8a 8a];
		qcom,phy-supply-entries {
			#address-cells = <1>;
			#size-cells = <0>;
			qcom,phy-supply-entry@0 {
				reg = <0>;
				qcom,supply-name = "vdda-0p9";
				qcom,supply-min-voltage = <880000>;
				qcom,supply-max-voltage = <880000>;
				qcom,supply-enable-load = <36000>;
				qcom,supply-disable-load = <0>;
			};
		};
	};

};<|MERGE_RESOLUTION|>--- conflicted
+++ resolved
@@ -123,10 +123,7 @@
 		qcom,sde-sspp-qseed-off = <0xa00>;
 		qcom,sde-mixer-linewidth = <2560>;
 		qcom,sde-sspp-linewidth = <2880>;
-<<<<<<< HEAD
-=======
 		qcom,sde-vig-sspp-linewidth = <4096>;
->>>>>>> e5bfbc46
 		qcom,sde-wb-linewidth = <4096>;
 		qcom,sde-mixer-blendstages = <0x9>;
 		qcom,sde-highest-bank-bit = <0x1>;
