--- conflicted
+++ resolved
@@ -291,9 +291,6 @@
         sdm660-usbc-audio-rcm.dtb
 endif
 
-<<<<<<< HEAD
-endif #CONFIG_BOARD_BRAMBLE CONFIG_BOARD_REDFIN
-=======
 ifeq ($(CONFIG_BUILD_ARM64_DT_OVERLAY),y)
 dtbo-$(CONFIG_ARCH_SDM439) += sdm439-mtp-overlay.dtbo
 
@@ -340,7 +337,7 @@
 	sda429-mtp.dtb \
 	sda429-cdp.dtb
 endif
->>>>>>> 5c6d25fd
+endif #CONFIG_BOARD_BRAMBLE CONFIG_BOARD_REDFIN
 
 always		:= $(dtb-y)
 subdir-y	:= $(dts-dirs)
