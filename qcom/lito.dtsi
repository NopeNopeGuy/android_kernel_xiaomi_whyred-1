--- conflicted
+++ resolved
@@ -1863,36 +1863,6 @@
 		status = "disabled";
 	};
 
-<<<<<<< HEAD
-	sdcc1_ice: sdcc1ice@7c8000 {
-		compatible = "qcom,ice";
-		reg = <0x7c8000 0x8000>;
-		qcom,enable-ice-clk;
-		clock-names = "ice_core_clk_src", "ice_core_clk",
-				"bus_clk", "iface_clk";
-		clocks = <&gcc GCC_SDCC1_ICE_CORE_CLK_SRC>,
-			<&gcc GCC_SDCC1_ICE_CORE_CLK>,
-			<&gcc GCC_SDCC1_AHB_CLK>,
-			<&gcc GCC_SDCC1_APPS_CLK>;
-		qcom,op-freq-hz = <300000000>, <0>, <0>, <0>;
-		qcom,msm-bus,name = "sdcc_ice_noc";
-		qcom,msm-bus,num-cases = <2>;
-		qcom,msm-bus,num-paths = <1>;
-		qcom,msm-bus,vectors-KBps =
-				<MSM_BUS_MASTER_AMPSS_M0
-				 MSM_BUS_SLAVE_UFS_MEM_CFG 0 0>,
-				 /* No vote */
-				<MSM_BUS_MASTER_AMPSS_M0
-				 MSM_BUS_SLAVE_UFS_MEM_CFG 1000 0>;
-				 /* Max. bandwidth */
-		qcom,bus-vector-names = "MIN",
-					"MAX";
-		qcom,instance-type = "sdcc";
-		status = "disabled";
-	};
-
-=======
->>>>>>> caa4cc40
 	sdhc_1: sdhci@7c4000 {
 		compatible = "qcom,sdhci-msm-v5", "qcom,sdhci-msm-cqe";
 		reg = <0x7c4000 0x1000>, <0x7c5000 0x1000>, <0x7c8000 0x8000>;
