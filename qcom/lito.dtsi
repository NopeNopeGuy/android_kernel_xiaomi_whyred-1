--- conflicted
+++ resolved
@@ -579,12 +579,6 @@
 		};
 
 		cont_splash_memory: cont_splash_region {
-<<<<<<< HEAD
-			reg = <0x0 0xA0000000 0x0 0x02400000>;
-			label = "cont_splash_region";
-		};
-
-=======
 			reg = <0x0 0xA0000000 0x0 0x02300000>;
 			label = "cont_splash_region";
 		};
@@ -594,7 +588,6 @@
 			label = "dfps_data_region";
 		};
 
->>>>>>> 42e819dc
 		dump_mem: mem_dump_region {
 			compatible = "shared-dma-pool";
 			alloc-ranges = <0x0 0x00000000 0x0 0xffffffff>;
