#include "pm8150.dtsi"
#include "pm7250b.dtsi"
#include "pm8150l.dtsi"
#include <dt-bindings/pinctrl/qcom,pmic-gpio.h>

&pm8150_clkdiv {
	/delete-property/ clocks;
	clocks = <&rpmhcc RPMH_CXO_CLK>;
};

&pm8150_gpios {
	interrupts = <0x0 0xc3 0x0 IRQ_TYPE_NONE>;
	interrupt-names = "pm8150_gpio4";
	qcom,gpios-disallowed = <1 2 3 5 6 7 8 9 10>;
};

&pm8150l_gpios {
	/delete-property/ qcom,gpios-disallowed;
	interrupts = <0x4 0xc0 0x0 IRQ_TYPE_NONE>,
			<0x4 0xc1 0x0 IRQ_TYPE_NONE>,
			<0x4 0xc2 0x0 IRQ_TYPE_NONE>,
			<0x4 0xc3 0x0 IRQ_TYPE_NONE>,
			<0x4 0xc4 0x0 IRQ_TYPE_NONE>,
			<0x4 0xc5 0x0 IRQ_TYPE_NONE>,
			<0x4 0xc6 0x0 IRQ_TYPE_NONE>,
			<0x4 0xc7 0x0 IRQ_TYPE_NONE>,
			<0x4 0xc8 0x0 IRQ_TYPE_NONE>,
			<0x4 0xc9 0x0 IRQ_TYPE_NONE>,
			<0x4 0xca 0x0 IRQ_TYPE_NONE>,
			<0x4 0xcb 0x0 IRQ_TYPE_NONE>;
	interrupt-names = "pm8150l_gpio1", "pm8150l_gpio2",
			"pm8150l_gpio3", "pm8150l_gpio4",
			"pm8150l_gpio5", "pm8150l_gpio6",
			"pm8150l_gpio7", "pm8150l_gpio8",
			"pm8150l_gpio9", "pm8150l_gpio10",
			"pm8150l_gpio11", "pm8150l_gpio12";

	key_vol_up {
		key_vol_up_default: key_vol_up_default {
			pins = "gpio5";
			function = "normal";
			input-enable;
			bias-pull-up;
			power-source = <0>;
		};
	};
};

&pm8150l_clkdiv {
	/delete-property/ clocks;
	clocks = <&rpmhcc RPMH_CXO_CLK>;
};

&pm7250b_vadc {
	#address-cells = <1>;
	#size-cells = <0>;
	pinctrl-names = "default";
	pinctrl-0 = <&bmr_w_therm_default &camera_therm_default>;

	charger_skin_therm@4d {
		reg = <ADC_AMUX_THM1_PU2>;
		label = "charger_skin_therm";
		qcom,ratiometric;
		qcom,hw-settle-time = <200>;
		qcom,pre-scaling = <1 1>;
	};

	conn_therm@4f {
		reg = <ADC_AMUX_THM3_PU2>;
		label = "conn_therm";
		qcom,ratiometric;
		qcom,hw-settle-time = <200>;
		qcom,pre-scaling = <1 1>;
	};

	bmr_w_therm@53 {
		reg = <ADC_GPIO2_PU2>;
		label = "bmr_w_therm";
		qcom,ratiometric;
		qcom,hw-settle-time = <200>;
		qcom,pre-scaling = <1 1>;
	};

	camera_flash_therm@55 {
		reg = <ADC_GPIO4_PU2>;
		label = "camera_flash_therm";
		qcom,ratiometric;
		qcom,hw-settle-time = <200>;
		qcom,pre-scaling = <1 1>;
	};
};

&pm7250b_gpios {
	bmr_w_therm {
		bmr_w_therm_default: bmr_w_therm_default {
			pins = "gpio12";
			bias-high-impedance;
		};
	};

	camera_therm {
		camera_therm_default: camera_therm_default {
			pins = "gpio8";
			bias-high-impedance;
		};
	};
};

&pm8150_vadc {
	#address-cells = <1>;
	#size-cells = <0>;

	vph_pwr@83 {
		reg = <ADC_VPH_PWR>;
		label = "vph_pwr";
		qcom,pre-scaling = <1 3>;
	};

	vcoin@85 {
		reg = <ADC_VCOIN>;
		label = "vcoin";
		qcom,pre-scaling = <1 3>;
	};

	xo_therm@4c {
		reg = <ADC_XO_THERM_PU2>;
		label = "xo_therm";
		qcom,ratiometric;
		qcom,hw-settle-time = <200>;
		qcom,pre-scaling = <1 1>;
	};

	pa_therm1@4d {
		reg = <ADC_AMUX_THM1_PU2>;
		label = "pa_therm1";
		qcom,ratiometric;
		qcom,hw-settle-time = <200>;
		qcom,pre-scaling = <1 1>;
	};

	bmr_e_therm@4e {
		reg = <ADC_AMUX_THM2_PU2>;
		label = "bmr_e_therm";
		qcom,ratiometric;
		qcom,hw-settle-time = <200>;
		qcom,pre-scaling = <1 1>;
	};
};

&pm8150l_vadc {
	#address-cells = <1>;
	#size-cells = <0>;

	vph_pwr@83 {
		reg = <ADC_VPH_PWR>;
		label = "vph_pwr";
		qcom,pre-scaling = <1 3>;
	};

	pa_therm2@4d {
		reg = <ADC_AMUX_THM1_PU2>;
		label = "pa_therm2";
		qcom,ratiometric;
		qcom,hw-settle-time = <200>;
		qcom,pre-scaling = <1 1>;
	};

	msm_skin_therm@4e {
		reg = <ADC_AMUX_THM2_PU2>;
		label = "msm_skin_therm";
		qcom,ratiometric;
		qcom,hw-settle-time = <200>;
		qcom,pre-scaling = <1 1>;
	};

	bmr_n_therm@4f {
		reg = <ADC_AMUX_THM3_PU2>;
		label = "bmr_n_therm";
		qcom,ratiometric;
		qcom,hw-settle-time = <200>;
		qcom,pre-scaling = <1 1>;
	};
};

&pm7250b_adc_tm {
	#address-cells = <1>;
	#size-cells = <0>;
	io-channels = <&pm7250b_vadc ADC_AMUX_THM1_PU2>,
			<&pm7250b_vadc ADC_GPIO2_PU2>,
			<&pm7250b_vadc ADC_GPIO4_PU2>;

	/* Channel nodes */
	charger_skin_therm@4d {
		reg = <ADC_AMUX_THM1_PU2>;
		qcom,ratiometric;
		qcom,hw-settle-time = <200>;
	};

	bmr_w_therm@53 {
		reg = <ADC_GPIO2_PU2>;
		qcom,ratiometric;
		qcom,hw-settle-time = <200>;
	};

	camera_flash_therm@55 {
		reg = <ADC_GPIO4_PU2>;
		qcom,ratiometric;
		qcom,hw-settle-time = <200>;
	};
};

&pm8150_adc_tm {
	#address-cells = <1>;
	#size-cells = <0>;
	io-channels = <&pm8150_vadc ADC_XO_THERM_PU2>,
			<&pm8150_vadc ADC_AMUX_THM1_PU2>,
			<&pm8150_vadc ADC_AMUX_THM2_PU2>;

	/* Channel nodes */
	xo_therm@4c {
		reg = <ADC_XO_THERM_PU2>;
		qcom,ratiometric;
		qcom,hw-settle-time = <200>;
	};

	pa_therm1@4d {
		reg = <ADC_AMUX_THM1_PU2>;
		qcom,ratiometric;
		qcom,hw-settle-time = <200>;
	};

	bmr_e_therm@4e {
		reg = <ADC_AMUX_THM2_PU2>;
		qcom,ratiometric;
		qcom,hw-settle-time = <200>;
	};
};

&pm8150l_adc_tm {
	#address-cells = <1>;
	#size-cells = <0>;
	io-channels = <&pm8150l_vadc ADC_AMUX_THM1_PU2>,
			<&pm8150l_vadc ADC_AMUX_THM2_PU2>,
			<&pm8150l_vadc ADC_AMUX_THM3_PU2>;

	/* Channel nodes */
	pa_therm2@4d {
		reg = <ADC_AMUX_THM1_PU2>;
		qcom,ratiometric;
		qcom,hw-settle-time = <200>;
	};

	msm_skin_therm1@4e {
		reg = <ADC_AMUX_THM2_PU2>;
		qcom,ratiometric;
		qcom,hw-settle-time = <200>;
	};

	bmr_n_therm@4f {
		reg = <ADC_AMUX_THM3_PU2>;
		qcom,ratiometric;
		qcom,hw-settle-time = <200>;
	};
};

&thermal_zones {
	charger-therm-usr {
		polling-delay-passive = <0>;
		polling-delay = <0>;
		thermal-governor = "user_space";
		thermal-sensors = <&pm7250b_adc_tm ADC_AMUX_THM1_PU2>;
<<<<<<< HEAD
=======
		wake-capable-sensor;
>>>>>>> 3bd22273
		trips {
			active-config0 {
				temperature = <125000>;
				hysteresis = <1000>;
				type = "passive";
			};
		};
	};

	mmw-pa2-usr {
		polling-delay-passive = <0>;
		polling-delay = <0>;
		thermal-governor = "user_space";
		thermal-sensors = <&pm7250b_adc_tm ADC_GPIO2_PU2>;
		wake-capable-sensor;
		trips {
			active-config0 {
				temperature = <125000>;
				hysteresis = <1000>;
				type = "passive";
			};
		};
	};

	camera-therm-usr {
		polling-delay-passive = <0>;
		polling-delay = <0>;
		thermal-governor = "user_space";
		thermal-sensors = <&pm7250b_adc_tm ADC_GPIO4_PU2>;
		wake-capable-sensor;
		trips {
			active-config0 {
				temperature = <125000>;
				hysteresis = <1000>;
				type = "passive";
			};
		};
	};

	xo-therm-usr {
		polling-delay-passive = <0>;
		polling-delay = <0>;
		thermal-governor = "user_space";
		thermal-sensors = <&pm8150_adc_tm ADC_XO_THERM_PU2>;
		wake-capable-sensor;
		trips {
			active-config0 {
				temperature = <125000>;
				hysteresis = <1000>;
				type = "passive";
			};
		};
	};

	pa-therm1-usr {
		polling-delay-passive = <0>;
		polling-delay = <0>;
		thermal-governor = "user_space";
		thermal-sensors = <&pm8150_adc_tm ADC_AMUX_THM1_PU2>;
		wake-capable-sensor;
		trips {
			active-config0 {
				temperature = <125000>;
				hysteresis = <1000>;
				type = "passive";
			};
		};
	};

	mmw-pa3-usr {
		polling-delay-passive = <0>;
		polling-delay = <0>;
		thermal-governor = "user_space";
		thermal-sensors = <&pm8150_adc_tm ADC_AMUX_THM2_PU2>;
		wake-capable-sensor;
		trips {
			active-config0 {
				temperature = <125000>;
				hysteresis = <1000>;
				type = "passive";
			};
		};
	};

	pa-therm2-usr {
		polling-delay-passive = <0>;
		polling-delay = <0>;
		thermal-governor = "user_space";
		thermal-sensors = <&pm8150l_adc_tm ADC_AMUX_THM1_PU2>;
		wake-capable-sensor;
		trips {
			active-config0 {
				temperature = <125000>;
				hysteresis = <1000>;
				type = "passive";
			};
		};
	};

	msm-s-therm-usr {
		polling-delay-passive = <0>;
		polling-delay = <0>;
		thermal-governor = "user_space";
		thermal-sensors = <&pm8150l_adc_tm ADC_AMUX_THM2_PU2>;
		wake-capable-sensor;
		trips {
			active-config0 {
				temperature = <125000>;
				hysteresis = <1000>;
				type = "passive";
			};
		};
	};

	mmw-pa1-usr {
		polling-delay-passive = <0>;
		polling-delay = <0>;
		thermal-governor = "user_space";
		thermal-sensors = <&pm8150l_adc_tm ADC_AMUX_THM3_PU2>;
		wake-capable-sensor;
		trips {
			active-config0 {
				temperature = <125000>;
				hysteresis = <1000>;
				type = "passive";
			};
		};
	};
};

&pm7250b_charger {
	dpdm-supply = <&usb2_phy0>;

	smb5_vbus: qcom,smb5-vbus {
		regulator-name = "smb5-vbus";
	};

	smb5_vconn: qcom,smb5-vconn {
		regulator-name = "smb5-vconn";
	};
};

&pm8150l_gpios {
	eldo13_pin {
		usb_eldo13:gpio@cb00 {
			pins = "gpio12";
			function = "normal";
			qcom,drive-strength = <2>;
			power-source = <0>;
			bias-disable;
			output-high;
		};
	};
};

&pm7250b_pdphy {
	vdd-pdphy-supply = <&pm8150_l2>;
	vbus-supply = <&smb5_vbus>;
	vconn-supply = <&smb5_vconn>;
};

&usb0 {
	extcon = <&pm7250b_pdphy>, <&eud>;
};

&usb_qmp_dp_phy {
	extcon = <&pm7250b_pdphy>;
};<|MERGE_RESOLUTION|>--- conflicted
+++ resolved
@@ -269,10 +269,7 @@
 		polling-delay = <0>;
 		thermal-governor = "user_space";
 		thermal-sensors = <&pm7250b_adc_tm ADC_AMUX_THM1_PU2>;
-<<<<<<< HEAD
-=======
-		wake-capable-sensor;
->>>>>>> 3bd22273
+		wake-capable-sensor;
 		trips {
 			active-config0 {
 				temperature = <125000>;
