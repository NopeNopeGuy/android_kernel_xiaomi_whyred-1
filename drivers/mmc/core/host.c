--- conflicted
+++ resolved
@@ -477,18 +477,6 @@
 }
 EXPORT_SYMBOL(mmc_alloc_host);
 
-<<<<<<< HEAD
-static int mmc_validate_host_caps(struct mmc_host *host)
-{
-	if (host->caps & MMC_CAP_SDIO_IRQ && !host->ops->enable_sdio_irq) {
-		dev_warn(host->parent, "missing ->enable_sdio_irq() ops\n");
-		return -EINVAL;
-	}
-
-	return 0;
-}
-
-=======
 static ssize_t enable_show(struct device *dev,
 		struct device_attribute *attr, char *buf)
 {
@@ -637,7 +625,16 @@
 	.attrs = clk_scaling_attrs,
 };
 
->>>>>>> e8fb8851
+static int mmc_validate_host_caps(struct mmc_host *host)
+{
+	if (host->caps & MMC_CAP_SDIO_IRQ && !host->ops->enable_sdio_irq) {
+		dev_warn(host->parent, "missing ->enable_sdio_irq() ops\n");
+		return -EINVAL;
+	}
+
+	return 0;
+}
+
 /**
  *	mmc_add_host - initialise host hardware
  *	@host: mmc host
