--- conflicted
+++ resolved
@@ -1438,20 +1438,14 @@
 		return 0;
 
 	/*
-<<<<<<< HEAD
-	 * Don't allow re-tuning for CRC errors observed for any commands
-	 * that are sent during tuning sequence itself.
-=======
 	 * Clear tuning_done flag before tuning to ensure proper
 	 * HS400 settings.
 	 */
 	msm_host->tuning_done = 0;
 
 	/*
-	 * For HS400 tuning in HS200 timing requires:
-	 * - select MCLK/2 in VENDOR_SPEC
-	 * - program MCLK to 400MHz (or nearest supported) in GCC
->>>>>>> 3b9cf91c
+	 * Don't allow re-tuning for CRC errors observed for any commands
+	 * that are sent during tuning sequence itself.
 	 */
 	if (msm_host->tuning_in_progress)
 		return 0;
@@ -5228,7 +5222,6 @@
 	return ret;
 }
 
-<<<<<<< HEAD
 /*
  * Changes the bus speed mode for eMMC only as per the
  * kernel command line parameter passed in the boot image.
@@ -5268,17 +5261,6 @@
 			mmc_hostname(host->mmc), __func__, bus_mode);
 	}
 }
-=======
-static const struct sdhci_pltfm_data sdhci_msm_pdata = {
-	.quirks = SDHCI_QUIRK_BROKEN_CARD_DETECTION |
-		  SDHCI_QUIRK_SINGLE_POWER_WRITE |
-		  SDHCI_QUIRK_CAP_CLOCK_BASE_BROKEN |
-		  SDHCI_QUIRK_MULTIBLOCK_READ_ACMD12,
-
-	.quirks2 = SDHCI_QUIRK2_PRESET_VALUE_BROKEN,
-	.ops = &sdhci_msm_ops,
-};
->>>>>>> 3b9cf91c
 
 static int sdhci_msm_probe(struct platform_device *pdev)
 {
@@ -5584,6 +5566,7 @@
 	host->quirks |= SDHCI_QUIRK_BROKEN_CARD_DETECTION;
 	host->quirks |= SDHCI_QUIRK_SINGLE_POWER_WRITE;
 	host->quirks |= SDHCI_QUIRK_CAP_CLOCK_BASE_BROKEN;
+	host->quirks |= SDHCI_QUIRK_MULTIBLOCK_READ_ACMD12;
 	host->quirks |= SDHCI_QUIRK_NO_ENDATTR_IN_NOPDESC;
 	host->quirks2 |= SDHCI_QUIRK2_ALWAYS_USE_BASE_CLOCK;
 	host->quirks2 |= SDHCI_QUIRK2_IGNORE_DATATOUT_FOR_R1BCMD;
