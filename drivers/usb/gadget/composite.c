// SPDX-License-Identifier: GPL-2.0+
/*
 * composite.c - infrastructure for Composite USB Gadgets
 *
 * Copyright (C) 2006-2008 David Brownell
 */

/* #define VERBOSE_DEBUG */

#include <linux/kallsyms.h>
#include <linux/kernel.h>
#include <linux/slab.h>
#include <linux/module.h>
#include <linux/device.h>
#include <linux/utsname.h>

#include <linux/usb/composite.h>
#include <linux/usb/otg.h>
#include <asm/unaligned.h>

#include "u_os_desc.h"

/**
 * struct usb_os_string - represents OS String to be reported by a gadget
 * @bLength: total length of the entire descritor, always 0x12
 * @bDescriptorType: USB_DT_STRING
 * @qwSignature: the OS String proper
 * @bMS_VendorCode: code used by the host for subsequent requests
 * @bPad: not used, must be zero
 */
struct usb_os_string {
	__u8	bLength;
	__u8	bDescriptorType;
	__u8	qwSignature[OS_STRING_QW_SIGN_LEN];
	__u8	bMS_VendorCode;
	__u8	bPad;
} __packed;

/*
 * The code in this file is utility code, used to build a gadget driver
 * from one or more "function" drivers, one or more "configuration"
 * objects, and a "usb_composite_driver" by gluing them together along
 * with the relevant device-wide data.
 */

static struct usb_gadget_strings **get_containers_gs(
		struct usb_gadget_string_container *uc)
{
	return (struct usb_gadget_strings **)uc->stash;
}

/**
 * function_descriptors() - get function descriptors for speed
 * @f: the function
 * @speed: the speed
 *
 * Returns the descriptors or NULL if not set.
 */
static struct usb_descriptor_header **
function_descriptors(struct usb_function *f,
		     enum usb_device_speed speed)
{
	struct usb_descriptor_header **descriptors;

	/*
	 * NOTE: we try to help gadget drivers which might not be setting
	 * max_speed appropriately.
	 */

	switch (speed) {
	case USB_SPEED_SUPER_PLUS:
		descriptors = f->ssp_descriptors;
		if (descriptors)
			break;
		/* FALLTHROUGH */
	case USB_SPEED_SUPER:
		descriptors = f->ss_descriptors;
		if (descriptors)
			break;
		/* FALLTHROUGH */
	case USB_SPEED_HIGH:
		descriptors = f->hs_descriptors;
		if (descriptors)
			break;
		/* FALLTHROUGH */
	default:
		descriptors = f->fs_descriptors;
	}

	/*
	 * if we can't find any descriptors at all, then this gadget deserves to
	 * Oops with a NULL pointer dereference
	 */

	return descriptors;
}

/**
 * next_desc() - advance to the next desc_type descriptor
 * @t: currect pointer within descriptor array
 * @desc_type: descriptor type
 *
 * Return: next desc_type descriptor or NULL
 *
 * Iterate over @t until either desc_type descriptor found or
 * NULL (that indicates end of list) encountered
 */
static struct usb_descriptor_header**
next_desc(struct usb_descriptor_header **t, u8 desc_type)
{
	for (; *t; t++) {
		if ((*t)->bDescriptorType == desc_type)
			return t;
	}
	return NULL;
}

/*
 * for_each_desc() - iterate over desc_type descriptors in the
 * descriptors list
 * @start: pointer within descriptor array.
 * @iter_desc: desc_type descriptor to use as the loop cursor
 * @desc_type: wanted descriptr type
 */
#define for_each_desc(start, iter_desc, desc_type) \
	for (iter_desc = next_desc(start, desc_type); \
	     iter_desc; iter_desc = next_desc(iter_desc + 1, desc_type))

/**
 * config_ep_by_speed_and_alt() - configures the given endpoint
 * according to gadget speed.
 * @g: pointer to the gadget
 * @f: usb function
 * @_ep: the endpoint to configure
 * @alt: alternate setting number
 *
 * Return: error code, 0 on success
 *
 * This function chooses the right descriptors for a given
 * endpoint according to gadget speed and saves it in the
 * endpoint desc field. If the endpoint already has a descriptor
 * assigned to it - overwrites it with currently corresponding
 * descriptor. The endpoint maxpacket field is updated according
 * to the chosen descriptor.
 * Note: the supplied function should hold all the descriptors
 * for supported speeds
 */
int config_ep_by_speed_and_alt(struct usb_gadget *g,
				struct usb_function *f,
				struct usb_ep *_ep,
				u8 alt)
{
	struct usb_composite_dev *cdev;
	struct usb_endpoint_descriptor *chosen_desc = NULL;
	struct usb_interface_descriptor *int_desc = NULL;
	struct usb_descriptor_header **speed_desc = NULL;

	struct usb_ss_ep_comp_descriptor *comp_desc = NULL;
	int want_comp_desc = 0;

	struct usb_descriptor_header **d_spd; /* cursor for speed desc */

	if (!g || !f || !_ep)
		return -EIO;

	cdev = get_gadget_data(g);

	/* select desired speed */
	switch (g->speed) {
	case USB_SPEED_SUPER_PLUS:
		if (gadget_is_superspeed_plus(g)) {
			speed_desc = f->ssp_descriptors;
			want_comp_desc = 1;
			break;
		}
		/* fall through */
	case USB_SPEED_SUPER:
		if (gadget_is_superspeed(g)) {
			speed_desc = f->ss_descriptors;
			want_comp_desc = 1;
			break;
		}
		/* fall through */
	case USB_SPEED_HIGH:
		if (gadget_is_dualspeed(g)) {
			speed_desc = f->hs_descriptors;
			break;
		}
		/* fall through */
	default:
		speed_desc = f->fs_descriptors;
	}

	if (!speed_desc) {
		DBG(cdev, "%s desc not present for function %s\n",
			usb_speed_string(g->speed), f->name);
		return -EIO;
	}

	/* find correct alternate setting descriptor */
	for_each_desc(speed_desc, d_spd, USB_DT_INTERFACE) {
		int_desc = (struct usb_interface_descriptor *)*d_spd;

		if (int_desc->bAlternateSetting == alt) {
			speed_desc = d_spd;
			goto intf_found;
		}
	}
	return -EIO;

intf_found:
	/* find descriptors */
	for_each_desc(speed_desc, d_spd, USB_DT_ENDPOINT) {
		chosen_desc = (struct usb_endpoint_descriptor *)*d_spd;
		if (chosen_desc->bEndpointAddress == _ep->address)
			goto ep_found;
	}
	return -EIO;

ep_found:
	/* commit results */
	_ep->maxpacket = usb_endpoint_maxp(chosen_desc);
	_ep->desc = chosen_desc;
	_ep->comp_desc = NULL;
	_ep->maxburst = 0;
	_ep->mult = 1;

	if (g->speed == USB_SPEED_HIGH && (usb_endpoint_xfer_isoc(_ep->desc) ||
				usb_endpoint_xfer_int(_ep->desc)))
		_ep->mult = usb_endpoint_maxp_mult(_ep->desc);

	if (!want_comp_desc)
		return 0;

	/*
	 * Companion descriptor should follow EP descriptor
	 * USB 3.0 spec, #9.6.7
	 */
	comp_desc = (struct usb_ss_ep_comp_descriptor *)*(++d_spd);
	if (!comp_desc ||
	    (comp_desc->bDescriptorType != USB_DT_SS_ENDPOINT_COMP))
		return -EIO;
	_ep->comp_desc = comp_desc;
	if (g->speed >= USB_SPEED_SUPER) {
		switch (usb_endpoint_type(_ep->desc)) {
		case USB_ENDPOINT_XFER_ISOC:
			/* mult: bits 1:0 of bmAttributes */
			_ep->mult = (comp_desc->bmAttributes & 0x3) + 1;
			/* fall through */
		case USB_ENDPOINT_XFER_BULK:
		case USB_ENDPOINT_XFER_INT:
			_ep->maxburst = comp_desc->bMaxBurst + 1;
			break;
		default:
			if (comp_desc->bMaxBurst != 0)
				ERROR(cdev, "ep0 bMaxBurst must be 0\n");

			_ep->maxburst = 1;
			break;
		}
	}
	return 0;
}
EXPORT_SYMBOL_GPL(config_ep_by_speed_and_alt);

/**
 * config_ep_by_speed() - configures the given endpoint
 * according to gadget speed.
 * @g: pointer to the gadget
 * @f: usb function
 * @_ep: the endpoint to configure
 *
 * Return: error code, 0 on success
 *
 * This function chooses the right descriptors for a given
 * endpoint according to gadget speed and saves it in the
 * endpoint desc field. If the endpoint already has a descriptor
 * assigned to it - overwrites it with currently corresponding
 * descriptor. The endpoint maxpacket field is updated according
 * to the chosen descriptor.
 * Note: the supplied function should hold all the descriptors
 * for supported speeds
 */
int config_ep_by_speed(struct usb_gadget *g,
			struct usb_function *f,
			struct usb_ep *_ep)
{
	return config_ep_by_speed_and_alt(g, f, _ep, 0);
}
EXPORT_SYMBOL_GPL(config_ep_by_speed);

/**
 * usb_add_function() - add a function to a configuration
 * @config: the configuration
 * @function: the function being added
 * Context: single threaded during gadget setup
 *
 * After initialization, each configuration must have one or more
 * functions added to it.  Adding a function involves calling its @bind()
 * method to allocate resources such as interface and string identifiers
 * and endpoints.
 *
 * This function returns the value of the function's bind(), which is
 * zero for success else a negative errno value.
 */
int usb_add_function(struct usb_configuration *config,
		struct usb_function *function)
{
	int	value = -EINVAL;

	DBG(config->cdev, "adding '%s'/%pK to config '%s'/%pK\n",
			function->name, function,
			config->label, config);

	if (!function->set_alt || !function->disable)
		goto done;

	function->config = config;
	function->intf_id = -EINVAL;
	list_add_tail(&function->list, &config->functions);

	if (function->bind_deactivated) {
		value = usb_function_deactivate(function);
		if (value)
			goto done;
	}

	/* REVISIT *require* function->bind? */
	if (function->bind) {
		value = function->bind(config, function);
		if (value < 0) {
			list_del(&function->list);
			function->config = NULL;
		}
	} else
		value = 0;

	/* We allow configurations that don't work at both speeds.
	 * If we run into a lowspeed Linux system, treat it the same
	 * as full speed ... it's the function drivers that will need
	 * to avoid bulk and ISO transfers.
	 */
	if (!config->fullspeed && function->fs_descriptors)
		config->fullspeed = true;
	if (!config->highspeed && function->hs_descriptors)
		config->highspeed = true;
	if (!config->superspeed && function->ss_descriptors)
		config->superspeed = true;
	if (!config->superspeed_plus && function->ssp_descriptors)
		config->superspeed_plus = true;

done:
	if (value)
		DBG(config->cdev, "adding '%s'/%pK --> %d\n",
				function->name, function, value);
	return value;
}
EXPORT_SYMBOL_GPL(usb_add_function);

void usb_remove_function(struct usb_configuration *c, struct usb_function *f)
{
	if (f->disable)
		f->disable(f);

	bitmap_zero(f->endpoints, 32);
	list_del(&f->list);
	if (f->unbind)
		f->unbind(c, f);

	if (f->bind_deactivated)
		usb_function_activate(f);
}
EXPORT_SYMBOL_GPL(usb_remove_function);

/**
 * usb_function_deactivate - prevent function and gadget enumeration
 * @function: the function that isn't yet ready to respond
 *
 * Blocks response of the gadget driver to host enumeration by
 * preventing the data line pullup from being activated.  This is
 * normally called during @bind() processing to change from the
 * initial "ready to respond" state, or when a required resource
 * becomes available.
 *
 * For example, drivers that serve as a passthrough to a userspace
 * daemon can block enumeration unless that daemon (such as an OBEX,
 * MTP, or print server) is ready to handle host requests.
 *
 * Not all systems support software control of their USB peripheral
 * data pullups.
 *
 * Returns zero on success, else negative errno.
 */
int usb_function_deactivate(struct usb_function *function)
{
	struct usb_composite_dev	*cdev = function->config->cdev;
	unsigned long			flags;
	int				status = 0;

	spin_lock_irqsave(&cdev->lock, flags);

	if (cdev->deactivations == 0) {
		spin_unlock_irqrestore(&cdev->lock, flags);
		status = usb_gadget_deactivate(cdev->gadget);
		spin_lock_irqsave(&cdev->lock, flags);
	}
	if (status == 0)
		cdev->deactivations++;

	spin_unlock_irqrestore(&cdev->lock, flags);
	return status;
}
EXPORT_SYMBOL_GPL(usb_function_deactivate);

/**
 * usb_function_activate - allow function and gadget enumeration
 * @function: function on which usb_function_activate() was called
 *
 * Reverses effect of usb_function_deactivate().  If no more functions
 * are delaying their activation, the gadget driver will respond to
 * host enumeration procedures.
 *
 * Returns zero on success, else negative errno.
 */
int usb_function_activate(struct usb_function *function)
{
	struct usb_composite_dev	*cdev = function->config->cdev;
	unsigned long			flags;
	int				status = 0;

	spin_lock_irqsave(&cdev->lock, flags);

	if (WARN_ON(cdev->deactivations == 0))
		status = -EINVAL;
	else {
		cdev->deactivations--;
		if (cdev->deactivations == 0) {
			spin_unlock_irqrestore(&cdev->lock, flags);
			status = usb_gadget_activate(cdev->gadget);
			spin_lock_irqsave(&cdev->lock, flags);
		}
	}

	spin_unlock_irqrestore(&cdev->lock, flags);
	return status;
}
EXPORT_SYMBOL_GPL(usb_function_activate);

/**
 * usb_interface_id() - allocate an unused interface ID
 * @config: configuration associated with the interface
 * @function: function handling the interface
 * Context: single threaded during gadget setup
 *
 * usb_interface_id() is called from usb_function.bind() callbacks to
 * allocate new interface IDs.  The function driver will then store that
 * ID in interface, association, CDC union, and other descriptors.  It
 * will also handle any control requests targeted at that interface,
 * particularly changing its altsetting via set_alt().  There may
 * also be class-specific or vendor-specific requests to handle.
 *
 * All interface identifier should be allocated using this routine, to
 * ensure that for example different functions don't wrongly assign
 * different meanings to the same identifier.  Note that since interface
 * identifiers are configuration-specific, functions used in more than
 * one configuration (or more than once in a given configuration) need
 * multiple versions of the relevant descriptors.
 *
 * Returns the interface ID which was allocated; or -ENODEV if no
 * more interface IDs can be allocated.
 */
int usb_interface_id(struct usb_configuration *config,
		struct usb_function *function)
{
	unsigned id = config->next_interface_id;

	if (id < MAX_CONFIG_INTERFACES) {
		config->interface[id] = function;
		if (function->intf_id < 0)
			function->intf_id = id;
		config->next_interface_id = id + 1;
		return id;
	}
	return -ENODEV;
}
EXPORT_SYMBOL_GPL(usb_interface_id);

static int usb_func_wakeup_int(struct usb_function *func)
{
	int ret;
	struct usb_gadget *gadget;

<<<<<<< HEAD
	pr_debug("%s - %s function wakeup\n",
		__func__, func->name ? func->name : "");

=======
>>>>>>> 68418bd5
	if (!func || !func->config || !func->config->cdev ||
		!func->config->cdev->gadget)
		return -EINVAL;

<<<<<<< HEAD
=======
	pr_debug("%s - %s function wakeup\n",
		__func__, func->name ? func->name : "");

>>>>>>> 68418bd5
	gadget = func->config->cdev->gadget;
	if ((gadget->speed != USB_SPEED_SUPER) || !func->func_wakeup_allowed) {
		DBG(func->config->cdev,
			"Function Wakeup is not possible. speed=%u, func_wakeup_allowed=%u\n",
			gadget->speed,
			func->func_wakeup_allowed);

		return -ENOTSUPP;
	}

	ret = usb_gadget_func_wakeup(gadget, func->intf_id);

	return ret;
}

<<<<<<< HEAD
=======
/**
 * usb_func_wakeup - wakes up a composite device function.
 * @func: composite device function to wake up.
 *
 * Returns 0 on success or a negative error value.
 */
>>>>>>> 68418bd5
int usb_func_wakeup(struct usb_function *func)
{
	int ret;
	unsigned long flags;

<<<<<<< HEAD
=======
	if (!func || !func->config || !func->config->cdev)
		return -EINVAL;

>>>>>>> 68418bd5
	pr_debug("%s function wakeup\n",
		func->name ? func->name : "");

	spin_lock_irqsave(&func->config->cdev->lock, flags);
	ret = usb_func_wakeup_int(func);
	if (ret == -EAGAIN) {
		DBG(func->config->cdev,
			"Function wakeup for %s could not complete due to suspend state. Delayed until after bus resume.\n",
			func->name ? func->name : "");
		ret = 0;
	} else if (ret < 0 && ret != -ENOTSUPP) {
		ERROR(func->config->cdev,
			"Failed to wake function %s from suspend state. ret=%d. Canceling USB request.\n",
			func->name ? func->name : "", ret);
	}

	spin_unlock_irqrestore(&func->config->cdev->lock, flags);
	return ret;
}
<<<<<<< HEAD
EXPORT_SYMBOL(usb_func_wakeup);

=======
EXPORT_SYMBOL_GPL(usb_func_wakeup);

/**
 * usb_func_ep_queue - queues (submits) an I/O request to a function endpoint.
 * This function is similar to the usb_ep_queue function, but in addition it
 * also checks whether the function is in Super Speed USB Function Suspend
 * state, and if so a Function Wake notification is sent to the host
 * (USB 3.0 spec, section 9.2.5.2).
 * @func: the function which issues the USB I/O request.
 * @ep:the endpoint associated with the request
 * @req:the request being submitted
 * @gfp_flags: GFP_* flags to use in case the lower level driver couldn't
 * pre-allocate all necessary memory with the request.
 */
>>>>>>> 68418bd5
int usb_func_ep_queue(struct usb_function *func, struct usb_ep *ep,
			       struct usb_request *req, gfp_t gfp_flags)
{
	int ret;
	struct usb_gadget *gadget;

	if (!func || !func->config || !func->config->cdev ||
			!func->config->cdev->gadget || !ep || !req) {
		ret = -EINVAL;
		goto done;
	}

	pr_debug("Function %s queueing new data into ep %u\n",
		func->name ? func->name : "", ep->address);

	gadget = func->config->cdev->gadget;
	if (func->func_is_suspended && func->func_wakeup_allowed) {
		ret = usb_gadget_func_wakeup(gadget, func->intf_id);
		if (ret == -EAGAIN) {
			pr_debug("bus suspended func wakeup for %s delayed until bus resume.\n",
<<<<<<< HEAD
				func->name ? func->name : "");
		} else if (ret < 0 && ret != -ENOTSUPP) {
			pr_err("Failed to wake function %s from suspend state. ret=%d.\n",
				func->name ? func->name : "", ret);
=======
				 func->name ? func->name : "");
		} else if (ret < 0 && ret != -ENOTSUPP) {
			pr_err("Failed to wake function %s from suspend state. ret=%d.\n",
			       func->name ? func->name : "", ret);
>>>>>>> 68418bd5
		}
		goto done;
	}

	if (!func->func_is_suspended)
		ret = 0;

	if (func->func_is_suspended && !func->func_wakeup_allowed) {
		ret = -ENOTSUPP;
		goto done;
	}

	ret = usb_ep_queue(ep, req, gfp_flags);
done:
	return ret;
}
<<<<<<< HEAD
EXPORT_SYMBOL(usb_func_ep_queue);
=======
EXPORT_SYMBOL_GPL(usb_func_ep_queue);
>>>>>>> 68418bd5

static u8 encode_bMaxPower(enum usb_device_speed speed,
		struct usb_configuration *c)
{
	unsigned val;

	if (c->MaxPower || (c->bmAttributes & USB_CONFIG_ATT_SELFPOWER))
		val = c->MaxPower;
	else
		val = CONFIG_USB_GADGET_VBUS_DRAW;
	if (!val)
		return 0;
	if (speed < USB_SPEED_SUPER)
		return min(val, 500U) / 2;
	else
		/*
		 * USB 3.x supports up to 900mA, but since 900 isn't divisible
		 * by 8 the integral division will effectively cap to 896mA.
		 */
		return min(val, 900U) / 8;
}

static int config_buf(struct usb_configuration *config,
		enum usb_device_speed speed, void *buf, u8 type)
{
	struct usb_config_descriptor	*c = buf;
	void				*next = buf + USB_DT_CONFIG_SIZE;
	int				len;
	struct usb_function		*f;
	int				status;

	len = USB_COMP_EP0_BUFSIZ - USB_DT_CONFIG_SIZE;
	/* write the config descriptor */
	c = buf;
	c->bLength = USB_DT_CONFIG_SIZE;
	c->bDescriptorType = type;
	/* wTotalLength is written later */
	c->bNumInterfaces = config->next_interface_id;
	c->bConfigurationValue = config->bConfigurationValue;
	c->iConfiguration = config->iConfiguration;
	c->bmAttributes = USB_CONFIG_ATT_ONE | config->bmAttributes;
	c->bMaxPower = encode_bMaxPower(speed, config);
	if (config->cdev->gadget->is_selfpowered) {
		c->bmAttributes |= USB_CONFIG_ATT_SELFPOWER;
		c->bMaxPower = 0;
	}

	/* There may be e.g. OTG descriptors */
	if (config->descriptors) {
		status = usb_descriptor_fillbuf(next, len,
				config->descriptors);
		if (status < 0)
			return status;
		len -= status;
		next += status;
	}

	/* add each function's descriptors */
	list_for_each_entry(f, &config->functions, list) {
		struct usb_descriptor_header **descriptors;

		descriptors = function_descriptors(f, speed);
		if (!descriptors)
			continue;
		status = usb_descriptor_fillbuf(next, len,
			(const struct usb_descriptor_header **) descriptors);
		if (status < 0)
			return status;
		len -= status;
		next += status;
	}

	len = next - buf;
	c->wTotalLength = cpu_to_le16(len);
	return len;
}

static int config_desc(struct usb_composite_dev *cdev, unsigned w_value)
{
	struct usb_gadget		*gadget = cdev->gadget;
	struct usb_configuration	*c;
	struct list_head		*pos;
	u8				type = w_value >> 8;
	enum usb_device_speed		speed = USB_SPEED_UNKNOWN;

	if (gadget->speed >= USB_SPEED_SUPER)
		speed = gadget->speed;
	else if (gadget_is_dualspeed(gadget)) {
		int	hs = 0;
		if (gadget->speed == USB_SPEED_HIGH)
			hs = 1;
		if (type == USB_DT_OTHER_SPEED_CONFIG)
			hs = !hs;
		if (hs)
			speed = USB_SPEED_HIGH;

	}

	/* This is a lookup by config *INDEX* */
	w_value &= 0xff;

	pos = &cdev->configs;
	c = cdev->os_desc_config;
	if (c)
		goto check_config;

	while ((pos = pos->next) !=  &cdev->configs) {
		c = list_entry(pos, typeof(*c), list);

		/* skip OS Descriptors config which is handled separately */
		if (c == cdev->os_desc_config)
			continue;

check_config:
		/* ignore configs that won't work at this speed */
		switch (speed) {
		case USB_SPEED_SUPER_PLUS:
			if (!c->superspeed_plus)
				continue;
			break;
		case USB_SPEED_SUPER:
			if (!c->superspeed)
				continue;
			break;
		case USB_SPEED_HIGH:
			if (!c->highspeed)
				continue;
			break;
		default:
			if (!c->fullspeed)
				continue;
		}

		if (w_value == 0)
			return config_buf(c, speed, cdev->req->buf, type);
		w_value--;
	}
	return -EINVAL;
}

static int count_configs(struct usb_composite_dev *cdev, unsigned type)
{
	struct usb_gadget		*gadget = cdev->gadget;
	struct usb_configuration	*c;
	unsigned			count = 0;
	int				hs = 0;
	int				ss = 0;
	int				ssp = 0;

	if (gadget_is_dualspeed(gadget)) {
		if (gadget->speed == USB_SPEED_HIGH)
			hs = 1;
		if (gadget->speed == USB_SPEED_SUPER)
			ss = 1;
		if (gadget->speed == USB_SPEED_SUPER_PLUS)
			ssp = 1;
		if (type == USB_DT_DEVICE_QUALIFIER)
			hs = !hs;
	}
	list_for_each_entry(c, &cdev->configs, list) {
		/* ignore configs that won't work at this speed */
		if (ssp) {
			if (!c->superspeed_plus)
				continue;
		} else if (ss) {
			if (!c->superspeed)
				continue;
		} else if (hs) {
			if (!c->highspeed)
				continue;
		} else {
			if (!c->fullspeed)
				continue;
		}
		count++;
	}
	return count;
}

/**
 * bos_desc() - prepares the BOS descriptor.
 * @cdev: pointer to usb_composite device to generate the bos
 *	descriptor for
 *
 * This function generates the BOS (Binary Device Object)
 * descriptor and its device capabilities descriptors. The BOS
 * descriptor should be supported by a SuperSpeed device.
 */
static int bos_desc(struct usb_composite_dev *cdev)
{
	struct usb_ext_cap_descriptor	*usb_ext;
	struct usb_dcd_config_params	dcd_config_params;
	struct usb_bos_descriptor	*bos = cdev->req->buf;

	bos->bLength = USB_DT_BOS_SIZE;
	bos->bDescriptorType = USB_DT_BOS;

	bos->wTotalLength = cpu_to_le16(USB_DT_BOS_SIZE);
	bos->bNumDeviceCaps = 0;

	/*
	 * A SuperSpeed device shall include the USB2.0 extension descriptor
	 * and shall support LPM when operating in USB2.0 HS mode.
	 */
	usb_ext = cdev->req->buf + le16_to_cpu(bos->wTotalLength);
	bos->bNumDeviceCaps++;
	le16_add_cpu(&bos->wTotalLength, USB_DT_USB_EXT_CAP_SIZE);
	usb_ext->bLength = USB_DT_USB_EXT_CAP_SIZE;
	usb_ext->bDescriptorType = USB_DT_DEVICE_CAPABILITY;
	usb_ext->bDevCapabilityType = USB_CAP_TYPE_EXT;
	usb_ext->bmAttributes = cpu_to_le32(USB_LPM_SUPPORT | USB_BESL_SUPPORT);

	/*
	 * The Superspeed USB Capability descriptor shall be implemented by all
	 * SuperSpeed devices.
	 */
	if (gadget_is_superspeed(cdev->gadget)) {
		struct usb_ss_cap_descriptor *ss_cap;

		ss_cap = cdev->req->buf + le16_to_cpu(bos->wTotalLength);
		bos->bNumDeviceCaps++;
		le16_add_cpu(&bos->wTotalLength, USB_DT_USB_SS_CAP_SIZE);
		ss_cap->bLength = USB_DT_USB_SS_CAP_SIZE;
		ss_cap->bDescriptorType = USB_DT_DEVICE_CAPABILITY;
		ss_cap->bDevCapabilityType = USB_SS_CAP_TYPE;
		ss_cap->bmAttributes = 0; /* LTM is not supported yet */
		ss_cap->wSpeedSupported = cpu_to_le16(USB_LOW_SPEED_OPERATION |
						      USB_FULL_SPEED_OPERATION |
						      USB_HIGH_SPEED_OPERATION |
						      USB_5GBPS_OPERATION);
		ss_cap->bFunctionalitySupport = USB_LOW_SPEED_OPERATION;

		/* Get Controller configuration */
		if (cdev->gadget->ops->get_config_params) {
			cdev->gadget->ops->get_config_params(
				&dcd_config_params);
		} else {
			dcd_config_params.bU1devExitLat =
				USB_DEFAULT_U1_DEV_EXIT_LAT;
			dcd_config_params.bU2DevExitLat =
				cpu_to_le16(USB_DEFAULT_U2_DEV_EXIT_LAT);
		}
		ss_cap->bU1devExitLat = dcd_config_params.bU1devExitLat;
		ss_cap->bU2DevExitLat = dcd_config_params.bU2DevExitLat;
	}

	/* The SuperSpeedPlus USB Device Capability descriptor */
	if (gadget_is_superspeed_plus(cdev->gadget)) {
		struct usb_ssp_cap_descriptor *ssp_cap;

		ssp_cap = cdev->req->buf + le16_to_cpu(bos->wTotalLength);
		bos->bNumDeviceCaps++;

		/*
		 * Report typical values.
		 */

		le16_add_cpu(&bos->wTotalLength, USB_DT_USB_SSP_CAP_SIZE(1));
		ssp_cap->bLength = USB_DT_USB_SSP_CAP_SIZE(1);
		ssp_cap->bDescriptorType = USB_DT_DEVICE_CAPABILITY;
		ssp_cap->bDevCapabilityType = USB_SSP_CAP_TYPE;
		ssp_cap->bReserved = 0;
		ssp_cap->wReserved = 0;

		/* SSAC = 1 (2 attributes) */
		ssp_cap->bmAttributes = cpu_to_le32(1);

		/* Min RX/TX Lane Count = 1 */
		ssp_cap->wFunctionalitySupport =
			cpu_to_le16((1 << 8) | (1 << 12));

		/*
		 * bmSublinkSpeedAttr[0]:
		 *   ST  = Symmetric, RX
		 *   LSE =  3 (Gbps)
		 *   LP  =  1 (SuperSpeedPlus)
		 *   LSM = 10 (10 Gbps)
		 */
		ssp_cap->bmSublinkSpeedAttr[0] =
			cpu_to_le32((3 << 4) | (1 << 14) | (0xa << 16));
		/*
		 * bmSublinkSpeedAttr[1] =
		 *   ST  = Symmetric, TX
		 *   LSE =  3 (Gbps)
		 *   LP  =  1 (SuperSpeedPlus)
		 *   LSM = 10 (10 Gbps)
		 */
		ssp_cap->bmSublinkSpeedAttr[1] =
			cpu_to_le32((3 << 4) | (1 << 14) |
				    (0xa << 16) | (1 << 7));
	}

	return le16_to_cpu(bos->wTotalLength);
}

static void device_qual(struct usb_composite_dev *cdev)
{
	struct usb_qualifier_descriptor	*qual = cdev->req->buf;

	qual->bLength = sizeof(*qual);
	qual->bDescriptorType = USB_DT_DEVICE_QUALIFIER;
	/* POLICY: same bcdUSB and device type info at both speeds */
	qual->bcdUSB = cdev->desc.bcdUSB;
	qual->bDeviceClass = cdev->desc.bDeviceClass;
	qual->bDeviceSubClass = cdev->desc.bDeviceSubClass;
	qual->bDeviceProtocol = cdev->desc.bDeviceProtocol;
	/* ASSUME same EP0 fifo size at both speeds */
	qual->bMaxPacketSize0 = cdev->gadget->ep0->maxpacket;
	qual->bNumConfigurations = count_configs(cdev, USB_DT_DEVICE_QUALIFIER);
	qual->bRESERVED = 0;
}

/*-------------------------------------------------------------------------*/

static void reset_config(struct usb_composite_dev *cdev)
{
	struct usb_function		*f;

	DBG(cdev, "reset config\n");

	list_for_each_entry(f, &cdev->config->functions, list) {
		if (f->disable)
			f->disable(f);

		/* USB 3.0 addition */
		f->func_is_suspended = false;
		f->func_wakeup_allowed = false;
		f->func_wakeup_pending = false;

		bitmap_zero(f->endpoints, 32);
	}
	cdev->config = NULL;
	cdev->delayed_status = 0;
}

static int set_config(struct usb_composite_dev *cdev,
		const struct usb_ctrlrequest *ctrl, unsigned number)
{
	struct usb_gadget	*gadget = cdev->gadget;
	struct usb_configuration *c = NULL;
	int			result = -EINVAL;
	unsigned		power = gadget_is_otg(gadget) ? 8 : 100;
	int			tmp;

	if (number) {
		list_for_each_entry(c, &cdev->configs, list) {
			if (c->bConfigurationValue == number) {
				/*
				 * We disable the FDs of the previous
				 * configuration only if the new configuration
				 * is a valid one
				 */
				if (cdev->config)
					reset_config(cdev);
				result = 0;
				break;
			}
		}
		if (result < 0)
			goto done;
	} else { /* Zero configuration value - need to reset the config */
		if (cdev->config)
			reset_config(cdev);
		result = 0;
	}

	INFO(cdev, "%s config #%d: %s\n",
	     usb_speed_string(gadget->speed),
	     number, c ? c->label : "unconfigured");

	if (!c)
		goto done;

	usb_gadget_set_state(gadget, USB_STATE_CONFIGURED);
	cdev->config = c;

	/* Initialize all interfaces by setting them to altsetting zero. */
	for (tmp = 0; tmp < MAX_CONFIG_INTERFACES; tmp++) {
		struct usb_function	*f = c->interface[tmp];
		struct usb_descriptor_header **descriptors;

		if (!f)
			break;

		/*
		 * Record which endpoints are used by the function. This is used
		 * to dispatch control requests targeted at that endpoint to the
		 * function's setup callback instead of the current
		 * configuration's setup callback.
		 */
		descriptors = function_descriptors(f, gadget->speed);

		for (; *descriptors; ++descriptors) {
			struct usb_endpoint_descriptor *ep;
			int addr;

			if ((*descriptors)->bDescriptorType != USB_DT_ENDPOINT)
				continue;

			ep = (struct usb_endpoint_descriptor *)*descriptors;
			addr = ((ep->bEndpointAddress & 0x80) >> 3)
			     |  (ep->bEndpointAddress & 0x0f);
			set_bit(addr, f->endpoints);
		}

		result = f->set_alt(f, tmp, 0);
		if (result < 0) {
			DBG(cdev, "interface %d (%s/%pK) alt 0 --> %d\n",
					tmp, f->name, f, result);

			reset_config(cdev);
			goto done;
		}

		if (result == USB_GADGET_DELAYED_STATUS) {
			DBG(cdev,
			 "%s: interface %d (%s) requested delayed status\n",
					__func__, tmp, f->name);
			cdev->delayed_status++;
			DBG(cdev, "delayed_status count %d\n",
					cdev->delayed_status);
		}
	}

	/* when we return, be sure our power usage is valid */
	if (c->MaxPower || (c->bmAttributes & USB_CONFIG_ATT_SELFPOWER))
		power = c->MaxPower;
	else
		power = CONFIG_USB_GADGET_VBUS_DRAW;

	if (gadget->speed < USB_SPEED_SUPER)
		power = min(power, 500U);
	else
		power = min(power, 900U);
done:
	if (power <= USB_SELF_POWER_VBUS_MAX_DRAW)
		usb_gadget_set_selfpowered(gadget);
	else
		usb_gadget_clear_selfpowered(gadget);

	usb_gadget_vbus_draw(gadget, power);
	if (result >= 0 && cdev->delayed_status)
		result = USB_GADGET_DELAYED_STATUS;
	return result;
}

int usb_add_config_only(struct usb_composite_dev *cdev,
		struct usb_configuration *config)
{
	struct usb_configuration *c;

	if (!config->bConfigurationValue)
		return -EINVAL;

	/* Prevent duplicate configuration identifiers */
	list_for_each_entry(c, &cdev->configs, list) {
		if (c->bConfigurationValue == config->bConfigurationValue)
			return -EBUSY;
	}

	config->cdev = cdev;
	list_add_tail(&config->list, &cdev->configs);

	INIT_LIST_HEAD(&config->functions);
	config->next_interface_id = 0;
	memset(config->interface, 0, sizeof(config->interface));

	return 0;
}
EXPORT_SYMBOL_GPL(usb_add_config_only);

/**
 * usb_add_config() - add a configuration to a device.
 * @cdev: wraps the USB gadget
 * @config: the configuration, with bConfigurationValue assigned
 * @bind: the configuration's bind function
 * Context: single threaded during gadget setup
 *
 * One of the main tasks of a composite @bind() routine is to
 * add each of the configurations it supports, using this routine.
 *
 * This function returns the value of the configuration's @bind(), which
 * is zero for success else a negative errno value.  Binding configurations
 * assigns global resources including string IDs, and per-configuration
 * resources such as interface IDs and endpoints.
 */
int usb_add_config(struct usb_composite_dev *cdev,
		struct usb_configuration *config,
		int (*bind)(struct usb_configuration *))
{
	int				status = -EINVAL;

	if (!bind)
		goto done;

	DBG(cdev, "adding config #%u '%s'/%pK\n",
			config->bConfigurationValue,
			config->label, config);

	status = usb_add_config_only(cdev, config);
	if (status)
		goto done;

	status = bind(config);
	if (status < 0) {
		while (!list_empty(&config->functions)) {
			struct usb_function		*f;

			f = list_first_entry(&config->functions,
					struct usb_function, list);
			list_del(&f->list);
			if (f->unbind) {
				DBG(cdev, "unbind function '%s'/%pK\n",
					f->name, f);
				f->unbind(config, f);
				/* may free memory for "f" */
			}
		}
		list_del(&config->list);
		config->cdev = NULL;
	} else {
		unsigned	i;

		DBG(cdev, "cfg %d/%pK speeds:%s%s%s%s\n",
			config->bConfigurationValue, config,
			config->superspeed_plus ? " superplus" : "",
			config->superspeed ? " super" : "",
			config->highspeed ? " high" : "",
			config->fullspeed
				? (gadget_is_dualspeed(cdev->gadget)
					? " full"
					: " full/low")
				: "");

		for (i = 0; i < MAX_CONFIG_INTERFACES; i++) {
			struct usb_function	*f = config->interface[i];

			if (!f)
				continue;
			DBG(cdev, "  interface %d = %s/%pK\n",
				i, f->name, f);
		}
	}

	/* set_alt(), or next bind(), sets up ep->claimed as needed */
	usb_ep_autoconfig_reset(cdev->gadget);

done:
	if (status)
		DBG(cdev, "added config '%s'/%u --> %d\n", config->label,
				config->bConfigurationValue, status);
	return status;
}
EXPORT_SYMBOL_GPL(usb_add_config);

static void remove_config(struct usb_composite_dev *cdev,
			      struct usb_configuration *config)
{
	while (!list_empty(&config->functions)) {
		struct usb_function		*f;

		f = list_first_entry(&config->functions,
				struct usb_function, list);

		usb_remove_function(config, f);
	}
	list_del(&config->list);
	if (config->unbind) {
		DBG(cdev, "unbind config '%s'/%pK\n", config->label, config);
		config->unbind(config);
			/* may free memory for "c" */
	}
}

/**
 * usb_remove_config() - remove a configuration from a device.
 * @cdev: wraps the USB gadget
 * @config: the configuration
 *
 * Drivers must call usb_gadget_disconnect before calling this function
 * to disconnect the device from the host and make sure the host will not
 * try to enumerate the device while we are changing the config list.
 */
void usb_remove_config(struct usb_composite_dev *cdev,
		      struct usb_configuration *config)
{
	unsigned long flags;

	spin_lock_irqsave(&cdev->lock, flags);

	if (cdev->config == config)
		reset_config(cdev);

	spin_unlock_irqrestore(&cdev->lock, flags);

	remove_config(cdev, config);
}

/*-------------------------------------------------------------------------*/

/* We support strings in multiple languages ... string descriptor zero
 * says which languages are supported.  The typical case will be that
 * only one language (probably English) is used, with i18n handled on
 * the host side.
 */

static void collect_langs(struct usb_gadget_strings **sp, __le16 *buf)
{
	const struct usb_gadget_strings	*s;
	__le16				language;
	__le16				*tmp;

	while (*sp) {
		s = *sp;
		language = cpu_to_le16(s->language);
		for (tmp = buf; *tmp && tmp < &buf[USB_MAX_STRING_LEN]; tmp++) {
			if (*tmp == language)
				goto repeat;
		}
		*tmp++ = language;
repeat:
		sp++;
	}
}

static int lookup_string(
	struct usb_gadget_strings	**sp,
	void				*buf,
	u16				language,
	int				id
)
{
	struct usb_gadget_strings	*s;
	int				value;

	while (*sp) {
		s = *sp++;
		if (s->language != language)
			continue;
		value = usb_gadget_get_string(s, id, buf);
		if (value > 0)
			return value;
	}
	return -EINVAL;
}

static int get_string(struct usb_composite_dev *cdev,
		void *buf, u16 language, int id)
{
	struct usb_composite_driver	*composite = cdev->driver;
	struct usb_gadget_string_container *uc;
	struct usb_configuration	*c;
	struct usb_function		*f;
	int				len;

	/* Yes, not only is USB's i18n support probably more than most
	 * folk will ever care about ... also, it's all supported here.
	 * (Except for UTF8 support for Unicode's "Astral Planes".)
	 */

	/* 0 == report all available language codes */
	if (id == 0) {
		struct usb_string_descriptor	*s = buf;
		struct usb_gadget_strings	**sp;

		memset(s, 0, 256);
		s->bDescriptorType = USB_DT_STRING;

		sp = composite->strings;
		if (sp)
			collect_langs(sp, s->wData);

		list_for_each_entry(c, &cdev->configs, list) {
			sp = c->strings;
			if (sp)
				collect_langs(sp, s->wData);

			list_for_each_entry(f, &c->functions, list) {
				sp = f->strings;
				if (sp)
					collect_langs(sp, s->wData);
			}
		}
		list_for_each_entry(uc, &cdev->gstrings, list) {
			struct usb_gadget_strings **sp;

			sp = get_containers_gs(uc);
			collect_langs(sp, s->wData);
		}

		for (len = 0; len <= USB_MAX_STRING_LEN && s->wData[len]; len++)
			continue;
		if (!len)
			return -EINVAL;

		s->bLength = 2 * (len + 1);
		return s->bLength;
	}

	if (cdev->use_os_string && language == 0 && id == OS_STRING_IDX) {
		struct usb_os_string *b = buf;
		b->bLength = sizeof(*b);
		b->bDescriptorType = USB_DT_STRING;
		compiletime_assert(
			sizeof(b->qwSignature) == sizeof(cdev->qw_sign),
			"qwSignature size must be equal to qw_sign");
		memcpy(&b->qwSignature, cdev->qw_sign, sizeof(b->qwSignature));
		b->bMS_VendorCode = cdev->b_vendor_code;
		b->bPad = 0;
		return sizeof(*b);
	}

	list_for_each_entry(uc, &cdev->gstrings, list) {
		struct usb_gadget_strings **sp;

		sp = get_containers_gs(uc);
		len = lookup_string(sp, buf, language, id);
		if (len > 0)
			return len;
	}

	/* String IDs are device-scoped, so we look up each string
	 * table we're told about.  These lookups are infrequent;
	 * simpler-is-better here.
	 */
	if (composite->strings) {
		len = lookup_string(composite->strings, buf, language, id);
		if (len > 0)
			return len;
	}
	list_for_each_entry(c, &cdev->configs, list) {
		if (c->strings) {
			len = lookup_string(c->strings, buf, language, id);
			if (len > 0)
				return len;
		}
		list_for_each_entry(f, &c->functions, list) {
			if (!f->strings)
				continue;
			len = lookup_string(f->strings, buf, language, id);
			if (len > 0)
				return len;
		}
	}
	return -EINVAL;
}

/**
 * usb_string_id() - allocate an unused string ID
 * @cdev: the device whose string descriptor IDs are being allocated
 * Context: single threaded during gadget setup
 *
 * @usb_string_id() is called from bind() callbacks to allocate
 * string IDs.  Drivers for functions, configurations, or gadgets will
 * then store that ID in the appropriate descriptors and string table.
 *
 * All string identifier should be allocated using this,
 * @usb_string_ids_tab() or @usb_string_ids_n() routine, to ensure
 * that for example different functions don't wrongly assign different
 * meanings to the same identifier.
 */
int usb_string_id(struct usb_composite_dev *cdev)
{
	if (cdev->next_string_id < 254) {
		/* string id 0 is reserved by USB spec for list of
		 * supported languages */
		/* 255 reserved as well? -- mina86 */
		cdev->next_string_id++;
		return cdev->next_string_id;
	}
	return -ENODEV;
}
EXPORT_SYMBOL_GPL(usb_string_id);

/**
 * usb_string_ids() - allocate unused string IDs in batch
 * @cdev: the device whose string descriptor IDs are being allocated
 * @str: an array of usb_string objects to assign numbers to
 * Context: single threaded during gadget setup
 *
 * @usb_string_ids() is called from bind() callbacks to allocate
 * string IDs.  Drivers for functions, configurations, or gadgets will
 * then copy IDs from the string table to the appropriate descriptors
 * and string table for other languages.
 *
 * All string identifier should be allocated using this,
 * @usb_string_id() or @usb_string_ids_n() routine, to ensure that for
 * example different functions don't wrongly assign different meanings
 * to the same identifier.
 */
int usb_string_ids_tab(struct usb_composite_dev *cdev, struct usb_string *str)
{
	int next = cdev->next_string_id;

	for (; str->s; ++str) {
		if (unlikely(next >= 254))
			return -ENODEV;
		str->id = ++next;
	}

	cdev->next_string_id = next;

	return 0;
}
EXPORT_SYMBOL_GPL(usb_string_ids_tab);

static struct usb_gadget_string_container *copy_gadget_strings(
		struct usb_gadget_strings **sp, unsigned n_gstrings,
		unsigned n_strings)
{
	struct usb_gadget_string_container *uc;
	struct usb_gadget_strings **gs_array;
	struct usb_gadget_strings *gs;
	struct usb_string *s;
	unsigned mem;
	unsigned n_gs;
	unsigned n_s;
	void *stash;

	mem = sizeof(*uc);
	mem += sizeof(void *) * (n_gstrings + 1);
	mem += sizeof(struct usb_gadget_strings) * n_gstrings;
	mem += sizeof(struct usb_string) * (n_strings + 1) * (n_gstrings);
	uc = kmalloc(mem, GFP_KERNEL);
	if (!uc)
		return ERR_PTR(-ENOMEM);
	gs_array = get_containers_gs(uc);
	stash = uc->stash;
	stash += sizeof(void *) * (n_gstrings + 1);
	for (n_gs = 0; n_gs < n_gstrings; n_gs++) {
		struct usb_string *org_s;

		gs_array[n_gs] = stash;
		gs = gs_array[n_gs];
		stash += sizeof(struct usb_gadget_strings);
		gs->language = sp[n_gs]->language;
		gs->strings = stash;
		org_s = sp[n_gs]->strings;

		for (n_s = 0; n_s < n_strings; n_s++) {
			s = stash;
			stash += sizeof(struct usb_string);
			if (org_s->s)
				s->s = org_s->s;
			else
				s->s = "";
			org_s++;
		}
		s = stash;
		s->s = NULL;
		stash += sizeof(struct usb_string);

	}
	gs_array[n_gs] = NULL;
	return uc;
}

/**
 * usb_gstrings_attach() - attach gadget strings to a cdev and assign ids
 * @cdev: the device whose string descriptor IDs are being allocated
 * and attached.
 * @sp: an array of usb_gadget_strings to attach.
 * @n_strings: number of entries in each usb_strings array (sp[]->strings)
 *
 * This function will create a deep copy of usb_gadget_strings and usb_string
 * and attach it to the cdev. The actual string (usb_string.s) will not be
 * copied but only a referenced will be made. The struct usb_gadget_strings
 * array may contain multiple languages and should be NULL terminated.
 * The ->language pointer of each struct usb_gadget_strings has to contain the
 * same amount of entries.
 * For instance: sp[0] is en-US, sp[1] is es-ES. It is expected that the first
 * usb_string entry of es-ES contains the translation of the first usb_string
 * entry of en-US. Therefore both entries become the same id assign.
 */
struct usb_string *usb_gstrings_attach(struct usb_composite_dev *cdev,
		struct usb_gadget_strings **sp, unsigned n_strings)
{
	struct usb_gadget_string_container *uc;
	struct usb_gadget_strings **n_gs;
	unsigned n_gstrings = 0;
	unsigned i;
	int ret;

	for (i = 0; sp[i]; i++)
		n_gstrings++;

	if (!n_gstrings)
		return ERR_PTR(-EINVAL);

	uc = copy_gadget_strings(sp, n_gstrings, n_strings);
	if (IS_ERR(uc))
		return ERR_CAST(uc);

	n_gs = get_containers_gs(uc);
	ret = usb_string_ids_tab(cdev, n_gs[0]->strings);
	if (ret)
		goto err;

	for (i = 1; i < n_gstrings; i++) {
		struct usb_string *m_s;
		struct usb_string *s;
		unsigned n;

		m_s = n_gs[0]->strings;
		s = n_gs[i]->strings;
		for (n = 0; n < n_strings; n++) {
			s->id = m_s->id;
			s++;
			m_s++;
		}
	}
	list_add_tail(&uc->list, &cdev->gstrings);
	return n_gs[0]->strings;
err:
	kfree(uc);
	return ERR_PTR(ret);
}
EXPORT_SYMBOL_GPL(usb_gstrings_attach);

/**
 * usb_string_ids_n() - allocate unused string IDs in batch
 * @c: the device whose string descriptor IDs are being allocated
 * @n: number of string IDs to allocate
 * Context: single threaded during gadget setup
 *
 * Returns the first requested ID.  This ID and next @n-1 IDs are now
 * valid IDs.  At least provided that @n is non-zero because if it
 * is, returns last requested ID which is now very useful information.
 *
 * @usb_string_ids_n() is called from bind() callbacks to allocate
 * string IDs.  Drivers for functions, configurations, or gadgets will
 * then store that ID in the appropriate descriptors and string table.
 *
 * All string identifier should be allocated using this,
 * @usb_string_id() or @usb_string_ids_n() routine, to ensure that for
 * example different functions don't wrongly assign different meanings
 * to the same identifier.
 */
int usb_string_ids_n(struct usb_composite_dev *c, unsigned n)
{
	unsigned next = c->next_string_id;
	if (unlikely(n > 254 || (unsigned)next + n > 254))
		return -ENODEV;
	c->next_string_id += n;
	return next + 1;
}
EXPORT_SYMBOL_GPL(usb_string_ids_n);

/*-------------------------------------------------------------------------*/

static void composite_setup_complete(struct usb_ep *ep, struct usb_request *req)
{
	struct usb_composite_dev *cdev;

	if (req->status || req->actual != req->length)
		DBG((struct usb_composite_dev *) ep->driver_data,
				"setup complete --> %d, %d/%d\n",
				req->status, req->actual, req->length);

	/*
	 * REVIST The same ep0 requests are shared with function drivers
	 * so they don't have to maintain the same ->complete() stubs.
	 *
	 * Because of that, we need to check for the validity of ->context
	 * here, even though we know we've set it to something useful.
	 */
	if (!req->context)
		return;

	cdev = req->context;

	if (cdev->req == req)
		cdev->setup_pending = false;
	else if (cdev->os_desc_req == req)
		cdev->os_desc_pending = false;
	else
		WARN(1, "unknown request %pK\n", req);
}

static int composite_ep0_queue(struct usb_composite_dev *cdev,
		struct usb_request *req, gfp_t gfp_flags)
{
	int ret;

	ret = usb_ep_queue(cdev->gadget->ep0, req, gfp_flags);
	if (ret == 0) {
		if (cdev->req == req)
			cdev->setup_pending = true;
		else if (cdev->os_desc_req == req)
			cdev->os_desc_pending = true;
		else
			WARN(1, "unknown request %pK\n", req);
	}

	return ret;
}

static int count_ext_compat(struct usb_configuration *c)
{
	int i, res;

	res = 0;
	for (i = 0; i < c->next_interface_id; ++i) {
		struct usb_function *f;
		int j;

		f = c->interface[i];
		for (j = 0; j < f->os_desc_n; ++j) {
			struct usb_os_desc *d;

			if (i != f->os_desc_table[j].if_id)
				continue;
			d = f->os_desc_table[j].os_desc;
			if (d && d->ext_compat_id)
				++res;
		}
	}
	BUG_ON(res > 255);
	return res;
}

static int fill_ext_compat(struct usb_configuration *c, u8 *buf)
{
	int i, count;

	count = 16;
	buf += 16;
	for (i = 0; i < c->next_interface_id; ++i) {
		struct usb_function *f;
		int j;

		f = c->interface[i];
		for (j = 0; j < f->os_desc_n; ++j) {
			struct usb_os_desc *d;

			if (i != f->os_desc_table[j].if_id)
				continue;
			d = f->os_desc_table[j].os_desc;
			if (d && d->ext_compat_id) {
				*buf++ = i;
				*buf++ = 0x01;
				memcpy(buf, d->ext_compat_id, 16);
				buf += 22;
			} else {
				++buf;
				*buf = 0x01;
				buf += 23;
			}
			count += 24;
			if (count + 24 >= USB_COMP_EP0_OS_DESC_BUFSIZ)
				return count;
		}
	}

	return count;
}

static int count_ext_prop(struct usb_configuration *c, int interface)
{
	struct usb_function *f;
	int j;

	if (interface >= c->next_interface_id)
		return -EINVAL;

	f = c->interface[interface];
	for (j = 0; j < f->os_desc_n; ++j) {
		struct usb_os_desc *d;

		if (interface != f->os_desc_table[j].if_id)
			continue;
		d = f->os_desc_table[j].os_desc;
		if (d && d->ext_compat_id)
			return d->ext_prop_count;
	}
	return 0;
}

static int len_ext_prop(struct usb_configuration *c, int interface)
{
	struct usb_function *f;
	struct usb_os_desc *d;
	int j, res;

	if (interface >= c->next_interface_id)
		return -EINVAL;

	res = 10; /* header length */
	f = c->interface[interface];
	for (j = 0; j < f->os_desc_n; ++j) {
		if (interface != f->os_desc_table[j].if_id)
			continue;
		d = f->os_desc_table[j].os_desc;
		if (d)
			return min(res + d->ext_prop_len, 4096);
	}
	return res;
}

static int fill_ext_prop(struct usb_configuration *c, int interface, u8 *buf)
{
	struct usb_function *f;
	struct usb_os_desc *d;
	struct usb_os_desc_ext_prop *ext_prop;
	int j, count, n, ret;

	f = c->interface[interface];
	count = 10; /* header length */
	buf += 10;
	for (j = 0; j < f->os_desc_n; ++j) {
		if (interface != f->os_desc_table[j].if_id)
			continue;
		d = f->os_desc_table[j].os_desc;
		if (d)
			list_for_each_entry(ext_prop, &d->ext_prop, entry) {
				n = ext_prop->data_len +
					ext_prop->name_len + 14;
				if (count + n >= USB_COMP_EP0_OS_DESC_BUFSIZ)
					return count;
				usb_ext_prop_put_size(buf, n);
				usb_ext_prop_put_type(buf, ext_prop->type);
				ret = usb_ext_prop_put_name(buf, ext_prop->name,
							    ext_prop->name_len);
				if (ret < 0)
					return ret;
				switch (ext_prop->type) {
				case USB_EXT_PROP_UNICODE:
				case USB_EXT_PROP_UNICODE_ENV:
				case USB_EXT_PROP_UNICODE_LINK:
					usb_ext_prop_put_unicode(buf, ret,
							 ext_prop->data,
							 ext_prop->data_len);
					break;
				case USB_EXT_PROP_BINARY:
					usb_ext_prop_put_binary(buf, ret,
							ext_prop->data,
							ext_prop->data_len);
					break;
				case USB_EXT_PROP_LE32:
					/* not implemented */
				case USB_EXT_PROP_BE32:
					/* not implemented */
				default:
					return -EINVAL;
				}
				buf += n;
				count += n;
			}
	}

	return count;
}

/*
 * The setup() callback implements all the ep0 functionality that's
 * not handled lower down, in hardware or the hardware driver(like
 * device and endpoint feature flags, and their status).  It's all
 * housekeeping for the gadget function we're implementing.  Most of
 * the work is in config and function specific setup.
 */
int
composite_setup(struct usb_gadget *gadget, const struct usb_ctrlrequest *ctrl)
{
	struct usb_composite_dev	*cdev = get_gadget_data(gadget);
	struct usb_request		*req = cdev->req;
	int				value = -EOPNOTSUPP;
	int				status = 0;
	u16				w_index = le16_to_cpu(ctrl->wIndex);
	u8				intf = w_index & 0xFF;
	u16				w_value = le16_to_cpu(ctrl->wValue);
	u16				w_length = le16_to_cpu(ctrl->wLength);
	struct usb_function		*f = NULL;
	u8				endp;

	if (w_length > USB_COMP_EP0_BUFSIZ) {
		if (ctrl->bRequestType & USB_DIR_IN) {
			/* Cast away the const, we are going to overwrite on purpose. */
			__le16 *temp = (__le16 *)&ctrl->wLength;

			*temp = cpu_to_le16(USB_COMP_EP0_BUFSIZ);
			w_length = USB_COMP_EP0_BUFSIZ;
		} else {
			goto done;
		}
	}

	/* partial re-init of the response message; the function or the
	 * gadget might need to intercept e.g. a control-OUT completion
	 * when we delegate to it.
	 */
	req->zero = 0;
	req->context = cdev;
	req->complete = composite_setup_complete;
	req->length = 0;
	gadget->ep0->driver_data = cdev;

	/*
	 * Don't let non-standard requests match any of the cases below
	 * by accident.
	 */
	if ((ctrl->bRequestType & USB_TYPE_MASK) != USB_TYPE_STANDARD)
		goto unknown;

	switch (ctrl->bRequest) {

	/* we handle all standard USB descriptors */
	case USB_REQ_GET_DESCRIPTOR:
		if (ctrl->bRequestType != USB_DIR_IN)
			goto unknown;
		switch (w_value >> 8) {

		case USB_DT_DEVICE:
			cdev->desc.bNumConfigurations =
				count_configs(cdev, USB_DT_DEVICE);
			cdev->desc.bMaxPacketSize0 =
				cdev->gadget->ep0->maxpacket;
			if (gadget_is_superspeed(gadget)) {
				if (gadget->speed >= USB_SPEED_SUPER) {
					cdev->desc.bcdUSB = cpu_to_le16(0x0320);
					cdev->desc.bMaxPacketSize0 = 9;
				} else {
					cdev->desc.bcdUSB = cpu_to_le16(0x0210);
				}
			} else {
				if (gadget->lpm_capable)
					cdev->desc.bcdUSB = cpu_to_le16(0x0201);
				else
					cdev->desc.bcdUSB = cpu_to_le16(0x0200);
			}

			value = min(w_length, (u16) sizeof cdev->desc);
			memcpy(req->buf, &cdev->desc, value);
			break;
		case USB_DT_DEVICE_QUALIFIER:
			if (!gadget_is_dualspeed(gadget) ||
			    gadget->speed >= USB_SPEED_SUPER)
				break;
			device_qual(cdev);
			value = min_t(int, w_length,
				sizeof(struct usb_qualifier_descriptor));
			break;
		case USB_DT_OTHER_SPEED_CONFIG:
			if (!gadget_is_dualspeed(gadget) ||
			    gadget->speed >= USB_SPEED_SUPER)
				break;
			/* FALLTHROUGH */
		case USB_DT_CONFIG:
			value = config_desc(cdev, w_value);
			if (value >= 0)
				value = min(w_length, (u16) value);
			break;
		case USB_DT_STRING:
			spin_lock(&cdev->lock);
			value = get_string(cdev, req->buf,
					w_index, w_value & 0xff);
			spin_unlock(&cdev->lock);
			if (value >= 0)
				value = min(w_length, (u16) value);
			break;
		case USB_DT_BOS:
			if (gadget_is_superspeed(gadget) ||
			    gadget->lpm_capable) {
				value = bos_desc(cdev);
				value = min(w_length, (u16) value);
			}
			break;
		case USB_DT_OTG:
			if (gadget_is_otg(gadget)) {
				struct usb_configuration *config;
				int otg_desc_len = 0;

				if (cdev->config)
					config = cdev->config;
				else
					config = list_first_entry(
							&cdev->configs,
						struct usb_configuration, list);
				if (!config)
					goto done;

				if (gadget->otg_caps &&
					(gadget->otg_caps->otg_rev >= 0x0200))
					otg_desc_len += sizeof(
						struct usb_otg20_descriptor);
				else
					otg_desc_len += sizeof(
						struct usb_otg_descriptor);

				value = min_t(int, w_length, otg_desc_len);
				memcpy(req->buf, config->descriptors[0], value);
			}
			break;
		}
		break;

	/* any number of configs can work */
	case USB_REQ_SET_CONFIGURATION:
		if (ctrl->bRequestType != 0)
			goto unknown;
		if (gadget_is_otg(gadget)) {
			if (gadget->a_hnp_support)
				DBG(cdev, "HNP available\n");
			else if (gadget->a_alt_hnp_support)
				DBG(cdev, "HNP on another port\n");
			else
				VDBG(cdev, "HNP inactive\n");
		}
		spin_lock(&cdev->lock);
		value = set_config(cdev, ctrl, w_value);
		spin_unlock(&cdev->lock);
		break;
	case USB_REQ_GET_CONFIGURATION:
		if (ctrl->bRequestType != USB_DIR_IN)
			goto unknown;
		if (cdev->config)
			*(u8 *)req->buf = cdev->config->bConfigurationValue;
		else
			*(u8 *)req->buf = 0;
		value = min(w_length, (u16) 1);
		break;

	/* function drivers must handle get/set altsetting */
	case USB_REQ_SET_INTERFACE:
		if (ctrl->bRequestType != USB_RECIP_INTERFACE)
			goto unknown;
		if (!cdev->config || intf >= MAX_CONFIG_INTERFACES)
			break;
		f = cdev->config->interface[intf];
		if (!f)
			break;

		/*
		 * If there's no get_alt() method, we know only altsetting zero
		 * works. There is no need to check if set_alt() is not NULL
		 * as we check this in usb_add_function().
		 */
		if (w_value && !f->get_alt)
			break;

		spin_lock(&cdev->lock);
		value = f->set_alt(f, w_index, w_value);
		if (value == USB_GADGET_DELAYED_STATUS) {
			DBG(cdev,
			 "%s: interface %d (%s) requested delayed status\n",
					__func__, intf, f->name);
			cdev->delayed_status++;
			DBG(cdev, "delayed_status count %d\n",
					cdev->delayed_status);
		}
		spin_unlock(&cdev->lock);
		break;
	case USB_REQ_GET_INTERFACE:
		if (ctrl->bRequestType != (USB_DIR_IN|USB_RECIP_INTERFACE))
			goto unknown;
		if (!cdev->config || intf >= MAX_CONFIG_INTERFACES)
			break;
		f = cdev->config->interface[intf];
		if (!f)
			break;
		/* lots of interfaces only need altsetting zero... */
		value = f->get_alt ? f->get_alt(f, w_index) : 0;
		if (value < 0)
			break;
		*((u8 *)req->buf) = value;
		value = min(w_length, (u16) 1);
		break;
	case USB_REQ_GET_STATUS:
		if (gadget_is_otg(gadget) && gadget->hnp_polling_support &&
						(w_index == OTG_STS_SELECTOR)) {
			if (ctrl->bRequestType != (USB_DIR_IN |
							USB_RECIP_DEVICE))
				goto unknown;
			*((u8 *)req->buf) = gadget->host_request_flag;
			value = 1;
			break;
		}

		/*
		 * USB 3.0 additions:
		 * Function driver should handle get_status request. If such cb
		 * wasn't supplied we respond with default value = 0
		 * Note: function driver should supply such cb only for the
		 * first interface of the function
		 */
		if (!gadget_is_superspeed(gadget))
			goto unknown;
		if (ctrl->bRequestType != (USB_DIR_IN | USB_RECIP_INTERFACE))
			goto unknown;
		value = 2;	/* This is the length of the get_status reply */
		put_unaligned_le16(0, req->buf);
		if (!cdev->config || intf >= MAX_CONFIG_INTERFACES)
			break;
		f = cdev->config->interface[intf];
		if (!f)
			break;

		if (USB_CONFIG_ATT_WAKEUP & cdev->config->bmAttributes)
			status = f->get_status ? f->get_status(f) : 0;
		else
			status = 0;
		if (status < 0)
			break;
		put_unaligned_le16(status & 0x0000ffff, req->buf);
		break;
	/*
	 * Function drivers should handle SetFeature/ClearFeature
	 * (FUNCTION_SUSPEND) request. function_suspend cb should be supplied
	 * only for the first interface of the function
	 */
	case USB_REQ_CLEAR_FEATURE:
	case USB_REQ_SET_FEATURE:
		if (!gadget_is_superspeed(gadget))
			goto unknown;
		if (ctrl->bRequestType != (USB_DIR_OUT | USB_RECIP_INTERFACE))
			goto unknown;
		switch (w_value) {
		case USB_INTRF_FUNC_SUSPEND:
			if (!cdev->config || intf >= MAX_CONFIG_INTERFACES)
				break;
			f = cdev->config->interface[intf];
			if (!f)
				break;
			value = 0;
			if (f->func_suspend) {
				const u8 suspend_opt = w_index >> 8;

				value = f->func_suspend(f, suspend_opt);
				DBG(cdev, "%s function: FUNCTION_SUSPEND(%u)",
					f->name ? f->name : "", suspend_opt);
			}
			if (value < 0) {
				ERROR(cdev,
				      "func_suspend() returned error %d\n",
				      value);
				value = 0;
			}
			break;
		}
		break;
	default:
unknown:
		/*
		 * OS descriptors handling
		 */
		if (cdev->use_os_string && cdev->os_desc_config &&
		    (ctrl->bRequestType & USB_TYPE_VENDOR) &&
		    ctrl->bRequest == cdev->b_vendor_code) {
			struct usb_configuration	*os_desc_cfg;
			u8				*buf;
			int				interface;
			int				count = 0;

			req = cdev->os_desc_req;
			req->context = cdev;
			req->complete = composite_setup_complete;
			buf = req->buf;
			os_desc_cfg = cdev->os_desc_config;
			w_length = min_t(u16, w_length, USB_COMP_EP0_OS_DESC_BUFSIZ);
			memset(buf, 0, w_length);
			buf[5] = 0x01;
			switch (ctrl->bRequestType & USB_RECIP_MASK) {
			case USB_RECIP_DEVICE:
				if (w_index != 0x4 || (w_value >> 8))
					break;
				buf[6] = w_index;
				/* Number of ext compat interfaces */
				count = count_ext_compat(os_desc_cfg);
				/*
				 * Bailout if device does not
				 * have ext_compat interfaces.
				 */
				if (count == 0)
					break;
				buf[8] = count;
				count *= 24; /* 24 B/ext compat desc */
				count += 16; /* header */
				put_unaligned_le32(count, buf);
				value = w_length;
				if (w_length > 0x10) {
					value = fill_ext_compat(os_desc_cfg, buf);
					value = min_t(u16, w_length, value);
				}
				break;
			case USB_RECIP_INTERFACE:
				if (w_index != 0x5 || (w_value >> 8))
					break;
				interface = w_value & 0xFF;
				if (interface >= MAX_CONFIG_INTERFACES ||
				    !os_desc_cfg->interface[interface])
					break;
				buf[6] = w_index;
				count = count_ext_prop(os_desc_cfg,
					interface);
				if (count < 0)
					return count;
				put_unaligned_le16(count, buf + 8);
				count = len_ext_prop(os_desc_cfg,
					interface);
				put_unaligned_le32(count, buf);
				value = w_length;
				if (w_length > 0x0A) {
					value = fill_ext_prop(os_desc_cfg,
							      interface, buf);
					if (value >= 0)
						value = min_t(u16, w_length, value);
				}
				break;
			}

			goto check_value;
		}

		VDBG(cdev,
			"non-core control req%02x.%02x v%04x i%04x l%d\n",
			ctrl->bRequestType, ctrl->bRequest,
			w_value, w_index, w_length);

		/* functions always handle their interfaces and endpoints...
		 * punt other recipients (other, WUSB, ...) to the current
		 * configuration code.
		 */
		if (cdev->config) {
			list_for_each_entry(f, &cdev->config->functions, list)
				if (f->req_match &&
				    f->req_match(f, ctrl, false))
					goto try_fun_setup;
		} else {
			struct usb_configuration *c;
			list_for_each_entry(c, &cdev->configs, list)
				list_for_each_entry(f, &c->functions, list)
					if (f->req_match &&
					    f->req_match(f, ctrl, true))
						goto try_fun_setup;
		}
		f = NULL;

		switch (ctrl->bRequestType & USB_RECIP_MASK) {
		case USB_RECIP_INTERFACE:
			if (!cdev->config || intf >= MAX_CONFIG_INTERFACES)
				break;
			f = cdev->config->interface[intf];
			break;

		case USB_RECIP_ENDPOINT:
			if (!cdev->config)
				break;
			endp = ((w_index & 0x80) >> 3) | (w_index & 0x0f);
			list_for_each_entry(f, &cdev->config->functions, list) {
				if (test_bit(endp, f->endpoints))
					break;
			}
			if (&f->list == &cdev->config->functions)
				f = NULL;
			break;
		}
try_fun_setup:
		if (f && f->setup)
			value = f->setup(f, ctrl);
		else {
			struct usb_configuration	*c;

			c = cdev->config;
			if (!c)
				goto done;

			/* try current config's setup */
			if (c->setup) {
				value = c->setup(c, ctrl);
				goto done;
			}

			/* try the only function in the current config */
			if (!list_is_singular(&c->functions))
				goto done;
			f = list_first_entry(&c->functions, struct usb_function,
					     list);
			if (f->setup)
				value = f->setup(f, ctrl);
		}

		goto done;
	}

check_value:
	/* respond with data transfer before status phase? */
	if (value >= 0 && value != USB_GADGET_DELAYED_STATUS) {
		req->length = value;
		req->context = cdev;
		req->zero = value < w_length;
		value = composite_ep0_queue(cdev, req, GFP_ATOMIC);
		if (value < 0) {
			DBG(cdev, "ep_queue --> %d\n", value);
			req->status = 0;
			if (value != -ESHUTDOWN)
				composite_setup_complete(gadget->ep0, req);
		}
	} else if (value == USB_GADGET_DELAYED_STATUS && w_length != 0) {
		WARN(cdev,
			"%s: Delayed status not supported for w_length != 0",
			__func__);
	}

done:
	/* device either stalls (value < 0) or reports success */
	return value;
}

void composite_disconnect(struct usb_gadget *gadget)
{
	struct usb_composite_dev	*cdev = get_gadget_data(gadget);
	unsigned long			flags;

	if (cdev == NULL) {
		WARN(1, "%s: Calling disconnect on a Gadget that is \
			 not connected\n", __func__);
		return;
	}

	/* REVISIT:  should we have config and device level
	 * disconnect callbacks?
	 */
	spin_lock_irqsave(&cdev->lock, flags);
	cdev->suspended = 0;
	if (cdev->config)
		reset_config(cdev);
	if (cdev->driver->disconnect)
		cdev->driver->disconnect(cdev);
	spin_unlock_irqrestore(&cdev->lock, flags);
}

/*-------------------------------------------------------------------------*/

static ssize_t suspended_show(struct device *dev, struct device_attribute *attr,
			      char *buf)
{
	struct usb_gadget *gadget = dev_to_usb_gadget(dev);
	struct usb_composite_dev *cdev = get_gadget_data(gadget);

	return snprintf(buf, PAGE_SIZE, "%d\n", cdev->suspended);
}
static DEVICE_ATTR_RO(suspended);

static void __composite_unbind(struct usb_gadget *gadget, bool unbind_driver)
{
	struct usb_composite_dev	*cdev = get_gadget_data(gadget);
	struct usb_gadget_strings	*gstr = cdev->driver->strings[0];
	struct usb_string		*dev_str = gstr->strings;

	/* composite_disconnect() must already have been called
	 * by the underlying peripheral controller driver!
	 * so there's no i/o concurrency that could affect the
	 * state protected by cdev->lock.
	 */
	WARN_ON(cdev->config);

	while (!list_empty(&cdev->configs)) {
		struct usb_configuration	*c;
		c = list_first_entry(&cdev->configs,
				struct usb_configuration, list);
		remove_config(cdev, c);
	}
	if (cdev->driver->unbind && unbind_driver)
		cdev->driver->unbind(cdev);

	composite_dev_cleanup(cdev);

	if (dev_str[USB_GADGET_MANUFACTURER_IDX].s == cdev->def_manufacturer)
		dev_str[USB_GADGET_MANUFACTURER_IDX].s = "";

	kfree(cdev->def_manufacturer);
	kfree(cdev);
	set_gadget_data(gadget, NULL);
}

static void composite_unbind(struct usb_gadget *gadget)
{
	__composite_unbind(gadget, true);
}

static void update_unchanged_dev_desc(struct usb_device_descriptor *new,
		const struct usb_device_descriptor *old)
{
	__le16 idVendor;
	__le16 idProduct;
	__le16 bcdDevice;
	u8 iSerialNumber;
	u8 iManufacturer;
	u8 iProduct;

	/*
	 * these variables may have been set in
	 * usb_composite_overwrite_options()
	 */
	idVendor = new->idVendor;
	idProduct = new->idProduct;
	bcdDevice = new->bcdDevice;
	iSerialNumber = new->iSerialNumber;
	iManufacturer = new->iManufacturer;
	iProduct = new->iProduct;

	*new = *old;
	if (idVendor)
		new->idVendor = idVendor;
	if (idProduct)
		new->idProduct = idProduct;
	if (bcdDevice)
		new->bcdDevice = bcdDevice;
	else
		new->bcdDevice = cpu_to_le16(get_default_bcdDevice());
	if (iSerialNumber)
		new->iSerialNumber = iSerialNumber;
	if (iManufacturer)
		new->iManufacturer = iManufacturer;
	if (iProduct)
		new->iProduct = iProduct;
}

int composite_dev_prepare(struct usb_composite_driver *composite,
		struct usb_composite_dev *cdev)
{
	struct usb_gadget *gadget = cdev->gadget;
	int ret = -ENOMEM;

	/* preallocate control response and buffer */
	cdev->req = usb_ep_alloc_request(gadget->ep0, GFP_KERNEL);
	if (!cdev->req)
		return -ENOMEM;

	cdev->req->buf = kmalloc(USB_COMP_EP0_BUFSIZ +
				(gadget->extra_buf_alloc), GFP_KERNEL);
	if (!cdev->req->buf)
		goto fail;

	ret = device_create_file(&gadget->dev, &dev_attr_suspended);
	if (ret)
		goto fail_dev;

	cdev->req->complete = composite_setup_complete;
	cdev->req->context = cdev;
	gadget->ep0->driver_data = cdev;

	cdev->driver = composite;

	/*
	 * As per USB compliance update, a device that is actively drawing
	 * more than 100mA from USB must report itself as bus-powered in
	 * the GetStatus(DEVICE) call.
	 */
	if (CONFIG_USB_GADGET_VBUS_DRAW <= USB_SELF_POWER_VBUS_MAX_DRAW)
		usb_gadget_set_selfpowered(gadget);

	/* interface and string IDs start at zero via kzalloc.
	 * we force endpoints to start unassigned; few controller
	 * drivers will zero ep->driver_data.
	 */
	usb_ep_autoconfig_reset(gadget);
	return 0;
fail_dev:
	kfree(cdev->req->buf);
fail:
	usb_ep_free_request(gadget->ep0, cdev->req);
	cdev->req = NULL;
	return ret;
}

int composite_os_desc_req_prepare(struct usb_composite_dev *cdev,
				  struct usb_ep *ep0)
{
	int ret = 0;

	cdev->os_desc_req = usb_ep_alloc_request(ep0, GFP_KERNEL);
	if (!cdev->os_desc_req) {
		ret = -ENOMEM;
		goto end;
	}

	cdev->os_desc_req->buf = kmalloc(USB_COMP_EP0_OS_DESC_BUFSIZ,
					 GFP_KERNEL);
	if (!cdev->os_desc_req->buf) {
		ret = -ENOMEM;
		usb_ep_free_request(ep0, cdev->os_desc_req);
		goto end;
	}
	cdev->os_desc_req->context = cdev;
	cdev->os_desc_req->complete = composite_setup_complete;
end:
	return ret;
}

void composite_dev_cleanup(struct usb_composite_dev *cdev)
{
	struct usb_gadget_string_container *uc, *tmp;
	struct usb_ep			   *ep, *tmp_ep;

	list_for_each_entry_safe(uc, tmp, &cdev->gstrings, list) {
		list_del(&uc->list);
		kfree(uc);
	}
	if (cdev->os_desc_req) {
		if (cdev->os_desc_pending)
			usb_ep_dequeue(cdev->gadget->ep0, cdev->os_desc_req);

		kfree(cdev->os_desc_req->buf);
		cdev->os_desc_req->buf = NULL;
		usb_ep_free_request(cdev->gadget->ep0, cdev->os_desc_req);
		cdev->os_desc_req = NULL;
	}
	if (cdev->req) {
		if (cdev->setup_pending)
			usb_ep_dequeue(cdev->gadget->ep0, cdev->req);

		kfree(cdev->req->buf);
		cdev->req->buf = NULL;
		usb_ep_free_request(cdev->gadget->ep0, cdev->req);
		cdev->req = NULL;
	}
	cdev->next_string_id = 0;
	device_remove_file(&cdev->gadget->dev, &dev_attr_suspended);

	/*
	 * Some UDC backends have a dynamic EP allocation scheme.
	 *
	 * In that case, the dispose() callback is used to notify the
	 * backend that the EPs are no longer in use.
	 *
	 * Note: The UDC backend can remove the EP from the ep_list as
	 *	 a result, so we need to use the _safe list iterator.
	 */
	list_for_each_entry_safe(ep, tmp_ep,
				 &cdev->gadget->ep_list, ep_list) {
		if (ep->ops->dispose)
			ep->ops->dispose(ep);
	}
}

static int composite_bind(struct usb_gadget *gadget,
		struct usb_gadget_driver *gdriver)
{
	struct usb_composite_dev	*cdev;
	struct usb_composite_driver	*composite = to_cdriver(gdriver);
	int				status = -ENOMEM;

	cdev = kzalloc(sizeof *cdev, GFP_KERNEL);
	if (!cdev)
		return status;

	spin_lock_init(&cdev->lock);
	cdev->gadget = gadget;
	set_gadget_data(gadget, cdev);
	INIT_LIST_HEAD(&cdev->configs);
	INIT_LIST_HEAD(&cdev->gstrings);

	status = composite_dev_prepare(composite, cdev);
	if (status)
		goto fail;

	/* composite gadget needs to assign strings for whole device (like
	 * serial number), register function drivers, potentially update
	 * power state and consumption, etc
	 */
	status = composite->bind(cdev);
	if (status < 0)
		goto fail;

	if (cdev->use_os_string) {
		status = composite_os_desc_req_prepare(cdev, gadget->ep0);
		if (status)
			goto fail;
	}

	update_unchanged_dev_desc(&cdev->desc, composite->dev);

	/* has userspace failed to provide a serial number? */
	if (composite->needs_serial && !cdev->desc.iSerialNumber)
		WARNING(cdev, "userspace failed to provide iSerialNumber\n");

	INFO(cdev, "%s ready\n", composite->name);
	return 0;

fail:
	__composite_unbind(gadget, false);
	return status;
}

/*-------------------------------------------------------------------------*/

void composite_suspend(struct usb_gadget *gadget)
{
	struct usb_composite_dev	*cdev = get_gadget_data(gadget);
	struct usb_function		*f;
	unsigned long			flags;

	/* REVISIT:  should we have config level
	 * suspend/resume callbacks?
	 */
	DBG(cdev, "suspend\n");
	spin_lock_irqsave(&cdev->lock, flags);
	if (cdev->config) {
		list_for_each_entry(f, &cdev->config->functions, list) {
			if (f->suspend)
				f->suspend(f);
		}
	}
	if (cdev->driver->suspend)
		cdev->driver->suspend(cdev);

	cdev->suspended = 1;
	spin_unlock_irqrestore(&cdev->lock, flags);

	usb_gadget_set_selfpowered(gadget);
	usb_gadget_vbus_draw(gadget, 2);
}

void composite_resume(struct usb_gadget *gadget)
{
	struct usb_composite_dev	*cdev = get_gadget_data(gadget);
	struct usb_function		*f;
	unsigned int			maxpower;
	int				ret;
	unsigned long			flags;

	/* REVISIT:  should we have config level
	 * suspend/resume callbacks?
	 */
	DBG(cdev, "resume\n");
	if (cdev->driver->resume)
		cdev->driver->resume(cdev);

	spin_lock_irqsave(&cdev->lock, flags);
	if (cdev->config) {
		list_for_each_entry(f, &cdev->config->functions, list) {
			ret = usb_func_wakeup_int(f);
			if (ret) {
				if (ret == -EAGAIN) {
					ERROR(f->config->cdev,
						"Function wakeup for %s could not complete due to suspend state.\n",
						f->name ? f->name : "");
					break;
				} else if (ret != -ENOTSUPP) {
					ERROR(f->config->cdev,
						"Failed to wake function %s from suspend state. ret=%d. Canceling USB request.\n",
						f->name ? f->name : "",
						ret);
				}
			}

			if (f->resume)
				f->resume(f);
		}

		maxpower = cdev->config->MaxPower ?
			cdev->config->MaxPower : CONFIG_USB_GADGET_VBUS_DRAW;
		if (gadget->speed < USB_SPEED_SUPER)
			maxpower = min(maxpower, 500U);
		else
			maxpower = min(maxpower, 900U);

		if (maxpower > USB_SELF_POWER_VBUS_MAX_DRAW)
			usb_gadget_clear_selfpowered(gadget);

		usb_gadget_vbus_draw(gadget, maxpower);
	}

	spin_unlock_irqrestore(&cdev->lock, flags);
	cdev->suspended = 0;
}

/*-------------------------------------------------------------------------*/

static const struct usb_gadget_driver composite_driver_template = {
	.bind		= composite_bind,
	.unbind		= composite_unbind,

	.setup		= composite_setup,
	.reset		= composite_disconnect,
	.disconnect	= composite_disconnect,

	.suspend	= composite_suspend,
	.resume		= composite_resume,

	.driver	= {
		.owner		= THIS_MODULE,
	},
};

/**
 * usb_composite_probe() - register a composite driver
 * @driver: the driver to register
 *
 * Context: single threaded during gadget setup
 *
 * This function is used to register drivers using the composite driver
 * framework.  The return value is zero, or a negative errno value.
 * Those values normally come from the driver's @bind method, which does
 * all the work of setting up the driver to match the hardware.
 *
 * On successful return, the gadget is ready to respond to requests from
 * the host, unless one of its components invokes usb_gadget_disconnect()
 * while it was binding.  That would usually be done in order to wait for
 * some userspace participation.
 */
int usb_composite_probe(struct usb_composite_driver *driver)
{
	struct usb_gadget_driver *gadget_driver;

	if (!driver || !driver->dev || !driver->bind)
		return -EINVAL;

	if (!driver->name)
		driver->name = "composite";

	driver->gadget_driver = composite_driver_template;
	gadget_driver = &driver->gadget_driver;

	gadget_driver->function =  (char *) driver->name;
	gadget_driver->driver.name = driver->name;
	gadget_driver->max_speed = driver->max_speed;

	return usb_gadget_probe_driver(gadget_driver);
}
EXPORT_SYMBOL_GPL(usb_composite_probe);

/**
 * usb_composite_unregister() - unregister a composite driver
 * @driver: the driver to unregister
 *
 * This function is used to unregister drivers using the composite
 * driver framework.
 */
void usb_composite_unregister(struct usb_composite_driver *driver)
{
	usb_gadget_unregister_driver(&driver->gadget_driver);
}
EXPORT_SYMBOL_GPL(usb_composite_unregister);

/**
 * usb_composite_setup_continue() - Continue with the control transfer
 * @cdev: the composite device who's control transfer was kept waiting
 *
 * This function must be called by the USB function driver to continue
 * with the control transfer's data/status stage in case it had requested to
 * delay the data/status stages. A USB function's setup handler (e.g. set_alt())
 * can request the composite framework to delay the setup request's data/status
 * stages by returning USB_GADGET_DELAYED_STATUS.
 */
void usb_composite_setup_continue(struct usb_composite_dev *cdev)
{
	int			value;
	struct usb_request	*req = cdev->req;
	unsigned long		flags;

	DBG(cdev, "%s\n", __func__);
	spin_lock_irqsave(&cdev->lock, flags);

	if (cdev->delayed_status == 0) {
		if (!cdev->config) {
			spin_unlock_irqrestore(&cdev->lock, flags);
			return;
		}
		spin_unlock_irqrestore(&cdev->lock, flags);
		WARN(cdev, "%s: Unexpected call\n", __func__);
		return;

	} else if (--cdev->delayed_status == 0) {
		DBG(cdev, "%s: Completing delayed status\n", __func__);
		req->length = 0;
		req->context = cdev;
		value = composite_ep0_queue(cdev, req, GFP_ATOMIC);
		if (value < 0) {
			DBG(cdev, "ep_queue --> %d\n", value);
			req->status = 0;
			composite_setup_complete(cdev->gadget->ep0, req);
		}
	}

	spin_unlock_irqrestore(&cdev->lock, flags);
}
EXPORT_SYMBOL_GPL(usb_composite_setup_continue);

static char *composite_default_mfr(struct usb_gadget *gadget)
{
	return kasprintf(GFP_KERNEL, "%s %s with %s", init_utsname()->sysname,
			 init_utsname()->release, gadget->name);
}

void usb_composite_overwrite_options(struct usb_composite_dev *cdev,
		struct usb_composite_overwrite *covr)
{
	struct usb_device_descriptor	*desc = &cdev->desc;
	struct usb_gadget_strings	*gstr = cdev->driver->strings[0];
	struct usb_string		*dev_str = gstr->strings;

	if (covr->idVendor)
		desc->idVendor = cpu_to_le16(covr->idVendor);

	if (covr->idProduct)
		desc->idProduct = cpu_to_le16(covr->idProduct);

	if (covr->bcdDevice)
		desc->bcdDevice = cpu_to_le16(covr->bcdDevice);

	if (covr->serial_number) {
		desc->iSerialNumber = dev_str[USB_GADGET_SERIAL_IDX].id;
		dev_str[USB_GADGET_SERIAL_IDX].s = covr->serial_number;
	}
	if (covr->manufacturer) {
		desc->iManufacturer = dev_str[USB_GADGET_MANUFACTURER_IDX].id;
		dev_str[USB_GADGET_MANUFACTURER_IDX].s = covr->manufacturer;

	} else if (!strlen(dev_str[USB_GADGET_MANUFACTURER_IDX].s)) {
		desc->iManufacturer = dev_str[USB_GADGET_MANUFACTURER_IDX].id;
		cdev->def_manufacturer = composite_default_mfr(cdev->gadget);
		dev_str[USB_GADGET_MANUFACTURER_IDX].s = cdev->def_manufacturer;
	}

	if (covr->product) {
		desc->iProduct = dev_str[USB_GADGET_PRODUCT_IDX].id;
		dev_str[USB_GADGET_PRODUCT_IDX].s = covr->product;
	}
}
EXPORT_SYMBOL_GPL(usb_composite_overwrite_options);

MODULE_LICENSE("GPL");
MODULE_AUTHOR("David Brownell");<|MERGE_RESOLUTION|>--- conflicted
+++ resolved
@@ -490,22 +490,13 @@
 	int ret;
 	struct usb_gadget *gadget;
 
-<<<<<<< HEAD
 	pr_debug("%s - %s function wakeup\n",
 		__func__, func->name ? func->name : "");
 
-=======
->>>>>>> 68418bd5
 	if (!func || !func->config || !func->config->cdev ||
 		!func->config->cdev->gadget)
 		return -EINVAL;
 
-<<<<<<< HEAD
-=======
-	pr_debug("%s - %s function wakeup\n",
-		__func__, func->name ? func->name : "");
-
->>>>>>> 68418bd5
 	gadget = func->config->cdev->gadget;
 	if ((gadget->speed != USB_SPEED_SUPER) || !func->func_wakeup_allowed) {
 		DBG(func->config->cdev,
@@ -521,26 +512,11 @@
 	return ret;
 }
 
-<<<<<<< HEAD
-=======
-/**
- * usb_func_wakeup - wakes up a composite device function.
- * @func: composite device function to wake up.
- *
- * Returns 0 on success or a negative error value.
- */
->>>>>>> 68418bd5
 int usb_func_wakeup(struct usb_function *func)
 {
 	int ret;
 	unsigned long flags;
 
-<<<<<<< HEAD
-=======
-	if (!func || !func->config || !func->config->cdev)
-		return -EINVAL;
-
->>>>>>> 68418bd5
 	pr_debug("%s function wakeup\n",
 		func->name ? func->name : "");
 
@@ -560,25 +536,8 @@
 	spin_unlock_irqrestore(&func->config->cdev->lock, flags);
 	return ret;
 }
-<<<<<<< HEAD
 EXPORT_SYMBOL(usb_func_wakeup);
 
-=======
-EXPORT_SYMBOL_GPL(usb_func_wakeup);
-
-/**
- * usb_func_ep_queue - queues (submits) an I/O request to a function endpoint.
- * This function is similar to the usb_ep_queue function, but in addition it
- * also checks whether the function is in Super Speed USB Function Suspend
- * state, and if so a Function Wake notification is sent to the host
- * (USB 3.0 spec, section 9.2.5.2).
- * @func: the function which issues the USB I/O request.
- * @ep:the endpoint associated with the request
- * @req:the request being submitted
- * @gfp_flags: GFP_* flags to use in case the lower level driver couldn't
- * pre-allocate all necessary memory with the request.
- */
->>>>>>> 68418bd5
 int usb_func_ep_queue(struct usb_function *func, struct usb_ep *ep,
 			       struct usb_request *req, gfp_t gfp_flags)
 {
@@ -599,17 +558,10 @@
 		ret = usb_gadget_func_wakeup(gadget, func->intf_id);
 		if (ret == -EAGAIN) {
 			pr_debug("bus suspended func wakeup for %s delayed until bus resume.\n",
-<<<<<<< HEAD
 				func->name ? func->name : "");
 		} else if (ret < 0 && ret != -ENOTSUPP) {
 			pr_err("Failed to wake function %s from suspend state. ret=%d.\n",
 				func->name ? func->name : "", ret);
-=======
-				 func->name ? func->name : "");
-		} else if (ret < 0 && ret != -ENOTSUPP) {
-			pr_err("Failed to wake function %s from suspend state. ret=%d.\n",
-			       func->name ? func->name : "", ret);
->>>>>>> 68418bd5
 		}
 		goto done;
 	}
@@ -626,11 +578,7 @@
 done:
 	return ret;
 }
-<<<<<<< HEAD
 EXPORT_SYMBOL(usb_func_ep_queue);
-=======
-EXPORT_SYMBOL_GPL(usb_func_ep_queue);
->>>>>>> 68418bd5
 
 static u8 encode_bMaxPower(enum usb_device_speed speed,
 		struct usb_configuration *c)
