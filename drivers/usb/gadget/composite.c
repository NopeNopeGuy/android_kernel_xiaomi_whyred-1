// SPDX-License-Identifier: GPL-2.0+
/*
 * composite.c - infrastructure for Composite USB Gadgets
 *
 * Copyright (C) 2006-2008 David Brownell
 */

/* #define VERBOSE_DEBUG */

#include <linux/kallsyms.h>
#include <linux/kernel.h>
#include <linux/slab.h>
#include <linux/module.h>
#include <linux/device.h>
#include <linux/utsname.h>

#include <linux/usb/composite.h>
#include <linux/usb/otg.h>
#include <asm/unaligned.h>

#include "u_os_desc.h"

/**
 * struct usb_os_string - represents OS String to be reported by a gadget
 * @bLength: total length of the entire descritor, always 0x12
 * @bDescriptorType: USB_DT_STRING
 * @qwSignature: the OS String proper
 * @bMS_VendorCode: code used by the host for subsequent requests
 * @bPad: not used, must be zero
 */
struct usb_os_string {
	__u8	bLength;
	__u8	bDescriptorType;
	__u8	qwSignature[OS_STRING_QW_SIGN_LEN];
	__u8	bMS_VendorCode;
	__u8	bPad;
} __packed;

/*
 * The code in this file is utility code, used to build a gadget driver
 * from one or more "function" drivers, one or more "configuration"
 * objects, and a "usb_composite_driver" by gluing them together along
 * with the relevant device-wide data.
 */

static struct usb_gadget_strings **get_containers_gs(
		struct usb_gadget_string_container *uc)
{
	return (struct usb_gadget_strings **)uc->stash;
}

/**
 * function_descriptors() - get function descriptors for speed
 * @f: the function
 * @speed: the speed
 *
 * Returns the descriptors or NULL if not set.
 */
static struct usb_descriptor_header **
function_descriptors(struct usb_function *f,
		     enum usb_device_speed speed)
{
	struct usb_descriptor_header **descriptors;

	/*
	 * NOTE: we try to help gadget drivers which might not be setting
	 * max_speed appropriately.
	 */

	switch (speed) {
	case USB_SPEED_SUPER_PLUS:
		descriptors = f->ssp_descriptors;
		if (descriptors)
			break;
		/* FALLTHROUGH */
	case USB_SPEED_SUPER:
		descriptors = f->ss_descriptors;
		if (descriptors)
			break;
		/* FALLTHROUGH */
	case USB_SPEED_HIGH:
		descriptors = f->hs_descriptors;
		if (descriptors)
			break;
		/* FALLTHROUGH */
	default:
		descriptors = f->fs_descriptors;
	}

	/*
	 * if we can't find any descriptors at all, then this gadget deserves to
	 * Oops with a NULL pointer dereference
	 */

	return descriptors;
}

/**
 * next_desc() - advance to the next desc_type descriptor
 * @t: currect pointer within descriptor array
 * @desc_type: descriptor type
 *
 * Return: next desc_type descriptor or NULL
 *
 * Iterate over @t until either desc_type descriptor found or
 * NULL (that indicates end of list) encountered
 */
static struct usb_descriptor_header**
next_desc(struct usb_descriptor_header **t, u8 desc_type)
{
	for (; *t; t++) {
		if ((*t)->bDescriptorType == desc_type)
			return t;
	}
	return NULL;
}

/*
 * for_each_desc() - iterate over desc_type descriptors in the
 * descriptors list
 * @start: pointer within descriptor array.
 * @iter_desc: desc_type descriptor to use as the loop cursor
 * @desc_type: wanted descriptr type
 */
#define for_each_desc(start, iter_desc, desc_type) \
	for (iter_desc = next_desc(start, desc_type); \
	     iter_desc; iter_desc = next_desc(iter_desc + 1, desc_type))

/**
 * config_ep_by_speed_and_alt() - configures the given endpoint
 * according to gadget speed.
 * @g: pointer to the gadget
 * @f: usb function
 * @_ep: the endpoint to configure
 * @alt: alternate setting number
 *
 * Return: error code, 0 on success
 *
 * This function chooses the right descriptors for a given
 * endpoint according to gadget speed and saves it in the
 * endpoint desc field. If the endpoint already has a descriptor
 * assigned to it - overwrites it with currently corresponding
 * descriptor. The endpoint maxpacket field is updated according
 * to the chosen descriptor.
 * Note: the supplied function should hold all the descriptors
 * for supported speeds
 */
int config_ep_by_speed_and_alt(struct usb_gadget *g,
				struct usb_function *f,
				struct usb_ep *_ep,
				u8 alt)
{
	struct usb_composite_dev *cdev;
	struct usb_endpoint_descriptor *chosen_desc = NULL;
	struct usb_interface_descriptor *int_desc = NULL;
	struct usb_descriptor_header **speed_desc = NULL;

	struct usb_ss_ep_comp_descriptor *comp_desc = NULL;
	int want_comp_desc = 0;

	struct usb_descriptor_header **d_spd; /* cursor for speed desc */

	if (!g || !f || !_ep)
		return -EIO;

	cdev = get_gadget_data(g);

	/* select desired speed */
	switch (g->speed) {
	case USB_SPEED_SUPER_PLUS:
		if (gadget_is_superspeed_plus(g)) {
			speed_desc = f->ssp_descriptors;
			want_comp_desc = 1;
			break;
		}
		/* fall through */
	case USB_SPEED_SUPER:
		if (gadget_is_superspeed(g)) {
			speed_desc = f->ss_descriptors;
			want_comp_desc = 1;
			break;
		}
		/* fall through */
	case USB_SPEED_HIGH:
		if (gadget_is_dualspeed(g)) {
			speed_desc = f->hs_descriptors;
			break;
		}
		/* fall through */
	default:
		speed_desc = f->fs_descriptors;
	}

	if (!speed_desc) {
		DBG(cdev, "%s desc not present for function %s\n",
			usb_speed_string(g->speed), f->name);
		return -EIO;
	}

	/* find correct alternate setting descriptor */
	for_each_desc(speed_desc, d_spd, USB_DT_INTERFACE) {
		int_desc = (struct usb_interface_descriptor *)*d_spd;

		if (int_desc->bAlternateSetting == alt) {
			speed_desc = d_spd;
			goto intf_found;
		}
	}
	return -EIO;

intf_found:
	/* find descriptors */
	for_each_desc(speed_desc, d_spd, USB_DT_ENDPOINT) {
		chosen_desc = (struct usb_endpoint_descriptor *)*d_spd;
		if (chosen_desc->bEndpointAddress == _ep->address)
			goto ep_found;
	}
	return -EIO;

ep_found:
	/* commit results */
	_ep->maxpacket = usb_endpoint_maxp(chosen_desc);
	_ep->desc = chosen_desc;
	_ep->comp_desc = NULL;
	_ep->maxburst = 0;
	_ep->mult = 1;

	if (g->speed == USB_SPEED_HIGH && (usb_endpoint_xfer_isoc(_ep->desc) ||
				usb_endpoint_xfer_int(_ep->desc)))
		_ep->mult = usb_endpoint_maxp_mult(_ep->desc);

	if (!want_comp_desc)
		return 0;

	/*
	 * Companion descriptor should follow EP descriptor
	 * USB 3.0 spec, #9.6.7
	 */
	comp_desc = (struct usb_ss_ep_comp_descriptor *)*(++d_spd);
	if (!comp_desc ||
	    (comp_desc->bDescriptorType != USB_DT_SS_ENDPOINT_COMP))
		return -EIO;
	_ep->comp_desc = comp_desc;
	if (g->speed >= USB_SPEED_SUPER) {
		switch (usb_endpoint_type(_ep->desc)) {
		case USB_ENDPOINT_XFER_ISOC:
			/* mult: bits 1:0 of bmAttributes */
			_ep->mult = (comp_desc->bmAttributes & 0x3) + 1;
			/* fall through */
		case USB_ENDPOINT_XFER_BULK:
		case USB_ENDPOINT_XFER_INT:
			_ep->maxburst = comp_desc->bMaxBurst + 1;
			break;
		default:
			if (comp_desc->bMaxBurst != 0)
				ERROR(cdev, "ep0 bMaxBurst must be 0\n");

			_ep->maxburst = 1;
			break;
		}
	}
	return 0;
}
EXPORT_SYMBOL_GPL(config_ep_by_speed_and_alt);

/**
 * config_ep_by_speed() - configures the given endpoint
 * according to gadget speed.
 * @g: pointer to the gadget
 * @f: usb function
 * @_ep: the endpoint to configure
 *
 * Return: error code, 0 on success
 *
 * This function chooses the right descriptors for a given
 * endpoint according to gadget speed and saves it in the
 * endpoint desc field. If the endpoint already has a descriptor
 * assigned to it - overwrites it with currently corresponding
 * descriptor. The endpoint maxpacket field is updated according
 * to the chosen descriptor.
 * Note: the supplied function should hold all the descriptors
 * for supported speeds
 */
int config_ep_by_speed(struct usb_gadget *g,
			struct usb_function *f,
			struct usb_ep *_ep)
{
	return config_ep_by_speed_and_alt(g, f, _ep, 0);
}
EXPORT_SYMBOL_GPL(config_ep_by_speed);

/**
 * usb_add_function() - add a function to a configuration
 * @config: the configuration
 * @function: the function being added
 * Context: single threaded during gadget setup
 *
 * After initialization, each configuration must have one or more
 * functions added to it.  Adding a function involves calling its @bind()
 * method to allocate resources such as interface and string identifiers
 * and endpoints.
 *
 * This function returns the value of the function's bind(), which is
 * zero for success else a negative errno value.
 */
int usb_add_function(struct usb_configuration *config,
		struct usb_function *function)
{
	int	value = -EINVAL;

	DBG(config->cdev, "adding '%s'/%pK to config '%s'/%pK\n",
			function->name, function,
			config->label, config);

	if (!function->set_alt || !function->disable)
		goto done;

	function->config = config;
	function->intf_id = -EINVAL;
	list_add_tail(&function->list, &config->functions);

	if (function->bind_deactivated) {
		value = usb_function_deactivate(function);
		if (value)
			goto done;
	}

	/* REVISIT *require* function->bind? */
	if (function->bind) {
		value = function->bind(config, function);
		if (value < 0) {
			list_del(&function->list);
			function->config = NULL;
		}
	} else
		value = 0;

	/* We allow configurations that don't work at both speeds.
	 * If we run into a lowspeed Linux system, treat it the same
	 * as full speed ... it's the function drivers that will need
	 * to avoid bulk and ISO transfers.
	 */
	if (!config->fullspeed && function->fs_descriptors)
		config->fullspeed = true;
	if (!config->highspeed && function->hs_descriptors)
		config->highspeed = true;
	if (!config->superspeed && function->ss_descriptors)
		config->superspeed = true;
	if (!config->superspeed_plus && function->ssp_descriptors)
		config->superspeed_plus = true;

done:
	if (value)
		DBG(config->cdev, "adding '%s'/%pK --> %d\n",
				function->name, function, value);
	return value;
}
EXPORT_SYMBOL_GPL(usb_add_function);

void usb_remove_function(struct usb_configuration *c, struct usb_function *f)
{
	if (f->disable)
		f->disable(f);

	bitmap_zero(f->endpoints, 32);
	list_del(&f->list);
	if (f->unbind)
		f->unbind(c, f);

	if (f->bind_deactivated)
		usb_function_activate(f);
}
EXPORT_SYMBOL_GPL(usb_remove_function);

/**
 * usb_function_deactivate - prevent function and gadget enumeration
 * @function: the function that isn't yet ready to respond
 *
 * Blocks response of the gadget driver to host enumeration by
 * preventing the data line pullup from being activated.  This is
 * normally called during @bind() processing to change from the
 * initial "ready to respond" state, or when a required resource
 * becomes available.
 *
 * For example, drivers that serve as a passthrough to a userspace
 * daemon can block enumeration unless that daemon (such as an OBEX,
 * MTP, or print server) is ready to handle host requests.
 *
 * Not all systems support software control of their USB peripheral
 * data pullups.
 *
 * Returns zero on success, else negative errno.
 */
int usb_function_deactivate(struct usb_function *function)
{
	struct usb_composite_dev	*cdev = function->config->cdev;
	unsigned long			flags;
	int				status = 0;

	spin_lock_irqsave(&cdev->lock, flags);

	if (cdev->deactivations == 0) {
		spin_unlock_irqrestore(&cdev->lock, flags);
		status = usb_gadget_deactivate(cdev->gadget);
		spin_lock_irqsave(&cdev->lock, flags);
	}
	if (status == 0)
		cdev->deactivations++;

	spin_unlock_irqrestore(&cdev->lock, flags);
	return status;
}
EXPORT_SYMBOL_GPL(usb_function_deactivate);

/**
 * usb_function_activate - allow function and gadget enumeration
 * @function: function on which usb_function_activate() was called
 *
 * Reverses effect of usb_function_deactivate().  If no more functions
 * are delaying their activation, the gadget driver will respond to
 * host enumeration procedures.
 *
 * Returns zero on success, else negative errno.
 */
int usb_function_activate(struct usb_function *function)
{
	struct usb_composite_dev	*cdev = function->config->cdev;
	unsigned long			flags;
	int				status = 0;

	spin_lock_irqsave(&cdev->lock, flags);

	if (WARN_ON(cdev->deactivations == 0))
		status = -EINVAL;
	else {
		cdev->deactivations--;
		if (cdev->deactivations == 0) {
			spin_unlock_irqrestore(&cdev->lock, flags);
			status = usb_gadget_activate(cdev->gadget);
			spin_lock_irqsave(&cdev->lock, flags);
		}
	}

	spin_unlock_irqrestore(&cdev->lock, flags);
	return status;
}
EXPORT_SYMBOL_GPL(usb_function_activate);

/**
 * usb_interface_id() - allocate an unused interface ID
 * @config: configuration associated with the interface
 * @function: function handling the interface
 * Context: single threaded during gadget setup
 *
 * usb_interface_id() is called from usb_function.bind() callbacks to
 * allocate new interface IDs.  The function driver will then store that
 * ID in interface, association, CDC union, and other descriptors.  It
 * will also handle any control requests targeted at that interface,
 * particularly changing its altsetting via set_alt().  There may
 * also be class-specific or vendor-specific requests to handle.
 *
 * All interface identifier should be allocated using this routine, to
 * ensure that for example different functions don't wrongly assign
 * different meanings to the same identifier.  Note that since interface
 * identifiers are configuration-specific, functions used in more than
 * one configuration (or more than once in a given configuration) need
 * multiple versions of the relevant descriptors.
 *
 * Returns the interface ID which was allocated; or -ENODEV if no
 * more interface IDs can be allocated.
 */
int usb_interface_id(struct usb_configuration *config,
		struct usb_function *function)
{
	unsigned id = config->next_interface_id;

	if (id < MAX_CONFIG_INTERFACES) {
		config->interface[id] = function;
		if (function->intf_id < 0)
			function->intf_id = id;
		config->next_interface_id = id + 1;
		return id;
	}
	return -ENODEV;
}
EXPORT_SYMBOL_GPL(usb_interface_id);

static int usb_func_wakeup_int(struct usb_function *func)
{
	int ret;
	struct usb_gadget *gadget;

	pr_debug("%s - %s function wakeup\n",
		__func__, func->name ? func->name : "");

	if (!func || !func->config || !func->config->cdev ||
		!func->config->cdev->gadget)
		return -EINVAL;

	gadget = func->config->cdev->gadget;
	if ((gadget->speed != USB_SPEED_SUPER) || !func->func_wakeup_allowed) {
		DBG(func->config->cdev,
			"Function Wakeup is not possible. speed=%u, func_wakeup_allowed=%u\n",
			gadget->speed,
			func->func_wakeup_allowed);

		return -ENOTSUPP;
	}

	ret = usb_gadget_func_wakeup(gadget, func->intf_id);

	return ret;
}

int usb_func_wakeup(struct usb_function *func)
{
	int ret;
	unsigned long flags;

	pr_debug("%s function wakeup\n",
		func->name ? func->name : "");

	spin_lock_irqsave(&func->config->cdev->lock, flags);
	ret = usb_func_wakeup_int(func);
	if (ret == -EAGAIN) {
		DBG(func->config->cdev,
			"Function wakeup for %s could not complete due to suspend state. Delayed until after bus resume.\n",
			func->name ? func->name : "");
		ret = 0;
	} else if (ret < 0 && ret != -ENOTSUPP) {
		ERROR(func->config->cdev,
			"Failed to wake function %s from suspend state. ret=%d. Canceling USB request.\n",
			func->name ? func->name : "", ret);
	}

	spin_unlock_irqrestore(&func->config->cdev->lock, flags);
	return ret;
}
EXPORT_SYMBOL(usb_func_wakeup);

int usb_func_ep_queue(struct usb_function *func, struct usb_ep *ep,
			       struct usb_request *req, gfp_t gfp_flags)
{
	int ret;
	struct usb_gadget *gadget;

	if (!func || !func->config || !func->config->cdev ||
			!func->config->cdev->gadget || !ep || !req) {
		ret = -EINVAL;
		goto done;
	}

	pr_debug("Function %s queueing new data into ep %u\n",
		func->name ? func->name : "", ep->address);

	gadget = func->config->cdev->gadget;
	if (func->func_is_suspended && func->func_wakeup_allowed) {
		ret = usb_gadget_func_wakeup(gadget, func->intf_id);
		if (ret == -EAGAIN) {
			pr_debug("bus suspended func wakeup for %s delayed until bus resume.\n",
				func->name ? func->name : "");
		} else if (ret < 0 && ret != -ENOTSUPP) {
			pr_err("Failed to wake function %s from suspend state. ret=%d.\n",
				func->name ? func->name : "", ret);
		}
		goto done;
	}

	if (!func->func_is_suspended)
		ret = 0;

	if (func->func_is_suspended && !func->func_wakeup_allowed) {
		ret = -ENOTSUPP;
		goto done;
	}

	ret = usb_ep_queue(ep, req, gfp_flags);
done:
	return ret;
}
EXPORT_SYMBOL(usb_func_ep_queue);

static u8 encode_bMaxPower(enum usb_device_speed speed,
		struct usb_configuration *c)
{
	unsigned val;

	if (c->MaxPower || (c->bmAttributes & USB_CONFIG_ATT_SELFPOWER))
		val = c->MaxPower;
	else
		val = CONFIG_USB_GADGET_VBUS_DRAW;
	if (!val)
		return 0;
	if (speed < USB_SPEED_SUPER)
		return min(val, 500U) / 2;
	else
		/*
		 * USB 3.x supports up to 900mA, but since 900 isn't divisible
		 * by 8 the integral division will effectively cap to 896mA.
		 */
		return min(val, 900U) / 8;
}

static int config_buf(struct usb_configuration *config,
		enum usb_device_speed speed, void *buf, u8 type)
{
	struct usb_config_descriptor	*c = buf;
	void				*next = buf + USB_DT_CONFIG_SIZE;
	int				len;
	struct usb_function		*f;
	int				status;

	len = USB_COMP_EP0_BUFSIZ - USB_DT_CONFIG_SIZE;
	/* write the config descriptor */
	c = buf;
	c->bLength = USB_DT_CONFIG_SIZE;
	c->bDescriptorType = type;
	/* wTotalLength is written later */
	c->bNumInterfaces = config->next_interface_id;
	c->bConfigurationValue = config->bConfigurationValue;
	c->iConfiguration = config->iConfiguration;
	c->bmAttributes = USB_CONFIG_ATT_ONE | config->bmAttributes;
	c->bMaxPower = encode_bMaxPower(speed, config);
	if (config->cdev->gadget->is_selfpowered) {
		c->bmAttributes |= USB_CONFIG_ATT_SELFPOWER;
		c->bMaxPower = 0;
	}

	/* There may be e.g. OTG descriptors */
	if (config->descriptors) {
		status = usb_descriptor_fillbuf(next, len,
				config->descriptors);
		if (status < 0)
			return status;
		len -= status;
		next += status;
	}

	/* add each function's descriptors */
	list_for_each_entry(f, &config->functions, list) {
		struct usb_descriptor_header **descriptors;

		descriptors = function_descriptors(f, speed);
		if (!descriptors)
			continue;
		status = usb_descriptor_fillbuf(next, len,
			(const struct usb_descriptor_header **) descriptors);
		if (status < 0)
			return status;
		len -= status;
		next += status;
	}

	len = next - buf;
	c->wTotalLength = cpu_to_le16(len);
	return len;
}

static int config_desc(struct usb_composite_dev *cdev, unsigned w_value)
{
	struct usb_gadget		*gadget = cdev->gadget;
	struct usb_configuration	*c;
	struct list_head		*pos;
	u8				type = w_value >> 8;
	enum usb_device_speed		speed = USB_SPEED_UNKNOWN;

	if (gadget->speed >= USB_SPEED_SUPER)
		speed = gadget->speed;
	else if (gadget_is_dualspeed(gadget)) {
		int	hs = 0;
		if (gadget->speed == USB_SPEED_HIGH)
			hs = 1;
		if (type == USB_DT_OTHER_SPEED_CONFIG)
			hs = !hs;
		if (hs)
			speed = USB_SPEED_HIGH;

	}

	/* This is a lookup by config *INDEX* */
	w_value &= 0xff;

	pos = &cdev->configs;
	c = cdev->os_desc_config;
	if (c)
		goto check_config;

	while ((pos = pos->next) !=  &cdev->configs) {
		c = list_entry(pos, typeof(*c), list);

		/* skip OS Descriptors config which is handled separately */
		if (c == cdev->os_desc_config)
			continue;

check_config:
		/* ignore configs that won't work at this speed */
		switch (speed) {
		case USB_SPEED_SUPER_PLUS:
			if (!c->superspeed_plus)
				continue;
			break;
		case USB_SPEED_SUPER:
			if (!c->superspeed)
				continue;
			break;
		case USB_SPEED_HIGH:
			if (!c->highspeed)
				continue;
			break;
		default:
			if (!c->fullspeed)
				continue;
		}

		if (w_value == 0)
			return config_buf(c, speed, cdev->req->buf, type);
		w_value--;
	}
	return -EINVAL;
}

static int count_configs(struct usb_composite_dev *cdev, unsigned type)
{
	struct usb_gadget		*gadget = cdev->gadget;
	struct usb_configuration	*c;
	unsigned			count = 0;
	int				hs = 0;
	int				ss = 0;
	int				ssp = 0;

	if (gadget_is_dualspeed(gadget)) {
		if (gadget->speed == USB_SPEED_HIGH)
			hs = 1;
		if (gadget->speed == USB_SPEED_SUPER)
			ss = 1;
		if (gadget->speed == USB_SPEED_SUPER_PLUS)
			ssp = 1;
		if (type == USB_DT_DEVICE_QUALIFIER)
			hs = !hs;
	}
	list_for_each_entry(c, &cdev->configs, list) {
		/* ignore configs that won't work at this speed */
		if (ssp) {
			if (!c->superspeed_plus)
				continue;
		} else if (ss) {
			if (!c->superspeed)
				continue;
		} else if (hs) {
			if (!c->highspeed)
				continue;
		} else {
			if (!c->fullspeed)
				continue;
		}
		count++;
	}
	return count;
}

/**
 * bos_desc() - prepares the BOS descriptor.
 * @cdev: pointer to usb_composite device to generate the bos
 *	descriptor for
 *
 * This function generates the BOS (Binary Device Object)
 * descriptor and its device capabilities descriptors. The BOS
 * descriptor should be supported by a SuperSpeed device.
 */
static int bos_desc(struct usb_composite_dev *cdev)
{
	struct usb_ext_cap_descriptor	*usb_ext;
	struct usb_dcd_config_params	dcd_config_params;
	struct usb_bos_descriptor	*bos = cdev->req->buf;

	bos->bLength = USB_DT_BOS_SIZE;
	bos->bDescriptorType = USB_DT_BOS;

	bos->wTotalLength = cpu_to_le16(USB_DT_BOS_SIZE);
	bos->bNumDeviceCaps = 0;

	/*
	 * A SuperSpeed device shall include the USB2.0 extension descriptor
	 * and shall support LPM when operating in USB2.0 HS mode.
	 */
	usb_ext = cdev->req->buf + le16_to_cpu(bos->wTotalLength);
	bos->bNumDeviceCaps++;
	le16_add_cpu(&bos->wTotalLength, USB_DT_USB_EXT_CAP_SIZE);
	usb_ext->bLength = USB_DT_USB_EXT_CAP_SIZE;
	usb_ext->bDescriptorType = USB_DT_DEVICE_CAPABILITY;
	usb_ext->bDevCapabilityType = USB_CAP_TYPE_EXT;
	usb_ext->bmAttributes = cpu_to_le32(USB_LPM_SUPPORT | USB_BESL_SUPPORT);

	/*
	 * The Superspeed USB Capability descriptor shall be implemented by all
	 * SuperSpeed devices.
	 */
	if (gadget_is_superspeed(cdev->gadget)) {
		struct usb_ss_cap_descriptor *ss_cap;

		ss_cap = cdev->req->buf + le16_to_cpu(bos->wTotalLength);
		bos->bNumDeviceCaps++;
		le16_add_cpu(&bos->wTotalLength, USB_DT_USB_SS_CAP_SIZE);
		ss_cap->bLength = USB_DT_USB_SS_CAP_SIZE;
		ss_cap->bDescriptorType = USB_DT_DEVICE_CAPABILITY;
		ss_cap->bDevCapabilityType = USB_SS_CAP_TYPE;
		ss_cap->bmAttributes = 0; /* LTM is not supported yet */
		ss_cap->wSpeedSupported = cpu_to_le16(USB_LOW_SPEED_OPERATION |
						      USB_FULL_SPEED_OPERATION |
						      USB_HIGH_SPEED_OPERATION |
						      USB_5GBPS_OPERATION);
		ss_cap->bFunctionalitySupport = USB_LOW_SPEED_OPERATION;

		/* Get Controller configuration */
		if (cdev->gadget->ops->get_config_params) {
			cdev->gadget->ops->get_config_params(
				&dcd_config_params);
		} else {
			dcd_config_params.bU1devExitLat =
				USB_DEFAULT_U1_DEV_EXIT_LAT;
			dcd_config_params.bU2DevExitLat =
				cpu_to_le16(USB_DEFAULT_U2_DEV_EXIT_LAT);
		}
		ss_cap->bU1devExitLat = dcd_config_params.bU1devExitLat;
		ss_cap->bU2DevExitLat = dcd_config_params.bU2DevExitLat;
	}

	/* The SuperSpeedPlus USB Device Capability descriptor */
	if (gadget_is_superspeed_plus(cdev->gadget)) {
		struct usb_ssp_cap_descriptor *ssp_cap;

		ssp_cap = cdev->req->buf + le16_to_cpu(bos->wTotalLength);
		bos->bNumDeviceCaps++;

		/*
		 * Report typical values.
		 */

		le16_add_cpu(&bos->wTotalLength, USB_DT_USB_SSP_CAP_SIZE(1));
		ssp_cap->bLength = USB_DT_USB_SSP_CAP_SIZE(1);
		ssp_cap->bDescriptorType = USB_DT_DEVICE_CAPABILITY;
		ssp_cap->bDevCapabilityType = USB_SSP_CAP_TYPE;
		ssp_cap->bReserved = 0;
		ssp_cap->wReserved = 0;

		/* SSAC = 1 (2 attributes) */
		ssp_cap->bmAttributes = cpu_to_le32(1);

		/* Min RX/TX Lane Count = 1 */
		ssp_cap->wFunctionalitySupport =
			cpu_to_le16((1 << 8) | (1 << 12));

		/*
		 * bmSublinkSpeedAttr[0]:
		 *   ST  = Symmetric, RX
		 *   LSE =  3 (Gbps)
		 *   LP  =  1 (SuperSpeedPlus)
		 *   LSM = 10 (10 Gbps)
		 */
		ssp_cap->bmSublinkSpeedAttr[0] =
			cpu_to_le32((3 << 4) | (1 << 14) | (0xa << 16));
		/*
		 * bmSublinkSpeedAttr[1] =
		 *   ST  = Symmetric, TX
		 *   LSE =  3 (Gbps)
		 *   LP  =  1 (SuperSpeedPlus)
		 *   LSM = 10 (10 Gbps)
		 */
		ssp_cap->bmSublinkSpeedAttr[1] =
			cpu_to_le32((3 << 4) | (1 << 14) |
				    (0xa << 16) | (1 << 7));
	}

	return le16_to_cpu(bos->wTotalLength);
}

static void device_qual(struct usb_composite_dev *cdev)
{
	struct usb_qualifier_descriptor	*qual = cdev->req->buf;

	qual->bLength = sizeof(*qual);
	qual->bDescriptorType = USB_DT_DEVICE_QUALIFIER;
	/* POLICY: same bcdUSB and device type info at both speeds */
	qual->bcdUSB = cdev->desc.bcdUSB;
	qual->bDeviceClass = cdev->desc.bDeviceClass;
	qual->bDeviceSubClass = cdev->desc.bDeviceSubClass;
	qual->bDeviceProtocol = cdev->desc.bDeviceProtocol;
	/* ASSUME same EP0 fifo size at both speeds */
	qual->bMaxPacketSize0 = cdev->gadget->ep0->maxpacket;
	qual->bNumConfigurations = count_configs(cdev, USB_DT_DEVICE_QUALIFIER);
	qual->bRESERVED = 0;
}

/*-------------------------------------------------------------------------*/

static void reset_config(struct usb_composite_dev *cdev)
{
	struct usb_function		*f;

	DBG(cdev, "reset config\n");

	list_for_each_entry(f, &cdev->config->functions, list) {
		if (f->disable)
			f->disable(f);

		/* USB 3.0 addition */
		f->func_is_suspended = false;
		f->func_wakeup_allowed = false;
		f->func_wakeup_pending = false;

		bitmap_zero(f->endpoints, 32);
	}
	cdev->config = NULL;
	cdev->delayed_status = 0;
}

static int set_config(struct usb_composite_dev *cdev,
		const struct usb_ctrlrequest *ctrl, unsigned number)
{
	struct usb_gadget	*gadget = cdev->gadget;
	struct usb_configuration *c = NULL;
	int			result = -EINVAL;
	unsigned		power = gadget_is_otg(gadget) ? 8 : 100;
	int			tmp;

	if (number) {
		list_for_each_entry(c, &cdev->configs, list) {
			if (c->bConfigurationValue == number) {
				/*
				 * We disable the FDs of the previous
				 * configuration only if the new configuration
				 * is a valid one
				 */
				if (cdev->config)
					reset_config(cdev);
				result = 0;
				break;
			}
		}
		if (result < 0)
			goto done;
	} else { /* Zero configuration value - need to reset the config */
		if (cdev->config)
			reset_config(cdev);
		result = 0;
	}

	INFO(cdev, "%s config #%d: %s\n",
	     usb_speed_string(gadget->speed),
	     number, c ? c->label : "unconfigured");

	if (!c)
		goto done;

	usb_gadget_set_state(gadget, USB_STATE_CONFIGURED);
	cdev->config = c;

	/* Initialize all interfaces by setting them to altsetting zero. */
	for (tmp = 0; tmp < MAX_CONFIG_INTERFACES; tmp++) {
		struct usb_function	*f = c->interface[tmp];
		struct usb_descriptor_header **descriptors;

		if (!f)
			break;

		/*
		 * Record which endpoints are used by the function. This is used
		 * to dispatch control requests targeted at that endpoint to the
		 * function's setup callback instead of the current
		 * configuration's setup callback.
		 */
		descriptors = function_descriptors(f, gadget->speed);

		for (; *descriptors; ++descriptors) {
			struct usb_endpoint_descriptor *ep;
			int addr;

			if ((*descriptors)->bDescriptorType != USB_DT_ENDPOINT)
				continue;

			ep = (struct usb_endpoint_descriptor *)*descriptors;
			addr = ((ep->bEndpointAddress & 0x80) >> 3)
			     |  (ep->bEndpointAddress & 0x0f);
			set_bit(addr, f->endpoints);
		}

		result = f->set_alt(f, tmp, 0);
		if (result < 0) {
			DBG(cdev, "interface %d (%s/%pK) alt 0 --> %d\n",
					tmp, f->name, f, result);

			reset_config(cdev);
			goto done;
		}

		if (result == USB_GADGET_DELAYED_STATUS) {
			DBG(cdev,
			 "%s: interface %d (%s) requested delayed status\n",
					__func__, tmp, f->name);
			cdev->delayed_status++;
			DBG(cdev, "delayed_status count %d\n",
					cdev->delayed_status);
		}
	}

	/* when we return, be sure our power usage is valid */
	if (c->MaxPower || (c->bmAttributes & USB_CONFIG_ATT_SELFPOWER))
		power = c->MaxPower;
	else
		power = CONFIG_USB_GADGET_VBUS_DRAW;

	if (gadget->speed < USB_SPEED_SUPER)
		power = min(power, 500U);
	else
		power = min(power, 900U);
done:
	if (power <= USB_SELF_POWER_VBUS_MAX_DRAW)
		usb_gadget_set_selfpowered(gadget);
	else
		usb_gadget_clear_selfpowered(gadget);

	usb_gadget_vbus_draw(gadget, power);
	if (result >= 0 && cdev->delayed_status)
		result = USB_GADGET_DELAYED_STATUS;
	return result;
}

int usb_add_config_only(struct usb_composite_dev *cdev,
		struct usb_configuration *config)
{
	struct usb_configuration *c;

	if (!config->bConfigurationValue)
		return -EINVAL;

	/* Prevent duplicate configuration identifiers */
	list_for_each_entry(c, &cdev->configs, list) {
		if (c->bConfigurationValue == config->bConfigurationValue)
			return -EBUSY;
	}

	config->cdev = cdev;
	list_add_tail(&config->list, &cdev->configs);

	INIT_LIST_HEAD(&config->functions);
	config->next_interface_id = 0;
	memset(config->interface, 0, sizeof(config->interface));

	return 0;
}
EXPORT_SYMBOL_GPL(usb_add_config_only);

/**
 * usb_add_config() - add a configuration to a device.
 * @cdev: wraps the USB gadget
 * @config: the configuration, with bConfigurationValue assigned
 * @bind: the configuration's bind function
 * Context: single threaded during gadget setup
 *
 * One of the main tasks of a composite @bind() routine is to
 * add each of the configurations it supports, using this routine.
 *
 * This function returns the value of the configuration's @bind(), which
 * is zero for success else a negative errno value.  Binding configurations
 * assigns global resources including string IDs, and per-configuration
 * resources such as interface IDs and endpoints.
 */
int usb_add_config(struct usb_composite_dev *cdev,
		struct usb_configuration *config,
		int (*bind)(struct usb_configuration *))
{
	int				status = -EINVAL;

	if (!bind)
		goto done;

	DBG(cdev, "adding config #%u '%s'/%pK\n",
			config->bConfigurationValue,
			config->label, config);

	status = usb_add_config_only(cdev, config);
	if (status)
		goto done;

	status = bind(config);
	if (status < 0) {
		while (!list_empty(&config->functions)) {
			struct usb_function		*f;

			f = list_first_entry(&config->functions,
					struct usb_function, list);
			list_del(&f->list);
			if (f->unbind) {
				DBG(cdev, "unbind function '%s'/%pK\n",
					f->name, f);
				f->unbind(config, f);
				/* may free memory for "f" */
			}
		}
		list_del(&config->list);
		config->cdev = NULL;
	} else {
		unsigned	i;

		DBG(cdev, "cfg %d/%pK speeds:%s%s%s%s\n",
			config->bConfigurationValue, config,
			config->superspeed_plus ? " superplus" : "",
			config->superspeed ? " super" : "",
			config->highspeed ? " high" : "",
			config->fullspeed
				? (gadget_is_dualspeed(cdev->gadget)
					? " full"
					: " full/low")
				: "");

		for (i = 0; i < MAX_CONFIG_INTERFACES; i++) {
			struct usb_function	*f = config->interface[i];

			if (!f)
				continue;
			DBG(cdev, "  interface %d = %s/%pK\n",
				i, f->name, f);
		}
	}

	/* set_alt(), or next bind(), sets up ep->claimed as needed */
	usb_ep_autoconfig_reset(cdev->gadget);

done:
	if (status)
		DBG(cdev, "added config '%s'/%u --> %d\n", config->label,
				config->bConfigurationValue, status);
	return status;
}
EXPORT_SYMBOL_GPL(usb_add_config);

static void remove_config(struct usb_composite_dev *cdev,
			      struct usb_configuration *config)
{
	while (!list_empty(&config->functions)) {
		struct usb_function		*f;

		f = list_first_entry(&config->functions,
				struct usb_function, list);

		usb_remove_function(config, f);
	}
	list_del(&config->list);
	if (config->unbind) {
		DBG(cdev, "unbind config '%s'/%pK\n", config->label, config);
		config->unbind(config);
			/* may free memory for "c" */
	}
}

/**
 * usb_remove_config() - remove a configuration from a device.
 * @cdev: wraps the USB gadget
 * @config: the configuration
 *
 * Drivers must call usb_gadget_disconnect before calling this function
 * to disconnect the device from the host and make sure the host will not
 * try to enumerate the device while we are changing the config list.
 */
void usb_remove_config(struct usb_composite_dev *cdev,
		      struct usb_configuration *config)
{
	unsigned long flags;

	spin_lock_irqsave(&cdev->lock, flags);

	if (cdev->config == config)
		reset_config(cdev);

	spin_unlock_irqrestore(&cdev->lock, flags);

	remove_config(cdev, config);
}

/*-------------------------------------------------------------------------*/

/* We support strings in multiple languages ... string descriptor zero
 * says which languages are supported.  The typical case will be that
 * only one language (probably English) is used, with i18n handled on
 * the host side.
 */

static void collect_langs(struct usb_gadget_strings **sp, __le16 *buf)
{
	const struct usb_gadget_strings	*s;
	__le16				language;
	__le16				*tmp;

	while (*sp) {
		s = *sp;
		language = cpu_to_le16(s->language);
		for (tmp = buf; *tmp && tmp < &buf[USB_MAX_STRING_LEN]; tmp++) {
			if (*tmp == language)
				goto repeat;
		}
		*tmp++ = language;
repeat:
		sp++;
	}
}

static int lookup_string(
	struct usb_gadget_strings	**sp,
	void				*buf,
	u16				language,
	int				id
)
{
	struct usb_gadget_strings	*s;
	int				value;

	while (*sp) {
		s = *sp++;
		if (s->language != language)
			continue;
		value = usb_gadget_get_string(s, id, buf);
		if (value > 0)
			return value;
	}
	return -EINVAL;
}

static int get_string(struct usb_composite_dev *cdev,
		void *buf, u16 language, int id)
{
	struct usb_composite_driver	*composite = cdev->driver;
	struct usb_gadget_string_container *uc;
	struct usb_configuration	*c;
	struct usb_function		*f;
	int				len;

	/* Yes, not only is USB's i18n support probably more than most
	 * folk will ever care about ... also, it's all supported here.
	 * (Except for UTF8 support for Unicode's "Astral Planes".)
	 */

	/* 0 == report all available language codes */
	if (id == 0) {
		struct usb_string_descriptor	*s = buf;
		struct usb_gadget_strings	**sp;

		memset(s, 0, 256);
		s->bDescriptorType = USB_DT_STRING;

		sp = composite->strings;
		if (sp)
			collect_langs(sp, s->wData);

		list_for_each_entry(c, &cdev->configs, list) {
			sp = c->strings;
			if (sp)
				collect_langs(sp, s->wData);

			list_for_each_entry(f, &c->functions, list) {
				sp = f->strings;
				if (sp)
					collect_langs(sp, s->wData);
			}
		}
		list_for_each_entry(uc, &cdev->gstrings, list) {
			struct usb_gadget_strings **sp;

			sp = get_containers_gs(uc);
			collect_langs(sp, s->wData);
		}

		for (len = 0; len <= USB_MAX_STRING_LEN && s->wData[len]; len++)
			continue;
		if (!len)
			return -EINVAL;

		s->bLength = 2 * (len + 1);
		return s->bLength;
	}

	if (cdev->use_os_string && language == 0 && id == OS_STRING_IDX) {
		struct usb_os_string *b = buf;
		b->bLength = sizeof(*b);
		b->bDescriptorType = USB_DT_STRING;
		compiletime_assert(
			sizeof(b->qwSignature) == sizeof(cdev->qw_sign),
			"qwSignature size must be equal to qw_sign");
		memcpy(&b->qwSignature, cdev->qw_sign, sizeof(b->qwSignature));
		b->bMS_VendorCode = cdev->b_vendor_code;
		b->bPad = 0;
		return sizeof(*b);
	}

	list_for_each_entry(uc, &cdev->gstrings, list) {
		struct usb_gadget_strings **sp;

		sp = get_containers_gs(uc);
		len = lookup_string(sp, buf, language, id);
		if (len > 0)
			return len;
	}

	/* String IDs are device-scoped, so we look up each string
	 * table we're told about.  These lookups are infrequent;
	 * simpler-is-better here.
	 */
	if (composite->strings) {
		len = lookup_string(composite->strings, buf, language, id);
		if (len > 0)
			return len;
	}
	list_for_each_entry(c, &cdev->configs, list) {
		if (c->strings) {
			len = lookup_string(c->strings, buf, language, id);
			if (len > 0)
				return len;
		}
		list_for_each_entry(f, &c->functions, list) {
			if (!f->strings)
				continue;
			len = lookup_string(f->strings, buf, language, id);
			if (len > 0)
				return len;
		}
	}
	return -EINVAL;
}

/**
 * usb_string_id() - allocate an unused string ID
 * @cdev: the device whose string descriptor IDs are being allocated
 * Context: single threaded during gadget setup
 *
 * @usb_string_id() is called from bind() callbacks to allocate
 * string IDs.  Drivers for functions, configurations, or gadgets will
 * then store that ID in the appropriate descriptors and string table.
 *
 * All string identifier should be allocated using this,
 * @usb_string_ids_tab() or @usb_string_ids_n() routine, to ensure
 * that for example different functions don't wrongly assign different
 * meanings to the same identifier.
 */
int usb_string_id(struct usb_composite_dev *cdev)
{
	if (cdev->next_string_id < 254) {
		/* string id 0 is reserved by USB spec for list of
		 * supported languages */
		/* 255 reserved as well? -- mina86 */
		cdev->next_string_id++;
		return cdev->next_string_id;
	}
	return -ENODEV;
}
EXPORT_SYMBOL_GPL(usb_string_id);

/**
 * usb_string_ids() - allocate unused string IDs in batch
 * @cdev: the device whose string descriptor IDs are being allocated
 * @str: an array of usb_string objects to assign numbers to
 * Context: single threaded during gadget setup
 *
 * @usb_string_ids() is called from bind() callbacks to allocate
 * string IDs.  Drivers for functions, configurations, or gadgets will
 * then copy IDs from the string table to the appropriate descriptors
 * and string table for other languages.
 *
 * All string identifier should be allocated using this,
 * @usb_string_id() or @usb_string_ids_n() routine, to ensure that for
 * example different functions don't wrongly assign different meanings
 * to the same identifier.
 */
int usb_string_ids_tab(struct usb_composite_dev *cdev, struct usb_string *str)
{
	int next = cdev->next_string_id;

	for (; str->s; ++str) {
		if (unlikely(next >= 254))
			return -ENODEV;
		str->id = ++next;
	}

	cdev->next_string_id = next;

	return 0;
}
EXPORT_SYMBOL_GPL(usb_string_ids_tab);

static struct usb_gadget_string_container *copy_gadget_strings(
		struct usb_gadget_strings **sp, unsigned n_gstrings,
		unsigned n_strings)
{
	struct usb_gadget_string_container *uc;
	struct usb_gadget_strings **gs_array;
	struct usb_gadget_strings *gs;
	struct usb_string *s;
	unsigned mem;
	unsigned n_gs;
	unsigned n_s;
	void *stash;

	mem = sizeof(*uc);
	mem += sizeof(void *) * (n_gstrings + 1);
	mem += sizeof(struct usb_gadget_strings) * n_gstrings;
	mem += sizeof(struct usb_string) * (n_strings + 1) * (n_gstrings);
	uc = kmalloc(mem, GFP_KERNEL);
	if (!uc)
		return ERR_PTR(-ENOMEM);
	gs_array = get_containers_gs(uc);
	stash = uc->stash;
	stash += sizeof(void *) * (n_gstrings + 1);
	for (n_gs = 0; n_gs < n_gstrings; n_gs++) {
		struct usb_string *org_s;

		gs_array[n_gs] = stash;
		gs = gs_array[n_gs];
		stash += sizeof(struct usb_gadget_strings);
		gs->language = sp[n_gs]->language;
		gs->strings = stash;
		org_s = sp[n_gs]->strings;

		for (n_s = 0; n_s < n_strings; n_s++) {
			s = stash;
			stash += sizeof(struct usb_string);
			if (org_s->s)
				s->s = org_s->s;
			else
				s->s = "";
			org_s++;
		}
		s = stash;
		s->s = NULL;
		stash += sizeof(struct usb_string);

	}
	gs_array[n_gs] = NULL;
	return uc;
}

/**
 * usb_gstrings_attach() - attach gadget strings to a cdev and assign ids
 * @cdev: the device whose string descriptor IDs are being allocated
 * and attached.
 * @sp: an array of usb_gadget_strings to attach.
 * @n_strings: number of entries in each usb_strings array (sp[]->strings)
 *
 * This function will create a deep copy of usb_gadget_strings and usb_string
 * and attach it to the cdev. The actual string (usb_string.s) will not be
 * copied but only a referenced will be made. The struct usb_gadget_strings
 * array may contain multiple languages and should be NULL terminated.
 * The ->language pointer of each struct usb_gadget_strings has to contain the
 * same amount of entries.
 * For instance: sp[0] is en-US, sp[1] is es-ES. It is expected that the first
 * usb_string entry of es-ES contains the translation of the first usb_string
 * entry of en-US. Therefore both entries become the same id assign.
 */
struct usb_string *usb_gstrings_attach(struct usb_composite_dev *cdev,
		struct usb_gadget_strings **sp, unsigned n_strings)
{
	struct usb_gadget_string_container *uc;
	struct usb_gadget_strings **n_gs;
	unsigned n_gstrings = 0;
	unsigned i;
	int ret;

	for (i = 0; sp[i]; i++)
		n_gstrings++;

	if (!n_gstrings)
		return ERR_PTR(-EINVAL);

	uc = copy_gadget_strings(sp, n_gstrings, n_strings);
	if (IS_ERR(uc))
		return ERR_CAST(uc);

	n_gs = get_containers_gs(uc);
	ret = usb_string_ids_tab(cdev, n_gs[0]->strings);
	if (ret)
		goto err;

	for (i = 1; i < n_gstrings; i++) {
		struct usb_string *m_s;
		struct usb_string *s;
		unsigned n;

		m_s = n_gs[0]->strings;
		s = n_gs[i]->strings;
		for (n = 0; n < n_strings; n++) {
			s->id = m_s->id;
			s++;
			m_s++;
		}
	}
	list_add_tail(&uc->list, &cdev->gstrings);
	return n_gs[0]->strings;
err:
	kfree(uc);
	return ERR_PTR(ret);
}
EXPORT_SYMBOL_GPL(usb_gstrings_attach);

/**
 * usb_string_ids_n() - allocate unused string IDs in batch
 * @c: the device whose string descriptor IDs are being allocated
 * @n: number of string IDs to allocate
 * Context: single threaded during gadget setup
 *
 * Returns the first requested ID.  This ID and next @n-1 IDs are now
 * valid IDs.  At least provided that @n is non-zero because if it
 * is, returns last requested ID which is now very useful information.
 *
 * @usb_string_ids_n() is called from bind() callbacks to allocate
 * string IDs.  Drivers for functions, configurations, or gadgets will
 * then store that ID in the appropriate descriptors and string table.
 *
 * All string identifier should be allocated using this,
 * @usb_string_id() or @usb_string_ids_n() routine, to ensure that for
 * example different functions don't wrongly assign different meanings
 * to the same identifier.
 */
int usb_string_ids_n(struct usb_composite_dev *c, unsigned n)
{
	unsigned next = c->next_string_id;
	if (unlikely(n > 254 || (unsigned)next + n > 254))
		return -ENODEV;
	c->next_string_id += n;
	return next + 1;
}
EXPORT_SYMBOL_GPL(usb_string_ids_n);

/*-------------------------------------------------------------------------*/

static void composite_setup_complete(struct usb_ep *ep, struct usb_request *req)
{
	struct usb_composite_dev *cdev;

	if (req->status || req->actual != req->length)
		DBG((struct usb_composite_dev *) ep->driver_data,
				"setup complete --> %d, %d/%d\n",
				req->status, req->actual, req->length);

	/*
	 * REVIST The same ep0 requests are shared with function drivers
	 * so they don't have to maintain the same ->complete() stubs.
	 *
	 * Because of that, we need to check for the validity of ->context
	 * here, even though we know we've set it to something useful.
	 */
	if (!req->context)
		return;

	cdev = req->context;

	if (cdev->req == req)
		cdev->setup_pending = false;
	else if (cdev->os_desc_req == req)
		cdev->os_desc_pending = false;
	else
		WARN(1, "unknown request %pK\n", req);
}

static int composite_ep0_queue(struct usb_composite_dev *cdev,
		struct usb_request *req, gfp_t gfp_flags)
{
	int ret;

	ret = usb_ep_queue(cdev->gadget->ep0, req, gfp_flags);
	if (ret == 0) {
		if (cdev->req == req)
			cdev->setup_pending = true;
		else if (cdev->os_desc_req == req)
			cdev->os_desc_pending = true;
		else
			WARN(1, "unknown request %pK\n", req);
	}

	return ret;
}

static int count_ext_compat(struct usb_configuration *c)
{
	int i, res;

	res = 0;
	for (i = 0; i < c->next_interface_id; ++i) {
		struct usb_function *f;
		int j;

		f = c->interface[i];
		for (j = 0; j < f->os_desc_n; ++j) {
			struct usb_os_desc *d;

			if (i != f->os_desc_table[j].if_id)
				continue;
			d = f->os_desc_table[j].os_desc;
			if (d && d->ext_compat_id)
				++res;
		}
	}
	BUG_ON(res > 255);
	return res;
}

static int fill_ext_compat(struct usb_configuration *c, u8 *buf)
{
	int i, count;

	count = 16;
	buf += 16;
	for (i = 0; i < c->next_interface_id; ++i) {
		struct usb_function *f;
		int j;

		f = c->interface[i];
		for (j = 0; j < f->os_desc_n; ++j) {
			struct usb_os_desc *d;

			if (i != f->os_desc_table[j].if_id)
				continue;
			d = f->os_desc_table[j].os_desc;
			if (d && d->ext_compat_id) {
				*buf++ = i;
				*buf++ = 0x01;
				memcpy(buf, d->ext_compat_id, 16);
				buf += 22;
			} else {
				++buf;
				*buf = 0x01;
				buf += 23;
			}
			count += 24;
			if (count + 24 >= USB_COMP_EP0_OS_DESC_BUFSIZ)
				return count;
		}
	}

	return count;
}

static int count_ext_prop(struct usb_configuration *c, int interface)
{
	struct usb_function *f;
	int j;

	if (interface >= c->next_interface_id)
		return -EINVAL;

	f = c->interface[interface];
	for (j = 0; j < f->os_desc_n; ++j) {
		struct usb_os_desc *d;

		if (interface != f->os_desc_table[j].if_id)
			continue;
		d = f->os_desc_table[j].os_desc;
		if (d && d->ext_compat_id)
			return d->ext_prop_count;
	}
	return 0;
}

static int len_ext_prop(struct usb_configuration *c, int interface)
{
	struct usb_function *f;
	struct usb_os_desc *d;
	int j, res;

	if (interface >= c->next_interface_id)
		return -EINVAL;

	res = 10; /* header length */
	f = c->interface[interface];
	for (j = 0; j < f->os_desc_n; ++j) {
		if (interface != f->os_desc_table[j].if_id)
			continue;
		d = f->os_desc_table[j].os_desc;
		if (d)
			return min(res + d->ext_prop_len, 4096);
	}
	return res;
}

static int fill_ext_prop(struct usb_configuration *c, int interface, u8 *buf)
{
	struct usb_function *f;
	struct usb_os_desc *d;
	struct usb_os_desc_ext_prop *ext_prop;
	int j, count, n, ret;

	f = c->interface[interface];
	count = 10; /* header length */
	buf += 10;
	for (j = 0; j < f->os_desc_n; ++j) {
		if (interface != f->os_desc_table[j].if_id)
			continue;
		d = f->os_desc_table[j].os_desc;
		if (d)
			list_for_each_entry(ext_prop, &d->ext_prop, entry) {
				n = ext_prop->data_len +
					ext_prop->name_len + 14;
				if (count + n >= USB_COMP_EP0_OS_DESC_BUFSIZ)
					return count;
				usb_ext_prop_put_size(buf, n);
				usb_ext_prop_put_type(buf, ext_prop->type);
				ret = usb_ext_prop_put_name(buf, ext_prop->name,
							    ext_prop->name_len);
				if (ret < 0)
					return ret;
				switch (ext_prop->type) {
				case USB_EXT_PROP_UNICODE:
				case USB_EXT_PROP_UNICODE_ENV:
				case USB_EXT_PROP_UNICODE_LINK:
					usb_ext_prop_put_unicode(buf, ret,
							 ext_prop->data,
							 ext_prop->data_len);
					break;
				case USB_EXT_PROP_BINARY:
					usb_ext_prop_put_binary(buf, ret,
							ext_prop->data,
							ext_prop->data_len);
					break;
				case USB_EXT_PROP_LE32:
					/* not implemented */
				case USB_EXT_PROP_BE32:
					/* not implemented */
				default:
					return -EINVAL;
				}
				buf += n;
				count += n;
			}
	}

	return count;
}

/*
 * The setup() callback implements all the ep0 functionality that's
 * not handled lower down, in hardware or the hardware driver(like
 * device and endpoint feature flags, and their status).  It's all
 * housekeeping for the gadget function we're implementing.  Most of
 * the work is in config and function specific setup.
 */
int
composite_setup(struct usb_gadget *gadget, const struct usb_ctrlrequest *ctrl)
{
	struct usb_composite_dev	*cdev = get_gadget_data(gadget);
	struct usb_request		*req = cdev->req;
	int				value = -EOPNOTSUPP;
	int				status = 0;
	u16				w_index = le16_to_cpu(ctrl->wIndex);
	u8				intf = w_index & 0xFF;
	u16				w_value = le16_to_cpu(ctrl->wValue);
	u16				w_length = le16_to_cpu(ctrl->wLength);
	struct usb_function		*f = NULL;
	u8				endp;

	if (w_length > USB_COMP_EP0_BUFSIZ) {
		if (ctrl->bRequestType & USB_DIR_IN) {
			/* Cast away the const, we are going to overwrite on purpose. */
			__le16 *temp = (__le16 *)&ctrl->wLength;

			*temp = cpu_to_le16(USB_COMP_EP0_BUFSIZ);
			w_length = USB_COMP_EP0_BUFSIZ;
		} else {
			goto done;
		}
	}

	/* partial re-init of the response message; the function or the
	 * gadget might need to intercept e.g. a control-OUT completion
	 * when we delegate to it.
	 */
	req->zero = 0;
	req->context = cdev;
	req->complete = composite_setup_complete;
	req->length = 0;
	gadget->ep0->driver_data = cdev;

	/*
	 * Don't let non-standard requests match any of the cases below
	 * by accident.
	 */
	if ((ctrl->bRequestType & USB_TYPE_MASK) != USB_TYPE_STANDARD)
		goto unknown;

	switch (ctrl->bRequest) {

	/* we handle all standard USB descriptors */
	case USB_REQ_GET_DESCRIPTOR:
		if (ctrl->bRequestType != USB_DIR_IN)
			goto unknown;
		switch (w_value >> 8) {

		case USB_DT_DEVICE:
			cdev->desc.bNumConfigurations =
				count_configs(cdev, USB_DT_DEVICE);
			cdev->desc.bMaxPacketSize0 =
				cdev->gadget->ep0->maxpacket;
			if (gadget_is_superspeed(gadget)) {
				if (gadget->speed >= USB_SPEED_SUPER) {
					cdev->desc.bcdUSB = cpu_to_le16(0x0320);
					cdev->desc.bMaxPacketSize0 = 9;
				} else {
					cdev->desc.bcdUSB = cpu_to_le16(0x0210);
				}
			} else {
				if (gadget->lpm_capable)
					cdev->desc.bcdUSB = cpu_to_le16(0x0201);
				else
					cdev->desc.bcdUSB = cpu_to_le16(0x0200);
			}

			value = min(w_length, (u16) sizeof cdev->desc);
			memcpy(req->buf, &cdev->desc, value);
			break;
		case USB_DT_DEVICE_QUALIFIER:
			if (!gadget_is_dualspeed(gadget) ||
			    gadget->speed >= USB_SPEED_SUPER)
				break;
			device_qual(cdev);
			value = min_t(int, w_length,
				sizeof(struct usb_qualifier_descriptor));
			break;
		case USB_DT_OTHER_SPEED_CONFIG:
			if (!gadget_is_dualspeed(gadget) ||
			    gadget->speed >= USB_SPEED_SUPER)
				break;
			/* FALLTHROUGH */
		case USB_DT_CONFIG:
			value = config_desc(cdev, w_value);
			if (value >= 0)
				value = min(w_length, (u16) value);
			break;
		case USB_DT_STRING:
			spin_lock(&cdev->lock);
			value = get_string(cdev, req->buf,
					w_index, w_value & 0xff);
			spin_unlock(&cdev->lock);
			if (value >= 0)
				value = min(w_length, (u16) value);
			break;
		case USB_DT_BOS:
			if (gadget_is_superspeed(gadget) ||
			    gadget->lpm_capable) {
				value = bos_desc(cdev);
				value = min(w_length, (u16) value);
			}
			break;
		case USB_DT_OTG:
			if (gadget_is_otg(gadget)) {
				struct usb_configuration *config;
				int otg_desc_len = 0;

				if (cdev->config)
					config = cdev->config;
				else
					config = list_first_entry(
							&cdev->configs,
						struct usb_configuration, list);
				if (!config)
					goto done;

				if (gadget->otg_caps &&
					(gadget->otg_caps->otg_rev >= 0x0200))
					otg_desc_len += sizeof(
						struct usb_otg20_descriptor);
				else
					otg_desc_len += sizeof(
						struct usb_otg_descriptor);

				value = min_t(int, w_length, otg_desc_len);
				memcpy(req->buf, config->descriptors[0], value);
			}
			break;
		}
		break;

	/* any number of configs can work */
	case USB_REQ_SET_CONFIGURATION:
		if (ctrl->bRequestType != 0)
			goto unknown;
		if (gadget_is_otg(gadget)) {
			if (gadget->a_hnp_support)
				DBG(cdev, "HNP available\n");
			else if (gadget->a_alt_hnp_support)
				DBG(cdev, "HNP on another port\n");
			else
				VDBG(cdev, "HNP inactive\n");
		}
		spin_lock(&cdev->lock);
		value = set_config(cdev, ctrl, w_value);
		spin_unlock(&cdev->lock);
		break;
	case USB_REQ_GET_CONFIGURATION:
		if (ctrl->bRequestType != USB_DIR_IN)
			goto unknown;
		if (cdev->config)
			*(u8 *)req->buf = cdev->config->bConfigurationValue;
		else
			*(u8 *)req->buf = 0;
		value = min(w_length, (u16) 1);
		break;

	/* function drivers must handle get/set altsetting */
	case USB_REQ_SET_INTERFACE:
		if (ctrl->bRequestType != USB_RECIP_INTERFACE)
			goto unknown;
		if (!cdev->config || intf >= MAX_CONFIG_INTERFACES)
			break;
		f = cdev->config->interface[intf];
		if (!f)
			break;

		/*
		 * If there's no get_alt() method, we know only altsetting zero
		 * works. There is no need to check if set_alt() is not NULL
		 * as we check this in usb_add_function().
		 */
		if (w_value && !f->get_alt)
			break;

		spin_lock(&cdev->lock);
		value = f->set_alt(f, w_index, w_value);
		if (value == USB_GADGET_DELAYED_STATUS) {
			DBG(cdev,
			 "%s: interface %d (%s) requested delayed status\n",
					__func__, intf, f->name);
			cdev->delayed_status++;
			DBG(cdev, "delayed_status count %d\n",
					cdev->delayed_status);
		}
		spin_unlock(&cdev->lock);
		break;
	case USB_REQ_GET_INTERFACE:
		if (ctrl->bRequestType != (USB_DIR_IN|USB_RECIP_INTERFACE))
			goto unknown;
		if (!cdev->config || intf >= MAX_CONFIG_INTERFACES)
			break;
		f = cdev->config->interface[intf];
		if (!f)
			break;
		/* lots of interfaces only need altsetting zero... */
		value = f->get_alt ? f->get_alt(f, w_index) : 0;
		if (value < 0)
			break;
		*((u8 *)req->buf) = value;
		value = min(w_length, (u16) 1);
		break;
	case USB_REQ_GET_STATUS:
		if (gadget_is_otg(gadget) && gadget->hnp_polling_support &&
						(w_index == OTG_STS_SELECTOR)) {
			if (ctrl->bRequestType != (USB_DIR_IN |
							USB_RECIP_DEVICE))
				goto unknown;
			*((u8 *)req->buf) = gadget->host_request_flag;
			value = 1;
			break;
		}

		/*
		 * USB 3.0 additions:
		 * Function driver should handle get_status request. If such cb
		 * wasn't supplied we respond with default value = 0
		 * Note: function driver should supply such cb only for the
		 * first interface of the function
		 */
		if (!gadget_is_superspeed(gadget))
			goto unknown;
		if (ctrl->bRequestType != (USB_DIR_IN | USB_RECIP_INTERFACE))
			goto unknown;
		value = 2;	/* This is the length of the get_status reply */
		put_unaligned_le16(0, req->buf);
		if (!cdev->config || intf >= MAX_CONFIG_INTERFACES)
			break;
		f = cdev->config->interface[intf];
		if (!f)
			break;

		if (USB_CONFIG_ATT_WAKEUP & cdev->config->bmAttributes)
			status = f->get_status ? f->get_status(f) : 0;
		else
			status = 0;
		if (status < 0)
			break;
		put_unaligned_le16(status & 0x0000ffff, req->buf);
		break;
	/*
	 * Function drivers should handle SetFeature/ClearFeature
	 * (FUNCTION_SUSPEND) request. function_suspend cb should be supplied
	 * only for the first interface of the function
	 */
	case USB_REQ_CLEAR_FEATURE:
	case USB_REQ_SET_FEATURE:
		if (!gadget_is_superspeed(gadget))
			goto unknown;
		if (ctrl->bRequestType != (USB_DIR_OUT | USB_RECIP_INTERFACE))
			goto unknown;
		switch (w_value) {
		case USB_INTRF_FUNC_SUSPEND:
			if (!cdev->config || intf >= MAX_CONFIG_INTERFACES)
				break;
			f = cdev->config->interface[intf];
			if (!f)
				break;
			value = 0;
			if (f->func_suspend) {
				const u8 suspend_opt = w_index >> 8;

				value = f->func_suspend(f, suspend_opt);
				DBG(cdev, "%s function: FUNCTION_SUSPEND(%u)",
					f->name ? f->name : "", suspend_opt);
			}
			if (value < 0) {
				ERROR(cdev,
				      "func_suspend() returned error %d\n",
				      value);
				value = 0;
			}
			break;
		}
		break;
	default:
unknown:
		/*
		 * OS descriptors handling
		 */
		if (cdev->use_os_string && cdev->os_desc_config &&
		    (ctrl->bRequestType & USB_TYPE_VENDOR) &&
		    ctrl->bRequest == cdev->b_vendor_code) {
			struct usb_configuration	*os_desc_cfg;
			u8				*buf;
			int				interface;
			int				count = 0;

			req = cdev->os_desc_req;
			req->context = cdev;
			req->complete = composite_setup_complete;
			buf = req->buf;
			os_desc_cfg = cdev->os_desc_config;
			w_length = min_t(u16, w_length, USB_COMP_EP0_OS_DESC_BUFSIZ);
			memset(buf, 0, w_length);
			buf[5] = 0x01;
			switch (ctrl->bRequestType & USB_RECIP_MASK) {
			case USB_RECIP_DEVICE:
				if (w_index != 0x4 || (w_value >> 8))
					break;
				buf[6] = w_index;
				/* Number of ext compat interfaces */
				count = count_ext_compat(os_desc_cfg);
				/*
				 * Bailout if device does not
				 * have ext_compat interfaces.
				 */
				if (count == 0)
					break;
				buf[8] = count;
				count *= 24; /* 24 B/ext compat desc */
				count += 16; /* header */
				put_unaligned_le32(count, buf);
				value = w_length;
				if (w_length > 0x10) {
					value = fill_ext_compat(os_desc_cfg, buf);
					value = min_t(u16, w_length, value);
				}
				break;
			case USB_RECIP_INTERFACE:
				if (w_index != 0x5 || (w_value >> 8))
					break;
				interface = w_value & 0xFF;
				buf[6] = w_index;
				count = count_ext_prop(os_desc_cfg,
					interface);
				if (count < 0)
					return count;
				put_unaligned_le16(count, buf + 8);
				count = len_ext_prop(os_desc_cfg,
					interface);
				put_unaligned_le32(count, buf);
				value = w_length;
				if (w_length > 0x0A) {
					value = fill_ext_prop(os_desc_cfg,
							      interface, buf);
					if (value >= 0)
						value = min_t(u16, w_length, value);
				}
				break;
			}

			goto check_value;
		}

		VDBG(cdev,
			"non-core control req%02x.%02x v%04x i%04x l%d\n",
			ctrl->bRequestType, ctrl->bRequest,
			w_value, w_index, w_length);

		/* functions always handle their interfaces and endpoints...
		 * punt other recipients (other, WUSB, ...) to the current
		 * configuration code.
		 */
		if (cdev->config) {
			list_for_each_entry(f, &cdev->config->functions, list)
				if (f->req_match &&
				    f->req_match(f, ctrl, false))
					goto try_fun_setup;
		} else {
			struct usb_configuration *c;
			list_for_each_entry(c, &cdev->configs, list)
				list_for_each_entry(f, &c->functions, list)
					if (f->req_match &&
					    f->req_match(f, ctrl, true))
						goto try_fun_setup;
		}
		f = NULL;

		switch (ctrl->bRequestType & USB_RECIP_MASK) {
		case USB_RECIP_INTERFACE:
			if (!cdev->config || intf >= MAX_CONFIG_INTERFACES)
				break;
			f = cdev->config->interface[intf];
			break;

		case USB_RECIP_ENDPOINT:
			if (!cdev->config)
				break;
			endp = ((w_index & 0x80) >> 3) | (w_index & 0x0f);
			list_for_each_entry(f, &cdev->config->functions, list) {
				if (test_bit(endp, f->endpoints))
					break;
			}
			if (&f->list == &cdev->config->functions)
				f = NULL;
			break;
		}
try_fun_setup:
		if (f && f->setup)
			value = f->setup(f, ctrl);
		else {
			struct usb_configuration	*c;

			c = cdev->config;
			if (!c)
				goto done;

			/* try current config's setup */
			if (c->setup) {
				value = c->setup(c, ctrl);
				goto done;
			}

			/* try the only function in the current config */
			if (!list_is_singular(&c->functions))
				goto done;
			f = list_first_entry(&c->functions, struct usb_function,
					     list);
			if (f->setup)
				value = f->setup(f, ctrl);
		}

		goto done;
	}

check_value:
	/* respond with data transfer before status phase? */
	if (value >= 0 && value != USB_GADGET_DELAYED_STATUS) {
		req->length = value;
		req->context = cdev;
		req->zero = value < w_length;
		value = composite_ep0_queue(cdev, req, GFP_ATOMIC);
		if (value < 0) {
			DBG(cdev, "ep_queue --> %d\n", value);
			req->status = 0;
			if (value != -ESHUTDOWN)
				composite_setup_complete(gadget->ep0, req);
		}
	} else if (value == USB_GADGET_DELAYED_STATUS && w_length != 0) {
		WARN(cdev,
			"%s: Delayed status not supported for w_length != 0",
			__func__);
	}

done:
	/* device either stalls (value < 0) or reports success */
	return value;
}

void composite_disconnect(struct usb_gadget *gadget)
{
	struct usb_composite_dev	*cdev = get_gadget_data(gadget);
	unsigned long			flags;

	if (cdev == NULL) {
		WARN(1, "%s: Calling disconnect on a Gadget that is \
			 not connected\n", __func__);
		return;
	}

	/* REVISIT:  should we have config and device level
	 * disconnect callbacks?
	 */
	spin_lock_irqsave(&cdev->lock, flags);
	cdev->suspended = 0;
	if (cdev->config)
		reset_config(cdev);
	if (cdev->driver->disconnect)
		cdev->driver->disconnect(cdev);
	spin_unlock_irqrestore(&cdev->lock, flags);
}

/*-------------------------------------------------------------------------*/

static ssize_t suspended_show(struct device *dev, struct device_attribute *attr,
			      char *buf)
{
	struct usb_gadget *gadget = dev_to_usb_gadget(dev);
	struct usb_composite_dev *cdev = get_gadget_data(gadget);

	return snprintf(buf, PAGE_SIZE, "%d\n", cdev->suspended);
}
static DEVICE_ATTR_RO(suspended);

static void __composite_unbind(struct usb_gadget *gadget, bool unbind_driver)
{
	struct usb_composite_dev	*cdev = get_gadget_data(gadget);
	struct usb_gadget_strings	*gstr = cdev->driver->strings[0];
	struct usb_string		*dev_str = gstr->strings;

	/* composite_disconnect() must already have been called
	 * by the underlying peripheral controller driver!
	 * so there's no i/o concurrency that could affect the
	 * state protected by cdev->lock.
	 */
	WARN_ON(cdev->config);

	while (!list_empty(&cdev->configs)) {
		struct usb_configuration	*c;
		c = list_first_entry(&cdev->configs,
				struct usb_configuration, list);
		remove_config(cdev, c);
	}
	if (cdev->driver->unbind && unbind_driver)
		cdev->driver->unbind(cdev);

	composite_dev_cleanup(cdev);

	if (dev_str[USB_GADGET_MANUFACTURER_IDX].s == cdev->def_manufacturer)
		dev_str[USB_GADGET_MANUFACTURER_IDX].s = "";

	kfree(cdev->def_manufacturer);
	kfree(cdev);
	set_gadget_data(gadget, NULL);
}

static void composite_unbind(struct usb_gadget *gadget)
{
	__composite_unbind(gadget, true);
}

static void update_unchanged_dev_desc(struct usb_device_descriptor *new,
		const struct usb_device_descriptor *old)
{
	__le16 idVendor;
	__le16 idProduct;
	__le16 bcdDevice;
	u8 iSerialNumber;
	u8 iManufacturer;
	u8 iProduct;

	/*
	 * these variables may have been set in
	 * usb_composite_overwrite_options()
	 */
	idVendor = new->idVendor;
	idProduct = new->idProduct;
	bcdDevice = new->bcdDevice;
	iSerialNumber = new->iSerialNumber;
	iManufacturer = new->iManufacturer;
	iProduct = new->iProduct;

	*new = *old;
	if (idVendor)
		new->idVendor = idVendor;
	if (idProduct)
		new->idProduct = idProduct;
	if (bcdDevice)
		new->bcdDevice = bcdDevice;
	else
		new->bcdDevice = cpu_to_le16(get_default_bcdDevice());
	if (iSerialNumber)
		new->iSerialNumber = iSerialNumber;
	if (iManufacturer)
		new->iManufacturer = iManufacturer;
	if (iProduct)
		new->iProduct = iProduct;
}

int composite_dev_prepare(struct usb_composite_driver *composite,
		struct usb_composite_dev *cdev)
{
	struct usb_gadget *gadget = cdev->gadget;
	int ret = -ENOMEM;

	/* preallocate control response and buffer */
	cdev->req = usb_ep_alloc_request(gadget->ep0, GFP_KERNEL);
	if (!cdev->req)
		return -ENOMEM;

<<<<<<< HEAD
	cdev->req->buf = kmalloc(USB_COMP_EP0_BUFSIZ +
				(gadget->extra_buf_alloc), GFP_KERNEL);
=======
	cdev->req->buf = kzalloc(USB_COMP_EP0_BUFSIZ, GFP_KERNEL);
>>>>>>> 523769c6
	if (!cdev->req->buf)
		goto fail;

	ret = device_create_file(&gadget->dev, &dev_attr_suspended);
	if (ret)
		goto fail_dev;

	cdev->req->complete = composite_setup_complete;
	cdev->req->context = cdev;
	gadget->ep0->driver_data = cdev;

	cdev->driver = composite;

	/*
	 * As per USB compliance update, a device that is actively drawing
	 * more than 100mA from USB must report itself as bus-powered in
	 * the GetStatus(DEVICE) call.
	 */
	if (CONFIG_USB_GADGET_VBUS_DRAW <= USB_SELF_POWER_VBUS_MAX_DRAW)
		usb_gadget_set_selfpowered(gadget);

	/* interface and string IDs start at zero via kzalloc.
	 * we force endpoints to start unassigned; few controller
	 * drivers will zero ep->driver_data.
	 */
	usb_ep_autoconfig_reset(gadget);
	/*
	 * Reset deactivations as it is not possible to synchronize
	 * between bind/unbind and open/close by user space application.
	 */
	cdev->deactivations = 0;
	return 0;
fail_dev:
	kfree(cdev->req->buf);
fail:
	usb_ep_free_request(gadget->ep0, cdev->req);
	cdev->req = NULL;
	return ret;
}

int composite_os_desc_req_prepare(struct usb_composite_dev *cdev,
				  struct usb_ep *ep0)
{
	int ret = 0;

	cdev->os_desc_req = usb_ep_alloc_request(ep0, GFP_KERNEL);
	if (!cdev->os_desc_req) {
		ret = -ENOMEM;
		goto end;
	}

	cdev->os_desc_req->buf = kmalloc(USB_COMP_EP0_OS_DESC_BUFSIZ,
					 GFP_KERNEL);
	if (!cdev->os_desc_req->buf) {
		ret = -ENOMEM;
		usb_ep_free_request(ep0, cdev->os_desc_req);
		goto end;
	}
	cdev->os_desc_req->context = cdev;
	cdev->os_desc_req->complete = composite_setup_complete;
end:
	return ret;
}

void composite_dev_cleanup(struct usb_composite_dev *cdev)
{
	struct usb_gadget_string_container *uc, *tmp;
	struct usb_ep			   *ep, *tmp_ep;

	list_for_each_entry_safe(uc, tmp, &cdev->gstrings, list) {
		list_del(&uc->list);
		kfree(uc);
	}
	if (cdev->os_desc_req) {
		if (cdev->os_desc_pending)
			usb_ep_dequeue(cdev->gadget->ep0, cdev->os_desc_req);

		kfree(cdev->os_desc_req->buf);
		cdev->os_desc_req->buf = NULL;
		usb_ep_free_request(cdev->gadget->ep0, cdev->os_desc_req);
		cdev->os_desc_req = NULL;
	}
	if (cdev->req) {
		if (cdev->setup_pending)
			usb_ep_dequeue(cdev->gadget->ep0, cdev->req);

		kfree(cdev->req->buf);
		cdev->req->buf = NULL;
		usb_ep_free_request(cdev->gadget->ep0, cdev->req);
		cdev->req = NULL;
	}
	cdev->next_string_id = 0;
	device_remove_file(&cdev->gadget->dev, &dev_attr_suspended);

	/*
	 * Some UDC backends have a dynamic EP allocation scheme.
	 *
	 * In that case, the dispose() callback is used to notify the
	 * backend that the EPs are no longer in use.
	 *
	 * Note: The UDC backend can remove the EP from the ep_list as
	 *	 a result, so we need to use the _safe list iterator.
	 */
	list_for_each_entry_safe(ep, tmp_ep,
				 &cdev->gadget->ep_list, ep_list) {
		if (ep->ops->dispose)
			ep->ops->dispose(ep);
	}
}

static int composite_bind(struct usb_gadget *gadget,
		struct usb_gadget_driver *gdriver)
{
	struct usb_composite_dev	*cdev;
	struct usb_composite_driver	*composite = to_cdriver(gdriver);
	int				status = -ENOMEM;

	cdev = kzalloc(sizeof *cdev, GFP_KERNEL);
	if (!cdev)
		return status;

	spin_lock_init(&cdev->lock);
	cdev->gadget = gadget;
	set_gadget_data(gadget, cdev);
	INIT_LIST_HEAD(&cdev->configs);
	INIT_LIST_HEAD(&cdev->gstrings);

	status = composite_dev_prepare(composite, cdev);
	if (status)
		goto fail;

	/* composite gadget needs to assign strings for whole device (like
	 * serial number), register function drivers, potentially update
	 * power state and consumption, etc
	 */
	status = composite->bind(cdev);
	if (status < 0)
		goto fail;

	if (cdev->use_os_string) {
		status = composite_os_desc_req_prepare(cdev, gadget->ep0);
		if (status)
			goto fail;
	}

	update_unchanged_dev_desc(&cdev->desc, composite->dev);

	/* has userspace failed to provide a serial number? */
	if (composite->needs_serial && !cdev->desc.iSerialNumber)
		WARNING(cdev, "userspace failed to provide iSerialNumber\n");

	INFO(cdev, "%s ready\n", composite->name);
	return 0;

fail:
	__composite_unbind(gadget, false);
	return status;
}

/*-------------------------------------------------------------------------*/

void composite_suspend(struct usb_gadget *gadget)
{
	struct usb_composite_dev	*cdev = get_gadget_data(gadget);
	struct usb_function		*f;
	unsigned long			flags;

	/* REVISIT:  should we have config level
	 * suspend/resume callbacks?
	 */
	DBG(cdev, "suspend\n");
	spin_lock_irqsave(&cdev->lock, flags);
	if (cdev->config) {
		list_for_each_entry(f, &cdev->config->functions, list) {
			if (f->suspend)
				f->suspend(f);
		}
	}
	if (cdev->driver->suspend)
		cdev->driver->suspend(cdev);

	cdev->suspended = 1;
	spin_unlock_irqrestore(&cdev->lock, flags);

	usb_gadget_set_selfpowered(gadget);
	usb_gadget_vbus_draw(gadget, 2);
}

void composite_resume(struct usb_gadget *gadget)
{
	struct usb_composite_dev	*cdev = get_gadget_data(gadget);
	struct usb_function		*f;
	unsigned int			maxpower;
	int				ret;
	unsigned long			flags;

	/* REVISIT:  should we have config level
	 * suspend/resume callbacks?
	 */
	DBG(cdev, "resume\n");
	if (cdev->driver->resume)
		cdev->driver->resume(cdev);

	spin_lock_irqsave(&cdev->lock, flags);
	if (cdev->config) {
		list_for_each_entry(f, &cdev->config->functions, list) {
			ret = usb_func_wakeup_int(f);
			if (ret) {
				if (ret == -EAGAIN) {
					ERROR(f->config->cdev,
						"Function wakeup for %s could not complete due to suspend state.\n",
						f->name ? f->name : "");
					break;
				} else if (ret != -ENOTSUPP) {
					ERROR(f->config->cdev,
						"Failed to wake function %s from suspend state. ret=%d. Canceling USB request.\n",
						f->name ? f->name : "",
						ret);
				}
			}

			if (f->resume)
				f->resume(f);
		}

		maxpower = cdev->config->MaxPower ?
			cdev->config->MaxPower : CONFIG_USB_GADGET_VBUS_DRAW;
		if (gadget->speed < USB_SPEED_SUPER)
			maxpower = min(maxpower, 500U);
		else
			maxpower = min(maxpower, 900U);

		if (maxpower > USB_SELF_POWER_VBUS_MAX_DRAW)
			usb_gadget_clear_selfpowered(gadget);

		usb_gadget_vbus_draw(gadget, maxpower);
	}

	spin_unlock_irqrestore(&cdev->lock, flags);
	cdev->suspended = 0;
}

/*-------------------------------------------------------------------------*/

static const struct usb_gadget_driver composite_driver_template = {
	.bind		= composite_bind,
	.unbind		= composite_unbind,

	.setup		= composite_setup,
	.reset		= composite_disconnect,
	.disconnect	= composite_disconnect,

	.suspend	= composite_suspend,
	.resume		= composite_resume,

	.driver	= {
		.owner		= THIS_MODULE,
	},
};

/**
 * usb_composite_probe() - register a composite driver
 * @driver: the driver to register
 *
 * Context: single threaded during gadget setup
 *
 * This function is used to register drivers using the composite driver
 * framework.  The return value is zero, or a negative errno value.
 * Those values normally come from the driver's @bind method, which does
 * all the work of setting up the driver to match the hardware.
 *
 * On successful return, the gadget is ready to respond to requests from
 * the host, unless one of its components invokes usb_gadget_disconnect()
 * while it was binding.  That would usually be done in order to wait for
 * some userspace participation.
 */
int usb_composite_probe(struct usb_composite_driver *driver)
{
	struct usb_gadget_driver *gadget_driver;

	if (!driver || !driver->dev || !driver->bind)
		return -EINVAL;

	if (!driver->name)
		driver->name = "composite";

	driver->gadget_driver = composite_driver_template;
	gadget_driver = &driver->gadget_driver;

	gadget_driver->function =  (char *) driver->name;
	gadget_driver->driver.name = driver->name;
	gadget_driver->max_speed = driver->max_speed;

	return usb_gadget_probe_driver(gadget_driver);
}
EXPORT_SYMBOL_GPL(usb_composite_probe);

/**
 * usb_composite_unregister() - unregister a composite driver
 * @driver: the driver to unregister
 *
 * This function is used to unregister drivers using the composite
 * driver framework.
 */
void usb_composite_unregister(struct usb_composite_driver *driver)
{
	usb_gadget_unregister_driver(&driver->gadget_driver);
}
EXPORT_SYMBOL_GPL(usb_composite_unregister);

/**
 * usb_composite_setup_continue() - Continue with the control transfer
 * @cdev: the composite device who's control transfer was kept waiting
 *
 * This function must be called by the USB function driver to continue
 * with the control transfer's data/status stage in case it had requested to
 * delay the data/status stages. A USB function's setup handler (e.g. set_alt())
 * can request the composite framework to delay the setup request's data/status
 * stages by returning USB_GADGET_DELAYED_STATUS.
 */
void usb_composite_setup_continue(struct usb_composite_dev *cdev)
{
	int			value;
	struct usb_request	*req = cdev->req;
	unsigned long		flags;

	DBG(cdev, "%s\n", __func__);
	spin_lock_irqsave(&cdev->lock, flags);

	if (cdev->delayed_status == 0) {
		if (!cdev->config) {
			spin_unlock_irqrestore(&cdev->lock, flags);
			return;
		}
		spin_unlock_irqrestore(&cdev->lock, flags);
		WARN(cdev, "%s: Unexpected call\n", __func__);
		return;

	} else if (--cdev->delayed_status == 0) {
		DBG(cdev, "%s: Completing delayed status\n", __func__);
		req->length = 0;
		req->context = cdev;
		value = composite_ep0_queue(cdev, req, GFP_ATOMIC);
		if (value < 0) {
			DBG(cdev, "ep_queue --> %d\n", value);
			req->status = 0;
			composite_setup_complete(cdev->gadget->ep0, req);
		}
	}

	spin_unlock_irqrestore(&cdev->lock, flags);
}
EXPORT_SYMBOL_GPL(usb_composite_setup_continue);

static char *composite_default_mfr(struct usb_gadget *gadget)
{
	return kasprintf(GFP_KERNEL, "%s %s with %s", init_utsname()->sysname,
			 init_utsname()->release, gadget->name);
}

void usb_composite_overwrite_options(struct usb_composite_dev *cdev,
		struct usb_composite_overwrite *covr)
{
	struct usb_device_descriptor	*desc = &cdev->desc;
	struct usb_gadget_strings	*gstr = cdev->driver->strings[0];
	struct usb_string		*dev_str = gstr->strings;

	if (covr->idVendor)
		desc->idVendor = cpu_to_le16(covr->idVendor);

	if (covr->idProduct)
		desc->idProduct = cpu_to_le16(covr->idProduct);

	if (covr->bcdDevice)
		desc->bcdDevice = cpu_to_le16(covr->bcdDevice);

	if (covr->serial_number) {
		desc->iSerialNumber = dev_str[USB_GADGET_SERIAL_IDX].id;
		dev_str[USB_GADGET_SERIAL_IDX].s = covr->serial_number;
	}
	if (covr->manufacturer) {
		desc->iManufacturer = dev_str[USB_GADGET_MANUFACTURER_IDX].id;
		dev_str[USB_GADGET_MANUFACTURER_IDX].s = covr->manufacturer;

	} else if (!strlen(dev_str[USB_GADGET_MANUFACTURER_IDX].s)) {
		desc->iManufacturer = dev_str[USB_GADGET_MANUFACTURER_IDX].id;
		cdev->def_manufacturer = composite_default_mfr(cdev->gadget);
		dev_str[USB_GADGET_MANUFACTURER_IDX].s = cdev->def_manufacturer;
	}

	if (covr->product) {
		desc->iProduct = dev_str[USB_GADGET_PRODUCT_IDX].id;
		dev_str[USB_GADGET_PRODUCT_IDX].s = covr->product;
	}
}
EXPORT_SYMBOL_GPL(usb_composite_overwrite_options);

MODULE_LICENSE("GPL");
MODULE_AUTHOR("David Brownell");<|MERGE_RESOLUTION|>--- conflicted
+++ resolved
@@ -2304,12 +2304,8 @@
 	if (!cdev->req)
 		return -ENOMEM;
 
-<<<<<<< HEAD
-	cdev->req->buf = kmalloc(USB_COMP_EP0_BUFSIZ +
+	cdev->req->buf = kzalloc(USB_COMP_EP0_BUFSIZ +
 				(gadget->extra_buf_alloc), GFP_KERNEL);
-=======
-	cdev->req->buf = kzalloc(USB_COMP_EP0_BUFSIZ, GFP_KERNEL);
->>>>>>> 523769c6
 	if (!cdev->req->buf)
 		goto fail;
 
