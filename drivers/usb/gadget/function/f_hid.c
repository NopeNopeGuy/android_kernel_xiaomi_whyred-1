// SPDX-License-Identifier: GPL-2.0+
/*
 * f_hid.c -- USB HID function driver
 *
 * Copyright (C) 2010 Fabien Chouteau <fabien.chouteau@barco.com>
 */

#include <linux/kernel.h>
#include <linux/module.h>
#include <linux/hid.h>
#include <linux/idr.h>
#include <linux/cdev.h>
#include <linux/mutex.h>
#include <linux/poll.h>
#include <linux/uaccess.h>
#include <linux/wait.h>
#include <linux/sched.h>
#include <linux/usb/g_hid.h>

#include "u_f.h"
#include "u_hid.h"

#define HIDG_MINORS	4

static int major, minors;
static struct class *hidg_class;
static DEFINE_IDA(hidg_ida);
static DEFINE_MUTEX(hidg_ida_lock); /* protects access to hidg_ida */

/*-------------------------------------------------------------------------*/
/*                            HID gadget struct                            */

struct f_hidg_req_list {
	struct usb_request	*req;
	unsigned int		pos;
	struct list_head 	list;
};

struct f_hidg {
	/* configuration */
	unsigned char			bInterfaceSubClass;
	unsigned char			bInterfaceProtocol;
	unsigned char			protocol;
	unsigned char			idle;
	unsigned short			report_desc_length;
	char				*report_desc;
	unsigned short			report_length;
	/*
	 * use_out_ep - if true, the OUT Endpoint (interrupt out method)
	 *              will be used to receive reports from the host
	 *              using functions with the "intout" suffix.
	 *              Otherwise, the OUT Endpoint will not be configured
	 *              and the SETUP/SET_REPORT method ("ssreport" suffix)
	 *              will be used to receive reports.
	 */
	bool				use_out_ep;

	/* recv report */
	spinlock_t			read_spinlock;
	wait_queue_head_t		read_queue;
	/* recv report - interrupt out only (use_out_ep == 1) */
	struct list_head		completed_out_req;
	unsigned int			qlen;
	/* recv report - setup set_report only (use_out_ep == 0) */
	char				*set_report_buf;
	unsigned int			set_report_length;

	/* send report */
	spinlock_t			write_spinlock;
	bool				write_pending;
	wait_queue_head_t		write_queue;
	struct usb_request		*req;

	struct device			dev;
	struct cdev			cdev;
	struct usb_function		func;

	struct usb_ep			*in_ep;
	struct usb_ep			*out_ep;
	struct kref			kref;
	bool				bound;
};

static inline struct f_hidg *func_to_hidg(struct usb_function *f)
{
	return container_of(f, struct f_hidg, func);
}

static void hidg_release(struct device *dev)
{
	struct f_hidg *hidg = container_of(dev, struct f_hidg, dev);

	kfree(hidg->set_report_buf);
	kfree(hidg);
}

/*-------------------------------------------------------------------------*/
/*                           Static descriptors                            */

static struct usb_interface_descriptor hidg_interface_desc = {
	.bLength		= sizeof hidg_interface_desc,
	.bDescriptorType	= USB_DT_INTERFACE,
	/* .bInterfaceNumber	= DYNAMIC */
	.bAlternateSetting	= 0,
	/* .bNumEndpoints	= DYNAMIC (depends on use_out_ep) */
	.bInterfaceClass	= USB_CLASS_HID,
	/* .bInterfaceSubClass	= DYNAMIC */
	/* .bInterfaceProtocol	= DYNAMIC */
	/* .iInterface		= DYNAMIC */
};

static struct hid_descriptor hidg_desc = {
	.bLength			= sizeof hidg_desc,
	.bDescriptorType		= HID_DT_HID,
	.bcdHID				= cpu_to_le16(0x0101),
	.bCountryCode			= 0x00,
	.bNumDescriptors		= 0x1,
	/*.desc[0].bDescriptorType	= DYNAMIC */
	/*.desc[0].wDescriptorLenght	= DYNAMIC */
};

/* Super-Speed Support */

static struct usb_endpoint_descriptor hidg_ss_in_ep_desc = {
	.bLength		= USB_DT_ENDPOINT_SIZE,
	.bDescriptorType	= USB_DT_ENDPOINT,
	.bEndpointAddress	= USB_DIR_IN,
	.bmAttributes		= USB_ENDPOINT_XFER_INT,
	/*.wMaxPacketSize	= DYNAMIC */
	.bInterval		= 4, /* FIXME: Add this field in the
				      * HID gadget configuration?
				      * (struct hidg_func_descriptor)
				      */
};

static struct usb_ss_ep_comp_descriptor hidg_ss_in_comp_desc = {
	.bLength                = sizeof(hidg_ss_in_comp_desc),
	.bDescriptorType        = USB_DT_SS_ENDPOINT_COMP,

	/* .bMaxBurst           = 0, */
	/* .bmAttributes        = 0, */
	/* .wBytesPerInterval   = DYNAMIC */
};

static struct usb_endpoint_descriptor hidg_ss_out_ep_desc = {
	.bLength		= USB_DT_ENDPOINT_SIZE,
	.bDescriptorType	= USB_DT_ENDPOINT,
	.bEndpointAddress	= USB_DIR_OUT,
	.bmAttributes		= USB_ENDPOINT_XFER_INT,
	/*.wMaxPacketSize	= DYNAMIC */
	.bInterval		= 4, /* FIXME: Add this field in the
				      * HID gadget configuration?
				      * (struct hidg_func_descriptor)
				      */
};

static struct usb_ss_ep_comp_descriptor hidg_ss_out_comp_desc = {
	.bLength                = sizeof(hidg_ss_out_comp_desc),
	.bDescriptorType        = USB_DT_SS_ENDPOINT_COMP,

	/* .bMaxBurst           = 0, */
	/* .bmAttributes        = 0, */
	/* .wBytesPerInterval   = DYNAMIC */
};

static struct usb_descriptor_header *hidg_ss_descriptors_intout[] = {
	(struct usb_descriptor_header *)&hidg_interface_desc,
	(struct usb_descriptor_header *)&hidg_desc,
	(struct usb_descriptor_header *)&hidg_ss_in_ep_desc,
	(struct usb_descriptor_header *)&hidg_ss_in_comp_desc,
	(struct usb_descriptor_header *)&hidg_ss_out_ep_desc,
	(struct usb_descriptor_header *)&hidg_ss_out_comp_desc,
	NULL,
};

static struct usb_descriptor_header *hidg_ss_descriptors_ssreport[] = {
	(struct usb_descriptor_header *)&hidg_interface_desc,
	(struct usb_descriptor_header *)&hidg_desc,
	(struct usb_descriptor_header *)&hidg_ss_in_ep_desc,
	(struct usb_descriptor_header *)&hidg_ss_in_comp_desc,
	NULL,
};

/* High-Speed Support */

static struct usb_endpoint_descriptor hidg_hs_in_ep_desc = {
	.bLength		= USB_DT_ENDPOINT_SIZE,
	.bDescriptorType	= USB_DT_ENDPOINT,
	.bEndpointAddress	= USB_DIR_IN,
	.bmAttributes		= USB_ENDPOINT_XFER_INT,
	/*.wMaxPacketSize	= DYNAMIC */
	.bInterval		= 4, /* FIXME: Add this field in the
				      * HID gadget configuration?
				      * (struct hidg_func_descriptor)
				      */
};

static struct usb_endpoint_descriptor hidg_hs_out_ep_desc = {
	.bLength		= USB_DT_ENDPOINT_SIZE,
	.bDescriptorType	= USB_DT_ENDPOINT,
	.bEndpointAddress	= USB_DIR_OUT,
	.bmAttributes		= USB_ENDPOINT_XFER_INT,
	/*.wMaxPacketSize	= DYNAMIC */
	.bInterval		= 4, /* FIXME: Add this field in the
				      * HID gadget configuration?
				      * (struct hidg_func_descriptor)
				      */
};

static struct usb_descriptor_header *hidg_hs_descriptors_intout[] = {
	(struct usb_descriptor_header *)&hidg_interface_desc,
	(struct usb_descriptor_header *)&hidg_desc,
	(struct usb_descriptor_header *)&hidg_hs_in_ep_desc,
	(struct usb_descriptor_header *)&hidg_hs_out_ep_desc,
	NULL,
};

static struct usb_descriptor_header *hidg_hs_descriptors_ssreport[] = {
	(struct usb_descriptor_header *)&hidg_interface_desc,
	(struct usb_descriptor_header *)&hidg_desc,
	(struct usb_descriptor_header *)&hidg_hs_in_ep_desc,
	NULL,
};

/* Full-Speed Support */

static struct usb_endpoint_descriptor hidg_fs_in_ep_desc = {
	.bLength		= USB_DT_ENDPOINT_SIZE,
	.bDescriptorType	= USB_DT_ENDPOINT,
	.bEndpointAddress	= USB_DIR_IN,
	.bmAttributes		= USB_ENDPOINT_XFER_INT,
	/*.wMaxPacketSize	= DYNAMIC */
	.bInterval		= 10, /* FIXME: Add this field in the
				       * HID gadget configuration?
				       * (struct hidg_func_descriptor)
				       */
};

static struct usb_endpoint_descriptor hidg_fs_out_ep_desc = {
	.bLength		= USB_DT_ENDPOINT_SIZE,
	.bDescriptorType	= USB_DT_ENDPOINT,
	.bEndpointAddress	= USB_DIR_OUT,
	.bmAttributes		= USB_ENDPOINT_XFER_INT,
	/*.wMaxPacketSize	= DYNAMIC */
	.bInterval		= 10, /* FIXME: Add this field in the
				       * HID gadget configuration?
				       * (struct hidg_func_descriptor)
				       */
};

static struct usb_descriptor_header *hidg_fs_descriptors_intout[] = {
	(struct usb_descriptor_header *)&hidg_interface_desc,
	(struct usb_descriptor_header *)&hidg_desc,
	(struct usb_descriptor_header *)&hidg_fs_in_ep_desc,
	(struct usb_descriptor_header *)&hidg_fs_out_ep_desc,
	NULL,
};

static struct usb_descriptor_header *hidg_fs_descriptors_ssreport[] = {
	(struct usb_descriptor_header *)&hidg_interface_desc,
	(struct usb_descriptor_header *)&hidg_desc,
	(struct usb_descriptor_header *)&hidg_fs_in_ep_desc,
	NULL,
};

/*-------------------------------------------------------------------------*/
/*                                 Strings                                 */

#define CT_FUNC_HID_IDX	0

static struct usb_string ct_func_string_defs[] = {
	[CT_FUNC_HID_IDX].s	= "HID Interface",
	{},			/* end of list */
};

static struct usb_gadget_strings ct_func_string_table = {
	.language	= 0x0409,	/* en-US */
	.strings	= ct_func_string_defs,
};

static struct usb_gadget_strings *ct_func_strings[] = {
	&ct_func_string_table,
	NULL,
};

/*-------------------------------------------------------------------------*/
/*                              Char Device                                */

static ssize_t f_hidg_intout_read(struct file *file, char __user *buffer,
				  size_t count, loff_t *ptr)
{
	struct f_hidg *hidg = file->private_data;
	struct f_hidg_req_list *list;
	struct usb_request *req;
	unsigned long flags;
	int ret;

	if (!count)
		return 0;

	if (!access_ok(VERIFY_WRITE, buffer, count))
		return -EFAULT;

	spin_lock_irqsave(&hidg->read_spinlock, flags);

<<<<<<< HEAD
#define READ_COND (!list_empty(&hidg->completed_out_req) || !hidg->bound)
=======
#define READ_COND_INTOUT (!list_empty(&hidg->completed_out_req))
>>>>>>> c97f22d9

	/* wait for at least one buffer to complete */
	while (!READ_COND_INTOUT) {
		spin_unlock_irqrestore(&hidg->read_spinlock, flags);
		if (file->f_flags & O_NONBLOCK)
			return -EAGAIN;

		if (wait_event_interruptible(hidg->read_queue, READ_COND_INTOUT))
			return -ERESTARTSYS;

		spin_lock_irqsave(&hidg->read_spinlock, flags);
	}

	if (!hidg->bound) {
		spin_unlock_irqrestore(&hidg->read_spinlock, flags);
		return -ENODEV;
	}

	/* pick the first one */
	list = list_first_entry(&hidg->completed_out_req,
				struct f_hidg_req_list, list);

	/*
	 * Remove this from list to protect it from beign free()
	 * while host disables our function
	 */
	list_del(&list->list);

	req = list->req;
	count = min_t(unsigned int, count, req->actual - list->pos);
	spin_unlock_irqrestore(&hidg->read_spinlock, flags);

	/* copy to user outside spinlock */
	count -= copy_to_user(buffer, req->buf + list->pos, count);
	list->pos += count;

	/*
	 * if this request is completely handled and transfered to
	 * userspace, remove its entry from the list and requeue it
	 * again. Otherwise, we will revisit it again upon the next
	 * call, taking into account its current read position.
	 */
	if (list->pos == req->actual) {
		kfree(list);

		if (req->context ==
		    (void *)hidg->func.config->cdev->gadget->ep0) {
			free_ep_req(hidg->func.config->cdev->gadget->ep0, req);
		} else {
			req->length = hidg->report_length;
			ret = usb_ep_queue(hidg->out_ep, req, GFP_KERNEL);
			if (ret < 0) {
				free_ep_req(hidg->out_ep, req);
				return ret;
			}
		}
	} else {
		spin_lock_irqsave(&hidg->read_spinlock, flags);
		list_add(&list->list, &hidg->completed_out_req);
		spin_unlock_irqrestore(&hidg->read_spinlock, flags);

		wake_up(&hidg->read_queue);
	}

	return count;
}

#define READ_COND_SSREPORT (hidg->set_report_buf != NULL)

static ssize_t f_hidg_ssreport_read(struct file *file, char __user *buffer,
				    size_t count, loff_t *ptr)
{
	struct f_hidg *hidg = file->private_data;
	char *tmp_buf = NULL;
	unsigned long flags;

	if (!count)
		return 0;

	spin_lock_irqsave(&hidg->read_spinlock, flags);

	while (!READ_COND_SSREPORT) {
		spin_unlock_irqrestore(&hidg->read_spinlock, flags);
		if (file->f_flags & O_NONBLOCK)
			return -EAGAIN;

		if (wait_event_interruptible(hidg->read_queue, READ_COND_SSREPORT))
			return -ERESTARTSYS;

		spin_lock_irqsave(&hidg->read_spinlock, flags);
	}

	count = min_t(unsigned int, count, hidg->set_report_length);
	tmp_buf = hidg->set_report_buf;
	hidg->set_report_buf = NULL;

	spin_unlock_irqrestore(&hidg->read_spinlock, flags);

	if (tmp_buf != NULL) {
		count -= copy_to_user(buffer, tmp_buf, count);
		kfree(tmp_buf);
	} else {
		count = -ENOMEM;
	}

	wake_up(&hidg->read_queue);

	return count;
}

static ssize_t f_hidg_read(struct file *file, char __user *buffer,
			   size_t count, loff_t *ptr)
{
	struct f_hidg *hidg = file->private_data;

	if (hidg->use_out_ep)
		return f_hidg_intout_read(file, buffer, count, ptr);
	else
		return f_hidg_ssreport_read(file, buffer, count, ptr);
}

static void f_hidg_req_complete(struct usb_ep *ep, struct usb_request *req)
{
	struct f_hidg *hidg = (struct f_hidg *)ep->driver_data;
	unsigned long flags;

	if (req->status != 0) {
		ERROR(hidg->func.config->cdev,
			"End Point Request ERROR: %d\n", req->status);
	}

	spin_lock_irqsave(&hidg->write_spinlock, flags);
	hidg->write_pending = 0;
	spin_unlock_irqrestore(&hidg->write_spinlock, flags);
	wake_up(&hidg->write_queue);
}

static ssize_t f_hidg_write(struct file *file, const char __user *buffer,
			    size_t count, loff_t *offp)
{
	struct f_hidg *hidg  = file->private_data;
	struct usb_request *req;
	unsigned long flags;
	ssize_t status = -ENOMEM;

	if (!access_ok(VERIFY_READ, buffer, count))
		return -EFAULT;

	spin_lock_irqsave(&hidg->write_spinlock, flags);

	if (!hidg->req) {
		spin_unlock_irqrestore(&hidg->write_spinlock, flags);
		return -ESHUTDOWN;
	}

#define WRITE_COND (!hidg->write_pending || !hidg->bound)
try_again:
	/* write queue */
	while (!WRITE_COND) {
		spin_unlock_irqrestore(&hidg->write_spinlock, flags);
		if (file->f_flags & O_NONBLOCK)
			return -EAGAIN;

		if (wait_event_interruptible_exclusive(
				hidg->write_queue, WRITE_COND))
			return -ERESTARTSYS;

		spin_lock_irqsave(&hidg->write_spinlock, flags);
	}

	if (!hidg->bound) {
		spin_unlock_irqrestore(&hidg->write_spinlock, flags);
		return -ENODEV;
	}

	hidg->write_pending = 1;
	req = hidg->req;
	count  = min_t(unsigned, count, hidg->report_length);

	spin_unlock_irqrestore(&hidg->write_spinlock, flags);

	if (!req) {
		ERROR(hidg->func.config->cdev, "hidg->req is NULL\n");
		status = -ESHUTDOWN;
		goto release_write_pending;
	}

	status = copy_from_user(req->buf, buffer, count);
	if (status != 0) {
		ERROR(hidg->func.config->cdev,
			"copy_from_user error\n");
		status = -EINVAL;
		goto release_write_pending;
	}

	spin_lock_irqsave(&hidg->write_spinlock, flags);

	/* when our function has been disabled by host */
	if (!hidg->req) {
		free_ep_req(hidg->in_ep, req);
		/*
		 * TODO
		 * Should we fail with error here?
		 */
		goto try_again;
	}

	req->status   = 0;
	req->zero     = 0;
	req->length   = count;
	req->complete = f_hidg_req_complete;
	req->context  = hidg;

	spin_unlock_irqrestore(&hidg->write_spinlock, flags);

	if (!hidg->in_ep->enabled) {
		ERROR(hidg->func.config->cdev, "in_ep is disabled\n");
		status = -ESHUTDOWN;
		goto release_write_pending;
	}

	status = usb_ep_queue(hidg->in_ep, req, GFP_ATOMIC);
	if (status < 0)
		goto release_write_pending;
	else
		status = count;

	return status;
release_write_pending:
	spin_lock_irqsave(&hidg->write_spinlock, flags);
	hidg->write_pending = 0;
	spin_unlock_irqrestore(&hidg->write_spinlock, flags);

	wake_up(&hidg->write_queue);

	return status;
}

static __poll_t f_hidg_poll(struct file *file, poll_table *wait)
{
	struct f_hidg	*hidg  = file->private_data;
	__poll_t	ret = 0;

	poll_wait(file, &hidg->read_queue, wait);
	poll_wait(file, &hidg->write_queue, wait);

	if (!hidg->bound)
		return POLLHUP;

	if (WRITE_COND)
		ret |= EPOLLOUT | EPOLLWRNORM;

	if (hidg->use_out_ep) {
		if (READ_COND_INTOUT)
			ret |= EPOLLIN | EPOLLRDNORM;
	} else {
		if (READ_COND_SSREPORT)
			ret |= EPOLLIN | EPOLLRDNORM;
	}

	return ret;
}

#undef WRITE_COND
#undef READ_COND_SSREPORT
#undef READ_COND_INTOUT

static void hidg_destroy(struct kref *kref)
{
	struct f_hidg *hidg = container_of(kref, struct f_hidg, kref);

	kfree(hidg->report_desc);
	kfree(hidg);
}

static int f_hidg_release(struct inode *inode, struct file *fd)
{
	struct f_hidg *hidg =
		container_of(inode->i_cdev, struct f_hidg, cdev);

	fd->private_data = NULL;
	kref_put(&hidg->kref, hidg_destroy);
	return 0;
}

static int f_hidg_open(struct inode *inode, struct file *fd)
{
	struct f_hidg *hidg =
		container_of(inode->i_cdev, struct f_hidg, cdev);

	fd->private_data = hidg;
	kref_get(&hidg->kref);

	return 0;
}

/*-------------------------------------------------------------------------*/
/*                                usb_function                             */

static inline struct usb_request *hidg_alloc_ep_req(struct usb_ep *ep,
						    unsigned length)
{
	return alloc_ep_req(ep, length);
}

static void hidg_intout_complete(struct usb_ep *ep, struct usb_request *req)
{
	struct f_hidg *hidg = (struct f_hidg *) req->context;
	struct usb_composite_dev *cdev = hidg->func.config->cdev;
	struct f_hidg_req_list *req_list;
	unsigned long flags;

	switch (req->status) {
	case 0:
		req_list = kzalloc(sizeof(*req_list), GFP_ATOMIC);
		if (!req_list) {
			ERROR(cdev, "Unable to allocate mem for req_list\n");
			goto free_req;
		}

		if (req == cdev->req) {
			/*
			 * control request buffer can be overwritten before
			 * userspace reads from buffer. So we allocate new
			 * request, copy from original request and enqueue
			 * new request to read queue.
			 */
			req = alloc_ep_req(ep, cdev->req->length);
			memcpy(req->buf, cdev->req->buf, cdev->req->actual);
			req->length = cdev->req->length;
			req->actual = cdev->req->actual;
			req->context = ep;
		}

		req_list->req = req;

		spin_lock_irqsave(&hidg->read_spinlock, flags);
		list_add_tail(&req_list->list, &hidg->completed_out_req);
		spin_unlock_irqrestore(&hidg->read_spinlock, flags);

		wake_up(&hidg->read_queue);
		break;
	default:
		ERROR(cdev, "Set report failed %d\n", req->status);
		/* FALLTHROUGH */
	case -ECONNABORTED:		/* hardware forced ep reset */
	case -ECONNRESET:		/* request dequeued */
	case -ESHUTDOWN:		/* disconnect from host */
free_req:
		if (req != cdev->req)
			free_ep_req(ep, req);
		return;
	}
}

static void hidg_ssreport_complete(struct usb_ep *ep, struct usb_request *req)
{
	struct f_hidg *hidg = (struct f_hidg *)req->context;
	struct usb_composite_dev *cdev = hidg->func.config->cdev;
	char *new_buf = NULL;
	unsigned long flags;

	if (req->status != 0 || req->buf == NULL || req->actual == 0) {
		ERROR(cdev,
		      "%s FAILED: status=%d, buf=%p, actual=%d\n",
		      __func__, req->status, req->buf, req->actual);
		return;
	}

	spin_lock_irqsave(&hidg->read_spinlock, flags);

	new_buf = krealloc(hidg->set_report_buf, req->actual, GFP_ATOMIC);
	if (new_buf == NULL) {
		spin_unlock_irqrestore(&hidg->read_spinlock, flags);
		return;
	}
	hidg->set_report_buf = new_buf;

	hidg->set_report_length = req->actual;
	memcpy(hidg->set_report_buf, req->buf, req->actual);

	spin_unlock_irqrestore(&hidg->read_spinlock, flags);

	wake_up(&hidg->read_queue);
}

static int hidg_setup(struct usb_function *f,
		const struct usb_ctrlrequest *ctrl)
{
	struct f_hidg			*hidg = func_to_hidg(f);
	struct usb_composite_dev	*cdev = f->config->cdev;
	struct usb_request		*req  = cdev->req;
	int status = 0;
	__u16 value, length;

	value	= __le16_to_cpu(ctrl->wValue);
	length	= __le16_to_cpu(ctrl->wLength);

	VDBG(cdev,
	     "%s crtl_request : bRequestType:0x%x bRequest:0x%x Value:0x%x\n",
	     __func__, ctrl->bRequestType, ctrl->bRequest, value);

	switch ((ctrl->bRequestType << 8) | ctrl->bRequest) {
	case ((USB_DIR_IN | USB_TYPE_CLASS | USB_RECIP_INTERFACE) << 8
		  | HID_REQ_GET_REPORT):
		VDBG(cdev, "get_report\n");

		/* send an empty report */
		length = min_t(unsigned, length, hidg->report_length);
		memset(req->buf, 0x0, length);

		goto respond;
		break;

	case ((USB_DIR_IN | USB_TYPE_CLASS | USB_RECIP_INTERFACE) << 8
		  | HID_REQ_GET_PROTOCOL):
		VDBG(cdev, "get_protocol\n");
		length = min_t(unsigned int, length, 1);
		((u8 *) req->buf)[0] = hidg->protocol;
		goto respond;
		break;

	case ((USB_DIR_IN | USB_TYPE_CLASS | USB_RECIP_INTERFACE) << 8
		  | HID_REQ_GET_IDLE):
		VDBG(cdev, "get_idle\n");
		length = min_t(unsigned int, length, 1);
		((u8 *) req->buf)[0] = hidg->idle;
		goto respond;
		break;

	case ((USB_DIR_OUT | USB_TYPE_CLASS | USB_RECIP_INTERFACE) << 8
		  | HID_REQ_SET_REPORT):
		VDBG(cdev, "set_report | wLength=%d\n", ctrl->wLength);
<<<<<<< HEAD
		req->context = hidg;
		req->complete = hidg_set_report_complete;
=======
		if (hidg->use_out_ep)
			goto stall;
		req->complete = hidg_ssreport_complete;
		req->context  = hidg;
>>>>>>> c97f22d9
		goto respond;
		break;

	case ((USB_DIR_OUT | USB_TYPE_CLASS | USB_RECIP_INTERFACE) << 8
		  | HID_REQ_SET_PROTOCOL):
		VDBG(cdev, "set_protocol\n");
		if (value > HID_REPORT_PROTOCOL)
			goto stall;
		length = 0;
		/*
		 * We assume that programs implementing the Boot protocol
		 * are also compatible with the Report Protocol
		 */
		if (hidg->bInterfaceSubClass == USB_INTERFACE_SUBCLASS_BOOT) {
			hidg->protocol = value;
			goto respond;
		}
		goto stall;
		break;

	case ((USB_DIR_OUT | USB_TYPE_CLASS | USB_RECIP_INTERFACE) << 8
		  | HID_REQ_SET_IDLE):
		VDBG(cdev, "set_idle\n");
		length = 0;
		hidg->idle = value >> 8;
		goto respond;
		break;

	case ((USB_DIR_IN | USB_TYPE_STANDARD | USB_RECIP_INTERFACE) << 8
		  | USB_REQ_GET_DESCRIPTOR):
		switch (value >> 8) {
		case HID_DT_HID:
		{
			struct hid_descriptor hidg_desc_copy = hidg_desc;

			VDBG(cdev, "USB_REQ_GET_DESCRIPTOR: HID\n");
			hidg_desc_copy.desc[0].bDescriptorType = HID_DT_REPORT;
			hidg_desc_copy.desc[0].wDescriptorLength =
				cpu_to_le16(hidg->report_desc_length);

			length = min_t(unsigned short, length,
						   hidg_desc_copy.bLength);
			memcpy(req->buf, &hidg_desc_copy, length);
			goto respond;
			break;
		}
		case HID_DT_REPORT:
			VDBG(cdev, "USB_REQ_GET_DESCRIPTOR: REPORT\n");
			length = min_t(unsigned short, length,
						   hidg->report_desc_length);
			memcpy(req->buf, hidg->report_desc, length);
			goto respond;
			break;

		default:
			VDBG(cdev, "Unknown descriptor request 0x%x\n",
				 value >> 8);
			goto stall;
			break;
		}
		break;

	default:
		VDBG(cdev, "Unknown request 0x%x\n",
			 ctrl->bRequest);
		goto stall;
		break;
	}

stall:
	return -EOPNOTSUPP;

respond:
	req->zero = 0;
	req->length = length;
	status = usb_ep_queue(cdev->gadget->ep0, req, GFP_ATOMIC);
	if (status < 0)
		ERROR(cdev, "usb_ep_queue error on ep0 %d\n", value);
	return status;
}

static void hidg_disable(struct usb_function *f)
{
	struct f_hidg *hidg = func_to_hidg(f);
	struct f_hidg_req_list *list, *next;
	unsigned long flags;

	usb_ep_disable(hidg->in_ep);

	if (hidg->out_ep) {
		usb_ep_disable(hidg->out_ep);

		spin_lock_irqsave(&hidg->read_spinlock, flags);
		list_for_each_entry_safe(list, next, &hidg->completed_out_req, list) {
			free_ep_req(hidg->out_ep, list->req);
			list_del(&list->list);
			kfree(list);
		}
		spin_unlock_irqrestore(&hidg->read_spinlock, flags);
	}

	spin_lock_irqsave(&hidg->write_spinlock, flags);
	if (!hidg->write_pending) {
		free_ep_req(hidg->in_ep, hidg->req);
		hidg->write_pending = 1;
	}

	hidg->req = NULL;
	spin_unlock_irqrestore(&hidg->write_spinlock, flags);
}

static int hidg_set_alt(struct usb_function *f, unsigned intf, unsigned alt)
{
	struct usb_composite_dev		*cdev = f->config->cdev;
	struct f_hidg				*hidg = func_to_hidg(f);
	struct usb_request			*req_in = NULL;
	unsigned long				flags;
	int i, status = 0;

	VDBG(cdev, "hidg_set_alt intf:%d alt:%d\n", intf, alt);

	if (hidg->in_ep != NULL) {
		/* restart endpoint */
		usb_ep_disable(hidg->in_ep);

		status = config_ep_by_speed(f->config->cdev->gadget, f,
					    hidg->in_ep);
		if (status) {
			ERROR(cdev, "config_ep_by_speed FAILED!\n");
			goto fail;
		}
		status = usb_ep_enable(hidg->in_ep);
		if (status < 0) {
			ERROR(cdev, "Enable IN endpoint FAILED!\n");
			goto fail;
		}
		hidg->in_ep->driver_data = hidg;

		req_in = hidg_alloc_ep_req(hidg->in_ep, hidg->report_length);
		if (!req_in) {
			status = -ENOMEM;
			goto disable_ep_in;
		}
	}

	if (hidg->use_out_ep && hidg->out_ep != NULL) {
		/* restart endpoint */
		usb_ep_disable(hidg->out_ep);

		status = config_ep_by_speed(f->config->cdev->gadget, f,
					    hidg->out_ep);
		if (status) {
			ERROR(cdev, "config_ep_by_speed FAILED!\n");
			goto free_req_in;
		}
		status = usb_ep_enable(hidg->out_ep);
		if (status < 0) {
			ERROR(cdev, "Enable OUT endpoint FAILED!\n");
			goto free_req_in;
		}
		hidg->out_ep->driver_data = hidg;

		/*
		 * allocate a bunch of read buffers and queue them all at once.
		 */
		for (i = 0; i < hidg->qlen && status == 0; i++) {
			struct usb_request *req =
					hidg_alloc_ep_req(hidg->out_ep,
							  hidg->report_length);
			if (req) {
				req->complete = hidg_intout_complete;
				req->context  = hidg;
				status = usb_ep_queue(hidg->out_ep, req,
						      GFP_ATOMIC);
				if (status) {
					ERROR(cdev, "%s queue req --> %d\n",
						hidg->out_ep->name, status);
					free_ep_req(hidg->out_ep, req);
				}
			} else {
				status = -ENOMEM;
				goto disable_out_ep;
			}
		}
	}

	if (hidg->in_ep != NULL) {
		spin_lock_irqsave(&hidg->write_spinlock, flags);
		hidg->req = req_in;
		hidg->write_pending = 0;
		spin_unlock_irqrestore(&hidg->write_spinlock, flags);

		wake_up(&hidg->write_queue);
	}
	return 0;
disable_out_ep:
	if (hidg->out_ep)
		usb_ep_disable(hidg->out_ep);
free_req_in:
	if (req_in)
		free_ep_req(hidg->in_ep, req_in);

disable_ep_in:
	if (hidg->in_ep)
		usb_ep_disable(hidg->in_ep);

fail:
	return status;
}

static const struct file_operations f_hidg_fops = {
	.owner		= THIS_MODULE,
	.open		= f_hidg_open,
	.release	= f_hidg_release,
	.write		= f_hidg_write,
	.read		= f_hidg_read,
	.poll		= f_hidg_poll,
	.llseek		= noop_llseek,
};

static int hidg_bind(struct usb_configuration *c, struct usb_function *f)
{
	struct usb_ep		*ep;
	struct f_hidg		*hidg = func_to_hidg(f);
	struct usb_string	*us;
	int			status;

	/* maybe allocate device-global string IDs, and patch descriptors */
	us = usb_gstrings_attach(c->cdev, ct_func_strings,
				 ARRAY_SIZE(ct_func_string_defs));
	if (IS_ERR(us))
		return PTR_ERR(us);
	hidg_interface_desc.iInterface = us[CT_FUNC_HID_IDX].id;

	/* allocate instance-specific interface IDs, and patch descriptors */
	status = usb_interface_id(c, f);
	if (status < 0)
		goto fail;
	hidg_interface_desc.bInterfaceNumber = status;

	/* allocate instance-specific endpoints */
	status = -ENODEV;
	ep = usb_ep_autoconfig(c->cdev->gadget, &hidg_fs_in_ep_desc);
	if (!ep)
		goto fail;
	hidg->in_ep = ep;

	hidg->out_ep = NULL;
	if (hidg->use_out_ep) {
		ep = usb_ep_autoconfig(c->cdev->gadget, &hidg_fs_out_ep_desc);
		if (!ep)
			goto fail;
		hidg->out_ep = ep;
	}

	/* used only if use_out_ep == 1 */
	hidg->set_report_buf = NULL;

	/* set descriptor dynamic values */
	hidg_interface_desc.bInterfaceSubClass = hidg->bInterfaceSubClass;
	hidg_interface_desc.bInterfaceProtocol = hidg->bInterfaceProtocol;
	hidg_interface_desc.bNumEndpoints = hidg->use_out_ep ? 2 : 1;
	hidg->protocol = HID_REPORT_PROTOCOL;
	hidg->idle = 1;
	hidg_ss_in_ep_desc.wMaxPacketSize = cpu_to_le16(hidg->report_length);
	hidg_ss_in_comp_desc.wBytesPerInterval =
				cpu_to_le16(hidg->report_length);
	hidg_hs_in_ep_desc.wMaxPacketSize = cpu_to_le16(hidg->report_length);
	hidg_fs_in_ep_desc.wMaxPacketSize = cpu_to_le16(hidg->report_length);
	hidg_ss_out_ep_desc.wMaxPacketSize = cpu_to_le16(hidg->report_length);
	hidg_ss_out_comp_desc.wBytesPerInterval =
				cpu_to_le16(hidg->report_length);
	hidg_hs_out_ep_desc.wMaxPacketSize = cpu_to_le16(hidg->report_length);
	hidg_fs_out_ep_desc.wMaxPacketSize = cpu_to_le16(hidg->report_length);
	/*
	 * We can use hidg_desc struct here but we should not relay
	 * that its content won't change after returning from this function.
	 */
	hidg_desc.desc[0].bDescriptorType = HID_DT_REPORT;
	hidg_desc.desc[0].wDescriptorLength =
		cpu_to_le16(hidg->report_desc_length);

	hidg_hs_in_ep_desc.bEndpointAddress =
		hidg_fs_in_ep_desc.bEndpointAddress;
	hidg_hs_out_ep_desc.bEndpointAddress =
		hidg_fs_out_ep_desc.bEndpointAddress;

	hidg_ss_in_ep_desc.bEndpointAddress =
		hidg_fs_in_ep_desc.bEndpointAddress;
	hidg_ss_out_ep_desc.bEndpointAddress =
		hidg_fs_out_ep_desc.bEndpointAddress;

	if (hidg->use_out_ep)
		status = usb_assign_descriptors(f,
			hidg_fs_descriptors_intout,
			hidg_hs_descriptors_intout,
			hidg_ss_descriptors_intout,
			hidg_ss_descriptors_intout);
	else
		status = usb_assign_descriptors(f,
			hidg_fs_descriptors_ssreport,
			hidg_hs_descriptors_ssreport,
			hidg_ss_descriptors_ssreport,
			hidg_ss_descriptors_ssreport);

	if (status)
		goto fail;

	spin_lock_init(&hidg->write_spinlock);
	hidg->write_pending = 1;
	hidg->req = NULL;
	spin_lock_init(&hidg->read_spinlock);
	init_waitqueue_head(&hidg->write_queue);
	init_waitqueue_head(&hidg->read_queue);
	INIT_LIST_HEAD(&hidg->completed_out_req);
	hidg->bound = true;

	/* create char device */
	cdev_init(&hidg->cdev, &f_hidg_fops);
	status = cdev_device_add(&hidg->cdev, &hidg->dev);
	if (status)
		goto fail_free_descs;

	return 0;
fail_free_descs:
	usb_free_all_descriptors(f);
fail:
	ERROR(f->config->cdev, "hidg_bind FAILED\n");
	if (hidg->req != NULL)
		free_ep_req(hidg->in_ep, hidg->req);

	return status;
}

static inline int hidg_get_minor(void)
{
	int ret;

	ret = ida_simple_get(&hidg_ida, 0, 0, GFP_KERNEL);
	if (ret >= HIDG_MINORS) {
		ida_simple_remove(&hidg_ida, ret);
		ret = -ENODEV;
	}

	return ret;
}

static inline struct f_hid_opts *to_f_hid_opts(struct config_item *item)
{
	return container_of(to_config_group(item), struct f_hid_opts,
			    func_inst.group);
}

static void hid_attr_release(struct config_item *item)
{
	struct f_hid_opts *opts = to_f_hid_opts(item);

	usb_put_function_instance(&opts->func_inst);
}

static struct configfs_item_operations hidg_item_ops = {
	.release	= hid_attr_release,
};

#define F_HID_OPT(name, prec, limit)					\
static ssize_t f_hid_opts_##name##_show(struct config_item *item, char *page)\
{									\
	struct f_hid_opts *opts = to_f_hid_opts(item);			\
	int result;							\
									\
	mutex_lock(&opts->lock);					\
	result = sprintf(page, "%d\n", opts->name);			\
	mutex_unlock(&opts->lock);					\
									\
	return result;							\
}									\
									\
static ssize_t f_hid_opts_##name##_store(struct config_item *item,	\
					 const char *page, size_t len)	\
{									\
	struct f_hid_opts *opts = to_f_hid_opts(item);			\
	int ret;							\
	u##prec num;							\
									\
	mutex_lock(&opts->lock);					\
	if (opts->refcnt) {						\
		ret = -EBUSY;						\
		goto end;						\
	}								\
									\
	ret = kstrtou##prec(page, 0, &num);				\
	if (ret)							\
		goto end;						\
									\
	if (num > limit) {						\
		ret = -EINVAL;						\
		goto end;						\
	}								\
	opts->name = num;						\
	ret = len;							\
									\
end:									\
	mutex_unlock(&opts->lock);					\
	return ret;							\
}									\
									\
CONFIGFS_ATTR(f_hid_opts_, name)

F_HID_OPT(subclass, 8, 255);
F_HID_OPT(protocol, 8, 255);
F_HID_OPT(no_out_endpoint, 8, 1);
F_HID_OPT(report_length, 16, 65535);

static ssize_t f_hid_opts_report_desc_show(struct config_item *item, char *page)
{
	struct f_hid_opts *opts = to_f_hid_opts(item);
	int result;

	mutex_lock(&opts->lock);
	result = opts->report_desc_length;
	memcpy(page, opts->report_desc, opts->report_desc_length);
	mutex_unlock(&opts->lock);

	return result;
}

static ssize_t f_hid_opts_report_desc_store(struct config_item *item,
					    const char *page, size_t len)
{
	struct f_hid_opts *opts = to_f_hid_opts(item);
	int ret = -EBUSY;
	char *d;

	mutex_lock(&opts->lock);

	if (opts->refcnt)
		goto end;
	if (len > PAGE_SIZE) {
		ret = -ENOSPC;
		goto end;
	}
	d = kmemdup(page, len, GFP_KERNEL);
	if (!d) {
		ret = -ENOMEM;
		goto end;
	}
	kfree(opts->report_desc);
	opts->report_desc = d;
	opts->report_desc_length = len;
	opts->report_desc_alloc = true;
	ret = len;
end:
	mutex_unlock(&opts->lock);
	return ret;
}

CONFIGFS_ATTR(f_hid_opts_, report_desc);

static ssize_t f_hid_opts_dev_show(struct config_item *item, char *page)
{
	struct f_hid_opts *opts = to_f_hid_opts(item);

	return sprintf(page, "%d:%d\n", major, opts->minor);
}

CONFIGFS_ATTR_RO(f_hid_opts_, dev);

static struct configfs_attribute *hid_attrs[] = {
	&f_hid_opts_attr_subclass,
	&f_hid_opts_attr_protocol,
	&f_hid_opts_attr_no_out_endpoint,
	&f_hid_opts_attr_report_length,
	&f_hid_opts_attr_report_desc,
	&f_hid_opts_attr_dev,
	NULL,
};

static const struct config_item_type hid_func_type = {
	.ct_item_ops	= &hidg_item_ops,
	.ct_attrs	= hid_attrs,
	.ct_owner	= THIS_MODULE,
};

static inline void hidg_put_minor(int minor)
{
	ida_simple_remove(&hidg_ida, minor);
}

static void hidg_free_inst(struct usb_function_instance *f)
{
	struct f_hid_opts *opts;

	opts = container_of(f, struct f_hid_opts, func_inst);

	mutex_lock(&hidg_ida_lock);

	hidg_put_minor(opts->minor);
	if (ida_is_empty(&hidg_ida))
		ghid_cleanup();

	mutex_unlock(&hidg_ida_lock);

	if (opts->report_desc_alloc)
		kfree(opts->report_desc);

	kfree(opts);
}

static struct usb_function_instance *hidg_alloc_inst(void)
{
	struct f_hid_opts *opts;
	struct usb_function_instance *ret;
	int status = 0;

	opts = kzalloc(sizeof(*opts), GFP_KERNEL);
	if (!opts)
		return ERR_PTR(-ENOMEM);
	mutex_init(&opts->lock);
	opts->func_inst.free_func_inst = hidg_free_inst;
	ret = &opts->func_inst;

	mutex_lock(&hidg_ida_lock);

	if (ida_is_empty(&hidg_ida)) {
		status = ghid_setup(NULL, HIDG_MINORS);
		if (status)  {
			ret = ERR_PTR(status);
			kfree(opts);
			goto unlock;
		}
	}

	opts->minor = hidg_get_minor();
	if (opts->minor < 0) {
		ret = ERR_PTR(opts->minor);
		kfree(opts);
		if (ida_is_empty(&hidg_ida))
			ghid_cleanup();
		goto unlock;
	}
	config_group_init_type_name(&opts->func_inst.group, "", &hid_func_type);

unlock:
	mutex_unlock(&hidg_ida_lock);
	return ret;
}

static void hidg_free(struct usb_function *f)
{
	struct f_hidg *hidg;
	struct f_hid_opts *opts;

	hidg = func_to_hidg(f);
	opts = container_of(f->fi, struct f_hid_opts, func_inst);
<<<<<<< HEAD
	kref_put(&hidg->kref, hidg_destroy);
=======
	put_device(&hidg->dev);
>>>>>>> c97f22d9
	mutex_lock(&opts->lock);
	--opts->refcnt;
	mutex_unlock(&opts->lock);
}

static void hidg_unbind(struct usb_configuration *c, struct usb_function *f)
{
	struct f_hidg *hidg = func_to_hidg(f);

<<<<<<< HEAD
	hidg->bound = false;
	wake_up(&hidg->read_queue);
	wake_up(&hidg->write_queue);

	device_destroy(hidg_class, MKDEV(major, hidg->minor));
	cdev_del(&hidg->cdev);
=======
	cdev_device_del(&hidg->cdev, &hidg->dev);
>>>>>>> c97f22d9

	usb_free_all_descriptors(f);
}

static struct usb_function *hidg_alloc(struct usb_function_instance *fi)
{
	struct f_hidg *hidg;
	struct f_hid_opts *opts;
	int ret;

	/* allocate and initialize one new instance */
	hidg = kzalloc(sizeof(*hidg), GFP_KERNEL);
	if (!hidg)
		return ERR_PTR(-ENOMEM);

	opts = container_of(fi, struct f_hid_opts, func_inst);

	mutex_lock(&opts->lock);
	++opts->refcnt;

	device_initialize(&hidg->dev);
	hidg->dev.release = hidg_release;
	hidg->dev.class = hidg_class;
	hidg->dev.devt = MKDEV(major, opts->minor);
	ret = dev_set_name(&hidg->dev, "hidg%d", opts->minor);
	if (ret) {
		--opts->refcnt;
		mutex_unlock(&opts->lock);
		return ERR_PTR(ret);
	}

	hidg->bInterfaceSubClass = opts->subclass;
	hidg->bInterfaceProtocol = opts->protocol;
	hidg->report_length = opts->report_length;
	hidg->report_desc_length = opts->report_desc_length;
	if (opts->report_desc) {
		hidg->report_desc = devm_kmemdup(&hidg->dev, opts->report_desc,
						 opts->report_desc_length,
						 GFP_KERNEL);
		if (!hidg->report_desc) {
			put_device(&hidg->dev);
			--opts->refcnt;
			mutex_unlock(&opts->lock);
			return ERR_PTR(-ENOMEM);
		}
	}
	hidg->use_out_ep = !opts->no_out_endpoint;

	mutex_unlock(&opts->lock);

	hidg->func.name    = "hid";
	hidg->func.bind    = hidg_bind;
	hidg->func.unbind  = hidg_unbind;
	hidg->func.set_alt = hidg_set_alt;
	hidg->func.disable = hidg_disable;
	hidg->func.setup   = hidg_setup;
	hidg->func.free_func = hidg_free;

	/* this could me made configurable at some point */
	hidg->qlen	   = 4;

	kref_init(&hidg->kref);
	return &hidg->func;
}

DECLARE_USB_FUNCTION_INIT(hid, hidg_alloc_inst, hidg_alloc);
MODULE_LICENSE("GPL");
MODULE_AUTHOR("Fabien Chouteau");

int ghid_setup(struct usb_gadget *g, int count)
{
	int status;
	dev_t dev;

	hidg_class = class_create(THIS_MODULE, "hidg");
	if (IS_ERR(hidg_class)) {
		status = PTR_ERR(hidg_class);
		hidg_class = NULL;
		return status;
	}

	status = alloc_chrdev_region(&dev, 0, count, "hidg");
	if (status) {
		class_destroy(hidg_class);
		hidg_class = NULL;
		return status;
	}

	major = MAJOR(dev);
	minors = count;

	return 0;
}

void ghid_cleanup(void)
{
	if (major) {
		unregister_chrdev_region(MKDEV(major, 0), minors);
		major = minors = 0;
	}

	class_destroy(hidg_class);
	hidg_class = NULL;
}<|MERGE_RESOLUTION|>--- conflicted
+++ resolved
@@ -303,11 +303,7 @@
 
 	spin_lock_irqsave(&hidg->read_spinlock, flags);
 
-<<<<<<< HEAD
-#define READ_COND (!list_empty(&hidg->completed_out_req) || !hidg->bound)
-=======
-#define READ_COND_INTOUT (!list_empty(&hidg->completed_out_req))
->>>>>>> c97f22d9
+#define READ_COND_INTOUT (!list_empty(&hidg->completed_out_req) || !hidg->bound)
 
 	/* wait for at least one buffer to complete */
 	while (!READ_COND_INTOUT) {
@@ -579,8 +575,7 @@
 {
 	struct f_hidg *hidg = container_of(kref, struct f_hidg, kref);
 
-	kfree(hidg->report_desc);
-	kfree(hidg);
+	put_device(&hidg->dev);
 }
 
 static int f_hidg_release(struct inode *inode, struct file *fd)
@@ -741,15 +736,10 @@
 	case ((USB_DIR_OUT | USB_TYPE_CLASS | USB_RECIP_INTERFACE) << 8
 		  | HID_REQ_SET_REPORT):
 		VDBG(cdev, "set_report | wLength=%d\n", ctrl->wLength);
-<<<<<<< HEAD
-		req->context = hidg;
-		req->complete = hidg_set_report_complete;
-=======
 		if (hidg->use_out_ep)
 			goto stall;
 		req->complete = hidg_ssreport_complete;
 		req->context  = hidg;
->>>>>>> c97f22d9
 		goto respond;
 		break;
 
@@ -1304,11 +1294,7 @@
 
 	hidg = func_to_hidg(f);
 	opts = container_of(f->fi, struct f_hid_opts, func_inst);
-<<<<<<< HEAD
 	kref_put(&hidg->kref, hidg_destroy);
-=======
-	put_device(&hidg->dev);
->>>>>>> c97f22d9
 	mutex_lock(&opts->lock);
 	--opts->refcnt;
 	mutex_unlock(&opts->lock);
@@ -1318,16 +1304,11 @@
 {
 	struct f_hidg *hidg = func_to_hidg(f);
 
-<<<<<<< HEAD
 	hidg->bound = false;
 	wake_up(&hidg->read_queue);
 	wake_up(&hidg->write_queue);
 
-	device_destroy(hidg_class, MKDEV(major, hidg->minor));
-	cdev_del(&hidg->cdev);
-=======
 	cdev_device_del(&hidg->cdev, &hidg->dev);
->>>>>>> c97f22d9
 
 	usb_free_all_descriptors(f);
 }
