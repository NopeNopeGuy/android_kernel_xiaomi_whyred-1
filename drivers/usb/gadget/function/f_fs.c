// SPDX-License-Identifier: GPL-2.0+
/*
 * f_fs.c -- user mode file system API for USB composite function controllers
 *
 * Copyright (C) 2010 Samsung Electronics
 * Author: Michal Nazarewicz <mina86@mina86.com>
 *
 * Based on inode.c (GadgetFS) which was:
 * Copyright (C) 2003-2004 David Brownell
 * Copyright (C) 2003 Agilent Technologies
 */


/* #define DEBUG */
/* #define VERBOSE_DEBUG */

#include <linux/blkdev.h>
#include <linux/pagemap.h>
#include <linux/export.h>
#include <linux/hid.h>
#include <linux/module.h>
#include <linux/sched/signal.h>
#include <linux/uio.h>
#include <asm/unaligned.h>

#include <linux/usb/composite.h>
#include <linux/usb/functionfs.h>

#include <linux/aio.h>
#include <linux/mmu_context.h>
#include <linux/poll.h>
#include <linux/eventfd.h>

#include "u_fs.h"
#include "u_f.h"
#include "u_os_desc.h"
#include "configfs.h"

#define FUNCTIONFS_MAGIC	0xa647361 /* Chosen by a honest dice roll ;) */

#define NUM_PAGES	10 /* # of pages for ipc logging */

#ifdef CONFIG_DYNAMIC_DEBUG
#define ffs_log(fmt, ...) do { \
	ipc_log_string(ffs->ipc_log, "%s: " fmt,  __func__, ##__VA_ARGS__); \
	dynamic_pr_debug("%s: " fmt, __func__, ##__VA_ARGS__); \
} while (0)
#else
#define ffs_log(fmt, ...) \
	ipc_log_string(ffs->ipc_log, "%s: " fmt,  __func__, ##__VA_ARGS__)
#endif

/* Reference counter handling */
static void ffs_data_get(struct ffs_data *ffs);
static void ffs_data_put(struct ffs_data *ffs);
/* Creates new ffs_data object. */
static struct ffs_data *__must_check ffs_data_new(const char *dev_name)
	__attribute__((malloc));

/* Opened counter handling. */
static void ffs_data_opened(struct ffs_data *ffs);
static void ffs_data_closed(struct ffs_data *ffs);

/* Called with ffs->mutex held; take over ownership of data. */
static int __must_check
__ffs_data_got_descs(struct ffs_data *ffs, char *data, size_t len);
static int __must_check
__ffs_data_got_strings(struct ffs_data *ffs, char *data, size_t len);


/* The function structure ***************************************************/

struct ffs_ep;

struct ffs_function {
	struct usb_configuration	*conf;
	struct usb_gadget		*gadget;
	struct ffs_data			*ffs;

	struct ffs_ep			*eps;
	u8				eps_revmap[16];
	short				*interfaces_nums;

	struct usb_function		function;
};


static struct ffs_function *ffs_func_from_usb(struct usb_function *f)
{
	return container_of(f, struct ffs_function, function);
}


static inline enum ffs_setup_state
ffs_setup_state_clear_cancelled(struct ffs_data *ffs)
{
	return (enum ffs_setup_state)
		cmpxchg(&ffs->setup_state, FFS_SETUP_CANCELLED, FFS_NO_SETUP);
}


static void ffs_func_eps_disable(struct ffs_function *func);
static int __must_check ffs_func_eps_enable(struct ffs_function *func);

static int ffs_func_bind(struct usb_configuration *,
			 struct usb_function *);
static int ffs_func_set_alt(struct usb_function *, unsigned, unsigned);
static void ffs_func_disable(struct usb_function *);
static int ffs_func_setup(struct usb_function *,
			  const struct usb_ctrlrequest *);
static bool ffs_func_req_match(struct usb_function *,
			       const struct usb_ctrlrequest *,
			       bool config0);
static void ffs_func_suspend(struct usb_function *);
static void ffs_func_resume(struct usb_function *);


static int ffs_func_revmap_ep(struct ffs_function *func, u8 num);
static int ffs_func_revmap_intf(struct ffs_function *func, u8 intf);


/* The endpoints structures *************************************************/

struct ffs_ep {
	struct usb_ep			*ep;	/* P: ffs->eps_lock */
	struct usb_request		*req;	/* P: epfile->mutex */

	/* [0]: full speed, [1]: high speed, [2]: super speed */
	struct usb_endpoint_descriptor	*descs[3];

	u8				num;

	int				status;	/* P: epfile->mutex */
};

struct ffs_epfile {
	/* Protects ep->ep and ep->req. */
	struct mutex			mutex;

	struct ffs_data			*ffs;
	struct ffs_ep			*ep;	/* P: ffs->eps_lock */
	atomic_t			opened;

	struct dentry			*dentry;

	/*
	 * Buffer for holding data from partial reads which may happen since
	 * we’re rounding user read requests to a multiple of a max packet size.
	 *
	 * The pointer is initialised with NULL value and may be set by
	 * __ffs_epfile_read_data function to point to a temporary buffer.
	 *
	 * In normal operation, calls to __ffs_epfile_read_buffered will consume
	 * data from said buffer and eventually free it.  Importantly, while the
	 * function is using the buffer, it sets the pointer to NULL.  This is
	 * all right since __ffs_epfile_read_data and __ffs_epfile_read_buffered
	 * can never run concurrently (they are synchronised by epfile->mutex)
	 * so the latter will not assign a new value to the pointer.
	 *
	 * Meanwhile ffs_func_eps_disable frees the buffer (if the pointer is
	 * valid) and sets the pointer to READ_BUFFER_DROP value.  This special
	 * value is crux of the synchronisation between ffs_func_eps_disable and
	 * __ffs_epfile_read_data.
	 *
	 * Once __ffs_epfile_read_data is about to finish it will try to set the
	 * pointer back to its old value (as described above), but seeing as the
	 * pointer is not-NULL (namely READ_BUFFER_DROP) it will instead free
	 * the buffer.
	 *
	 * == State transitions ==
	 *
	 * • ptr == NULL:  (initial state)
	 *   ◦ __ffs_epfile_read_buffer_free: go to ptr == DROP
	 *   ◦ __ffs_epfile_read_buffered:    nop
	 *   ◦ __ffs_epfile_read_data allocates temp buffer: go to ptr == buf
	 *   ◦ reading finishes:              n/a, not in ‘and reading’ state
	 * • ptr == DROP:
	 *   ◦ __ffs_epfile_read_buffer_free: nop
	 *   ◦ __ffs_epfile_read_buffered:    go to ptr == NULL
	 *   ◦ __ffs_epfile_read_data allocates temp buffer: free buf, nop
	 *   ◦ reading finishes:              n/a, not in ‘and reading’ state
	 * • ptr == buf:
	 *   ◦ __ffs_epfile_read_buffer_free: free buf, go to ptr == DROP
	 *   ◦ __ffs_epfile_read_buffered:    go to ptr == NULL and reading
	 *   ◦ __ffs_epfile_read_data:        n/a, __ffs_epfile_read_buffered
	 *                                    is always called first
	 *   ◦ reading finishes:              n/a, not in ‘and reading’ state
	 * • ptr == NULL and reading:
	 *   ◦ __ffs_epfile_read_buffer_free: go to ptr == DROP and reading
	 *   ◦ __ffs_epfile_read_buffered:    n/a, mutex is held
	 *   ◦ __ffs_epfile_read_data:        n/a, mutex is held
	 *   ◦ reading finishes and …
	 *     … all data read:               free buf, go to ptr == NULL
	 *     … otherwise:                   go to ptr == buf and reading
	 * • ptr == DROP and reading:
	 *   ◦ __ffs_epfile_read_buffer_free: nop
	 *   ◦ __ffs_epfile_read_buffered:    n/a, mutex is held
	 *   ◦ __ffs_epfile_read_data:        n/a, mutex is held
	 *   ◦ reading finishes:              free buf, go to ptr == DROP
	 */
	struct ffs_buffer		*read_buffer;
#define READ_BUFFER_DROP ((struct ffs_buffer *)ERR_PTR(-ESHUTDOWN))

	char				name[5];

	unsigned char			in;	/* P: ffs->eps_lock */
	unsigned char			isoc;	/* P: ffs->eps_lock */

	bool				invalid;
};

struct ffs_buffer {
	size_t length;
	char *data;
	char storage[];
};

/*  ffs_io_data structure ***************************************************/

struct ffs_io_data {
	bool aio;
	bool read;

	struct kiocb *kiocb;
	struct iov_iter data;
	const void *to_free;
	char *buf;

	struct mm_struct *mm;
	struct work_struct work;

	struct usb_ep *ep;
	struct usb_request *req;

	struct ffs_data *ffs;
};

struct ffs_desc_helper {
	struct ffs_data *ffs;
	unsigned interfaces_count;
	unsigned eps_count;
};

static int  __must_check ffs_epfiles_create(struct ffs_data *ffs);
static void ffs_epfiles_destroy(struct ffs_epfile *epfiles, unsigned count);

static struct dentry *
ffs_sb_create_file(struct super_block *sb, const char *name, void *data,
		   const struct file_operations *fops);

/* Devices management *******************************************************/

DEFINE_MUTEX(ffs_lock);
EXPORT_SYMBOL_GPL(ffs_lock);

static struct ffs_dev *_ffs_find_dev(const char *name);
static struct ffs_dev *_ffs_alloc_dev(void);
static void _ffs_free_dev(struct ffs_dev *dev);
static int ffs_acquire_dev(const char *dev_name, struct ffs_data *ffs_data);
static void ffs_release_dev(struct ffs_dev *ffs_dev);
static int ffs_ready(struct ffs_data *ffs);
static void ffs_closed(struct ffs_data *ffs);

/* Misc helper functions ****************************************************/

static int ffs_mutex_lock(struct mutex *mutex, unsigned nonblock)
	__attribute__((warn_unused_result, nonnull));
static char *ffs_prepare_buffer(const char __user *buf, size_t len,
	size_t extra_buf_alloc)
	__attribute__((warn_unused_result, nonnull));


/* Control file aka ep0 *****************************************************/

static void ffs_ep0_complete(struct usb_ep *ep, struct usb_request *req)
{
	struct ffs_data *ffs = req->context;

	complete(&ffs->ep0req_completion);
}

static int __ffs_ep0_queue_wait(struct ffs_data *ffs, char *data, size_t len)
	__releases(&ffs->ev.waitq.lock)
{
	struct usb_request *req = ffs->ep0req;
	int ret;

	req->zero     = len < le16_to_cpu(ffs->ev.setup.wLength);

	spin_unlock_irq(&ffs->ev.waitq.lock);

	ffs_log("enter: state %d setup_state %d flags %lu", ffs->state,
		ffs->setup_state, ffs->flags);

	req->buf      = data;
	req->length   = len;

	/*
	 * UDC layer requires to provide a buffer even for ZLP, but should
	 * not use it at all. Let's provide some poisoned pointer to catch
	 * possible bug in the driver.
	 */
	if (req->buf == NULL)
		req->buf = (void *)0xDEADBABE;

	reinit_completion(&ffs->ep0req_completion);

	ret = usb_ep_queue(ffs->gadget->ep0, req, GFP_ATOMIC);
	if (unlikely(ret < 0))
		return ret;

	ret = wait_for_completion_interruptible(&ffs->ep0req_completion);
	if (unlikely(ret)) {
		usb_ep_dequeue(ffs->gadget->ep0, req);
		return -EINTR;
	}

	ffs->setup_state = FFS_NO_SETUP;

	ffs_log("exit: state %d setup_state %d flags %lu", ffs->state,
		ffs->setup_state, ffs->flags);

	return req->status ? req->status : req->actual;
}

static int __ffs_ep0_stall(struct ffs_data *ffs)
{
	ffs_log("state %d setup_state %d flags %lu can_stall %d", ffs->state,
		ffs->setup_state, ffs->flags, ffs->ev.can_stall);

	if (ffs->ev.can_stall) {
		pr_vdebug("ep0 stall\n");
		usb_ep_set_halt(ffs->gadget->ep0);
		ffs->setup_state = FFS_NO_SETUP;
		return -EL2HLT;
	} else {
		pr_debug("bogus ep0 stall!\n");
		return -ESRCH;
	}
}

static ssize_t ffs_ep0_write(struct file *file, const char __user *buf,
			     size_t len, loff_t *ptr)
{
	struct ffs_data *ffs = file->private_data;
	struct usb_gadget *gadget = ffs->gadget;
	ssize_t ret;
	char *data;

	ENTER();

	ffs_log("enter:len %zu state %d setup_state %d flags %lu", len,
		ffs->state, ffs->setup_state, ffs->flags);

	/* Fast check if setup was canceled */
	if (ffs_setup_state_clear_cancelled(ffs) == FFS_SETUP_CANCELLED)
		return -EIDRM;

	/* Acquire mutex */
	ret = ffs_mutex_lock(&ffs->mutex, file->f_flags & O_NONBLOCK);
	if (unlikely(ret < 0))
		return ret;

	/* Check state */
	switch (ffs->state) {
	case FFS_READ_DESCRIPTORS:
	case FFS_READ_STRINGS:
		/* Copy data */
		if (unlikely(len < 16)) {
			ret = -EINVAL;
			break;
		}

		data = ffs_prepare_buffer(buf, len, 0);
		if (IS_ERR(data)) {
			ret = PTR_ERR(data);
			break;
		}

		/* Handle data */
		if (ffs->state == FFS_READ_DESCRIPTORS) {
			pr_info("read descriptors\n");
			ret = __ffs_data_got_descs(ffs, data, len);
			if (unlikely(ret < 0))
				break;

			ffs->state = FFS_READ_STRINGS;
			ret = len;
		} else {
			pr_info("read strings\n");
			ret = __ffs_data_got_strings(ffs, data, len);
			if (unlikely(ret < 0))
				break;

			ret = ffs_epfiles_create(ffs);
			if (unlikely(ret)) {
				ffs->state = FFS_CLOSING;
				break;
			}

			ffs->state = FFS_ACTIVE;
			mutex_unlock(&ffs->mutex);

			ret = ffs_ready(ffs);
			if (unlikely(ret < 0)) {
				ffs->state = FFS_CLOSING;
				return ret;
			}

			return len;
		}
		break;

	case FFS_ACTIVE:
		data = NULL;
		/*
		 * We're called from user space, we can use _irq
		 * rather then _irqsave
		 */
		spin_lock_irq(&ffs->ev.waitq.lock);
		switch (ffs_setup_state_clear_cancelled(ffs)) {
		case FFS_SETUP_CANCELLED:
			ret = -EIDRM;
			goto done_spin;

		case FFS_NO_SETUP:
			ret = -ESRCH;
			goto done_spin;

		case FFS_SETUP_PENDING:
			break;
		}

		/* FFS_SETUP_PENDING */
		if (!(ffs->ev.setup.bRequestType & USB_DIR_IN)) {
			spin_unlock_irq(&ffs->ev.waitq.lock);
			ret = __ffs_ep0_stall(ffs);
			break;
		}

		/* FFS_SETUP_PENDING and not stall */
		len = min(len, (size_t)le16_to_cpu(ffs->ev.setup.wLength));

		spin_unlock_irq(&ffs->ev.waitq.lock);

		data = ffs_prepare_buffer(buf, len, gadget->extra_buf_alloc);
		if (IS_ERR(data)) {
			ret = PTR_ERR(data);
			break;
		}

		spin_lock_irq(&ffs->ev.waitq.lock);

		/*
		 * We are guaranteed to be still in FFS_ACTIVE state
		 * but the state of setup could have changed from
		 * FFS_SETUP_PENDING to FFS_SETUP_CANCELLED so we need
		 * to check for that.  If that happened we copied data
		 * from user space in vain but it's unlikely.
		 *
		 * For sure we are not in FFS_NO_SETUP since this is
		 * the only place FFS_SETUP_PENDING -> FFS_NO_SETUP
		 * transition can be performed and it's protected by
		 * mutex.
		 */
		if (ffs_setup_state_clear_cancelled(ffs) ==
		    FFS_SETUP_CANCELLED) {
			ret = -EIDRM;
done_spin:
			spin_unlock_irq(&ffs->ev.waitq.lock);
		} else {
			/* unlocks spinlock */
			ret = __ffs_ep0_queue_wait(ffs, data, len);
		}
		kfree(data);
		break;

	default:
		ret = -EBADFD;
		break;
	}

	ffs_log("exit:ret %zd state %d setup_state %d flags %lu", ret,
		ffs->state, ffs->setup_state, ffs->flags);

	mutex_unlock(&ffs->mutex);
	return ret;
}

/* Called with ffs->ev.waitq.lock and ffs->mutex held, both released on exit. */
static ssize_t __ffs_ep0_read_events(struct ffs_data *ffs, char __user *buf,
				     size_t n)
	__releases(&ffs->ev.waitq.lock)
{
	/*
	 * n cannot be bigger than ffs->ev.count, which cannot be bigger than
	 * size of ffs->ev.types array (which is four) so that's how much space
	 * we reserve.
	 */
	struct usb_functionfs_event events[ARRAY_SIZE(ffs->ev.types)];
	const size_t size = n * sizeof *events;
	unsigned i = 0;

	memset(events, 0, size);

	do {
		events[i].type = ffs->ev.types[i];
		if (events[i].type == FUNCTIONFS_SETUP) {
			events[i].u.setup = ffs->ev.setup;
			ffs->setup_state = FFS_SETUP_PENDING;
		}
	} while (++i < n);

	ffs->ev.count -= n;
	if (ffs->ev.count)
		memmove(ffs->ev.types, ffs->ev.types + n,
			ffs->ev.count * sizeof *ffs->ev.types);

	spin_unlock_irq(&ffs->ev.waitq.lock);

	ffs_log("state %d setup_state %d flags %lu #evt %zu", ffs->state,
		ffs->setup_state, ffs->flags, n);

	mutex_unlock(&ffs->mutex);

	return unlikely(copy_to_user(buf, events, size)) ? -EFAULT : size;
}

static ssize_t ffs_ep0_read(struct file *file, char __user *buf,
			    size_t len, loff_t *ptr)
{
	struct ffs_data *ffs = file->private_data;
	char *data = NULL;
	size_t n;
	int ret;

	ENTER();

	ffs_log("enter:len %zu state %d setup_state %d flags %lu", len,
		ffs->state, ffs->setup_state, ffs->flags);

	/* Fast check if setup was canceled */
	if (ffs_setup_state_clear_cancelled(ffs) == FFS_SETUP_CANCELLED)
		return -EIDRM;

	/* Acquire mutex */
	ret = ffs_mutex_lock(&ffs->mutex, file->f_flags & O_NONBLOCK);
	if (unlikely(ret < 0))
		return ret;

	/* Check state */
	if (ffs->state != FFS_ACTIVE) {
		ret = -EBADFD;
		goto done_mutex;
	}

	/*
	 * We're called from user space, we can use _irq rather then
	 * _irqsave
	 */
	spin_lock_irq(&ffs->ev.waitq.lock);

	switch (ffs_setup_state_clear_cancelled(ffs)) {
	case FFS_SETUP_CANCELLED:
		ret = -EIDRM;
		break;

	case FFS_NO_SETUP:
		n = len / sizeof(struct usb_functionfs_event);
		if (unlikely(!n)) {
			ret = -EINVAL;
			break;
		}

		if ((file->f_flags & O_NONBLOCK) && !ffs->ev.count) {
			ret = -EAGAIN;
			break;
		}

		if (wait_event_interruptible_exclusive_locked_irq(ffs->ev.waitq,
							ffs->ev.count)) {
			ret = -EINTR;
			break;
		}

		/* unlocks spinlock */
		return __ffs_ep0_read_events(ffs, buf,
					     min(n, (size_t)ffs->ev.count));

	case FFS_SETUP_PENDING:
		if (ffs->ev.setup.bRequestType & USB_DIR_IN) {
			spin_unlock_irq(&ffs->ev.waitq.lock);
			ret = __ffs_ep0_stall(ffs);
			goto done_mutex;
		}

		len = min(len, (size_t)le16_to_cpu(ffs->ev.setup.wLength));

		spin_unlock_irq(&ffs->ev.waitq.lock);

		if (likely(len)) {
			data = kmalloc(len, GFP_KERNEL);
			if (unlikely(!data)) {
				ret = -ENOMEM;
				goto done_mutex;
			}
		}

		spin_lock_irq(&ffs->ev.waitq.lock);

		/* See ffs_ep0_write() */
		if (ffs_setup_state_clear_cancelled(ffs) ==
		    FFS_SETUP_CANCELLED) {
			ret = -EIDRM;
			break;
		}

		/* unlocks spinlock */
		ret = __ffs_ep0_queue_wait(ffs, data, len);
		if (likely(ret > 0) && unlikely(copy_to_user(buf, data, len)))
			ret = -EFAULT;
		goto done_mutex;

	default:
		ret = -EBADFD;
		break;
	}

	spin_unlock_irq(&ffs->ev.waitq.lock);
done_mutex:
	ffs_log("exit:ret %d state %d setup_state %d flags %lu", ret,
		ffs->state, ffs->setup_state, ffs->flags);

	mutex_unlock(&ffs->mutex);
	kfree(data);

	return ret;
}

static int ffs_ep0_open(struct inode *inode, struct file *file)
{
	struct ffs_data *ffs = inode->i_private;

	ENTER();

	ffs_log("state %d setup_state %d flags %lu opened %d", ffs->state,
		ffs->setup_state, ffs->flags, atomic_read(&ffs->opened));

	if (unlikely(ffs->state == FFS_CLOSING))
		return -EBUSY;

	file->private_data = ffs;
	ffs_data_opened(ffs);

	return stream_open(inode, file);
}

static int ffs_ep0_release(struct inode *inode, struct file *file)
{
	struct ffs_data *ffs = file->private_data;

	ENTER();

	ffs_log("state %d setup_state %d flags %lu opened %d", ffs->state,
		ffs->setup_state, ffs->flags, atomic_read(&ffs->opened));

	ffs_data_closed(ffs);

	return 0;
}

static long ffs_ep0_ioctl(struct file *file, unsigned code, unsigned long value)
{
	struct ffs_data *ffs = file->private_data;
	struct usb_gadget *gadget = ffs->gadget;
	long ret;

	ENTER();

	ffs_log("state %d setup_state %d flags %lu opened %d", ffs->state,
		ffs->setup_state, ffs->flags, atomic_read(&ffs->opened));

	if (code == FUNCTIONFS_INTERFACE_REVMAP) {
		struct ffs_function *func = ffs->func;
		ret = func ? ffs_func_revmap_intf(func, value) : -ENODEV;
	} else if (gadget && gadget->ops->ioctl) {
		ret = gadget->ops->ioctl(gadget, code, value);
	} else {
		ret = -ENOTTY;
	}

	return ret;
}

static __poll_t ffs_ep0_poll(struct file *file, poll_table *wait)
{
	struct ffs_data *ffs = file->private_data;
	__poll_t mask = EPOLLWRNORM;
	int ret;

	ffs_log("enter:state %d setup_state %d flags %lu opened %d", ffs->state,
		ffs->setup_state, ffs->flags, atomic_read(&ffs->opened));

	poll_wait(file, &ffs->ev.waitq, wait);

	ret = ffs_mutex_lock(&ffs->mutex, file->f_flags & O_NONBLOCK);
	if (unlikely(ret < 0))
		return mask;

	switch (ffs->state) {
	case FFS_READ_DESCRIPTORS:
	case FFS_READ_STRINGS:
		mask |= EPOLLOUT;
		break;

	case FFS_ACTIVE:
		switch (ffs->setup_state) {
		case FFS_NO_SETUP:
			if (ffs->ev.count)
				mask |= EPOLLIN;
			break;

		case FFS_SETUP_PENDING:
		case FFS_SETUP_CANCELLED:
			mask |= (EPOLLIN | EPOLLOUT);
			break;
		}
	case FFS_CLOSING:
		break;
	case FFS_DEACTIVATED:
		break;
	}

	ffs_log("exit: mask %u", mask);

	mutex_unlock(&ffs->mutex);

	return mask;
}

static const struct file_operations ffs_ep0_operations = {
	.llseek =	no_llseek,

	.open =		ffs_ep0_open,
	.write =	ffs_ep0_write,
	.read =		ffs_ep0_read,
	.release =	ffs_ep0_release,
	.unlocked_ioctl =	ffs_ep0_ioctl,
	.poll =		ffs_ep0_poll,
};


/* "Normal" endpoints operations ********************************************/

static void ffs_epfile_io_complete(struct usb_ep *_ep, struct usb_request *req)
{
	ENTER();
	if (likely(req->context)) {
		struct ffs_ep *ep = _ep->driver_data;
		ep->status = req->status ? req->status : req->actual;
		complete(req->context);
	}
}

static ssize_t ffs_copy_to_iter(void *data, int data_len, struct iov_iter *iter)
{
	ssize_t ret = copy_to_iter(data, data_len, iter);
	if (likely(ret == data_len))
		return ret;

	if (unlikely(iov_iter_count(iter)))
		return -EFAULT;

	/*
	 * Dear user space developer!
	 *
	 * TL;DR: To stop getting below error message in your kernel log, change
	 * user space code using functionfs to align read buffers to a max
	 * packet size.
	 *
	 * Some UDCs (e.g. dwc3) require request sizes to be a multiple of a max
	 * packet size.  When unaligned buffer is passed to functionfs, it
	 * internally uses a larger, aligned buffer so that such UDCs are happy.
	 *
	 * Unfortunately, this means that host may send more data than was
	 * requested in read(2) system call.  f_fs doesn’t know what to do with
	 * that excess data so it simply drops it.
	 *
	 * Was the buffer aligned in the first place, no such problem would
	 * happen.
	 *
	 * Data may be dropped only in AIO reads.  Synchronous reads are handled
	 * by splitting a request into multiple parts.  This splitting may still
	 * be a problem though so it’s likely best to align the buffer
	 * regardless of it being AIO or not..
	 *
	 * This only affects OUT endpoints, i.e. reading data with a read(2),
	 * aio_read(2) etc. system calls.  Writing data to an IN endpoint is not
	 * affected.
	 */
	pr_err("functionfs read size %d > requested size %zd, dropping excess data. "
	       "Align read buffer size to max packet size to avoid the problem.\n",
	       data_len, ret);

	return ret;
}

static void ffs_user_copy_worker(struct work_struct *work)
{
	struct ffs_io_data *io_data = container_of(work, struct ffs_io_data,
						   work);
	struct ffs_data *ffs = io_data->ffs;
	int ret = io_data->req->status ? io_data->req->status :
					 io_data->req->actual;
	bool kiocb_has_eventfd = io_data->kiocb->ki_flags & IOCB_EVENTFD;

	ffs_log("enter: ret %d for %s", ret, io_data->read ? "read" : "write");

	if (io_data->read && ret > 0) {
		mm_segment_t oldfs = get_fs();

		set_fs(USER_DS);
		use_mm(io_data->mm);
		ret = ffs_copy_to_iter(io_data->buf, ret, &io_data->data);
		unuse_mm(io_data->mm);
		set_fs(oldfs);
	}

	io_data->kiocb->ki_complete(io_data->kiocb, ret, ret);

	if (io_data->ffs->ffs_eventfd && !kiocb_has_eventfd)
		eventfd_signal(io_data->ffs->ffs_eventfd, 1);

	usb_ep_free_request(io_data->ep, io_data->req);

	if (io_data->read)
		kfree(io_data->to_free);
	kfree(io_data->buf);
	kfree(io_data);

	ffs_log("exit");
}

static void ffs_epfile_async_io_complete(struct usb_ep *_ep,
					 struct usb_request *req)
{
	struct ffs_io_data *io_data = req->context;
	struct ffs_data *ffs = io_data->ffs;

	ENTER();

	ffs_log("enter");

	INIT_WORK(&io_data->work, ffs_user_copy_worker);
	queue_work(ffs->io_completion_wq, &io_data->work);
}

static void __ffs_epfile_read_buffer_free(struct ffs_epfile *epfile)
{
	/*
	 * See comment in struct ffs_epfile for full read_buffer pointer
	 * synchronisation story.
	 */
	struct ffs_buffer *buf = xchg(&epfile->read_buffer, READ_BUFFER_DROP);
	if (buf && buf != READ_BUFFER_DROP)
		kfree(buf);
}

/* Assumes epfile->mutex is held. */
static ssize_t __ffs_epfile_read_buffered(struct ffs_epfile *epfile,
					  struct iov_iter *iter)
{
	/*
	 * Null out epfile->read_buffer so ffs_func_eps_disable does not free
	 * the buffer while we are using it.  See comment in struct ffs_epfile
	 * for full read_buffer pointer synchronisation story.
	 */
	struct ffs_buffer *buf = xchg(&epfile->read_buffer, NULL);
	ssize_t ret;
	if (!buf || buf == READ_BUFFER_DROP)
		return 0;

	ret = copy_to_iter(buf->data, buf->length, iter);
	if (buf->length == ret) {
		kfree(buf);
		return ret;
	}

	if (unlikely(iov_iter_count(iter))) {
		ret = -EFAULT;
	} else {
		buf->length -= ret;
		buf->data += ret;
	}

	if (cmpxchg(&epfile->read_buffer, NULL, buf))
		kfree(buf);

	return ret;
}

/* Assumes epfile->mutex is held. */
static ssize_t __ffs_epfile_read_data(struct ffs_epfile *epfile,
				      void *data, int data_len,
				      struct iov_iter *iter)
{
	struct ffs_buffer *buf;

	ssize_t ret = copy_to_iter(data, data_len, iter);
	if (likely(data_len == ret))
		return ret;

	if (unlikely(iov_iter_count(iter)))
		return -EFAULT;

	/* See ffs_copy_to_iter for more context. */
	pr_warn("functionfs read size %d > requested size %zd, splitting request into multiple reads.",
		data_len, ret);

	data_len -= ret;
	buf = kmalloc(sizeof(*buf) + data_len, GFP_KERNEL);
	if (!buf)
		return -ENOMEM;
	buf->length = data_len;
	buf->data = buf->storage;
	memcpy(buf->storage, data + ret, data_len);

	/*
	 * At this point read_buffer is NULL or READ_BUFFER_DROP (if
	 * ffs_func_eps_disable has been called in the meanwhile).  See comment
	 * in struct ffs_epfile for full read_buffer pointer synchronisation
	 * story.
	 */
	if (unlikely(cmpxchg(&epfile->read_buffer, NULL, buf)))
		kfree(buf);

	return ret;
}

static ssize_t ffs_epfile_io(struct file *file, struct ffs_io_data *io_data)
{
	struct ffs_epfile *epfile = file->private_data;
	struct ffs_data *ffs;
	struct usb_request *req;
	struct ffs_ep *ep;
	char *data = NULL;
	ssize_t ret, data_len = -EINVAL;
	int halt;
	size_t extra_buf_alloc = 0;

	/* Are we still active? */
	if (WARN_ON(epfile->ffs->state != FFS_ACTIVE))
		return -ENODEV;

	ffs = epfile->ffs;
	ffs_log("enter: %s", epfile->name);

	/* Wait for endpoint to be enabled */
	ep = epfile->ep;
	if (!ep) {
		if (file->f_flags & O_NONBLOCK)
			return -EAGAIN;

		/*
		 * epfile->invalid is set when EPs are disabled. Userspace
		 * might have stale threads continuing to do I/O and may be
		 * unaware of that especially if we block here. Instead return
		 * an error immediately here and don't allow any more I/O
		 * until the epfile is reopened.
		 */
		if (epfile->invalid)
			return -ENODEV;

		ret = wait_event_interruptible(
				epfile->ffs->wait, (ep = epfile->ep));
		if (ret)
			return -EINTR;
	}

	/* Do we halt? */
	halt = (!io_data->read == !epfile->in);
	if (halt && epfile->isoc)
		return -EINVAL;

	/* We will be using request and read_buffer */
	ret = ffs_mutex_lock(&epfile->mutex, file->f_flags & O_NONBLOCK);
	if (unlikely(ret))
		goto error;

	/* Allocate & copy */
	if (!halt) {
		struct usb_gadget *gadget;

		/*
		 * Do we have buffered data from previous partial read?  Check
		 * that for synchronous case only because we do not have
		 * facility to ‘wake up’ a pending asynchronous read and push
		 * buffered data to it which we would need to make things behave
		 * consistently.
		 */
		if (!io_data->aio && io_data->read) {
			ret = __ffs_epfile_read_buffered(epfile, &io_data->data);
			if (ret)
				goto error_mutex;
		}

		/*
		 * if we _do_ wait above, the epfile->ffs->gadget might be NULL
		 * before the waiting completes, so do not assign to 'gadget'
		 * earlier
		 */
		gadget = epfile->ffs->gadget;

		spin_lock_irq(&epfile->ffs->eps_lock);
		/* In the meantime, endpoint got disabled or changed. */
		if (epfile->ep != ep) {
			ret = -ESHUTDOWN;
			goto error_lock;
		}
		data_len = iov_iter_count(&io_data->data);
		/*
		 * Controller may require buffer size to be aligned to
		 * maxpacketsize of an out endpoint.
		 */
		if (io_data->read)
			data_len = usb_ep_align_maybe(gadget, ep->ep, data_len);
		spin_unlock_irq(&epfile->ffs->eps_lock);

		extra_buf_alloc = gadget->extra_buf_alloc;
		if (!io_data->read)
			data = kmalloc(data_len + extra_buf_alloc,
					GFP_KERNEL);
		else
			data = kmalloc(data_len, GFP_KERNEL);
		if (unlikely(!data)) {
			ret = -ENOMEM;
			goto error_mutex;
		}
		if (!io_data->read &&
		    !copy_from_iter_full(data, data_len, &io_data->data)) {
			ret = -EFAULT;
			goto error_mutex;
		}
	}

	spin_lock_irq(&epfile->ffs->eps_lock);

	if (epfile->ep != ep) {
		/* In the meantime, endpoint got disabled or changed. */
		ret = -ESHUTDOWN;
	} else if (halt) {
		ret = usb_ep_set_halt(ep->ep);
		if (!ret)
			ret = -EBADMSG;
	} else if (unlikely(data_len == -EINVAL)) {
		/*
		 * Sanity Check: even though data_len can't be used
		 * uninitialized at the time I write this comment, some
		 * compilers complain about this situation.
		 * In order to keep the code clean from warnings, data_len is
		 * being initialized to -EINVAL during its declaration, which
		 * means we can't rely on compiler anymore to warn no future
		 * changes won't result in data_len being used uninitialized.
		 * For such reason, we're adding this redundant sanity check
		 * here.
		 */
		WARN(1, "%s: data_len == -EINVAL\n", __func__);
		ret = -EINVAL;
	} else if (!io_data->aio) {
		DECLARE_COMPLETION_ONSTACK(done);
		bool interrupted = false;

		req = ep->req;
		req->buf      = data;
		req->length   = data_len;

		req->context  = &done;
		req->complete = ffs_epfile_io_complete;

		ret = usb_ep_queue(ep->ep, req, GFP_ATOMIC);
		if (unlikely(ret < 0))
			goto error_lock;

		spin_unlock_irq(&epfile->ffs->eps_lock);

		ffs_log("queued %zd bytes on %s", data_len, epfile->name);

		if (unlikely(wait_for_completion_interruptible(&done))) {
			/*
			 * To avoid race condition with ffs_epfile_io_complete,
			 * dequeue the request first then check
			 * status. usb_ep_dequeue API should guarantee no race
			 * condition with req->complete callback.
			 */
			spin_lock_irq(&epfile->ffs->eps_lock);
			interrupted = true;
			/*
			 * While we were acquiring lock endpoint got
			 * disabled (disconnect) or changed
			 (composition switch) ?
			 */
			if (epfile->ep == ep) {
				usb_ep_dequeue(ep->ep, req);
				spin_unlock_irq(&epfile->ffs->eps_lock);
				wait_for_completion(&done);
				interrupted = ep->status < 0;
			} else {
				spin_unlock_irq(&epfile->ffs->eps_lock);
			}
		}

		ffs_log("%s:ep status %d for req %pK", epfile->name, ep->status,
				req);

		if (interrupted) {
			ret = -EINTR;
			goto error_mutex;
		}

		ret = -ENODEV;
		spin_lock_irq(&epfile->ffs->eps_lock);
		/*
		 * While we were acquiring lock endpoint got
		 * disabled (disconnect) or changed
		 * (composition switch) ?
		 */
		if (epfile->ep == ep)
			ret = ep->status;
		spin_unlock_irq(&epfile->ffs->eps_lock);
		if (io_data->read && ret > 0)
			ret = __ffs_epfile_read_data(epfile, data, ep->status,
						     &io_data->data);
		goto error_mutex;
	} else if (!(req = usb_ep_alloc_request(ep->ep, GFP_ATOMIC))) {
		ret = -ENOMEM;
	} else {
		req->buf      = data;
		req->length   = data_len;

		io_data->buf = data;
		io_data->ep = ep->ep;
		io_data->req = req;
		io_data->ffs = epfile->ffs;

		req->context  = io_data;
		req->complete = ffs_epfile_async_io_complete;

		ret = usb_ep_queue(ep->ep, req, GFP_ATOMIC);
		if (unlikely(ret)) {
			io_data->req = NULL;
			usb_ep_free_request(ep->ep, req);
			goto error_lock;
		}

		ffs_log("queued %zd bytes on %s", data_len, epfile->name);

		ret = -EIOCBQUEUED;
		/*
		 * Do not kfree the buffer in this function.  It will be freed
		 * by ffs_user_copy_worker.
		 */
		data = NULL;
	}

error_lock:
	spin_unlock_irq(&epfile->ffs->eps_lock);
error_mutex:
	mutex_unlock(&epfile->mutex);
error:
	kfree(data);

	ffs_log("exit: %s ret %zd", epfile->name, ret);

	return ret;
}

static int
ffs_epfile_open(struct inode *inode, struct file *file)
{
	struct ffs_epfile *epfile = inode->i_private;
	struct ffs_data *ffs = epfile->ffs;

	ENTER();

	ffs_log("%s: state %d setup_state %d flag %lu opened %u",
		epfile->name, epfile->ffs->state, epfile->ffs->setup_state,
		epfile->ffs->flags, atomic_read(&epfile->opened));

	if (WARN_ON(epfile->ffs->state != FFS_ACTIVE))
		return -ENODEV;

	file->private_data = epfile;
	ffs_data_opened(epfile->ffs);
	atomic_inc(&epfile->opened);

	return stream_open(inode, file);
}

static int ffs_aio_cancel(struct kiocb *kiocb)
{
	struct ffs_io_data *io_data = kiocb->private;
	struct ffs_epfile *epfile = kiocb->ki_filp->private_data;
	struct ffs_data *ffs = epfile->ffs;
	unsigned long flags;
	int value;

	ENTER();

	ffs_log("enter:state %d setup_state %d flag %lu", epfile->ffs->state,
		epfile->ffs->setup_state, epfile->ffs->flags);

	spin_lock_irqsave(&epfile->ffs->eps_lock, flags);

	if (likely(io_data && io_data->ep && io_data->req))
		value = usb_ep_dequeue(io_data->ep, io_data->req);
	else
		value = -EINVAL;

	spin_unlock_irqrestore(&epfile->ffs->eps_lock, flags);

	ffs_log("exit: value %d", value);

	return value;
}

static ssize_t ffs_epfile_write_iter(struct kiocb *kiocb, struct iov_iter *from)
{
	struct ffs_epfile *epfile = kiocb->ki_filp->private_data;
	struct ffs_data *ffs = epfile->ffs;
	struct ffs_io_data io_data, *p = &io_data;
	ssize_t res;

	ENTER();

	ffs_log("enter");

	if (!is_sync_kiocb(kiocb)) {
		p = kzalloc(sizeof(io_data), GFP_KERNEL);
		if (unlikely(!p))
			return -ENOMEM;
		p->aio = true;
	} else {
		memset(p, 0, sizeof(*p));
		p->aio = false;
	}

	p->read = false;
	p->kiocb = kiocb;
	p->data = *from;
	p->mm = current->mm;

	kiocb->private = p;

	if (p->aio)
		kiocb_set_cancel_fn(kiocb, ffs_aio_cancel);

	res = ffs_epfile_io(kiocb->ki_filp, p);
	if (res == -EIOCBQUEUED)
		return res;
	if (p->aio)
		kfree(p);
	else
		*from = p->data;

	ffs_log("exit: ret %zd", res);

	return res;
}

static ssize_t ffs_epfile_read_iter(struct kiocb *kiocb, struct iov_iter *to)
{
	struct ffs_epfile *epfile = kiocb->ki_filp->private_data;
	struct ffs_data *ffs = epfile->ffs;
	struct ffs_io_data io_data, *p = &io_data;
	ssize_t res;

	ENTER();

	ffs_log("enter");

	if (!is_sync_kiocb(kiocb)) {
		p = kzalloc(sizeof(io_data), GFP_KERNEL);
		if (unlikely(!p))
			return -ENOMEM;
		p->aio = true;
	} else {
		memset(p, 0, sizeof(*p));
		p->aio = false;
	}

	p->read = true;
	p->kiocb = kiocb;
	if (p->aio) {
		p->to_free = dup_iter(&p->data, to, GFP_KERNEL);
		if (!p->to_free) {
			kfree(p);
			return -ENOMEM;
		}
	} else {
		p->data = *to;
		p->to_free = NULL;
	}
	p->mm = current->mm;

	kiocb->private = p;

	if (p->aio)
		kiocb_set_cancel_fn(kiocb, ffs_aio_cancel);

	res = ffs_epfile_io(kiocb->ki_filp, p);
	if (res == -EIOCBQUEUED)
		return res;

	if (p->aio) {
		kfree(p->to_free);
		kfree(p);
	} else {
		*to = p->data;
	}

	ffs_log("exit: ret %zd", res);

	return res;
}

static int
ffs_epfile_release(struct inode *inode, struct file *file)
{
	struct ffs_epfile *epfile = inode->i_private;
	struct ffs_data *ffs = epfile->ffs;
	unsigned long flags;

	ENTER();

	spin_lock_irqsave(&epfile->ffs->eps_lock, flags);
	__ffs_epfile_read_buffer_free(epfile);
	spin_unlock_irqrestore(&epfile->ffs->eps_lock, flags);
	ffs_log("%s: state %d setup_state %d flag %lu opened %u",
		epfile->name, epfile->ffs->state, epfile->ffs->setup_state,
		epfile->ffs->flags, atomic_read(&epfile->opened));

	if (atomic_dec_and_test(&epfile->opened))
		epfile->invalid = false;

	ffs_data_closed(epfile->ffs);

	return 0;
}

static long ffs_epfile_ioctl(struct file *file, unsigned code,
			     unsigned long value)
{
	struct ffs_epfile *epfile = file->private_data;
	struct ffs_data *ffs = epfile->ffs;
	struct ffs_ep *ep;
	int ret;

	ENTER();

	ffs_log("%s: code 0x%08x value %#lx state %d setup_state %d flag %lu",
		epfile->name, code, value, epfile->ffs->state,
		epfile->ffs->setup_state, epfile->ffs->flags);

	if (WARN_ON(epfile->ffs->state != FFS_ACTIVE))
		return -ENODEV;

	/* Wait for endpoint to be enabled */
	ep = epfile->ep;
	if (!ep) {
		if (file->f_flags & O_NONBLOCK)
			return -EAGAIN;

		/* don't allow any I/O until file is reopened */
		if (epfile->invalid)
			return -ENODEV;

		ret = wait_event_interruptible(
				epfile->ffs->wait, (ep = epfile->ep));
		if (ret)
			return -EINTR;
	}

	spin_lock_irq(&epfile->ffs->eps_lock);

	/* In the meantime, endpoint got disabled or changed. */
	if (epfile->ep != ep) {
		spin_unlock_irq(&epfile->ffs->eps_lock);
		return -ESHUTDOWN;
	}

	switch (code) {
	case FUNCTIONFS_FIFO_STATUS:
		ret = usb_ep_fifo_status(epfile->ep->ep);
		break;
	case FUNCTIONFS_FIFO_FLUSH:
		usb_ep_fifo_flush(epfile->ep->ep);
		ret = 0;
		break;
	case FUNCTIONFS_CLEAR_HALT:
		ret = usb_ep_clear_halt(epfile->ep->ep);
		break;
	case FUNCTIONFS_ENDPOINT_REVMAP:
		ret = epfile->ep->num;
		break;
	case FUNCTIONFS_ENDPOINT_DESC:
	{
		int desc_idx;
		struct usb_endpoint_descriptor desc1, *desc;

		switch (epfile->ffs->gadget->speed) {
		case USB_SPEED_SUPER:
		case USB_SPEED_SUPER_PLUS:
			desc_idx = 2;
			break;
		case USB_SPEED_HIGH:
			desc_idx = 1;
			break;
		default:
			desc_idx = 0;
		}

		desc = epfile->ep->descs[desc_idx];
		memcpy(&desc1, desc, desc->bLength);

		spin_unlock_irq(&epfile->ffs->eps_lock);
		ret = copy_to_user((void __user *)value, &desc1, desc1.bLength);
		if (ret)
			ret = -EFAULT;
		return ret;
	}
	default:
		ret = -ENOTTY;
	}
	spin_unlock_irq(&epfile->ffs->eps_lock);

	ffs_log("exit: %s: ret %d\n", epfile->name, ret);

	return ret;
}

#ifdef CONFIG_COMPAT
static long ffs_epfile_compat_ioctl(struct file *file, unsigned code,
		unsigned long value)
{
	return ffs_epfile_ioctl(file, code, value);
}
#endif

static const struct file_operations ffs_epfile_operations = {
	.llseek =	no_llseek,

	.open =		ffs_epfile_open,
	.write_iter =	ffs_epfile_write_iter,
	.read_iter =	ffs_epfile_read_iter,
	.release =	ffs_epfile_release,
	.unlocked_ioctl =	ffs_epfile_ioctl,
#ifdef CONFIG_COMPAT
	.compat_ioctl = ffs_epfile_compat_ioctl,
#endif
};


/* File system and super block operations ***********************************/

/*
 * Mounting the file system creates a controller file, used first for
 * function configuration then later for event monitoring.
 */

static struct inode *__must_check
ffs_sb_make_inode(struct super_block *sb, void *data,
		  const struct file_operations *fops,
		  const struct inode_operations *iops,
		  struct ffs_file_perms *perms)
{
	struct ffs_data	*ffs = sb->s_fs_info;
	struct inode *inode;

	ENTER();

	ffs_log("enter");

	inode = new_inode(sb);

	if (likely(inode)) {
		struct timespec64 ts = current_time(inode);

		inode->i_ino	 = get_next_ino();
		inode->i_mode    = perms->mode;
		inode->i_uid     = perms->uid;
		inode->i_gid     = perms->gid;
		inode->i_atime   = ts;
		inode->i_mtime   = ts;
		inode->i_ctime   = ts;
		inode->i_private = data;
		if (fops)
			inode->i_fop = fops;
		if (iops)
			inode->i_op  = iops;
	}

	return inode;
}

/* Create "regular" file */
static struct dentry *ffs_sb_create_file(struct super_block *sb,
					const char *name, void *data,
					const struct file_operations *fops)
{
	struct ffs_data	*ffs = sb->s_fs_info;
	struct dentry	*dentry;
	struct inode	*inode;

	ENTER();

	ffs_log("enter");

	dentry = d_alloc_name(sb->s_root, name);
	if (unlikely(!dentry))
		return NULL;

	inode = ffs_sb_make_inode(sb, data, fops, NULL, &ffs->file_perms);
	if (unlikely(!inode)) {
		dput(dentry);
		return NULL;
	}

	d_add(dentry, inode);

	return dentry;
}

/* Super block */
static const struct super_operations ffs_sb_operations = {
	.statfs =	simple_statfs,
	.drop_inode =	generic_delete_inode,
};

struct ffs_sb_fill_data {
	struct ffs_file_perms perms;
	umode_t root_mode;
	const char *dev_name;
	bool no_disconnect;
	struct ffs_data *ffs_data;
};

static int ffs_sb_fill(struct super_block *sb, void *_data, int silent)
{
	struct ffs_sb_fill_data *data = _data;
	struct inode	*inode;
	struct ffs_data	*ffs = data->ffs_data;

	ENTER();

	ffs_log("enter");

	ffs->sb              = sb;
	data->ffs_data       = NULL;
	sb->s_fs_info        = ffs;
	sb->s_blocksize      = PAGE_SIZE;
	sb->s_blocksize_bits = PAGE_SHIFT;
	sb->s_magic          = FUNCTIONFS_MAGIC;
	sb->s_op             = &ffs_sb_operations;
	sb->s_time_gran      = 1;

	/* Root inode */
	data->perms.mode = data->root_mode;
	inode = ffs_sb_make_inode(sb, NULL,
				  &simple_dir_operations,
				  &simple_dir_inode_operations,
				  &data->perms);
	sb->s_root = d_make_root(inode);
	if (unlikely(!sb->s_root))
		return -ENOMEM;

	/* EP0 file */
	if (unlikely(!ffs_sb_create_file(sb, "ep0", ffs,
					 &ffs_ep0_operations)))
		return -ENOMEM;

	return 0;
}

static int ffs_fs_parse_opts(struct ffs_sb_fill_data *data, char *opts)
{
	ENTER();

	if (!opts || !*opts)
		return 0;

	for (;;) {
		unsigned long value;
		char *eq, *comma;

		/* Option limit */
		comma = strchr(opts, ',');
		if (comma)
			*comma = 0;

		/* Value limit */
		eq = strchr(opts, '=');
		if (unlikely(!eq)) {
			pr_err("'=' missing in %s\n", opts);
			return -EINVAL;
		}
		*eq = 0;

		/* Parse value */
		if (kstrtoul(eq + 1, 0, &value)) {
			pr_err("%s: invalid value: %s\n", opts, eq + 1);
			return -EINVAL;
		}

		/* Interpret option */
		switch (eq - opts) {
		case 13:
			if (!memcmp(opts, "no_disconnect", 13))
				data->no_disconnect = !!value;
			else
				goto invalid;
			break;
		case 5:
			if (!memcmp(opts, "rmode", 5))
				data->root_mode  = (value & 0555) | S_IFDIR;
			else if (!memcmp(opts, "fmode", 5))
				data->perms.mode = (value & 0666) | S_IFREG;
			else
				goto invalid;
			break;

		case 4:
			if (!memcmp(opts, "mode", 4)) {
				data->root_mode  = (value & 0555) | S_IFDIR;
				data->perms.mode = (value & 0666) | S_IFREG;
			} else {
				goto invalid;
			}
			break;

		case 3:
			if (!memcmp(opts, "uid", 3)) {
				data->perms.uid = make_kuid(current_user_ns(), value);
				if (!uid_valid(data->perms.uid)) {
					pr_err("%s: unmapped value: %lu\n", opts, value);
					return -EINVAL;
				}
			} else if (!memcmp(opts, "gid", 3)) {
				data->perms.gid = make_kgid(current_user_ns(), value);
				if (!gid_valid(data->perms.gid)) {
					pr_err("%s: unmapped value: %lu\n", opts, value);
					return -EINVAL;
				}
			} else {
				goto invalid;
			}
			break;

		default:
invalid:
			pr_err("%s: invalid option\n", opts);
			return -EINVAL;
		}

		/* Next iteration */
		if (!comma)
			break;
		opts = comma + 1;
	}

	return 0;
}

/* "mount -t functionfs dev_name /dev/function" ends up here */

static struct dentry *
ffs_fs_mount(struct file_system_type *t, int flags,
	      const char *dev_name, void *opts)
{
	struct ffs_sb_fill_data data = {
		.perms = {
			.mode = S_IFREG | 0600,
			.uid = GLOBAL_ROOT_UID,
			.gid = GLOBAL_ROOT_GID,
		},
		.root_mode = S_IFDIR | 0500,
		.no_disconnect = false,
	};
	struct dentry *rv;
	int ret;
	struct ffs_data	*ffs;

	ENTER();

	ret = ffs_fs_parse_opts(&data, opts);
	if (unlikely(ret < 0))
		return ERR_PTR(ret);

	ffs = ffs_data_new(dev_name);
	if (IS_ERR_OR_NULL(ffs)) {
		if (!ffs)
			return ERR_PTR(-ENOMEM);
		else
			return ERR_PTR((long) ffs);
	}

	ffs->file_perms = data.perms;
	ffs->no_disconnect = data.no_disconnect;

	ffs->dev_name = kstrdup(dev_name, GFP_KERNEL);
	if (unlikely(!ffs->dev_name)) {
		ffs_data_put(ffs);
		return ERR_PTR(-ENOMEM);
	}

	ret = ffs_acquire_dev(dev_name, ffs);
	if (ret) {
		ffs_data_put(ffs);
		return ERR_PTR(ret);
	}
	data.ffs_data = ffs;

	rv = mount_nodev(t, flags, &data, ffs_sb_fill);
	if (IS_ERR(rv) && data.ffs_data)
		ffs_data_put(data.ffs_data);
	return rv;
}

static void
ffs_fs_kill_sb(struct super_block *sb)
{
	ENTER();

	kill_litter_super(sb);
	if (sb->s_fs_info)
		ffs_data_closed(sb->s_fs_info);
}

static struct file_system_type ffs_fs_type = {
	.owner		= THIS_MODULE,
	.name		= "functionfs",
	.mount		= ffs_fs_mount,
	.kill_sb	= ffs_fs_kill_sb,
};
MODULE_ALIAS_FS("functionfs");


/* Driver's main init/cleanup functions *************************************/

static int functionfs_init(void)
{
	int ret;

	ENTER();

	ret = register_filesystem(&ffs_fs_type);
	if (likely(!ret))
		pr_info("file system registered\n");
	else
		pr_err("failed registering file system (%d)\n", ret);

	return ret;
}

static void functionfs_cleanup(void)
{
	ENTER();

	pr_info("unloading\n");
	unregister_filesystem(&ffs_fs_type);
}


/* ffs_data and ffs_function construction and destruction code **************/

static void ffs_data_clear(struct ffs_data *ffs);
static void ffs_data_reset(struct ffs_data *ffs);

static void ffs_data_get(struct ffs_data *ffs)
{
	ENTER();

	ffs_log("ref %u", refcount_read(&ffs->ref));

	refcount_inc(&ffs->ref);
}

static void ffs_data_opened(struct ffs_data *ffs)
{
	ENTER();

	ffs_log("enter: state %d setup_state %d flag %lu opened %d ref %d",
		ffs->state, ffs->setup_state, ffs->flags,
		atomic_read(&ffs->opened), refcount_read(&ffs->ref));

	refcount_inc(&ffs->ref);
	if (atomic_add_return(1, &ffs->opened) == 1 &&
			ffs->state == FFS_DEACTIVATED) {
		ffs->state = FFS_CLOSING;
		ffs_data_reset(ffs);
	}
}

static void ffs_data_put(struct ffs_data *ffs)
{
	ENTER();

	ffs_log("ref %u", refcount_read(&ffs->ref));

	if (unlikely(refcount_dec_and_test(&ffs->ref))) {
		pr_info("%s(): freeing\n", __func__);
		ffs_data_clear(ffs);
		ffs_release_dev(ffs->private_data);
		BUG_ON(waitqueue_active(&ffs->ev.waitq) ||
		       waitqueue_active(&ffs->ep0req_completion.wait) ||
		       waitqueue_active(&ffs->wait));
		destroy_workqueue(ffs->io_completion_wq);
		ipc_log_context_destroy(ffs->ipc_log);
		kfree(ffs->dev_name);
		kfree(ffs);
	}
}

static void ffs_data_closed(struct ffs_data *ffs)
{
	struct ffs_epfile *epfiles;
	unsigned long flags;

	ENTER();

	ffs_log("state %d setup_state %d flag %lu opened %d", ffs->state,
		ffs->setup_state, ffs->flags, atomic_read(&ffs->opened));

	if (atomic_dec_and_test(&ffs->opened)) {
		if (ffs->no_disconnect) {
			ffs->state = FFS_DEACTIVATED;
<<<<<<< HEAD
			spin_lock_irqsave(&ffs->eps_lock, flags);
			epfiles = ffs->epfiles;
			ffs->epfiles = NULL;
			spin_unlock_irqrestore(&ffs->eps_lock,
							flags);

			if (epfiles)
				ffs_epfiles_destroy(epfiles,
						 ffs->eps_count);

=======
			mutex_lock(&ffs->mutex);
			if (ffs->epfiles) {
				ffs_epfiles_destroy(ffs->epfiles,
						   ffs->eps_count);
				ffs->epfiles = NULL;
			}
			mutex_unlock(&ffs->mutex);
>>>>>>> b4cc648f
			if (ffs->setup_state == FFS_SETUP_PENDING)
				__ffs_ep0_stall(ffs);
		} else {
			ffs->state = FFS_CLOSING;
			ffs_data_reset(ffs);
		}
	}
	if (atomic_read(&ffs->opened) < 0) {
		ffs->state = FFS_CLOSING;
		ffs_data_reset(ffs);
	}

	ffs_data_put(ffs);
}

static struct ffs_data *ffs_data_new(const char *dev_name)
{
	char ipcname[24] = "usb_ffs_";
	struct ffs_dev *ffs_dev;
	struct ffs_data *ffs = kzalloc(sizeof *ffs, GFP_KERNEL);
	if (unlikely(!ffs))
		return NULL;

	ffs_dev = _ffs_find_dev(dev_name);
	if (ffs_dev && ffs_dev->mounted) {
		pr_info("%s(): %s Already mounted\n", __func__, dev_name);
		kfree(ffs);
		return ERR_PTR(-EBUSY);
	}

	ENTER();

	ffs->io_completion_wq = alloc_ordered_workqueue("%s", 0, dev_name);
	if (!ffs->io_completion_wq) {
		kfree(ffs);
		return NULL;
	}

	refcount_set(&ffs->ref, 1);
	atomic_set(&ffs->opened, 0);
	ffs->state = FFS_READ_DESCRIPTORS;
	mutex_init(&ffs->mutex);
	spin_lock_init(&ffs->eps_lock);
	init_waitqueue_head(&ffs->ev.waitq);
	init_waitqueue_head(&ffs->wait);
	init_completion(&ffs->ep0req_completion);

	/* XXX REVISIT need to update it in some places, or do we? */
	ffs->ev.can_stall = 1;

	strlcat(ipcname, dev_name, sizeof(ipcname));
	ffs->ipc_log = ipc_log_context_create(NUM_PAGES, ipcname, 0);
	if (IS_ERR_OR_NULL(ffs->ipc_log))
		ffs->ipc_log =  NULL;

	return ffs;
}

static void ffs_data_clear(struct ffs_data *ffs)
{
	struct ffs_epfile *epfiles;
	unsigned long flags;

	ENTER();

	ffs_log("enter: state %d setup_state %d flag %lu", ffs->state,
		ffs->setup_state, ffs->flags);

	pr_debug("%s: ffs->gadget= %pK, ffs->flags= %lu\n",
				__func__, ffs->gadget, ffs->flags);
	ffs_closed(ffs);

	BUG_ON(ffs->gadget);

<<<<<<< HEAD
	spin_lock_irqsave(&ffs->eps_lock, flags);
	epfiles = ffs->epfiles;
	ffs->epfiles = NULL;
	spin_unlock_irqrestore(&ffs->eps_lock, flags);
=======
	mutex_lock(&ffs->mutex);
	if (ffs->epfiles) {
		ffs_epfiles_destroy(ffs->epfiles, ffs->eps_count);
		ffs->epfiles = NULL;
	}
>>>>>>> b4cc648f

	/*
	 * potential race possible between ffs_func_eps_disable
	 * & ffs_epfile_release therefore maintaining a local
	 * copy of epfile will save us from use-after-free.
	 */
	if (epfiles) {
		ffs_epfiles_destroy(epfiles, ffs->eps_count);
		ffs->epfiles = NULL;
	}

	if (ffs->ffs_eventfd) {
		eventfd_ctx_put(ffs->ffs_eventfd);
		ffs->ffs_eventfd = NULL;
	}

	kfree(ffs->raw_descs_data);
	ffs->raw_descs_data = NULL;
	kfree(ffs->raw_strings);
	ffs->raw_strings = NULL;
	kfree(ffs->stringtabs);
	ffs->stringtabs = NULL;
	mutex_unlock(&ffs->mutex);
}

static void ffs_data_reset(struct ffs_data *ffs)
{
	ENTER();

	ffs_log("enter: state %d setup_state %d flag %lu", ffs->state,
		ffs->setup_state, ffs->flags);

	ffs_data_clear(ffs);

<<<<<<< HEAD
	ffs->raw_descs_data = NULL;
=======
>>>>>>> b4cc648f
	ffs->raw_descs = NULL;

	ffs->raw_descs_length = 0;
	ffs->fs_descs_count = 0;
	ffs->hs_descs_count = 0;
	ffs->ss_descs_count = 0;

	ffs->strings_count = 0;
	ffs->interfaces_count = 0;
	ffs->eps_count = 0;

	ffs->ev.count = 0;

	ffs->state = FFS_READ_DESCRIPTORS;
	ffs->setup_state = FFS_NO_SETUP;
	ffs->flags = 0;

	ffs->ms_os_descs_ext_prop_count = 0;
	ffs->ms_os_descs_ext_prop_name_len = 0;
	ffs->ms_os_descs_ext_prop_data_len = 0;
}


static int functionfs_bind(struct ffs_data *ffs, struct usb_composite_dev *cdev)
{
	struct usb_gadget_strings **lang;
	int first_id;

	ENTER();

	ffs_log("enter: state %d setup_state %d flag %lu", ffs->state,
		ffs->setup_state, ffs->flags);

	if (WARN_ON(ffs->state != FFS_ACTIVE
		 || test_and_set_bit(FFS_FL_BOUND, &ffs->flags)))
		return -EBADFD;

	first_id = usb_string_ids_n(cdev, ffs->strings_count);
	if (unlikely(first_id < 0))
		return first_id;

	ffs->ep0req = usb_ep_alloc_request(cdev->gadget->ep0, GFP_KERNEL);
	if (unlikely(!ffs->ep0req))
		return -ENOMEM;
	ffs->ep0req->complete = ffs_ep0_complete;
	ffs->ep0req->context = ffs;

	lang = ffs->stringtabs;
	if (lang) {
		for (; *lang; ++lang) {
			struct usb_string *str = (*lang)->strings;
			int id = first_id;
			for (; str->s; ++id, ++str)
				str->id = id;
		}
	}

	ffs->gadget = cdev->gadget;

	ffs_data_get(ffs);
	return 0;
}

static void functionfs_unbind(struct ffs_data *ffs)
{
	ENTER();

	if (!WARN_ON(!ffs->gadget)) {
		usb_ep_free_request(ffs->gadget->ep0, ffs->ep0req);
		ffs->ep0req = NULL;
		ffs->gadget = NULL;
		clear_bit(FFS_FL_BOUND, &ffs->flags);
		ffs_log("state %d setup_state %d flag %lu gadget %pK\n",
			ffs->state, ffs->setup_state, ffs->flags, ffs->gadget);
		ffs_data_put(ffs);
	}
}

static int ffs_epfiles_create(struct ffs_data *ffs)
{
	struct ffs_epfile *epfile, *epfiles;
	unsigned i, count;

	ENTER();

	ffs_log("enter: eps_count %u state %d setup_state %d flag %lu",
		ffs->eps_count, ffs->state, ffs->setup_state, ffs->flags);

	count = ffs->eps_count;
	epfiles = kcalloc(count, sizeof(*epfiles), GFP_KERNEL);
	if (!epfiles)
		return -ENOMEM;

	epfile = epfiles;
	for (i = 1; i <= count; ++i, ++epfile) {
		epfile->ffs = ffs;
		mutex_init(&epfile->mutex);
		if (ffs->user_flags & FUNCTIONFS_VIRTUAL_ADDR)
			sprintf(epfile->name, "ep%02x", ffs->eps_addrmap[i]);
		else
			sprintf(epfile->name, "ep%u", i);
		epfile->dentry = ffs_sb_create_file(ffs->sb, epfile->name,
						 epfile,
						 &ffs_epfile_operations);
		if (unlikely(!epfile->dentry)) {
			ffs_epfiles_destroy(epfiles, i - 1);
			return -ENOMEM;
		}

		atomic_set(&epfile->opened, 0);
	}

	ffs->epfiles = epfiles;

	return 0;
}

static void ffs_epfiles_destroy(struct ffs_epfile *epfiles, unsigned count)
{
	struct ffs_epfile *epfile = epfiles;
	struct ffs_data *ffs = epfiles->ffs;

	ENTER();

	ffs_log("enter: count %u", count);

	for (; count; --count, ++epfile) {
		BUG_ON(mutex_is_locked(&epfile->mutex));
		if (epfile->dentry) {
			d_delete(epfile->dentry);
			dput(epfile->dentry);
			epfile->dentry = NULL;
		}
	}

	kfree(epfiles);
}

static void ffs_func_eps_disable(struct ffs_function *func)
{
<<<<<<< HEAD
	struct ffs_data *ffs;
=======
	struct ffs_data *ffs      = func->ffs;
>>>>>>> b4cc648f
	struct ffs_ep *ep;
	struct ffs_epfile *epfile;
	unsigned short count;
	unsigned long flags;

	spin_lock_irqsave(&func->ffs->eps_lock, flags);
	ffs = func->ffs;
	count = func->ffs->eps_count;
	epfile = func->ffs->epfiles;
	ep = func->eps;
	ffs_log("enter: state %d setup_state %d flag %lu", func->ffs->state,
		func->ffs->setup_state, func->ffs->flags);

<<<<<<< HEAD
=======
	spin_lock_irqsave(&func->ffs->eps_lock, flags);
	count = func->ffs->eps_count;
	epfile = func->ffs->epfiles;
	ep = func->eps;
>>>>>>> b4cc648f
	while (count--) {
		/* pending requests get nuked */
		if (likely(ep->ep))
			usb_ep_disable(ep->ep);
		++ep;

		if (epfile) {
			epfile->invalid = true; /* until file is reopened */
			epfile->ep = NULL;
			__ffs_epfile_read_buffer_free(epfile);
			++epfile;
		}
	}
	spin_unlock_irqrestore(&func->ffs->eps_lock, flags);
}

static int ffs_func_eps_enable(struct ffs_function *func)
{
	struct ffs_data *ffs;
	struct ffs_ep *ep;
	struct ffs_epfile *epfile;
	unsigned short count;
	unsigned long flags;
	int ret = 0;

	ffs_log("enter: state %d setup_state %d flag %lu", func->ffs->state,
		func->ffs->setup_state, func->ffs->flags);

	spin_lock_irqsave(&func->ffs->eps_lock, flags);
	ffs = func->ffs;
	ep = func->eps;
	epfile = ffs->epfiles;
	count = ffs->eps_count;
	while(count--) {
		ep->ep->driver_data = ep;

		ret = config_ep_by_speed(func->gadget, &func->function, ep->ep);
		if (ret) {
			pr_err("%s: config_ep_by_speed(%s) returned %d\n",
					__func__, ep->ep->name, ret);
			break;
		}

		ret = usb_ep_enable(ep->ep);
		if (likely(!ret)) {
			epfile->ep = ep;
			epfile->in = usb_endpoint_dir_in(ep->ep->desc);
			epfile->isoc = usb_endpoint_xfer_isoc(ep->ep->desc);
			ffs_log("usb_ep_enable %s", ep->ep->name);
		} else {
			ffs_log("usb_ep_enable %s ret %d", ep->ep->name, ret);
			break;
		}

		++ep;
		++epfile;
	}

	wake_up_interruptible(&ffs->wait);
	spin_unlock_irqrestore(&func->ffs->eps_lock, flags);

	return ret;
}


/* Parsing and building descriptors and strings *****************************/

/*
 * This validates if data pointed by data is a valid USB descriptor as
 * well as record how many interfaces, endpoints and strings are
 * required by given configuration.  Returns address after the
 * descriptor or NULL if data is invalid.
 */

enum ffs_entity_type {
	FFS_DESCRIPTOR, FFS_INTERFACE, FFS_STRING, FFS_ENDPOINT
};

enum ffs_os_desc_type {
	FFS_OS_DESC, FFS_OS_DESC_EXT_COMPAT, FFS_OS_DESC_EXT_PROP
};

typedef int (*ffs_entity_callback)(enum ffs_entity_type entity,
				   u8 *valuep,
				   struct usb_descriptor_header *desc,
				   void *priv);

typedef int (*ffs_os_desc_callback)(enum ffs_os_desc_type entity,
				    struct usb_os_desc_header *h, void *data,
				    unsigned len, void *priv);

static int __must_check ffs_do_single_desc(struct ffs_data *ffs,
					   char *data, unsigned int len,
					   ffs_entity_callback entity,
					   void *priv)
{
	struct usb_descriptor_header *_ds = (void *)data;
	u8 length;
	int ret;

	ENTER();

	ffs_log("enter: len %u", len);

	/* At least two bytes are required: length and type */
	if (len < 2) {
		pr_vdebug("descriptor too short\n");
		return -EINVAL;
	}

	/* If we have at least as many bytes as the descriptor takes? */
	length = _ds->bLength;
	if (len < length) {
		pr_vdebug("descriptor longer then available data\n");
		return -EINVAL;
	}

#define __entity_check_INTERFACE(val)  1
#define __entity_check_STRING(val)     (val)
#define __entity_check_ENDPOINT(val)   ((val) & USB_ENDPOINT_NUMBER_MASK)
#define __entity(type, val) do {					\
		pr_vdebug("entity " #type "(%02x)\n", (val));		\
		if (unlikely(!__entity_check_ ##type(val))) {		\
			pr_vdebug("invalid entity's value\n");		\
			return -EINVAL;					\
		}							\
		ret = entity(FFS_ ##type, &val, _ds, priv);		\
		if (unlikely(ret < 0)) {				\
			pr_debug("entity " #type "(%02x); ret = %d\n",	\
				 (val), ret);				\
			return ret;					\
		}							\
	} while (0)

	/* Parse descriptor depending on type. */
	switch (_ds->bDescriptorType) {
	case USB_DT_DEVICE:
	case USB_DT_CONFIG:
	case USB_DT_STRING:
	case USB_DT_DEVICE_QUALIFIER:
		/* function can't have any of those */
		pr_vdebug("descriptor reserved for gadget: %d\n",
		      _ds->bDescriptorType);
		return -EINVAL;

	case USB_DT_INTERFACE: {
		struct usb_interface_descriptor *ds = (void *)_ds;
		pr_vdebug("interface descriptor\n");
		if (length != sizeof *ds)
			goto inv_length;

		__entity(INTERFACE, ds->bInterfaceNumber);
		if (ds->iInterface)
			__entity(STRING, ds->iInterface);
	}
		break;

	case USB_DT_ENDPOINT: {
		struct usb_endpoint_descriptor *ds = (void *)_ds;
		pr_vdebug("endpoint descriptor\n");
		if (length != USB_DT_ENDPOINT_SIZE &&
		    length != USB_DT_ENDPOINT_AUDIO_SIZE)
			goto inv_length;
		__entity(ENDPOINT, ds->bEndpointAddress);
	}
		break;

	case HID_DT_HID:
		pr_vdebug("hid descriptor\n");
		if (length != sizeof(struct hid_descriptor))
			goto inv_length;
		break;

	case USB_DT_OTG:
		if (length != sizeof(struct usb_otg_descriptor))
			goto inv_length;
		break;

	case USB_DT_INTERFACE_ASSOCIATION: {
		struct usb_interface_assoc_descriptor *ds = (void *)_ds;
		pr_vdebug("interface association descriptor\n");
		if (length != sizeof *ds)
			goto inv_length;
		if (ds->iFunction)
			__entity(STRING, ds->iFunction);
	}
		break;

	case USB_DT_SS_ENDPOINT_COMP:
		pr_vdebug("EP SS companion descriptor\n");
		if (length != sizeof(struct usb_ss_ep_comp_descriptor))
			goto inv_length;
		break;

	case USB_DT_OTHER_SPEED_CONFIG:
	case USB_DT_INTERFACE_POWER:
	case USB_DT_DEBUG:
	case USB_DT_SECURITY:
	case USB_DT_CS_RADIO_CONTROL:
		/* TODO */
		pr_vdebug("unimplemented descriptor: %d\n", _ds->bDescriptorType);
		return -EINVAL;

	default:
		/* We should never be here */
		pr_vdebug("unknown descriptor: %d\n", _ds->bDescriptorType);
		return -EINVAL;

inv_length:
		pr_vdebug("invalid length: %d (descriptor %d)\n",
			  _ds->bLength, _ds->bDescriptorType);
		return -EINVAL;
	}

#undef __entity
#undef __entity_check_DESCRIPTOR
#undef __entity_check_INTERFACE
#undef __entity_check_STRING
#undef __entity_check_ENDPOINT

	ffs_log("exit: desc type %d length %d", _ds->bDescriptorType, length);

	return length;
}

static int __must_check ffs_do_descs(struct ffs_data *ffs, unsigned int count,
				     char *data, unsigned int len,
				     ffs_entity_callback entity, void *priv)
{
	const unsigned _len = len;
	unsigned long num = 0;

	ENTER();

	ffs_log("enter: len %u", len);

	for (;;) {
		int ret;

		if (num == count)
			data = NULL;

		/* Record "descriptor" entity */
		ret = entity(FFS_DESCRIPTOR, (u8 *)num, (void *)data, priv);
		if (unlikely(ret < 0)) {
			pr_debug("entity DESCRIPTOR(%02lx); ret = %d\n",
				 num, ret);
			return ret;
		}

		if (!data)
			return _len - len;

		ret = ffs_do_single_desc(ffs, data, len, entity, priv);
		if (unlikely(ret < 0)) {
			pr_debug("%s returns %d\n", __func__, ret);
			return ret;
		}

		len -= ret;
		data += ret;
		++num;
	}
}

static int __ffs_data_do_entity(enum ffs_entity_type type,
				u8 *valuep, struct usb_descriptor_header *desc,
				void *priv)
{
	struct ffs_desc_helper *helper = priv;
	struct ffs_data *ffs = helper->ffs;
	struct usb_endpoint_descriptor *d;

	ENTER();

	ffs_log("enter: type %u", type);

	switch (type) {
	case FFS_DESCRIPTOR:
		break;

	case FFS_INTERFACE:
		/*
		 * Interfaces are indexed from zero so if we
		 * encountered interface "n" then there are at least
		 * "n+1" interfaces.
		 */
		if (*valuep >= helper->interfaces_count)
			helper->interfaces_count = *valuep + 1;
		break;

	case FFS_STRING:
		/*
		 * Strings are indexed from 1 (0 is reserved
		 * for languages list)
		 */
		if (*valuep > helper->ffs->strings_count)
			helper->ffs->strings_count = *valuep;
		break;

	case FFS_ENDPOINT:
		d = (void *)desc;
		helper->eps_count++;
		if (helper->eps_count >= FFS_MAX_EPS_COUNT)
			return -EINVAL;
		/* Check if descriptors for any speed were already parsed */
		if (!helper->ffs->eps_count && !helper->ffs->interfaces_count)
			helper->ffs->eps_addrmap[helper->eps_count] =
				d->bEndpointAddress;
		else if (helper->ffs->eps_addrmap[helper->eps_count] !=
				d->bEndpointAddress)
			return -EINVAL;
		break;
	}

	return 0;
}

static int __ffs_do_os_desc_header(struct ffs_data *ffs,
				   enum ffs_os_desc_type *next_type,
				   struct usb_os_desc_header *desc)
{
	u16 bcd_version = le16_to_cpu(desc->bcdVersion);
	u16 w_index = le16_to_cpu(desc->wIndex);

	ffs_log("enter: bcd:%x w_index:%d", bcd_version, w_index);

	if (bcd_version != 1) {
		pr_vdebug("unsupported os descriptors version: %d",
			  bcd_version);
		return -EINVAL;
	}
	switch (w_index) {
	case 0x4:
		*next_type = FFS_OS_DESC_EXT_COMPAT;
		break;
	case 0x5:
		*next_type = FFS_OS_DESC_EXT_PROP;
		break;
	default:
		pr_vdebug("unsupported os descriptor type: %d", w_index);
		return -EINVAL;
	}

	return sizeof(*desc);
}

/*
 * Process all extended compatibility/extended property descriptors
 * of a feature descriptor
 */
static int __must_check ffs_do_single_os_desc(struct ffs_data *ffs,
					      char *data, unsigned int len,
					      enum ffs_os_desc_type type,
					      u16 feature_count,
					      ffs_os_desc_callback entity,
					      void *priv,
					      struct usb_os_desc_header *h)
{
	int ret;
	const unsigned _len = len;

	ENTER();

	ffs_log("enter: len %u os desc type %d", len, type);

	/* loop over all ext compat/ext prop descriptors */
	while (feature_count--) {
		ret = entity(type, h, data, len, priv);
		if (unlikely(ret < 0)) {
			ffs_log("bad OS descriptor, type: %d\n", type);
			return ret;
		}
		data += ret;
		len -= ret;
	}


	return _len - len;
}

/* Process a number of complete Feature Descriptors (Ext Compat or Ext Prop) */
static int __must_check ffs_do_os_descs(struct ffs_data *ffs,
					unsigned int count, char *data,
					unsigned int len,
					ffs_os_desc_callback entity, void *priv)
{
	const unsigned _len = len;
	unsigned long num = 0;

	ENTER();

	ffs_log("enter: len %u", len);

	for (num = 0; num < count; ++num) {
		int ret;
		enum ffs_os_desc_type type;
		u16 feature_count;
		struct usb_os_desc_header *desc = (void *)data;

		if (len < sizeof(*desc))
			return -EINVAL;

		/*
		 * Record "descriptor" entity.
		 * Process dwLength, bcdVersion, wIndex, get b/wCount.
		 * Move the data pointer to the beginning of extended
		 * compatibilities proper or extended properties proper
		 * portions of the data
		 */
		if (le32_to_cpu(desc->dwLength) > len)
			return -EINVAL;

		ret = __ffs_do_os_desc_header(ffs, &type, desc);
		if (unlikely(ret < 0)) {
			ffs_log("entity OS_DESCRIPTOR(%02lx); ret = %d\n",
				 num, ret);
			return ret;
		}
		/*
		 * 16-bit hex "?? 00" Little Endian looks like 8-bit hex "??"
		 */
		feature_count = le16_to_cpu(desc->wCount);
		if (type == FFS_OS_DESC_EXT_COMPAT &&
		    (feature_count > 255 || desc->Reserved))
				return -EINVAL;
		len -= ret;
		data += ret;

		/*
		 * Process all function/property descriptors
		 * of this Feature Descriptor
		 */
		ret = ffs_do_single_os_desc(ffs, data, len, type,
					    feature_count, entity, priv, desc);
		if (unlikely(ret < 0)) {
			ffs_log("%s returns %d\n", __func__, ret);
			return ret;
		}

		len -= ret;
		data += ret;
	}

	return _len - len;
}

/**
 * Validate contents of the buffer from userspace related to OS descriptors.
 */
static int __ffs_data_do_os_desc(enum ffs_os_desc_type type,
				 struct usb_os_desc_header *h, void *data,
				 unsigned len, void *priv)
{
	struct ffs_data *ffs = priv;
	u8 length;

	ENTER();

	ffs_log("enter: type %d len %u", type, len);

	switch (type) {
	case FFS_OS_DESC_EXT_COMPAT: {
		struct usb_ext_compat_desc *d = data;
		int i;

		if (len < sizeof(*d) ||
		    d->bFirstInterfaceNumber >= ffs->interfaces_count)
			return -EINVAL;
		if (d->Reserved1 != 1) {
			/*
			 * According to the spec, Reserved1 must be set to 1
			 * but older kernels incorrectly rejected non-zero
			 * values.  We fix it here to avoid returning EINVAL
			 * in response to values we used to accept.
			 */
			pr_debug("usb_ext_compat_desc::Reserved1 forced to 1\n");
			d->Reserved1 = 1;
		}
		for (i = 0; i < ARRAY_SIZE(d->Reserved2); ++i)
			if (d->Reserved2[i])
				return -EINVAL;

		length = sizeof(struct usb_ext_compat_desc);
	}
		break;
	case FFS_OS_DESC_EXT_PROP: {
		struct usb_ext_prop_desc *d = data;
		u32 type, pdl;
		u16 pnl;

		if (len < sizeof(*d) || h->interface >= ffs->interfaces_count)
			return -EINVAL;
		length = le32_to_cpu(d->dwSize);
		if (len < length)
			return -EINVAL;
		type = le32_to_cpu(d->dwPropertyDataType);
		if (type < USB_EXT_PROP_UNICODE ||
		    type > USB_EXT_PROP_UNICODE_MULTI) {
			pr_vdebug("unsupported os descriptor property type: %d",
				  type);
			return -EINVAL;
		}
		pnl = le16_to_cpu(d->wPropertyNameLength);
		if (length < 14 + pnl) {
			pr_vdebug("invalid os descriptor length: %d pnl:%d (descriptor %d)\n",
				  length, pnl, type);
			return -EINVAL;
		}
		pdl = le32_to_cpu(*(__le32 *)((u8 *)data + 10 + pnl));
		if (length != 14 + pnl + pdl) {
			pr_vdebug("invalid os descriptor length: %d pnl:%d pdl:%d (descriptor %d)\n",
				  length, pnl, pdl, type);
			return -EINVAL;
		}
		++ffs->ms_os_descs_ext_prop_count;
		/* property name reported to the host as "WCHAR"s */
		ffs->ms_os_descs_ext_prop_name_len += pnl * 2;
		ffs->ms_os_descs_ext_prop_data_len += pdl;
	}
		break;
	default:
		pr_vdebug("unknown descriptor: %d\n", type);
		return -EINVAL;
	}

	return length;
}

static int __ffs_data_got_descs(struct ffs_data *ffs,
				char *const _data, size_t len)
{
	char *data = _data, *raw_descs;
	unsigned os_descs_count = 0, counts[3], flags;
	int ret = -EINVAL, i;
	struct ffs_desc_helper helper;

	ENTER();

	ffs_log("enter: len %zu", len);

	if (get_unaligned_le32(data + 4) != len)
		goto error;

	switch (get_unaligned_le32(data)) {
	case FUNCTIONFS_DESCRIPTORS_MAGIC:
		flags = FUNCTIONFS_HAS_FS_DESC | FUNCTIONFS_HAS_HS_DESC;
		data += 8;
		len  -= 8;
		break;
	case FUNCTIONFS_DESCRIPTORS_MAGIC_V2:
		flags = get_unaligned_le32(data + 8);
		ffs->user_flags = flags;
		if (flags & ~(FUNCTIONFS_HAS_FS_DESC |
			      FUNCTIONFS_HAS_HS_DESC |
			      FUNCTIONFS_HAS_SS_DESC |
			      FUNCTIONFS_HAS_MS_OS_DESC |
			      FUNCTIONFS_VIRTUAL_ADDR |
			      FUNCTIONFS_EVENTFD |
			      FUNCTIONFS_ALL_CTRL_RECIP |
			      FUNCTIONFS_CONFIG0_SETUP)) {
			ret = -ENOSYS;
			goto error;
		}
		data += 12;
		len  -= 12;
		break;
	default:
		goto error;
	}

	if (flags & FUNCTIONFS_EVENTFD) {
		if (len < 4)
			goto error;
		ffs->ffs_eventfd =
			eventfd_ctx_fdget((int)get_unaligned_le32(data));
		if (IS_ERR(ffs->ffs_eventfd)) {
			ret = PTR_ERR(ffs->ffs_eventfd);
			ffs->ffs_eventfd = NULL;
			goto error;
		}
		data += 4;
		len  -= 4;
	}

	/* Read fs_count, hs_count and ss_count (if present) */
	for (i = 0; i < 3; ++i) {
		if (!(flags & (1 << i))) {
			counts[i] = 0;
		} else if (len < 4) {
			goto error;
		} else {
			counts[i] = get_unaligned_le32(data);
			data += 4;
			len  -= 4;
		}
	}
	if (flags & (1 << i)) {
		if (len < 4) {
			goto error;
		}
		os_descs_count = get_unaligned_le32(data);
		data += 4;
		len -= 4;
	};

	/* Read descriptors */
	raw_descs = data;
	helper.ffs = ffs;
	for (i = 0; i < 3; ++i) {
		if (!counts[i])
			continue;
		helper.interfaces_count = 0;
		helper.eps_count = 0;
		ret = ffs_do_descs(ffs, counts[i], data, len,
				   __ffs_data_do_entity, &helper);
		if (ret < 0)
			goto error;
		if (!ffs->eps_count && !ffs->interfaces_count) {
			ffs->eps_count = helper.eps_count;
			ffs->interfaces_count = helper.interfaces_count;
		} else {
			if (ffs->eps_count != helper.eps_count) {
				ret = -EINVAL;
				goto error;
			}
			if (ffs->interfaces_count != helper.interfaces_count) {
				ret = -EINVAL;
				goto error;
			}
		}
		data += ret;
		len  -= ret;
	}
	if (os_descs_count) {
		ret = ffs_do_os_descs(ffs, os_descs_count, data, len,
				      __ffs_data_do_os_desc, ffs);
		if (ret < 0)
			goto error;
		data += ret;
		len -= ret;
	}

	if (raw_descs == data || len) {
		ret = -EINVAL;
		goto error;
	}

	ffs->raw_descs_data	= _data;
	ffs->raw_descs		= raw_descs;
	ffs->raw_descs_length	= data - raw_descs;
	ffs->fs_descs_count	= counts[0];
	ffs->hs_descs_count	= counts[1];
	ffs->ss_descs_count	= counts[2];
	ffs->ms_os_descs_count	= os_descs_count;

	return 0;

error:
	kfree(_data);
	return ret;
}

static int __ffs_data_got_strings(struct ffs_data *ffs,
				  char *const _data, size_t len)
{
	u32 str_count, needed_count, lang_count;
	struct usb_gadget_strings **stringtabs, *t;
	const char *data = _data;
	struct usb_string *s;

	ENTER();

	ffs_log("enter: len %zu", len);

	if (unlikely(len < 16 ||
		     get_unaligned_le32(data) != FUNCTIONFS_STRINGS_MAGIC ||
		     get_unaligned_le32(data + 4) != len))
		goto error;
	str_count  = get_unaligned_le32(data + 8);
	lang_count = get_unaligned_le32(data + 12);

	/* if one is zero the other must be zero */
	if (unlikely(!str_count != !lang_count))
		goto error;

	/* Do we have at least as many strings as descriptors need? */
	needed_count = ffs->strings_count;
	if (unlikely(str_count < needed_count))
		goto error;

	/*
	 * If we don't need any strings just return and free all
	 * memory.
	 */
	if (!needed_count) {
		kfree(_data);
		return 0;
	}

	/* Allocate everything in one chunk so there's less maintenance. */
	{
		unsigned i = 0;
		vla_group(d);
		vla_item(d, struct usb_gadget_strings *, stringtabs,
			lang_count + 1);
		vla_item(d, struct usb_gadget_strings, stringtab, lang_count);
		vla_item(d, struct usb_string, strings,
			lang_count*(needed_count+1));

		char *vlabuf = kmalloc(vla_group_size(d), GFP_KERNEL);

		if (unlikely(!vlabuf)) {
			kfree(_data);
			return -ENOMEM;
		}

		/* Initialize the VLA pointers */
		stringtabs = vla_ptr(vlabuf, d, stringtabs);
		t = vla_ptr(vlabuf, d, stringtab);
		i = lang_count;
		do {
			*stringtabs++ = t++;
		} while (--i);
		*stringtabs = NULL;

		/* stringtabs = vlabuf = d_stringtabs for later kfree */
		stringtabs = vla_ptr(vlabuf, d, stringtabs);
		t = vla_ptr(vlabuf, d, stringtab);
		s = vla_ptr(vlabuf, d, strings);
	}

	/* For each language */
	data += 16;
	len -= 16;

	do { /* lang_count > 0 so we can use do-while */
		unsigned needed = needed_count;
		u32 str_per_lang = str_count;

		if (unlikely(len < 3))
			goto error_free;
		t->language = get_unaligned_le16(data);
		t->strings  = s;
		++t;

		data += 2;
		len -= 2;

		/* For each string */
		do { /* str_count > 0 so we can use do-while */
			size_t length = strnlen(data, len);

			if (unlikely(length == len))
				goto error_free;

			/*
			 * User may provide more strings then we need,
			 * if that's the case we simply ignore the
			 * rest
			 */
			if (likely(needed)) {
				/*
				 * s->id will be set while adding
				 * function to configuration so for
				 * now just leave garbage here.
				 */
				s->s = data;
				--needed;
				++s;
			}

			data += length + 1;
			len -= length + 1;
		} while (--str_per_lang);

		s->id = 0;   /* terminator */
		s->s = NULL;
		++s;

	} while (--lang_count);

	/* Some garbage left? */
	if (unlikely(len))
		goto error_free;

	/* Done! */
	ffs->stringtabs = stringtabs;
	ffs->raw_strings = _data;

	return 0;

error_free:
	kfree(stringtabs);
error:
	kfree(_data);
	return -EINVAL;
}


/* Events handling and management *******************************************/

static void __ffs_event_add(struct ffs_data *ffs,
			    enum usb_functionfs_event_type type)
{
	enum usb_functionfs_event_type rem_type1, rem_type2 = type;
	int neg = 0;

	ffs_log("enter: type %d state %d setup_state %d flag %lu", type,
		ffs->state, ffs->setup_state, ffs->flags);

	/*
	 * Abort any unhandled setup
	 *
	 * We do not need to worry about some cmpxchg() changing value
	 * of ffs->setup_state without holding the lock because when
	 * state is FFS_SETUP_PENDING cmpxchg() in several places in
	 * the source does nothing.
	 */
	if (ffs->setup_state == FFS_SETUP_PENDING)
		ffs->setup_state = FFS_SETUP_CANCELLED;

	/*
	 * Logic of this function guarantees that there are at most four pending
	 * evens on ffs->ev.types queue.  This is important because the queue
	 * has space for four elements only and __ffs_ep0_read_events function
	 * depends on that limit as well.  If more event types are added, those
	 * limits have to be revisited or guaranteed to still hold.
	 */
	switch (type) {
	case FUNCTIONFS_RESUME:
		rem_type2 = FUNCTIONFS_SUSPEND;
		/* FALL THROUGH */
	case FUNCTIONFS_SUSPEND:
	case FUNCTIONFS_SETUP:
		rem_type1 = type;
		/* Discard all similar events */
		break;

	case FUNCTIONFS_BIND:
	case FUNCTIONFS_UNBIND:
	case FUNCTIONFS_DISABLE:
	case FUNCTIONFS_ENABLE:
		/* Discard everything other then power management. */
		rem_type1 = FUNCTIONFS_SUSPEND;
		rem_type2 = FUNCTIONFS_RESUME;
		neg = 1;
		break;

	default:
		WARN(1, "%d: unknown event, this should not happen\n", type);
		return;
	}

	{
		u8 *ev  = ffs->ev.types, *out = ev;
		unsigned n = ffs->ev.count;
		for (; n; --n, ++ev)
			if ((*ev == rem_type1 || *ev == rem_type2) == neg)
				*out++ = *ev;
			else
				pr_vdebug("purging event %d\n", *ev);
		ffs->ev.count = out - ffs->ev.types;
	}

	pr_vdebug("adding event %d\n", type);
	ffs->ev.types[ffs->ev.count++] = type;
	wake_up_locked(&ffs->ev.waitq);
	if (ffs->ffs_eventfd)
		eventfd_signal(ffs->ffs_eventfd, 1);
}

static void ffs_event_add(struct ffs_data *ffs,
			  enum usb_functionfs_event_type type)
{
	unsigned long flags;
	spin_lock_irqsave(&ffs->ev.waitq.lock, flags);
	__ffs_event_add(ffs, type);
	spin_unlock_irqrestore(&ffs->ev.waitq.lock, flags);
}

/* Bind/unbind USB function hooks *******************************************/

static int ffs_ep_addr2idx(struct ffs_data *ffs, u8 endpoint_address)
{
	int i;

	for (i = 1; i < ARRAY_SIZE(ffs->eps_addrmap); ++i)
		if (ffs->eps_addrmap[i] == endpoint_address)
			return i;
	return -ENOENT;
}

static int __ffs_func_bind_do_descs(enum ffs_entity_type type, u8 *valuep,
				    struct usb_descriptor_header *desc,
				    void *priv)
{
	struct usb_endpoint_descriptor *ds = (void *)desc;
	struct ffs_function *func = priv;
	struct ffs_data *ffs = func->ffs;
	struct ffs_ep *ffs_ep;
	unsigned ep_desc_id;
	int idx;
	static const char *speed_names[] = { "full", "high", "super" };

	ffs_log("enter");

	if (type != FFS_DESCRIPTOR)
		return 0;

	/*
	 * If ss_descriptors is not NULL, we are reading super speed
	 * descriptors; if hs_descriptors is not NULL, we are reading high
	 * speed descriptors; otherwise, we are reading full speed
	 * descriptors.
	 */
	if (func->function.ss_descriptors) {
		ep_desc_id = 2;
		func->function.ss_descriptors[(long)valuep] = desc;
	} else if (func->function.hs_descriptors) {
		ep_desc_id = 1;
		func->function.hs_descriptors[(long)valuep] = desc;
	} else {
		ep_desc_id = 0;
		func->function.fs_descriptors[(long)valuep]    = desc;
	}

	if (!desc || desc->bDescriptorType != USB_DT_ENDPOINT)
		return 0;

	idx = ffs_ep_addr2idx(func->ffs, ds->bEndpointAddress) - 1;
	if (idx < 0)
		return idx;

	ffs_ep = func->eps + idx;

	if (unlikely(ffs_ep->descs[ep_desc_id])) {
		pr_err("two %sspeed descriptors for EP %d\n",
			  speed_names[ep_desc_id],
			  ds->bEndpointAddress & USB_ENDPOINT_NUMBER_MASK);
		return -EINVAL;
	}
	ffs_ep->descs[ep_desc_id] = ds;

	ffs_dump_mem(": Original  ep desc", ds, ds->bLength);
	if (ffs_ep->ep) {
		ds->bEndpointAddress = ffs_ep->descs[0]->bEndpointAddress;
		if (!ds->wMaxPacketSize)
			ds->wMaxPacketSize = ffs_ep->descs[0]->wMaxPacketSize;
	} else {
		struct usb_request *req;
		struct usb_ep *ep;
		u8 bEndpointAddress;

		/*
		 * We back up bEndpointAddress because autoconfig overwrites
		 * it with physical endpoint address.
		 */
		bEndpointAddress = ds->bEndpointAddress;
		pr_vdebug("autoconfig\n");
		ep = usb_ep_autoconfig(func->gadget, ds);
		if (unlikely(!ep))
			return -ENOTSUPP;
		ep->driver_data = func->eps + idx;

		req = usb_ep_alloc_request(ep, GFP_KERNEL);
		if (unlikely(!req))
			return -ENOMEM;

		ffs_ep->ep  = ep;
		ffs_ep->req = req;
		func->eps_revmap[ds->bEndpointAddress &
				 USB_ENDPOINT_NUMBER_MASK] = idx + 1;
		/*
		 * If we use virtual address mapping, we restore
		 * original bEndpointAddress value.
		 */
		if (func->ffs->user_flags & FUNCTIONFS_VIRTUAL_ADDR)
			ds->bEndpointAddress = bEndpointAddress;
	}
	ffs_dump_mem(": Rewritten ep desc", ds, ds->bLength);

	return 0;
}

static int __ffs_func_bind_do_nums(enum ffs_entity_type type, u8 *valuep,
				   struct usb_descriptor_header *desc,
				   void *priv)
{
	struct ffs_function *func = priv;
	struct ffs_data *ffs = func->ffs;
	unsigned idx;
	u8 newValue;

	ffs_log("enter: type %d", type);

	switch (type) {
	default:
	case FFS_DESCRIPTOR:
		/* Handled in previous pass by __ffs_func_bind_do_descs() */
		return 0;

	case FFS_INTERFACE:
		idx = *valuep;
		if (func->interfaces_nums[idx] < 0) {
			int id = usb_interface_id(func->conf, &func->function);
			if (unlikely(id < 0))
				return id;
			func->interfaces_nums[idx] = id;
		}
		newValue = func->interfaces_nums[idx];
		break;

	case FFS_STRING:
		/* String' IDs are allocated when fsf_data is bound to cdev */
		newValue = func->ffs->stringtabs[0]->strings[*valuep - 1].id;
		break;

	case FFS_ENDPOINT:
		/*
		 * USB_DT_ENDPOINT are handled in
		 * __ffs_func_bind_do_descs().
		 */
		if (desc->bDescriptorType == USB_DT_ENDPOINT)
			return 0;

		idx = (*valuep & USB_ENDPOINT_NUMBER_MASK) - 1;
		if (unlikely(!func->eps[idx].ep))
			return -EINVAL;

		{
			struct usb_endpoint_descriptor **descs;
			descs = func->eps[idx].descs;
			newValue = descs[descs[0] ? 0 : 1]->bEndpointAddress;
		}
		break;
	}

	pr_vdebug("%02x -> %02x\n", *valuep, newValue);
	*valuep = newValue;

	ffs_log("exit: newValue %d", newValue);

	return 0;
}

static int __ffs_func_bind_do_os_desc(enum ffs_os_desc_type type,
				      struct usb_os_desc_header *h, void *data,
				      unsigned len, void *priv)
{
	struct ffs_function *func = priv;
	struct ffs_data *ffs = func->ffs;
	u8 length = 0;

	ffs_log("enter: type %d", type);

	switch (type) {
	case FFS_OS_DESC_EXT_COMPAT: {
		struct usb_ext_compat_desc *desc = data;
		struct usb_os_desc_table *t;

		t = &func->function.os_desc_table[desc->bFirstInterfaceNumber];
		t->if_id = func->interfaces_nums[desc->bFirstInterfaceNumber];
		memcpy(t->os_desc->ext_compat_id, &desc->CompatibleID,
		       ARRAY_SIZE(desc->CompatibleID) +
		       ARRAY_SIZE(desc->SubCompatibleID));
		length = sizeof(*desc);
	}
		break;
	case FFS_OS_DESC_EXT_PROP: {
		struct usb_ext_prop_desc *desc = data;
		struct usb_os_desc_table *t;
		struct usb_os_desc_ext_prop *ext_prop;
		char *ext_prop_name;
		char *ext_prop_data;

		t = &func->function.os_desc_table[h->interface];
		t->if_id = func->interfaces_nums[h->interface];

		ext_prop = func->ffs->ms_os_descs_ext_prop_avail;
		func->ffs->ms_os_descs_ext_prop_avail += sizeof(*ext_prop);

		ext_prop->type = le32_to_cpu(desc->dwPropertyDataType);
		ext_prop->name_len = le16_to_cpu(desc->wPropertyNameLength);
		ext_prop->data_len = le32_to_cpu(*(__le32 *)
			usb_ext_prop_data_len_ptr(data, ext_prop->name_len));
		length = ext_prop->name_len + ext_prop->data_len + 14;

		ext_prop_name = func->ffs->ms_os_descs_ext_prop_name_avail;
		func->ffs->ms_os_descs_ext_prop_name_avail +=
			ext_prop->name_len;

		ext_prop_data = func->ffs->ms_os_descs_ext_prop_data_avail;
		func->ffs->ms_os_descs_ext_prop_data_avail +=
			ext_prop->data_len;
		memcpy(ext_prop_data,
		       usb_ext_prop_data_ptr(data, ext_prop->name_len),
		       ext_prop->data_len);
		/* unicode data reported to the host as "WCHAR"s */
		switch (ext_prop->type) {
		case USB_EXT_PROP_UNICODE:
		case USB_EXT_PROP_UNICODE_ENV:
		case USB_EXT_PROP_UNICODE_LINK:
		case USB_EXT_PROP_UNICODE_MULTI:
			ext_prop->data_len *= 2;
			break;
		}
		ext_prop->data = ext_prop_data;

		memcpy(ext_prop_name, usb_ext_prop_name_ptr(data),
		       ext_prop->name_len);
		/* property name reported to the host as "WCHAR"s */
		ext_prop->name_len *= 2;
		ext_prop->name = ext_prop_name;

		t->os_desc->ext_prop_len +=
			ext_prop->name_len + ext_prop->data_len + 14;
		++t->os_desc->ext_prop_count;
		list_add_tail(&ext_prop->entry, &t->os_desc->ext_prop);
	}
		break;
	default:
		pr_vdebug("unknown descriptor: %d\n", type);
	}

	return length;
}

static inline struct f_fs_opts *ffs_do_functionfs_bind(struct usb_function *f,
						struct usb_configuration *c)
{
	struct ffs_function *func = ffs_func_from_usb(f);
	struct f_fs_opts *ffs_opts =
		container_of(f->fi, struct f_fs_opts, func_inst);
	struct ffs_data *ffs = ffs_opts->dev->ffs_data;
	struct ffs_data *ffs_data;
	int ret;

	ENTER();

	/*
	 * Legacy gadget triggers binding in functionfs_ready_callback,
	 * which already uses locking; taking the same lock here would
	 * cause a deadlock.
	 *
	 * Configfs-enabled gadgets however do need ffs_dev_lock.
	 */
	if (!ffs_opts->no_configfs)
		ffs_dev_lock();
	ret = ffs_opts->dev->desc_ready ? 0 : -ENODEV;
	ffs_data = ffs_opts->dev->ffs_data;
	if (!ffs_opts->no_configfs)
		ffs_dev_unlock();
	if (ret)
		return ERR_PTR(ret);

	func->ffs = ffs_data;
	func->conf = c;
	func->gadget = c->cdev->gadget;

	/*
	 * in drivers/usb/gadget/configfs.c:configfs_composite_bind()
	 * configurations are bound in sequence with list_for_each_entry,
	 * in each configuration its functions are bound in sequence
	 * with list_for_each_entry, so we assume no race condition
	 * with regard to ffs_opts->bound access
	 */
	if (!ffs_opts->refcnt) {
		ret = functionfs_bind(func->ffs, c->cdev);
		if (ret) {
			ffs_log("functionfs_bind returned %d", ret);
			return ERR_PTR(ret);
		}
	}
	ffs_opts->refcnt++;
	func->function.strings = func->ffs->stringtabs;

	return ffs_opts;
}

static int _ffs_func_bind(struct usb_configuration *c,
			  struct usb_function *f)
{
	struct ffs_function *func = ffs_func_from_usb(f);
	struct ffs_data *ffs = func->ffs;

	const int full = !!func->ffs->fs_descs_count;
	const int high = !!func->ffs->hs_descs_count;
	const int super = !!func->ffs->ss_descs_count;

	int fs_len, hs_len, ss_len, ret, i;
	struct ffs_ep *eps_ptr;

	/* Make it a single chunk, less management later on */
	vla_group(d);
	vla_item_with_sz(d, struct ffs_ep, eps, ffs->eps_count);
	vla_item_with_sz(d, struct usb_descriptor_header *, fs_descs,
		full ? ffs->fs_descs_count + 1 : 0);
	vla_item_with_sz(d, struct usb_descriptor_header *, hs_descs,
		high ? ffs->hs_descs_count + 1 : 0);
	vla_item_with_sz(d, struct usb_descriptor_header *, ss_descs,
		super ? ffs->ss_descs_count + 1 : 0);
	vla_item_with_sz(d, short, inums, ffs->interfaces_count);
	vla_item_with_sz(d, struct usb_os_desc_table, os_desc_table,
			 c->cdev->use_os_string ? ffs->interfaces_count : 0);
	vla_item_with_sz(d, char[16], ext_compat,
			 c->cdev->use_os_string ? ffs->interfaces_count : 0);
	vla_item_with_sz(d, struct usb_os_desc, os_desc,
			 c->cdev->use_os_string ? ffs->interfaces_count : 0);
	vla_item_with_sz(d, struct usb_os_desc_ext_prop, ext_prop,
			 ffs->ms_os_descs_ext_prop_count);
	vla_item_with_sz(d, char, ext_prop_name,
			 ffs->ms_os_descs_ext_prop_name_len);
	vla_item_with_sz(d, char, ext_prop_data,
			 ffs->ms_os_descs_ext_prop_data_len);
	vla_item_with_sz(d, char, raw_descs, ffs->raw_descs_length);
	char *vlabuf;

	ENTER();

	ffs_log("enter: state %d setup_state %d flag %lu", ffs->state,
		ffs->setup_state, ffs->flags);

	/* Has descriptors only for speeds gadget does not support */
	if (unlikely(!(full | high | super)))
		return -ENOTSUPP;

	/* Allocate a single chunk, less management later on */
	vlabuf = kzalloc(vla_group_size(d), GFP_KERNEL);
	if (unlikely(!vlabuf))
		return -ENOMEM;

	ffs->ms_os_descs_ext_prop_avail = vla_ptr(vlabuf, d, ext_prop);
	ffs->ms_os_descs_ext_prop_name_avail =
		vla_ptr(vlabuf, d, ext_prop_name);
	ffs->ms_os_descs_ext_prop_data_avail =
		vla_ptr(vlabuf, d, ext_prop_data);

	/* Copy descriptors  */
	memcpy(vla_ptr(vlabuf, d, raw_descs), ffs->raw_descs,
	       ffs->raw_descs_length);

	memset(vla_ptr(vlabuf, d, inums), 0xff, d_inums__sz);
	eps_ptr = vla_ptr(vlabuf, d, eps);
	for (i = 0; i < ffs->eps_count; i++)
		eps_ptr[i].num = -1;

	/* Save pointers
	 * d_eps == vlabuf, func->eps used to kfree vlabuf later
	*/
	func->eps             = vla_ptr(vlabuf, d, eps);
	func->interfaces_nums = vla_ptr(vlabuf, d, inums);

	/*
	 * Go through all the endpoint descriptors and allocate
	 * endpoints first, so that later we can rewrite the endpoint
	 * numbers without worrying that it may be described later on.
	 */
	if (likely(full)) {
		func->function.fs_descriptors = vla_ptr(vlabuf, d, fs_descs);
		fs_len = ffs_do_descs(ffs, ffs->fs_descs_count,
				      vla_ptr(vlabuf, d, raw_descs),
				      d_raw_descs__sz,
				      __ffs_func_bind_do_descs, func);
		if (unlikely(fs_len < 0)) {
			ret = fs_len;
			goto error;
		}
	} else {
		fs_len = 0;
	}

	if (likely(high)) {
		func->function.hs_descriptors = vla_ptr(vlabuf, d, hs_descs);
		hs_len = ffs_do_descs(ffs, ffs->hs_descs_count,
				      vla_ptr(vlabuf, d, raw_descs) + fs_len,
				      d_raw_descs__sz - fs_len,
				      __ffs_func_bind_do_descs, func);
		if (unlikely(hs_len < 0)) {
			ret = hs_len;
			goto error;
		}
	} else {
		hs_len = 0;
	}

	if (likely(super)) {
		func->function.ss_descriptors = func->function.ssp_descriptors =
			vla_ptr(vlabuf, d, ss_descs);
		ss_len = ffs_do_descs(ffs, ffs->ss_descs_count,
				vla_ptr(vlabuf, d, raw_descs) + fs_len + hs_len,
				d_raw_descs__sz - fs_len - hs_len,
				__ffs_func_bind_do_descs, func);
		if (unlikely(ss_len < 0)) {
			ret = ss_len;
			goto error;
		}
		func->function.ssp_descriptors = func->function.ss_descriptors;
	} else {
		ss_len = 0;
	}

	/*
	 * Now handle interface numbers allocation and interface and
	 * endpoint numbers rewriting.  We can do that in one go
	 * now.
	 */
	ret = ffs_do_descs(ffs, ffs->fs_descs_count +
			   (high ? ffs->hs_descs_count : 0) +
			   (super ? ffs->ss_descs_count : 0),
			   vla_ptr(vlabuf, d, raw_descs), d_raw_descs__sz,
			   __ffs_func_bind_do_nums, func);
	if (unlikely(ret < 0))
		goto error;

	func->function.os_desc_table = vla_ptr(vlabuf, d, os_desc_table);
	if (c->cdev->use_os_string) {
		for (i = 0; i < ffs->interfaces_count; ++i) {
			struct usb_os_desc *desc;

			desc = func->function.os_desc_table[i].os_desc =
				vla_ptr(vlabuf, d, os_desc) +
				i * sizeof(struct usb_os_desc);
			desc->ext_compat_id =
				vla_ptr(vlabuf, d, ext_compat) + i * 16;
			INIT_LIST_HEAD(&desc->ext_prop);
		}
		ret = ffs_do_os_descs(ffs, ffs->ms_os_descs_count,
				      vla_ptr(vlabuf, d, raw_descs) +
				      fs_len + hs_len + ss_len,
				      d_raw_descs__sz - fs_len - hs_len -
				      ss_len,
				      __ffs_func_bind_do_os_desc, func);
		if (unlikely(ret < 0))
			goto error;
	}
	func->function.os_desc_n =
		c->cdev->use_os_string ? ffs->interfaces_count : 0;

	/* And we're done */
	ffs_event_add(ffs, FUNCTIONFS_BIND);

	return 0;

error:
	/* XXX Do we need to release all claimed endpoints here? */
	ffs_log("exit: ret %d", ret);
	return ret;
}

static int ffs_func_bind(struct usb_configuration *c,
			 struct usb_function *f)
{
	struct f_fs_opts *ffs_opts = ffs_do_functionfs_bind(f, c);
	struct ffs_function *func = ffs_func_from_usb(f);
	struct ffs_data *ffs = func->ffs;
	int ret;

	if (IS_ERR(ffs_opts))
		return PTR_ERR(ffs_opts);

	ffs_log("enter");

	ret = _ffs_func_bind(c, f);
	if (ret && !--ffs_opts->refcnt)
		functionfs_unbind(func->ffs);

	return ret;
}


/* Other USB function hooks *************************************************/

static void ffs_reset_work(struct work_struct *work)
{
	struct ffs_data *ffs = container_of(work,
		struct ffs_data, reset_work);

	ffs_log("enter");

	ffs_data_reset(ffs);
}

static int ffs_func_set_alt(struct usb_function *f,
			    unsigned interface, unsigned alt)
{
	struct ffs_function *func = ffs_func_from_usb(f);
	struct ffs_data *ffs = func->ffs;
	int ret = 0, intf;

	ffs_log("enter: alt %d", (int)alt);

	if (alt != (unsigned)-1) {
		intf = ffs_func_revmap_intf(func, interface);
		if (unlikely(intf < 0))
			return intf;
	}

	if (ffs->func) {
		ffs_func_eps_disable(ffs->func);
		ffs->func = NULL;
	}

	if (ffs->state == FFS_DEACTIVATED) {
		ffs->state = FFS_CLOSING;
		INIT_WORK(&ffs->reset_work, ffs_reset_work);
		schedule_work(&ffs->reset_work);
		return -ENODEV;
	}

	if (ffs->state != FFS_ACTIVE)
		return -ENODEV;

	if (alt == (unsigned)-1) {
		ffs->func = NULL;
		ffs_event_add(ffs, FUNCTIONFS_DISABLE);
		return 0;
	}

	ffs->func = func;
	ret = ffs_func_eps_enable(func);
	if (likely(ret >= 0))
		ffs_event_add(ffs, FUNCTIONFS_ENABLE);

	return ret;
}

static void ffs_func_disable(struct usb_function *f)
{
	struct ffs_function *func = ffs_func_from_usb(f);
	struct ffs_data *ffs = func->ffs;

	ffs_log("enter");
	ffs_func_set_alt(f, 0, (unsigned)-1);
}

static int ffs_func_setup(struct usb_function *f,
			  const struct usb_ctrlrequest *creq)
{
	struct ffs_function *func = ffs_func_from_usb(f);
	struct ffs_data *ffs = func->ffs;
	unsigned long flags;
	int ret;

	ENTER();

	pr_vdebug("creq->bRequestType = %02x\n", creq->bRequestType);
	pr_vdebug("creq->bRequest     = %02x\n", creq->bRequest);
	pr_vdebug("creq->wValue       = %04x\n", le16_to_cpu(creq->wValue));
	pr_vdebug("creq->wIndex       = %04x\n", le16_to_cpu(creq->wIndex));
	pr_vdebug("creq->wLength      = %04x\n", le16_to_cpu(creq->wLength));

	ffs_log("enter: state %d reqtype=%02x req=%02x wv=%04x wi=%04x wl=%04x",
			ffs->state, creq->bRequestType, creq->bRequest,
			le16_to_cpu(creq->wValue), le16_to_cpu(creq->wIndex),
			le16_to_cpu(creq->wLength));

	/*
	 * Most requests directed to interface go through here
	 * (notable exceptions are set/get interface) so we need to
	 * handle them.  All other either handled by composite or
	 * passed to usb_configuration->setup() (if one is set).  No
	 * matter, we will handle requests directed to endpoint here
	 * as well (as it's straightforward).  Other request recipient
	 * types are only handled when the user flag FUNCTIONFS_ALL_CTRL_RECIP
	 * is being used.
	 */
	if (ffs->state != FFS_ACTIVE)
		return -ENODEV;

	switch (creq->bRequestType & USB_RECIP_MASK) {
	case USB_RECIP_INTERFACE:
		ret = ffs_func_revmap_intf(func, le16_to_cpu(creq->wIndex));
		if (unlikely(ret < 0))
			return ret;
		break;

	case USB_RECIP_ENDPOINT:
		ret = ffs_func_revmap_ep(func, le16_to_cpu(creq->wIndex));
		if (unlikely(ret < 0))
			return ret;
		if (func->ffs->user_flags & FUNCTIONFS_VIRTUAL_ADDR)
			ret = func->ffs->eps_addrmap[ret];
		break;

	default:
		if (func->ffs->user_flags & FUNCTIONFS_ALL_CTRL_RECIP)
			ret = le16_to_cpu(creq->wIndex);
		else
			return -EOPNOTSUPP;
	}

	spin_lock_irqsave(&ffs->ev.waitq.lock, flags);
	ffs->ev.setup = *creq;
	ffs->ev.setup.wIndex = cpu_to_le16(ret);
	__ffs_event_add(ffs, FUNCTIONFS_SETUP);
	spin_unlock_irqrestore(&ffs->ev.waitq.lock, flags);

	return creq->wLength == 0 ? USB_GADGET_DELAYED_STATUS : 0;
}

static bool ffs_func_req_match(struct usb_function *f,
			       const struct usb_ctrlrequest *creq,
			       bool config0)
{
	struct ffs_function *func = ffs_func_from_usb(f);

	if (config0 && !(func->ffs->user_flags & FUNCTIONFS_CONFIG0_SETUP))
		return false;

	switch (creq->bRequestType & USB_RECIP_MASK) {
	case USB_RECIP_INTERFACE:
		return (ffs_func_revmap_intf(func,
					     le16_to_cpu(creq->wIndex)) >= 0);
	case USB_RECIP_ENDPOINT:
		return (ffs_func_revmap_ep(func,
					   le16_to_cpu(creq->wIndex)) >= 0);
	default:
		return (bool) (func->ffs->user_flags &
			       FUNCTIONFS_ALL_CTRL_RECIP);
	}
}

static void ffs_func_suspend(struct usb_function *f)
{
	struct ffs_data *ffs = ffs_func_from_usb(f)->ffs;

	ENTER();

	ffs_log("enter");

	ffs_event_add(ffs_func_from_usb(f)->ffs, FUNCTIONFS_SUSPEND);
}

static void ffs_func_resume(struct usb_function *f)
{
	struct ffs_data *ffs = ffs_func_from_usb(f)->ffs;

	ENTER();

	ffs_log("enter");

	ffs_event_add(ffs_func_from_usb(f)->ffs, FUNCTIONFS_RESUME);
}


/* Endpoint and interface numbers reverse mapping ***************************/

static int ffs_func_revmap_ep(struct ffs_function *func, u8 num)
{
	num = func->eps_revmap[num & USB_ENDPOINT_NUMBER_MASK];
	return num ? num : -EDOM;
}

static int ffs_func_revmap_intf(struct ffs_function *func, u8 intf)
{
	short *nums = func->interfaces_nums;
	unsigned count = func->ffs->interfaces_count;

	for (; count; --count, ++nums) {
		if (*nums >= 0 && *nums == intf)
			return nums - func->interfaces_nums;
	}

	return -EDOM;
}


/* Devices management *******************************************************/

static LIST_HEAD(ffs_devices);

static struct ffs_dev *_ffs_do_find_dev(const char *name)
{
	struct ffs_dev *dev;

	if (!name)
		return NULL;

	list_for_each_entry(dev, &ffs_devices, entry) {
		if (strcmp(dev->name, name) == 0)
			return dev;
	}

	return NULL;
}

/*
 * ffs_lock must be taken by the caller of this function
 */
static struct ffs_dev *_ffs_get_single_dev(void)
{
	struct ffs_dev *dev;

	if (list_is_singular(&ffs_devices)) {
		dev = list_first_entry(&ffs_devices, struct ffs_dev, entry);
		if (dev->single)
			return dev;
	}

	return NULL;
}

/*
 * ffs_lock must be taken by the caller of this function
 */
static struct ffs_dev *_ffs_find_dev(const char *name)
{
	struct ffs_dev *dev;

	dev = _ffs_get_single_dev();
	if (dev)
		return dev;

	dev = _ffs_do_find_dev(name);

	return dev;
}

/* Configfs support *********************************************************/

static inline struct f_fs_opts *to_ffs_opts(struct config_item *item)
{
	return container_of(to_config_group(item), struct f_fs_opts,
			    func_inst.group);
}

static void ffs_attr_release(struct config_item *item)
{
	struct f_fs_opts *opts = to_ffs_opts(item);

	usb_put_function_instance(&opts->func_inst);
}

static struct configfs_item_operations ffs_item_ops = {
	.release	= ffs_attr_release,
};

static const struct config_item_type ffs_func_type = {
	.ct_item_ops	= &ffs_item_ops,
	.ct_owner	= THIS_MODULE,
};


/* Function registration interface ******************************************/

static void ffs_free_inst(struct usb_function_instance *f)
{
	struct f_fs_opts *opts;

	opts = to_f_fs_opts(f);
	ffs_release_dev(opts->dev);
	ffs_dev_lock();
	_ffs_free_dev(opts->dev);
	ffs_dev_unlock();
	kfree(opts);
}

static int ffs_set_inst_name(struct usb_function_instance *fi, const char *name)
{
	if (strlen(name) >= FIELD_SIZEOF(struct ffs_dev, name))
		return -ENAMETOOLONG;
	return ffs_name_dev(to_f_fs_opts(fi)->dev, name);
}

static struct usb_function_instance *ffs_alloc_inst(void)
{
	struct f_fs_opts *opts;
	struct ffs_dev *dev;

	opts = kzalloc(sizeof(*opts), GFP_KERNEL);
	if (!opts)
		return ERR_PTR(-ENOMEM);

	opts->func_inst.set_inst_name = ffs_set_inst_name;
	opts->func_inst.free_func_inst = ffs_free_inst;
	ffs_dev_lock();
	dev = _ffs_alloc_dev();
	ffs_dev_unlock();
	if (IS_ERR(dev)) {
		kfree(opts);
		return ERR_CAST(dev);
	}
	opts->dev = dev;
	dev->opts = opts;

	config_group_init_type_name(&opts->func_inst.group, "",
				    &ffs_func_type);
	return &opts->func_inst;
}

static void ffs_free(struct usb_function *f)
{
	kfree(ffs_func_from_usb(f));
}

static void ffs_func_unbind(struct usb_configuration *c,
			    struct usb_function *f)
{
	struct ffs_function *func = ffs_func_from_usb(f);
	struct ffs_data *ffs = func->ffs;
	struct f_fs_opts *opts =
		container_of(f->fi, struct f_fs_opts, func_inst);
	struct ffs_ep *ep = func->eps;
	unsigned count = ffs->eps_count;
	unsigned long flags;

	ENTER();

	ffs_log("enter: state %d setup_state %d flag %lu", ffs->state,
		ffs->setup_state, ffs->flags);

	if (ffs->func == func) {
		ffs_func_eps_disable(func);
		ffs->func = NULL;
	}

	/* Drain any pending AIO completions */
	drain_workqueue(ffs->io_completion_wq);
	if (!--opts->refcnt) {
		ffs_event_add(ffs, FUNCTIONFS_UNBIND);
		functionfs_unbind(ffs);
	}

	/* cleanup after autoconfig */
	spin_lock_irqsave(&func->ffs->eps_lock, flags);
	while (count--) {
		if (ep->ep && ep->req)
			usb_ep_free_request(ep->ep, ep->req);
		ep->req = NULL;
		ep->ep = NULL;
		++ep;
	}
	spin_unlock_irqrestore(&func->ffs->eps_lock, flags);
	kfree(func->eps);
	func->eps = NULL;
	/*
	 * eps, descriptors and interfaces_nums are allocated in the
	 * same chunk so only one free is required.
	 */
	func->function.fs_descriptors = NULL;
	func->function.hs_descriptors = NULL;
	func->function.ss_descriptors = NULL;
	func->function.ssp_descriptors = NULL;
	func->interfaces_nums = NULL;

	if (opts->refcnt) {
		ffs_event_add(ffs, FUNCTIONFS_UNBIND);

		ffs_log("exit: state %d setup_state %d flag %lu", ffs->state,
			ffs->setup_state, ffs->flags);
	}
}

static struct usb_function *ffs_alloc(struct usb_function_instance *fi)
{
	struct ffs_function *func;

	ENTER();

	func = kzalloc(sizeof(*func), GFP_KERNEL);
	if (unlikely(!func))
		return ERR_PTR(-ENOMEM);

	func->function.name    = "Function FS Gadget";

	func->function.bind    = ffs_func_bind;
	func->function.unbind  = ffs_func_unbind;
	func->function.set_alt = ffs_func_set_alt;
	func->function.disable = ffs_func_disable;
	func->function.setup   = ffs_func_setup;
	func->function.req_match = ffs_func_req_match;
	func->function.suspend = ffs_func_suspend;
	func->function.resume  = ffs_func_resume;
	func->function.free_func = ffs_free;

	return &func->function;
}

/*
 * ffs_lock must be taken by the caller of this function
 */
static struct ffs_dev *_ffs_alloc_dev(void)
{
	struct ffs_dev *dev;
	int ret;

	if (_ffs_get_single_dev())
			return ERR_PTR(-EBUSY);

	dev = kzalloc(sizeof(*dev), GFP_KERNEL);
	if (!dev)
		return ERR_PTR(-ENOMEM);

	if (list_empty(&ffs_devices)) {
		ret = functionfs_init();
		if (ret) {
			kfree(dev);
			return ERR_PTR(ret);
		}
	}

	list_add(&dev->entry, &ffs_devices);

	return dev;
}

int ffs_name_dev(struct ffs_dev *dev, const char *name)
{
	struct ffs_dev *existing;
	int ret = 0;

	ffs_dev_lock();

	existing = _ffs_do_find_dev(name);
	if (!existing)
		strlcpy(dev->name, name, ARRAY_SIZE(dev->name));
	else if (existing != dev)
		ret = -EBUSY;

	ffs_dev_unlock();

	return ret;
}
EXPORT_SYMBOL_GPL(ffs_name_dev);

int ffs_single_dev(struct ffs_dev *dev)
{
	int ret;

	ret = 0;
	ffs_dev_lock();

	if (!list_is_singular(&ffs_devices))
		ret = -EBUSY;
	else
		dev->single = true;

	ffs_dev_unlock();

	return ret;
}
EXPORT_SYMBOL_GPL(ffs_single_dev);

/*
 * ffs_lock must be taken by the caller of this function
 */
static void _ffs_free_dev(struct ffs_dev *dev)
{
	list_del(&dev->entry);

	kfree(dev);
	if (list_empty(&ffs_devices))
		functionfs_cleanup();
}

static int ffs_acquire_dev(const char *dev_name, struct ffs_data *ffs_data)
{
	int ret = 0;
	struct ffs_dev *ffs_dev;

	ENTER();

	ffs_dev_lock();

	ffs_dev = _ffs_find_dev(dev_name);
	if (!ffs_dev) {
		ret = -ENOENT;
	} else if (ffs_dev->mounted) {
		ret = -EBUSY;
	} else if (ffs_dev->ffs_acquire_dev_callback &&
		   ffs_dev->ffs_acquire_dev_callback(ffs_dev)) {
		ret = -ENOENT;
	} else {
		ffs_dev->mounted = true;
		ffs_dev->ffs_data = ffs_data;
		ffs_data->private_data = ffs_dev;
	}

	ffs_dev_unlock();
	return ret;
}

static void ffs_release_dev(struct ffs_dev *ffs_dev)
{
	ENTER();

	ffs_dev_lock();

	if (ffs_dev && ffs_dev->mounted) {
		ffs_dev->mounted = false;
		if (ffs_dev->ffs_data) {
			ffs_dev->ffs_data->private_data = NULL;
			ffs_dev->ffs_data = NULL;
		}

		if (ffs_dev->ffs_release_dev_callback)
			ffs_dev->ffs_release_dev_callback(ffs_dev);
	}

	ffs_dev_unlock();
}

static int ffs_ready(struct ffs_data *ffs)
{
	struct ffs_dev *ffs_obj;
	int ret = 0;

	ENTER();

	ffs_log("enter");

	ffs_dev_lock();

	ffs_obj = ffs->private_data;
	if (!ffs_obj) {
		ret = -EINVAL;
		goto done;
	}
	if (WARN_ON(ffs_obj->desc_ready)) {
		ret = -EBUSY;
		goto done;
	}

	ffs_obj->desc_ready = true;

	if (ffs_obj->ffs_ready_callback) {
		ret = ffs_obj->ffs_ready_callback(ffs);
		if (ret)
			goto done;
	}

	set_bit(FFS_FL_CALL_CLOSED_CALLBACK, &ffs->flags);
done:
	ffs_dev_unlock();

	ffs_log("exit: ret %d", ret);

	return ret;
}

static void ffs_closed(struct ffs_data *ffs)
{
	struct ffs_dev *ffs_obj;
	struct f_fs_opts *opts;
	struct config_item *ci;

	ENTER();

	ffs_log("enter");

	ffs_dev_lock();

	ffs_obj = ffs->private_data;
	if (!ffs_obj)
		goto done;

	ffs_obj->desc_ready = false;

	if (test_and_clear_bit(FFS_FL_CALL_CLOSED_CALLBACK, &ffs->flags) &&
	    ffs_obj->ffs_closed_callback)
		ffs_obj->ffs_closed_callback(ffs);

	if (ffs_obj->opts)
		opts = ffs_obj->opts;
	else
		goto done;

	if (opts->no_configfs || !opts->func_inst.group.cg_item.ci_parent
	    || !kref_read(&opts->func_inst.group.cg_item.ci_kref))
		goto done;

	ci = opts->func_inst.group.cg_item.ci_parent->ci_parent;
	ffs_dev_unlock();

	if (test_bit(FFS_FL_BOUND, &ffs->flags)) {
		unregister_gadget_item(ci);
		ffs_log("unreg gadget done");
	}

	return;
done:
	ffs_dev_unlock();

	ffs_log("exit error");
}

/* Misc helper functions ****************************************************/

static int ffs_mutex_lock(struct mutex *mutex, unsigned nonblock)
{
	return nonblock
		? likely(mutex_trylock(mutex)) ? 0 : -EAGAIN
		: mutex_lock_interruptible(mutex);
}

/**
 * ffs_prepare_buffer() - copy userspace buffer into kernel.
 * @buf: userspace buffer
 * @len: length of the buffer
 * @extra_alloc_buf: Extra buffer allocation if required by UDC.
 *
 * This function returns pointer to the copied buffer
 */
static char *ffs_prepare_buffer(const char __user *buf, size_t len,
		size_t extra_buf_alloc)
{
	char *data;

	if (unlikely(!len))
		return NULL;

	data = kmalloc(len + extra_buf_alloc, GFP_KERNEL);
	if (unlikely(!data))
		return ERR_PTR(-ENOMEM);

	if (unlikely(copy_from_user(data, buf, len))) {
		kfree(data);
		return ERR_PTR(-EFAULT);
	}

	pr_vdebug("Buffer from user space:\n");
	ffs_dump_mem("", data, len);

	return data;
}

DECLARE_USB_FUNCTION_INIT(ffs, ffs_alloc_inst, ffs_alloc);
MODULE_LICENSE("GPL");
MODULE_AUTHOR("Michal Nazarewicz");<|MERGE_RESOLUTION|>--- conflicted
+++ resolved
@@ -256,8 +256,8 @@
 static struct ffs_dev *_ffs_find_dev(const char *name);
 static struct ffs_dev *_ffs_alloc_dev(void);
 static void _ffs_free_dev(struct ffs_dev *dev);
-static int ffs_acquire_dev(const char *dev_name, struct ffs_data *ffs_data);
-static void ffs_release_dev(struct ffs_dev *ffs_dev);
+static void *ffs_acquire_dev(const char *dev_name);
+static void ffs_release_dev(struct ffs_data *ffs_data);
 static int ffs_ready(struct ffs_data *ffs);
 static void ffs_closed(struct ffs_data *ffs);
 
@@ -652,7 +652,7 @@
 	file->private_data = ffs;
 	ffs_data_opened(ffs);
 
-	return stream_open(inode, file);
+	return 0;
 }
 
 static int ffs_ep0_release(struct inode *inode, struct file *file)
@@ -1193,7 +1193,7 @@
 	ffs_data_opened(epfile->ffs);
 	atomic_inc(&epfile->opened);
 
-	return stream_open(inode, file);
+	return 0;
 }
 
 static int ffs_aio_cancel(struct kiocb *kiocb)
@@ -1408,8 +1408,8 @@
 		struct usb_endpoint_descriptor desc1, *desc;
 
 		switch (epfile->ffs->gadget->speed) {
+		case USB_SPEED_SUPER_PLUS:
 		case USB_SPEED_SUPER:
-		case USB_SPEED_SUPER_PLUS:
 			desc_idx = 2;
 			break;
 		case USB_SPEED_HIGH:
@@ -1687,6 +1687,7 @@
 	};
 	struct dentry *rv;
 	int ret;
+	void *ffs_dev;
 	struct ffs_data	*ffs;
 
 	ENTER();
@@ -1712,16 +1713,20 @@
 		return ERR_PTR(-ENOMEM);
 	}
 
-	ret = ffs_acquire_dev(dev_name, ffs);
-	if (ret) {
+	ffs_dev = ffs_acquire_dev(dev_name);
+	if (IS_ERR(ffs_dev)) {
 		ffs_data_put(ffs);
-		return ERR_PTR(ret);
-	}
+		return ERR_CAST(ffs_dev);
+	}
+	ffs->private_data = ffs_dev;
 	data.ffs_data = ffs;
 
 	rv = mount_nodev(t, flags, &data, ffs_sb_fill);
-	if (IS_ERR(rv) && data.ffs_data)
+	if (IS_ERR(rv) && data.ffs_data) {
+		ffs_release_dev(data.ffs_data);
 		ffs_data_put(data.ffs_data);
+	}
+
 	return rv;
 }
 
@@ -1731,8 +1736,10 @@
 	ENTER();
 
 	kill_litter_super(sb);
-	if (sb->s_fs_info)
+	if (sb->s_fs_info) {
+		ffs_release_dev(sb->s_fs_info);
 		ffs_data_closed(sb->s_fs_info);
+	}
 }
 
 static struct file_system_type ffs_fs_type = {
@@ -1809,7 +1816,6 @@
 	if (unlikely(refcount_dec_and_test(&ffs->ref))) {
 		pr_info("%s(): freeing\n", __func__);
 		ffs_data_clear(ffs);
-		ffs_release_dev(ffs->private_data);
 		BUG_ON(waitqueue_active(&ffs->ev.waitq) ||
 		       waitqueue_active(&ffs->ep0req_completion.wait) ||
 		       waitqueue_active(&ffs->wait));
@@ -1822,9 +1828,6 @@
 
 static void ffs_data_closed(struct ffs_data *ffs)
 {
-	struct ffs_epfile *epfiles;
-	unsigned long flags;
-
 	ENTER();
 
 	ffs_log("state %d setup_state %d flag %lu opened %d", ffs->state,
@@ -1833,18 +1836,6 @@
 	if (atomic_dec_and_test(&ffs->opened)) {
 		if (ffs->no_disconnect) {
 			ffs->state = FFS_DEACTIVATED;
-<<<<<<< HEAD
-			spin_lock_irqsave(&ffs->eps_lock, flags);
-			epfiles = ffs->epfiles;
-			ffs->epfiles = NULL;
-			spin_unlock_irqrestore(&ffs->eps_lock,
-							flags);
-
-			if (epfiles)
-				ffs_epfiles_destroy(epfiles,
-						 ffs->eps_count);
-
-=======
 			mutex_lock(&ffs->mutex);
 			if (ffs->epfiles) {
 				ffs_epfiles_destroy(ffs->epfiles,
@@ -1852,7 +1843,6 @@
 				ffs->epfiles = NULL;
 			}
 			mutex_unlock(&ffs->mutex);
->>>>>>> b4cc648f
 			if (ffs->setup_state == FFS_SETUP_PENDING)
 				__ffs_ep0_stall(ffs);
 		} else {
@@ -1913,9 +1903,6 @@
 
 static void ffs_data_clear(struct ffs_data *ffs)
 {
-	struct ffs_epfile *epfiles;
-	unsigned long flags;
-
 	ENTER();
 
 	ffs_log("enter: state %d setup_state %d flag %lu", ffs->state,
@@ -1927,33 +1914,14 @@
 
 	BUG_ON(ffs->gadget);
 
-<<<<<<< HEAD
-	spin_lock_irqsave(&ffs->eps_lock, flags);
-	epfiles = ffs->epfiles;
-	ffs->epfiles = NULL;
-	spin_unlock_irqrestore(&ffs->eps_lock, flags);
-=======
 	mutex_lock(&ffs->mutex);
 	if (ffs->epfiles) {
 		ffs_epfiles_destroy(ffs->epfiles, ffs->eps_count);
 		ffs->epfiles = NULL;
 	}
->>>>>>> b4cc648f
-
-	/*
-	 * potential race possible between ffs_func_eps_disable
-	 * & ffs_epfile_release therefore maintaining a local
-	 * copy of epfile will save us from use-after-free.
-	 */
-	if (epfiles) {
-		ffs_epfiles_destroy(epfiles, ffs->eps_count);
-		ffs->epfiles = NULL;
-	}
-
-	if (ffs->ffs_eventfd) {
+
+	if (ffs->ffs_eventfd)
 		eventfd_ctx_put(ffs->ffs_eventfd);
-		ffs->ffs_eventfd = NULL;
-	}
 
 	kfree(ffs->raw_descs_data);
 	ffs->raw_descs_data = NULL;
@@ -1973,10 +1941,6 @@
 
 	ffs_data_clear(ffs);
 
-<<<<<<< HEAD
-	ffs->raw_descs_data = NULL;
-=======
->>>>>>> b4cc648f
 	ffs->raw_descs = NULL;
 
 	ffs->raw_descs_length = 0;
@@ -2117,31 +2081,19 @@
 
 static void ffs_func_eps_disable(struct ffs_function *func)
 {
-<<<<<<< HEAD
-	struct ffs_data *ffs;
-=======
 	struct ffs_data *ffs      = func->ffs;
->>>>>>> b4cc648f
 	struct ffs_ep *ep;
 	struct ffs_epfile *epfile;
 	unsigned short count;
 	unsigned long flags;
 
-	spin_lock_irqsave(&func->ffs->eps_lock, flags);
-	ffs = func->ffs;
-	count = func->ffs->eps_count;
-	epfile = func->ffs->epfiles;
-	ep = func->eps;
 	ffs_log("enter: state %d setup_state %d flag %lu", func->ffs->state,
 		func->ffs->setup_state, func->ffs->flags);
 
-<<<<<<< HEAD
-=======
 	spin_lock_irqsave(&func->ffs->eps_lock, flags);
 	count = func->ffs->eps_count;
 	epfile = func->ffs->epfiles;
 	ep = func->eps;
->>>>>>> b4cc648f
 	while (count--) {
 		/* pending requests get nuked */
 		if (likely(ep->ep))
@@ -2160,10 +2112,10 @@
 
 static int ffs_func_eps_enable(struct ffs_function *func)
 {
-	struct ffs_data *ffs;
-	struct ffs_ep *ep;
-	struct ffs_epfile *epfile;
-	unsigned short count;
+	struct ffs_data *ffs      = func->ffs;
+	struct ffs_ep *ep         = func->eps;
+	struct ffs_epfile *epfile = ffs->epfiles;
+	unsigned count            = ffs->eps_count;
 	unsigned long flags;
 	int ret = 0;
 
@@ -2171,10 +2123,6 @@
 		func->ffs->setup_state, func->ffs->flags);
 
 	spin_lock_irqsave(&func->ffs->eps_lock, flags);
-	ffs = func->ffs;
-	ep = func->eps;
-	epfile = ffs->epfiles;
-	count = ffs->eps_count;
 	while(count--) {
 		ep->ep->driver_data = ep;
 
@@ -2880,7 +2828,6 @@
 
 	do { /* lang_count > 0 so we can use do-while */
 		unsigned needed = needed_count;
-		u32 str_per_lang = str_count;
 
 		if (unlikely(len < 3))
 			goto error_free;
@@ -2916,7 +2863,7 @@
 
 			data += length + 1;
 			len -= length + 1;
-		} while (--str_per_lang);
+		} while (--str_count);
 
 		s->id = 0;   /* terminator */
 		s->s = NULL;
@@ -3277,7 +3224,6 @@
 	struct f_fs_opts *ffs_opts =
 		container_of(f->fi, struct f_fs_opts, func_inst);
 	struct ffs_data *ffs = ffs_opts->dev->ffs_data;
-	struct ffs_data *ffs_data;
 	int ret;
 
 	ENTER();
@@ -3292,13 +3238,12 @@
 	if (!ffs_opts->no_configfs)
 		ffs_dev_lock();
 	ret = ffs_opts->dev->desc_ready ? 0 : -ENODEV;
-	ffs_data = ffs_opts->dev->ffs_data;
+	func->ffs = ffs_opts->dev->ffs_data;
 	if (!ffs_opts->no_configfs)
 		ffs_dev_unlock();
 	if (ret)
 		return ERR_PTR(ret);
 
-	func->ffs = ffs_data;
 	func->conf = c;
 	func->gadget = c->cdev->gadget;
 
@@ -3429,8 +3374,7 @@
 	}
 
 	if (likely(super)) {
-		func->function.ss_descriptors = func->function.ssp_descriptors =
-			vla_ptr(vlabuf, d, ss_descs);
+		func->function.ss_descriptors = vla_ptr(vlabuf, d, ss_descs);
 		ss_len = ffs_do_descs(ffs, ffs->ss_descs_count,
 				vla_ptr(vlabuf, d, raw_descs) + fs_len + hs_len,
 				d_raw_descs__sz - fs_len - hs_len,
@@ -3793,7 +3737,6 @@
 	struct f_fs_opts *opts;
 
 	opts = to_f_fs_opts(f);
-	ffs_release_dev(opts->dev);
 	ffs_dev_lock();
 	_ffs_free_dev(opts->dev);
 	ffs_dev_unlock();
@@ -3859,8 +3802,6 @@
 		ffs->func = NULL;
 	}
 
-	/* Drain any pending AIO completions */
-	drain_workqueue(ffs->io_completion_wq);
 	if (!--opts->refcnt) {
 		ffs_event_add(ffs, FUNCTIONFS_UNBIND);
 		functionfs_unbind(ffs);
@@ -3993,14 +3934,17 @@
 {
 	list_del(&dev->entry);
 
+	/* Clear the private_data pointer to stop incorrect dev access */
+	if (dev->ffs_data)
+		dev->ffs_data->private_data = NULL;
+
 	kfree(dev);
 	if (list_empty(&ffs_devices))
 		functionfs_cleanup();
 }
 
-static int ffs_acquire_dev(const char *dev_name, struct ffs_data *ffs_data)
-{
-	int ret = 0;
+static void *ffs_acquire_dev(const char *dev_name)
+{
 	struct ffs_dev *ffs_dev;
 
 	ENTER();
@@ -4008,35 +3952,32 @@
 	ffs_dev_lock();
 
 	ffs_dev = _ffs_find_dev(dev_name);
-	if (!ffs_dev) {
-		ret = -ENOENT;
-	} else if (ffs_dev->mounted) {
-		ret = -EBUSY;
-	} else if (ffs_dev->ffs_acquire_dev_callback &&
-		   ffs_dev->ffs_acquire_dev_callback(ffs_dev)) {
-		ret = -ENOENT;
-	} else {
+	if (!ffs_dev)
+		ffs_dev = ERR_PTR(-ENOENT);
+	else if (ffs_dev->mounted)
+		ffs_dev = ERR_PTR(-EBUSY);
+	else if (ffs_dev->ffs_acquire_dev_callback &&
+	    ffs_dev->ffs_acquire_dev_callback(ffs_dev))
+		ffs_dev = ERR_PTR(-ENOENT);
+	else
 		ffs_dev->mounted = true;
-		ffs_dev->ffs_data = ffs_data;
-		ffs_data->private_data = ffs_dev;
-	}
 
 	ffs_dev_unlock();
-	return ret;
-}
-
-static void ffs_release_dev(struct ffs_dev *ffs_dev)
-{
+
+	return ffs_dev;
+}
+
+static void ffs_release_dev(struct ffs_data *ffs_data)
+{
+	struct ffs_dev *ffs_dev;
+
 	ENTER();
 
 	ffs_dev_lock();
 
-	if (ffs_dev && ffs_dev->mounted) {
+	ffs_dev = ffs_data->private_data;
+	if (ffs_dev) {
 		ffs_dev->mounted = false;
-		if (ffs_dev->ffs_data) {
-			ffs_dev->ffs_data->private_data = NULL;
-			ffs_dev->ffs_data = NULL;
-		}
 
 		if (ffs_dev->ffs_release_dev_callback)
 			ffs_dev->ffs_release_dev_callback(ffs_dev);
@@ -4067,6 +4008,7 @@
 	}
 
 	ffs_obj->desc_ready = true;
+	ffs_obj->ffs_data = ffs;
 
 	if (ffs_obj->ffs_ready_callback) {
 		ret = ffs_obj->ffs_ready_callback(ffs);
@@ -4100,6 +4042,7 @@
 		goto done;
 
 	ffs_obj->desc_ready = false;
+	ffs_obj->ffs_data = NULL;
 
 	if (test_and_clear_bit(FFS_FL_CALL_CLOSED_CALLBACK, &ffs->flags) &&
 	    ffs_obj->ffs_closed_callback)
