// SPDX-License-Identifier: GPL-2.0+
/*
 * f_fs.c -- user mode file system API for USB composite function controllers
 *
 * Copyright (C) 2010 Samsung Electronics
 * Author: Michal Nazarewicz <mina86@mina86.com>
 *
 * Based on inode.c (GadgetFS) which was:
 * Copyright (C) 2003-2004 David Brownell
 * Copyright (C) 2003 Agilent Technologies
 */


/* #define DEBUG */
/* #define VERBOSE_DEBUG */

#include <linux/blkdev.h>
#include <linux/pagemap.h>
#include <linux/export.h>
#include <linux/hid.h>
#include <linux/module.h>
#include <linux/sched/signal.h>
#include <linux/uio.h>
#include <asm/unaligned.h>

#include <linux/usb/composite.h>
#include <linux/usb/functionfs.h>

#include <linux/aio.h>
#include <linux/mmu_context.h>
#include <linux/poll.h>
#include <linux/eventfd.h>

#include "u_fs.h"
#include "u_f.h"
#include "u_os_desc.h"
#include "configfs.h"

#define FUNCTIONFS_MAGIC	0xa647361 /* Chosen by a honest dice roll ;) */

#define NUM_PAGES	10 /* # of pages for ipc logging */

#ifdef CONFIG_DYNAMIC_DEBUG
#define ffs_log(fmt, ...) do { \
	ipc_log_string(ffs->ipc_log, "%s: " fmt,  __func__, ##__VA_ARGS__); \
	dynamic_pr_debug("%s: " fmt, __func__, ##__VA_ARGS__); \
} while (0)
#else
#define ffs_log(fmt, ...) \
	ipc_log_string(ffs->ipc_log, "%s: " fmt,  __func__, ##__VA_ARGS__)
#endif

/* Reference counter handling */
static void ffs_data_get(struct ffs_data *ffs);
static void ffs_data_put(struct ffs_data *ffs);
/* Creates new ffs_data object. */
static struct ffs_data *__must_check ffs_data_new(const char *dev_name)
	__attribute__((malloc));

/* Opened counter handling. */
static void ffs_data_opened(struct ffs_data *ffs);
static void ffs_data_closed(struct ffs_data *ffs);

/* Called with ffs->mutex held; take over ownership of data. */
static int __must_check
__ffs_data_got_descs(struct ffs_data *ffs, char *data, size_t len);
static int __must_check
__ffs_data_got_strings(struct ffs_data *ffs, char *data, size_t len);


/* The function structure ***************************************************/

struct ffs_ep;

struct ffs_function {
	struct usb_configuration	*conf;
	struct usb_gadget		*gadget;
	struct ffs_data			*ffs;

	struct ffs_ep			*eps;
	u8				eps_revmap[16];
	short				*interfaces_nums;

	struct usb_function		function;
};


static struct ffs_function *ffs_func_from_usb(struct usb_function *f)
{
	return container_of(f, struct ffs_function, function);
}


static inline enum ffs_setup_state
ffs_setup_state_clear_cancelled(struct ffs_data *ffs)
{
	return (enum ffs_setup_state)
		cmpxchg(&ffs->setup_state, FFS_SETUP_CANCELLED, FFS_NO_SETUP);
}


static void ffs_func_eps_disable(struct ffs_function *func);
static int __must_check ffs_func_eps_enable(struct ffs_function *func);

static int ffs_func_bind(struct usb_configuration *,
			 struct usb_function *);
static int ffs_func_set_alt(struct usb_function *, unsigned, unsigned);
static void ffs_func_disable(struct usb_function *);
static int ffs_func_setup(struct usb_function *,
			  const struct usb_ctrlrequest *);
static bool ffs_func_req_match(struct usb_function *,
			       const struct usb_ctrlrequest *,
			       bool config0);
static void ffs_func_suspend(struct usb_function *);
static void ffs_func_resume(struct usb_function *);


static int ffs_func_revmap_ep(struct ffs_function *func, u8 num);
static int ffs_func_revmap_intf(struct ffs_function *func, u8 intf);


/* The endpoints structures *************************************************/

struct ffs_ep {
	struct usb_ep			*ep;	/* P: ffs->eps_lock */
	struct usb_request		*req;	/* P: epfile->mutex */

	/* [0]: full speed, [1]: high speed, [2]: super speed */
	struct usb_endpoint_descriptor	*descs[3];

	u8				num;

	int				status;	/* P: epfile->mutex */
};

struct ffs_epfile {
	/* Protects ep->ep and ep->req. */
	struct mutex			mutex;

	struct ffs_data			*ffs;
	struct ffs_ep			*ep;	/* P: ffs->eps_lock */
	atomic_t			opened;

	struct dentry			*dentry;

	/*
	 * Buffer for holding data from partial reads which may happen since
	 * we’re rounding user read requests to a multiple of a max packet size.
	 *
	 * The pointer is initialised with NULL value and may be set by
	 * __ffs_epfile_read_data function to point to a temporary buffer.
	 *
	 * In normal operation, calls to __ffs_epfile_read_buffered will consume
	 * data from said buffer and eventually free it.  Importantly, while the
	 * function is using the buffer, it sets the pointer to NULL.  This is
	 * all right since __ffs_epfile_read_data and __ffs_epfile_read_buffered
	 * can never run concurrently (they are synchronised by epfile->mutex)
	 * so the latter will not assign a new value to the pointer.
	 *
	 * Meanwhile ffs_func_eps_disable frees the buffer (if the pointer is
	 * valid) and sets the pointer to READ_BUFFER_DROP value.  This special
	 * value is crux of the synchronisation between ffs_func_eps_disable and
	 * __ffs_epfile_read_data.
	 *
	 * Once __ffs_epfile_read_data is about to finish it will try to set the
	 * pointer back to its old value (as described above), but seeing as the
	 * pointer is not-NULL (namely READ_BUFFER_DROP) it will instead free
	 * the buffer.
	 *
	 * == State transitions ==
	 *
	 * • ptr == NULL:  (initial state)
	 *   ◦ __ffs_epfile_read_buffer_free: go to ptr == DROP
	 *   ◦ __ffs_epfile_read_buffered:    nop
	 *   ◦ __ffs_epfile_read_data allocates temp buffer: go to ptr == buf
	 *   ◦ reading finishes:              n/a, not in ‘and reading’ state
	 * • ptr == DROP:
	 *   ◦ __ffs_epfile_read_buffer_free: nop
	 *   ◦ __ffs_epfile_read_buffered:    go to ptr == NULL
	 *   ◦ __ffs_epfile_read_data allocates temp buffer: free buf, nop
	 *   ◦ reading finishes:              n/a, not in ‘and reading’ state
	 * • ptr == buf:
	 *   ◦ __ffs_epfile_read_buffer_free: free buf, go to ptr == DROP
	 *   ◦ __ffs_epfile_read_buffered:    go to ptr == NULL and reading
	 *   ◦ __ffs_epfile_read_data:        n/a, __ffs_epfile_read_buffered
	 *                                    is always called first
	 *   ◦ reading finishes:              n/a, not in ‘and reading’ state
	 * • ptr == NULL and reading:
	 *   ◦ __ffs_epfile_read_buffer_free: go to ptr == DROP and reading
	 *   ◦ __ffs_epfile_read_buffered:    n/a, mutex is held
	 *   ◦ __ffs_epfile_read_data:        n/a, mutex is held
	 *   ◦ reading finishes and …
	 *     … all data read:               free buf, go to ptr == NULL
	 *     … otherwise:                   go to ptr == buf and reading
	 * • ptr == DROP and reading:
	 *   ◦ __ffs_epfile_read_buffer_free: nop
	 *   ◦ __ffs_epfile_read_buffered:    n/a, mutex is held
	 *   ◦ __ffs_epfile_read_data:        n/a, mutex is held
	 *   ◦ reading finishes:              free buf, go to ptr == DROP
	 */
	struct ffs_buffer		*read_buffer;
#define READ_BUFFER_DROP ((struct ffs_buffer *)ERR_PTR(-ESHUTDOWN))

	char				name[5];

	unsigned char			in;	/* P: ffs->eps_lock */
	unsigned char			isoc;	/* P: ffs->eps_lock */

	bool				invalid;
};

struct ffs_buffer {
	size_t length;
	char *data;
	char storage[];
};

/*  ffs_io_data structure ***************************************************/

struct ffs_io_data {
	bool aio;
	bool read;

	struct kiocb *kiocb;
	struct iov_iter data;
	const void *to_free;
	char *buf;

	struct mm_struct *mm;
	struct work_struct work;

	struct usb_ep *ep;
	struct usb_request *req;

	struct ffs_data *ffs;
};

struct ffs_desc_helper {
	struct ffs_data *ffs;
	unsigned interfaces_count;
	unsigned eps_count;
};

static int  __must_check ffs_epfiles_create(struct ffs_data *ffs);
static void ffs_epfiles_destroy(struct ffs_epfile *epfiles, unsigned count);

static struct dentry *
ffs_sb_create_file(struct super_block *sb, const char *name, void *data,
		   const struct file_operations *fops);

/* Devices management *******************************************************/

DEFINE_MUTEX(ffs_lock);
EXPORT_SYMBOL_GPL(ffs_lock);

static struct ffs_dev *_ffs_find_dev(const char *name);
static struct ffs_dev *_ffs_alloc_dev(void);
static void _ffs_free_dev(struct ffs_dev *dev);
static int ffs_acquire_dev(const char *dev_name, struct ffs_data *ffs_data);
static void ffs_release_dev(struct ffs_dev *ffs_dev);
static int ffs_ready(struct ffs_data *ffs);
static void ffs_closed(struct ffs_data *ffs);

/* Misc helper functions ****************************************************/

static int ffs_mutex_lock(struct mutex *mutex, unsigned nonblock)
	__attribute__((warn_unused_result, nonnull));
static char *ffs_prepare_buffer(const char __user *buf, size_t len,
	size_t extra_buf_alloc)
	__attribute__((warn_unused_result, nonnull));


/* Control file aka ep0 *****************************************************/

static void ffs_ep0_complete(struct usb_ep *ep, struct usb_request *req)
{
	struct ffs_data *ffs = req->context;

	complete(&ffs->ep0req_completion);
}

static int __ffs_ep0_queue_wait(struct ffs_data *ffs, char *data, size_t len)
	__releases(&ffs->ev.waitq.lock)
{
	struct usb_request *req = ffs->ep0req;
	int ret;

	req->zero     = len < le16_to_cpu(ffs->ev.setup.wLength);

	spin_unlock_irq(&ffs->ev.waitq.lock);

	ffs_log("enter: state %d setup_state %d flags %lu", ffs->state,
		ffs->setup_state, ffs->flags);

	req->buf      = data;
	req->length   = len;

	/*
	 * UDC layer requires to provide a buffer even for ZLP, but should
	 * not use it at all. Let's provide some poisoned pointer to catch
	 * possible bug in the driver.
	 */
	if (req->buf == NULL)
		req->buf = (void *)0xDEADBABE;

	reinit_completion(&ffs->ep0req_completion);

	ret = usb_ep_queue(ffs->gadget->ep0, req, GFP_ATOMIC);
	if (unlikely(ret < 0))
		return ret;

	ret = wait_for_completion_interruptible(&ffs->ep0req_completion);
	if (unlikely(ret)) {
		usb_ep_dequeue(ffs->gadget->ep0, req);
		return -EINTR;
	}

	ffs->setup_state = FFS_NO_SETUP;

	ffs_log("exit: state %d setup_state %d flags %lu", ffs->state,
		ffs->setup_state, ffs->flags);

	return req->status ? req->status : req->actual;
}

static int __ffs_ep0_stall(struct ffs_data *ffs)
{
	ffs_log("state %d setup_state %d flags %lu can_stall %d", ffs->state,
		ffs->setup_state, ffs->flags, ffs->ev.can_stall);

	if (ffs->ev.can_stall) {
		pr_vdebug("ep0 stall\n");
		usb_ep_set_halt(ffs->gadget->ep0);
		ffs->setup_state = FFS_NO_SETUP;
		return -EL2HLT;
	} else {
		pr_debug("bogus ep0 stall!\n");
		return -ESRCH;
	}
}

static ssize_t ffs_ep0_write(struct file *file, const char __user *buf,
			     size_t len, loff_t *ptr)
{
	struct ffs_data *ffs = file->private_data;
	struct usb_gadget *gadget = ffs->gadget;
	ssize_t ret;
	char *data;

	ENTER();

	ffs_log("enter:len %zu state %d setup_state %d flags %lu", len,
		ffs->state, ffs->setup_state, ffs->flags);

	/* Fast check if setup was canceled */
	if (ffs_setup_state_clear_cancelled(ffs) == FFS_SETUP_CANCELLED)
		return -EIDRM;

	/* Acquire mutex */
	ret = ffs_mutex_lock(&ffs->mutex, file->f_flags & O_NONBLOCK);
	if (unlikely(ret < 0))
		return ret;

	/* Check state */
	switch (ffs->state) {
	case FFS_READ_DESCRIPTORS:
	case FFS_READ_STRINGS:
		/* Copy data */
		if (unlikely(len < 16)) {
			ret = -EINVAL;
			break;
		}

		data = ffs_prepare_buffer(buf, len, 0);
		if (IS_ERR(data)) {
			ret = PTR_ERR(data);
			break;
		}

		/* Handle data */
		if (ffs->state == FFS_READ_DESCRIPTORS) {
			pr_info("read descriptors\n");
			ret = __ffs_data_got_descs(ffs, data, len);
			if (unlikely(ret < 0))
				break;

			ffs->state = FFS_READ_STRINGS;
			ret = len;
		} else {
			pr_info("read strings\n");
			ret = __ffs_data_got_strings(ffs, data, len);
			if (unlikely(ret < 0))
				break;

			ret = ffs_epfiles_create(ffs);
			if (unlikely(ret)) {
				ffs->state = FFS_CLOSING;
				break;
			}

			ffs->state = FFS_ACTIVE;
			mutex_unlock(&ffs->mutex);

			ret = ffs_ready(ffs);
			if (unlikely(ret < 0)) {
				ffs->state = FFS_CLOSING;
				return ret;
			}

			return len;
		}
		break;

	case FFS_ACTIVE:
		data = NULL;
		/*
		 * We're called from user space, we can use _irq
		 * rather then _irqsave
		 */
		spin_lock_irq(&ffs->ev.waitq.lock);
		switch (ffs_setup_state_clear_cancelled(ffs)) {
		case FFS_SETUP_CANCELLED:
			ret = -EIDRM;
			goto done_spin;

		case FFS_NO_SETUP:
			ret = -ESRCH;
			goto done_spin;

		case FFS_SETUP_PENDING:
			break;
		}

		/* FFS_SETUP_PENDING */
		if (!(ffs->ev.setup.bRequestType & USB_DIR_IN)) {
			spin_unlock_irq(&ffs->ev.waitq.lock);
			ret = __ffs_ep0_stall(ffs);
			break;
		}

		/* FFS_SETUP_PENDING and not stall */
		len = min(len, (size_t)le16_to_cpu(ffs->ev.setup.wLength));

		spin_unlock_irq(&ffs->ev.waitq.lock);

		data = ffs_prepare_buffer(buf, len, gadget->extra_buf_alloc);
		if (IS_ERR(data)) {
			ret = PTR_ERR(data);
			break;
		}

		spin_lock_irq(&ffs->ev.waitq.lock);

		/*
		 * We are guaranteed to be still in FFS_ACTIVE state
		 * but the state of setup could have changed from
		 * FFS_SETUP_PENDING to FFS_SETUP_CANCELLED so we need
		 * to check for that.  If that happened we copied data
		 * from user space in vain but it's unlikely.
		 *
		 * For sure we are not in FFS_NO_SETUP since this is
		 * the only place FFS_SETUP_PENDING -> FFS_NO_SETUP
		 * transition can be performed and it's protected by
		 * mutex.
		 */
		if (ffs_setup_state_clear_cancelled(ffs) ==
		    FFS_SETUP_CANCELLED) {
			ret = -EIDRM;
done_spin:
			spin_unlock_irq(&ffs->ev.waitq.lock);
		} else {
			/* unlocks spinlock */
			ret = __ffs_ep0_queue_wait(ffs, data, len);
		}
		kfree(data);
		break;

	default:
		ret = -EBADFD;
		break;
	}

	ffs_log("exit:ret %zd state %d setup_state %d flags %lu", ret,
		ffs->state, ffs->setup_state, ffs->flags);

	mutex_unlock(&ffs->mutex);
	return ret;
}

/* Called with ffs->ev.waitq.lock and ffs->mutex held, both released on exit. */
static ssize_t __ffs_ep0_read_events(struct ffs_data *ffs, char __user *buf,
				     size_t n)
	__releases(&ffs->ev.waitq.lock)
{
	/*
	 * n cannot be bigger than ffs->ev.count, which cannot be bigger than
	 * size of ffs->ev.types array (which is four) so that's how much space
	 * we reserve.
	 */
	struct usb_functionfs_event events[ARRAY_SIZE(ffs->ev.types)];
	const size_t size = n * sizeof *events;
	unsigned i = 0;

	memset(events, 0, size);

	do {
		events[i].type = ffs->ev.types[i];
		if (events[i].type == FUNCTIONFS_SETUP) {
			events[i].u.setup = ffs->ev.setup;
			ffs->setup_state = FFS_SETUP_PENDING;
		}
	} while (++i < n);

	ffs->ev.count -= n;
	if (ffs->ev.count)
		memmove(ffs->ev.types, ffs->ev.types + n,
			ffs->ev.count * sizeof *ffs->ev.types);

	spin_unlock_irq(&ffs->ev.waitq.lock);

	ffs_log("state %d setup_state %d flags %lu #evt %zu", ffs->state,
		ffs->setup_state, ffs->flags, n);

	mutex_unlock(&ffs->mutex);

	return unlikely(copy_to_user(buf, events, size)) ? -EFAULT : size;
}

static ssize_t ffs_ep0_read(struct file *file, char __user *buf,
			    size_t len, loff_t *ptr)
{
	struct ffs_data *ffs = file->private_data;
	char *data = NULL;
	size_t n;
	int ret;

	ENTER();

	ffs_log("enter:len %zu state %d setup_state %d flags %lu", len,
		ffs->state, ffs->setup_state, ffs->flags);

	/* Fast check if setup was canceled */
	if (ffs_setup_state_clear_cancelled(ffs) == FFS_SETUP_CANCELLED)
		return -EIDRM;

	/* Acquire mutex */
	ret = ffs_mutex_lock(&ffs->mutex, file->f_flags & O_NONBLOCK);
	if (unlikely(ret < 0))
		return ret;

	/* Check state */
	if (ffs->state != FFS_ACTIVE) {
		ret = -EBADFD;
		goto done_mutex;
	}

	/*
	 * We're called from user space, we can use _irq rather then
	 * _irqsave
	 */
	spin_lock_irq(&ffs->ev.waitq.lock);

	switch (ffs_setup_state_clear_cancelled(ffs)) {
	case FFS_SETUP_CANCELLED:
		ret = -EIDRM;
		break;

	case FFS_NO_SETUP:
		n = len / sizeof(struct usb_functionfs_event);
		if (unlikely(!n)) {
			ret = -EINVAL;
			break;
		}

		if ((file->f_flags & O_NONBLOCK) && !ffs->ev.count) {
			ret = -EAGAIN;
			break;
		}

		if (wait_event_interruptible_exclusive_locked_irq(ffs->ev.waitq,
							ffs->ev.count)) {
			ret = -EINTR;
			break;
		}

		/* unlocks spinlock */
		return __ffs_ep0_read_events(ffs, buf,
					     min(n, (size_t)ffs->ev.count));

	case FFS_SETUP_PENDING:
		if (ffs->ev.setup.bRequestType & USB_DIR_IN) {
			spin_unlock_irq(&ffs->ev.waitq.lock);
			ret = __ffs_ep0_stall(ffs);
			goto done_mutex;
		}

		len = min(len, (size_t)le16_to_cpu(ffs->ev.setup.wLength));

		spin_unlock_irq(&ffs->ev.waitq.lock);

		if (likely(len)) {
			data = kmalloc(len, GFP_KERNEL);
			if (unlikely(!data)) {
				ret = -ENOMEM;
				goto done_mutex;
			}
		}

		spin_lock_irq(&ffs->ev.waitq.lock);

		/* See ffs_ep0_write() */
		if (ffs_setup_state_clear_cancelled(ffs) ==
		    FFS_SETUP_CANCELLED) {
			ret = -EIDRM;
			break;
		}

		/* unlocks spinlock */
		ret = __ffs_ep0_queue_wait(ffs, data, len);
		if (likely(ret > 0) && unlikely(copy_to_user(buf, data, len)))
			ret = -EFAULT;
		goto done_mutex;

	default:
		ret = -EBADFD;
		break;
	}

	spin_unlock_irq(&ffs->ev.waitq.lock);
done_mutex:
	ffs_log("exit:ret %d state %d setup_state %d flags %lu", ret,
		ffs->state, ffs->setup_state, ffs->flags);

	mutex_unlock(&ffs->mutex);
	kfree(data);

	return ret;
}

static int ffs_ep0_open(struct inode *inode, struct file *file)
{
	struct ffs_data *ffs = inode->i_private;

	ENTER();

	ffs_log("state %d setup_state %d flags %lu opened %d", ffs->state,
		ffs->setup_state, ffs->flags, atomic_read(&ffs->opened));

	if (unlikely(ffs->state == FFS_CLOSING))
		return -EBUSY;

	file->private_data = ffs;
	ffs_data_opened(ffs);

	return stream_open(inode, file);
}

static int ffs_ep0_release(struct inode *inode, struct file *file)
{
	struct ffs_data *ffs = file->private_data;

	ENTER();

	ffs_log("state %d setup_state %d flags %lu opened %d", ffs->state,
		ffs->setup_state, ffs->flags, atomic_read(&ffs->opened));

	ffs_data_closed(ffs);

	return 0;
}

static long ffs_ep0_ioctl(struct file *file, unsigned code, unsigned long value)
{
	struct ffs_data *ffs = file->private_data;
	struct usb_gadget *gadget = ffs->gadget;
	long ret;

	ENTER();

	ffs_log("state %d setup_state %d flags %lu opened %d", ffs->state,
		ffs->setup_state, ffs->flags, atomic_read(&ffs->opened));

	if (code == FUNCTIONFS_INTERFACE_REVMAP) {
		struct ffs_function *func = ffs->func;
		ret = func ? ffs_func_revmap_intf(func, value) : -ENODEV;
	} else if (gadget && gadget->ops->ioctl) {
		ret = gadget->ops->ioctl(gadget, code, value);
	} else {
		ret = -ENOTTY;
	}

	return ret;
}

static __poll_t ffs_ep0_poll(struct file *file, poll_table *wait)
{
	struct ffs_data *ffs = file->private_data;
	__poll_t mask = EPOLLWRNORM;
	int ret;

	ffs_log("enter:state %d setup_state %d flags %lu opened %d", ffs->state,
		ffs->setup_state, ffs->flags, atomic_read(&ffs->opened));

	poll_wait(file, &ffs->ev.waitq, wait);

	ret = ffs_mutex_lock(&ffs->mutex, file->f_flags & O_NONBLOCK);
	if (unlikely(ret < 0))
		return mask;

	switch (ffs->state) {
	case FFS_READ_DESCRIPTORS:
	case FFS_READ_STRINGS:
		mask |= EPOLLOUT;
		break;

	case FFS_ACTIVE:
		switch (ffs->setup_state) {
		case FFS_NO_SETUP:
			if (ffs->ev.count)
				mask |= EPOLLIN;
			break;

		case FFS_SETUP_PENDING:
		case FFS_SETUP_CANCELLED:
			mask |= (EPOLLIN | EPOLLOUT);
			break;
		}
	case FFS_CLOSING:
		break;
	case FFS_DEACTIVATED:
		break;
	}

	ffs_log("exit: mask %u", mask);

	mutex_unlock(&ffs->mutex);

	return mask;
}

static const struct file_operations ffs_ep0_operations = {
	.llseek =	no_llseek,

	.open =		ffs_ep0_open,
	.write =	ffs_ep0_write,
	.read =		ffs_ep0_read,
	.release =	ffs_ep0_release,
	.unlocked_ioctl =	ffs_ep0_ioctl,
	.poll =		ffs_ep0_poll,
};


/* "Normal" endpoints operations ********************************************/

static void ffs_epfile_io_complete(struct usb_ep *_ep, struct usb_request *req)
{
	ENTER();
	if (likely(req->context)) {
		struct ffs_ep *ep = _ep->driver_data;
		ep->status = req->status ? req->status : req->actual;
		complete(req->context);
	}
}

static ssize_t ffs_copy_to_iter(void *data, int data_len, struct iov_iter *iter)
{
	ssize_t ret = copy_to_iter(data, data_len, iter);
	if (likely(ret == data_len))
		return ret;

	if (unlikely(iov_iter_count(iter)))
		return -EFAULT;

	/*
	 * Dear user space developer!
	 *
	 * TL;DR: To stop getting below error message in your kernel log, change
	 * user space code using functionfs to align read buffers to a max
	 * packet size.
	 *
	 * Some UDCs (e.g. dwc3) require request sizes to be a multiple of a max
	 * packet size.  When unaligned buffer is passed to functionfs, it
	 * internally uses a larger, aligned buffer so that such UDCs are happy.
	 *
	 * Unfortunately, this means that host may send more data than was
	 * requested in read(2) system call.  f_fs doesn’t know what to do with
	 * that excess data so it simply drops it.
	 *
	 * Was the buffer aligned in the first place, no such problem would
	 * happen.
	 *
	 * Data may be dropped only in AIO reads.  Synchronous reads are handled
	 * by splitting a request into multiple parts.  This splitting may still
	 * be a problem though so it’s likely best to align the buffer
	 * regardless of it being AIO or not..
	 *
	 * This only affects OUT endpoints, i.e. reading data with a read(2),
	 * aio_read(2) etc. system calls.  Writing data to an IN endpoint is not
	 * affected.
	 */
	pr_err("functionfs read size %d > requested size %zd, dropping excess data. "
	       "Align read buffer size to max packet size to avoid the problem.\n",
	       data_len, ret);

	return ret;
}

static void ffs_user_copy_worker(struct work_struct *work)
{
	struct ffs_io_data *io_data = container_of(work, struct ffs_io_data,
						   work);
	struct ffs_data *ffs = io_data->ffs;
	int ret = io_data->req->status ? io_data->req->status :
					 io_data->req->actual;
	bool kiocb_has_eventfd = io_data->kiocb->ki_flags & IOCB_EVENTFD;

	ffs_log("enter: ret %d for %s", ret, io_data->read ? "read" : "write");

	if (io_data->read && ret > 0) {
		mm_segment_t oldfs = get_fs();

		set_fs(USER_DS);
		use_mm(io_data->mm);
		ret = ffs_copy_to_iter(io_data->buf, ret, &io_data->data);
		unuse_mm(io_data->mm);
		set_fs(oldfs);
	}

	io_data->kiocb->ki_complete(io_data->kiocb, ret, ret);

	if (io_data->ffs->ffs_eventfd && !kiocb_has_eventfd)
		eventfd_signal(io_data->ffs->ffs_eventfd, 1);

	usb_ep_free_request(io_data->ep, io_data->req);

	if (io_data->read)
		kfree(io_data->to_free);
	kfree(io_data->buf);
	kfree(io_data);

	ffs_log("exit");
}

static void ffs_epfile_async_io_complete(struct usb_ep *_ep,
					 struct usb_request *req)
{
	struct ffs_io_data *io_data = req->context;
	struct ffs_data *ffs = io_data->ffs;

	ENTER();

	ffs_log("enter");

	INIT_WORK(&io_data->work, ffs_user_copy_worker);
	queue_work(ffs->io_completion_wq, &io_data->work);
}

static void __ffs_epfile_read_buffer_free(struct ffs_epfile *epfile)
{
	/*
	 * See comment in struct ffs_epfile for full read_buffer pointer
	 * synchronisation story.
	 */
	struct ffs_buffer *buf = xchg(&epfile->read_buffer, READ_BUFFER_DROP);
	if (buf && buf != READ_BUFFER_DROP)
		kfree(buf);
}

/* Assumes epfile->mutex is held. */
static ssize_t __ffs_epfile_read_buffered(struct ffs_epfile *epfile,
					  struct iov_iter *iter)
{
	/*
	 * Null out epfile->read_buffer so ffs_func_eps_disable does not free
	 * the buffer while we are using it.  See comment in struct ffs_epfile
	 * for full read_buffer pointer synchronisation story.
	 */
	struct ffs_buffer *buf = xchg(&epfile->read_buffer, NULL);
	ssize_t ret;
	if (!buf || buf == READ_BUFFER_DROP)
		return 0;

	ret = copy_to_iter(buf->data, buf->length, iter);
	if (buf->length == ret) {
		kfree(buf);
		return ret;
	}

	if (unlikely(iov_iter_count(iter))) {
		ret = -EFAULT;
	} else {
		buf->length -= ret;
		buf->data += ret;
	}

	if (cmpxchg(&epfile->read_buffer, NULL, buf))
		kfree(buf);

	return ret;
}

/* Assumes epfile->mutex is held. */
static ssize_t __ffs_epfile_read_data(struct ffs_epfile *epfile,
				      void *data, int data_len,
				      struct iov_iter *iter)
{
	struct ffs_buffer *buf;

	ssize_t ret = copy_to_iter(data, data_len, iter);
	if (likely(data_len == ret))
		return ret;

	if (unlikely(iov_iter_count(iter)))
		return -EFAULT;

	/* See ffs_copy_to_iter for more context. */
	pr_warn("functionfs read size %d > requested size %zd, splitting request into multiple reads.",
		data_len, ret);

	data_len -= ret;
	buf = kmalloc(sizeof(*buf) + data_len, GFP_KERNEL);
	if (!buf)
		return -ENOMEM;
	buf->length = data_len;
	buf->data = buf->storage;
	memcpy(buf->storage, data + ret, data_len);

	/*
	 * At this point read_buffer is NULL or READ_BUFFER_DROP (if
	 * ffs_func_eps_disable has been called in the meanwhile).  See comment
	 * in struct ffs_epfile for full read_buffer pointer synchronisation
	 * story.
	 */
	if (unlikely(cmpxchg(&epfile->read_buffer, NULL, buf)))
		kfree(buf);

	return ret;
}

static ssize_t ffs_epfile_io(struct file *file, struct ffs_io_data *io_data)
{
	struct ffs_epfile *epfile = file->private_data;
	struct ffs_data *ffs;
	struct usb_request *req;
	struct ffs_ep *ep;
	char *data = NULL;
	ssize_t ret, data_len = -EINVAL;
	int halt;
	size_t extra_buf_alloc = 0;

	/* Are we still active? */
	if (WARN_ON(epfile->ffs->state != FFS_ACTIVE))
		return -ENODEV;

	ffs = epfile->ffs;
	ffs_log("enter: %s", epfile->name);

	/* Wait for endpoint to be enabled */
	ep = epfile->ep;
	if (!ep) {
		if (file->f_flags & O_NONBLOCK)
			return -EAGAIN;

		/*
		 * epfile->invalid is set when EPs are disabled. Userspace
		 * might have stale threads continuing to do I/O and may be
		 * unaware of that especially if we block here. Instead return
		 * an error immediately here and don't allow any more I/O
		 * until the epfile is reopened.
		 */
		if (epfile->invalid)
			return -ENODEV;

		ret = wait_event_interruptible(
				epfile->ffs->wait, (ep = epfile->ep));
		if (ret)
			return -EINTR;
	}

	/* Do we halt? */
	halt = (!io_data->read == !epfile->in);
	if (halt && epfile->isoc)
		return -EINVAL;

	/* We will be using request and read_buffer */
	ret = ffs_mutex_lock(&epfile->mutex, file->f_flags & O_NONBLOCK);
	if (unlikely(ret))
		goto error;

	/* Allocate & copy */
	if (!halt) {
		struct usb_gadget *gadget;

		/*
		 * Do we have buffered data from previous partial read?  Check
		 * that for synchronous case only because we do not have
		 * facility to ‘wake up’ a pending asynchronous read and push
		 * buffered data to it which we would need to make things behave
		 * consistently.
		 */
		if (!io_data->aio && io_data->read) {
			ret = __ffs_epfile_read_buffered(epfile, &io_data->data);
			if (ret)
				goto error_mutex;
		}

		/*
		 * if we _do_ wait above, the epfile->ffs->gadget might be NULL
		 * before the waiting completes, so do not assign to 'gadget'
		 * earlier
		 */
		gadget = epfile->ffs->gadget;

		spin_lock_irq(&epfile->ffs->eps_lock);
		/* In the meantime, endpoint got disabled or changed. */
		if (epfile->ep != ep) {
			ret = -ESHUTDOWN;
			goto error_lock;
		}
		data_len = iov_iter_count(&io_data->data);
		/*
		 * Controller may require buffer size to be aligned to
		 * maxpacketsize of an out endpoint.
		 */
		if (io_data->read)
			data_len = usb_ep_align_maybe(gadget, ep->ep, data_len);
		spin_unlock_irq(&epfile->ffs->eps_lock);

		extra_buf_alloc = gadget->extra_buf_alloc;
		if (!io_data->read)
			data = kmalloc(data_len + extra_buf_alloc,
					GFP_KERNEL);
		else
			data = kmalloc(data_len, GFP_KERNEL);
		if (unlikely(!data)) {
			ret = -ENOMEM;
			goto error_mutex;
		}
		if (!io_data->read &&
		    !copy_from_iter_full(data, data_len, &io_data->data)) {
			ret = -EFAULT;
			goto error_mutex;
		}
	}

	spin_lock_irq(&epfile->ffs->eps_lock);

	if (epfile->ep != ep) {
		/* In the meantime, endpoint got disabled or changed. */
		ret = -ESHUTDOWN;
	} else if (halt) {
		ret = usb_ep_set_halt(ep->ep);
		if (!ret)
			ret = -EBADMSG;
	} else if (unlikely(data_len == -EINVAL)) {
		/*
		 * Sanity Check: even though data_len can't be used
		 * uninitialized at the time I write this comment, some
		 * compilers complain about this situation.
		 * In order to keep the code clean from warnings, data_len is
		 * being initialized to -EINVAL during its declaration, which
		 * means we can't rely on compiler anymore to warn no future
		 * changes won't result in data_len being used uninitialized.
		 * For such reason, we're adding this redundant sanity check
		 * here.
		 */
		WARN(1, "%s: data_len == -EINVAL\n", __func__);
		ret = -EINVAL;
	} else if (!io_data->aio) {
		DECLARE_COMPLETION_ONSTACK(done);
		bool interrupted = false;

		req = ep->req;
		req->buf      = data;
		req->length   = data_len;

		req->context  = &done;
		req->complete = ffs_epfile_io_complete;

		ret = usb_ep_queue(ep->ep, req, GFP_ATOMIC);
		if (unlikely(ret < 0))
			goto error_lock;

		spin_unlock_irq(&epfile->ffs->eps_lock);

		ffs_log("queued %zd bytes on %s", data_len, epfile->name);

		if (unlikely(wait_for_completion_interruptible(&done))) {
			/*
			 * To avoid race condition with ffs_epfile_io_complete,
			 * dequeue the request first then check
			 * status. usb_ep_dequeue API should guarantee no race
			 * condition with req->complete callback.
			 */
			spin_lock_irq(&epfile->ffs->eps_lock);
			interrupted = true;
			/*
			 * While we were acquiring lock endpoint got
			 * disabled (disconnect) or changed
			 (composition switch) ?
			 */
			if (epfile->ep == ep) {
				usb_ep_dequeue(ep->ep, req);
				spin_unlock_irq(&epfile->ffs->eps_lock);
				wait_for_completion(&done);
				interrupted = ep->status < 0;
			} else {
				spin_unlock_irq(&epfile->ffs->eps_lock);
			}
		}

		ffs_log("%s:ep status %d for req %pK", epfile->name, ep->status,
				req);

		if (interrupted) {
			ret = -EINTR;
			goto error_mutex;
		}

		ret = -ENODEV;
		spin_lock_irq(&epfile->ffs->eps_lock);
		/*
		 * While we were acquiring lock endpoint got
		 * disabled (disconnect) or changed
		 * (composition switch) ?
		 */
		if (epfile->ep == ep)
			ret = ep->status;
		spin_unlock_irq(&epfile->ffs->eps_lock);
		if (io_data->read && ret > 0)
			ret = __ffs_epfile_read_data(epfile, data, ep->status,
						     &io_data->data);
		goto error_mutex;
	} else if (!(req = usb_ep_alloc_request(ep->ep, GFP_ATOMIC))) {
		ret = -ENOMEM;
	} else {
		req->buf      = data;
		req->length   = data_len;

		io_data->buf = data;
		io_data->ep = ep->ep;
		io_data->req = req;
		io_data->ffs = epfile->ffs;

		req->context  = io_data;
		req->complete = ffs_epfile_async_io_complete;

		ret = usb_ep_queue(ep->ep, req, GFP_ATOMIC);
		if (unlikely(ret)) {
			io_data->req = NULL;
			usb_ep_free_request(ep->ep, req);
			goto error_lock;
		}

		ffs_log("queued %zd bytes on %s", data_len, epfile->name);

		ret = -EIOCBQUEUED;
		/*
		 * Do not kfree the buffer in this function.  It will be freed
		 * by ffs_user_copy_worker.
		 */
		data = NULL;
	}

error_lock:
	spin_unlock_irq(&epfile->ffs->eps_lock);
error_mutex:
	mutex_unlock(&epfile->mutex);
error:
	kfree(data);

	ffs_log("exit: %s ret %zd", epfile->name, ret);

	return ret;
}

static int
ffs_epfile_open(struct inode *inode, struct file *file)
{
	struct ffs_epfile *epfile = inode->i_private;
	struct ffs_data *ffs = epfile->ffs;

	ENTER();

	ffs_log("%s: state %d setup_state %d flag %lu opened %u",
		epfile->name, epfile->ffs->state, epfile->ffs->setup_state,
		epfile->ffs->flags, atomic_read(&epfile->opened));

	if (WARN_ON(epfile->ffs->state != FFS_ACTIVE))
		return -ENODEV;

	file->private_data = epfile;
	ffs_data_opened(epfile->ffs);
	atomic_inc(&epfile->opened);

	return stream_open(inode, file);
}

static int ffs_aio_cancel(struct kiocb *kiocb)
{
	struct ffs_io_data *io_data = kiocb->private;
	struct ffs_epfile *epfile = kiocb->ki_filp->private_data;
	struct ffs_data *ffs = epfile->ffs;
	unsigned long flags;
	int value;

	ENTER();

	ffs_log("enter:state %d setup_state %d flag %lu", epfile->ffs->state,
		epfile->ffs->setup_state, epfile->ffs->flags);

	spin_lock_irqsave(&epfile->ffs->eps_lock, flags);

	if (likely(io_data && io_data->ep && io_data->req))
		value = usb_ep_dequeue(io_data->ep, io_data->req);
	else
		value = -EINVAL;

	spin_unlock_irqrestore(&epfile->ffs->eps_lock, flags);

	ffs_log("exit: value %d", value);

	return value;
}

static ssize_t ffs_epfile_write_iter(struct kiocb *kiocb, struct iov_iter *from)
{
	struct ffs_epfile *epfile = kiocb->ki_filp->private_data;
	struct ffs_data *ffs = epfile->ffs;
	struct ffs_io_data io_data, *p = &io_data;
	ssize_t res;

	ENTER();

	ffs_log("enter");

	if (!is_sync_kiocb(kiocb)) {
		p = kzalloc(sizeof(io_data), GFP_KERNEL);
		if (unlikely(!p))
			return -ENOMEM;
		p->aio = true;
	} else {
		memset(p, 0, sizeof(*p));
		p->aio = false;
	}

	p->read = false;
	p->kiocb = kiocb;
	p->data = *from;
	p->mm = current->mm;

	kiocb->private = p;

	if (p->aio)
		kiocb_set_cancel_fn(kiocb, ffs_aio_cancel);

	res = ffs_epfile_io(kiocb->ki_filp, p);
	if (res == -EIOCBQUEUED)
		return res;
	if (p->aio)
		kfree(p);
	else
		*from = p->data;

	ffs_log("exit: ret %zd", res);

	return res;
}

static ssize_t ffs_epfile_read_iter(struct kiocb *kiocb, struct iov_iter *to)
{
	struct ffs_epfile *epfile = kiocb->ki_filp->private_data;
	struct ffs_data *ffs = epfile->ffs;
	struct ffs_io_data io_data, *p = &io_data;
	ssize_t res;

	ENTER();

	ffs_log("enter");

	if (!is_sync_kiocb(kiocb)) {
		p = kzalloc(sizeof(io_data), GFP_KERNEL);
		if (unlikely(!p))
			return -ENOMEM;
		p->aio = true;
	} else {
		memset(p, 0, sizeof(*p));
		p->aio = false;
	}

	p->read = true;
	p->kiocb = kiocb;
	if (p->aio) {
		p->to_free = dup_iter(&p->data, to, GFP_KERNEL);
		if (!p->to_free) {
			kfree(p);
			return -ENOMEM;
		}
	} else {
		p->data = *to;
		p->to_free = NULL;
	}
	p->mm = current->mm;

	kiocb->private = p;

	if (p->aio)
		kiocb_set_cancel_fn(kiocb, ffs_aio_cancel);

	res = ffs_epfile_io(kiocb->ki_filp, p);
	if (res == -EIOCBQUEUED)
		return res;

	if (p->aio) {
		kfree(p->to_free);
		kfree(p);
	} else {
		*to = p->data;
	}

	ffs_log("exit: ret %zd", res);

	return res;
}

static int
ffs_epfile_release(struct inode *inode, struct file *file)
{
	struct ffs_epfile *epfile = inode->i_private;
	struct ffs_data *ffs = epfile->ffs;

	ENTER();

	__ffs_epfile_read_buffer_free(epfile);
	ffs_log("%s: state %d setup_state %d flag %lu opened %u",
		epfile->name, epfile->ffs->state, epfile->ffs->setup_state,
		epfile->ffs->flags, atomic_read(&epfile->opened));

	if (atomic_dec_and_test(&epfile->opened))
		epfile->invalid = false;

	ffs_data_closed(epfile->ffs);

	return 0;
}

static long ffs_epfile_ioctl(struct file *file, unsigned code,
			     unsigned long value)
{
	struct ffs_epfile *epfile = file->private_data;
	struct ffs_data *ffs = epfile->ffs;
	struct ffs_ep *ep;
	int ret;

	ENTER();

	ffs_log("%s: code 0x%08x value %#lx state %d setup_state %d flag %lu",
		epfile->name, code, value, epfile->ffs->state,
		epfile->ffs->setup_state, epfile->ffs->flags);

	if (WARN_ON(epfile->ffs->state != FFS_ACTIVE))
		return -ENODEV;

	/* Wait for endpoint to be enabled */
	ep = epfile->ep;
	if (!ep) {
		if (file->f_flags & O_NONBLOCK)
			return -EAGAIN;

		/* don't allow any I/O until file is reopened */
		if (epfile->invalid)
			return -ENODEV;

		ret = wait_event_interruptible(
				epfile->ffs->wait, (ep = epfile->ep));
		if (ret)
			return -EINTR;
	}

	spin_lock_irq(&epfile->ffs->eps_lock);

	/* In the meantime, endpoint got disabled or changed. */
	if (epfile->ep != ep) {
		spin_unlock_irq(&epfile->ffs->eps_lock);
		return -ESHUTDOWN;
	}

	switch (code) {
	case FUNCTIONFS_FIFO_STATUS:
		ret = usb_ep_fifo_status(epfile->ep->ep);
		break;
	case FUNCTIONFS_FIFO_FLUSH:
		usb_ep_fifo_flush(epfile->ep->ep);
		ret = 0;
		break;
	case FUNCTIONFS_CLEAR_HALT:
		ret = usb_ep_clear_halt(epfile->ep->ep);
		break;
	case FUNCTIONFS_ENDPOINT_REVMAP:
		ret = epfile->ep->num;
		break;
	case FUNCTIONFS_ENDPOINT_DESC:
	{
		int desc_idx;
		struct usb_endpoint_descriptor desc1, *desc;

		switch (epfile->ffs->gadget->speed) {
		case USB_SPEED_SUPER_PLUS:
		case USB_SPEED_SUPER:
		case USB_SPEED_SUPER_PLUS:
			desc_idx = 2;
			break;
		case USB_SPEED_HIGH:
			desc_idx = 1;
			break;
		default:
			desc_idx = 0;
		}

		desc = epfile->ep->descs[desc_idx];
		memcpy(&desc1, desc, desc->bLength);

		spin_unlock_irq(&epfile->ffs->eps_lock);
		ret = copy_to_user((void __user *)value, &desc1, desc1.bLength);
		if (ret)
			ret = -EFAULT;
		return ret;
	}
	default:
		ret = -ENOTTY;
	}
	spin_unlock_irq(&epfile->ffs->eps_lock);

	ffs_log("exit: %s: ret %d\n", epfile->name, ret);

	return ret;
}

#ifdef CONFIG_COMPAT
static long ffs_epfile_compat_ioctl(struct file *file, unsigned code,
		unsigned long value)
{
	return ffs_epfile_ioctl(file, code, value);
}
#endif

static const struct file_operations ffs_epfile_operations = {
	.llseek =	no_llseek,

	.open =		ffs_epfile_open,
	.write_iter =	ffs_epfile_write_iter,
	.read_iter =	ffs_epfile_read_iter,
	.release =	ffs_epfile_release,
	.unlocked_ioctl =	ffs_epfile_ioctl,
#ifdef CONFIG_COMPAT
	.compat_ioctl = ffs_epfile_compat_ioctl,
#endif
};


/* File system and super block operations ***********************************/

/*
 * Mounting the file system creates a controller file, used first for
 * function configuration then later for event monitoring.
 */

static struct inode *__must_check
ffs_sb_make_inode(struct super_block *sb, void *data,
		  const struct file_operations *fops,
		  const struct inode_operations *iops,
		  struct ffs_file_perms *perms)
{
	struct ffs_data	*ffs = sb->s_fs_info;
	struct inode *inode;

	ENTER();

	ffs_log("enter");

	inode = new_inode(sb);

	if (likely(inode)) {
		struct timespec64 ts = current_time(inode);

		inode->i_ino	 = get_next_ino();
		inode->i_mode    = perms->mode;
		inode->i_uid     = perms->uid;
		inode->i_gid     = perms->gid;
		inode->i_atime   = ts;
		inode->i_mtime   = ts;
		inode->i_ctime   = ts;
		inode->i_private = data;
		if (fops)
			inode->i_fop = fops;
		if (iops)
			inode->i_op  = iops;
	}

	return inode;
}

/* Create "regular" file */
static struct dentry *ffs_sb_create_file(struct super_block *sb,
					const char *name, void *data,
					const struct file_operations *fops)
{
	struct ffs_data	*ffs = sb->s_fs_info;
	struct dentry	*dentry;
	struct inode	*inode;

	ENTER();

	ffs_log("enter");

	dentry = d_alloc_name(sb->s_root, name);
	if (unlikely(!dentry))
		return NULL;

	inode = ffs_sb_make_inode(sb, data, fops, NULL, &ffs->file_perms);
	if (unlikely(!inode)) {
		dput(dentry);
		return NULL;
	}

	d_add(dentry, inode);

	return dentry;
}

/* Super block */
static const struct super_operations ffs_sb_operations = {
	.statfs =	simple_statfs,
	.drop_inode =	generic_delete_inode,
};

struct ffs_sb_fill_data {
	struct ffs_file_perms perms;
	umode_t root_mode;
	const char *dev_name;
	bool no_disconnect;
	struct ffs_data *ffs_data;
};

static int ffs_sb_fill(struct super_block *sb, void *_data, int silent)
{
	struct ffs_sb_fill_data *data = _data;
	struct inode	*inode;
	struct ffs_data	*ffs = data->ffs_data;

	ENTER();

	ffs_log("enter");

	ffs->sb              = sb;
	data->ffs_data       = NULL;
	sb->s_fs_info        = ffs;
	sb->s_blocksize      = PAGE_SIZE;
	sb->s_blocksize_bits = PAGE_SHIFT;
	sb->s_magic          = FUNCTIONFS_MAGIC;
	sb->s_op             = &ffs_sb_operations;
	sb->s_time_gran      = 1;

	/* Root inode */
	data->perms.mode = data->root_mode;
	inode = ffs_sb_make_inode(sb, NULL,
				  &simple_dir_operations,
				  &simple_dir_inode_operations,
				  &data->perms);
	sb->s_root = d_make_root(inode);
	if (unlikely(!sb->s_root))
		return -ENOMEM;

	/* EP0 file */
	if (unlikely(!ffs_sb_create_file(sb, "ep0", ffs,
					 &ffs_ep0_operations)))
		return -ENOMEM;

	return 0;
}

static int ffs_fs_parse_opts(struct ffs_sb_fill_data *data, char *opts)
{
	ENTER();

	if (!opts || !*opts)
		return 0;

	for (;;) {
		unsigned long value;
		char *eq, *comma;

		/* Option limit */
		comma = strchr(opts, ',');
		if (comma)
			*comma = 0;

		/* Value limit */
		eq = strchr(opts, '=');
		if (unlikely(!eq)) {
			pr_err("'=' missing in %s\n", opts);
			return -EINVAL;
		}
		*eq = 0;

		/* Parse value */
		if (kstrtoul(eq + 1, 0, &value)) {
			pr_err("%s: invalid value: %s\n", opts, eq + 1);
			return -EINVAL;
		}

		/* Interpret option */
		switch (eq - opts) {
		case 13:
			if (!memcmp(opts, "no_disconnect", 13))
				data->no_disconnect = !!value;
			else
				goto invalid;
			break;
		case 5:
			if (!memcmp(opts, "rmode", 5))
				data->root_mode  = (value & 0555) | S_IFDIR;
			else if (!memcmp(opts, "fmode", 5))
				data->perms.mode = (value & 0666) | S_IFREG;
			else
				goto invalid;
			break;

		case 4:
			if (!memcmp(opts, "mode", 4)) {
				data->root_mode  = (value & 0555) | S_IFDIR;
				data->perms.mode = (value & 0666) | S_IFREG;
			} else {
				goto invalid;
			}
			break;

		case 3:
			if (!memcmp(opts, "uid", 3)) {
				data->perms.uid = make_kuid(current_user_ns(), value);
				if (!uid_valid(data->perms.uid)) {
					pr_err("%s: unmapped value: %lu\n", opts, value);
					return -EINVAL;
				}
			} else if (!memcmp(opts, "gid", 3)) {
				data->perms.gid = make_kgid(current_user_ns(), value);
				if (!gid_valid(data->perms.gid)) {
					pr_err("%s: unmapped value: %lu\n", opts, value);
					return -EINVAL;
				}
			} else {
				goto invalid;
			}
			break;

		default:
invalid:
			pr_err("%s: invalid option\n", opts);
			return -EINVAL;
		}

		/* Next iteration */
		if (!comma)
			break;
		opts = comma + 1;
	}

	return 0;
}

/* "mount -t functionfs dev_name /dev/function" ends up here */

static struct dentry *
ffs_fs_mount(struct file_system_type *t, int flags,
	      const char *dev_name, void *opts)
{
	struct ffs_sb_fill_data data = {
		.perms = {
			.mode = S_IFREG | 0600,
			.uid = GLOBAL_ROOT_UID,
			.gid = GLOBAL_ROOT_GID,
		},
		.root_mode = S_IFDIR | 0500,
		.no_disconnect = false,
	};
	struct dentry *rv;
	int ret;
	struct ffs_data	*ffs;

	ENTER();

	ret = ffs_fs_parse_opts(&data, opts);
	if (unlikely(ret < 0))
		return ERR_PTR(ret);

	ffs = ffs_data_new(dev_name);
	if (IS_ERR_OR_NULL(ffs)) {
		if (!ffs)
			return ERR_PTR(-ENOMEM);
		else
			return ERR_PTR((long) ffs);
	}

	ffs->file_perms = data.perms;
	ffs->no_disconnect = data.no_disconnect;

	ffs->dev_name = kstrdup(dev_name, GFP_KERNEL);
	if (unlikely(!ffs->dev_name)) {
		ffs_data_put(ffs);
		return ERR_PTR(-ENOMEM);
	}

	ret = ffs_acquire_dev(dev_name, ffs);
	if (ret) {
		ffs_data_put(ffs);
		return ERR_PTR(ret);
	}
	data.ffs_data = ffs;

	rv = mount_nodev(t, flags, &data, ffs_sb_fill);
	if (IS_ERR(rv) && data.ffs_data)
		ffs_data_put(data.ffs_data);
<<<<<<< HEAD
=======
	}

>>>>>>> e8fb8851
	return rv;
}

static void
ffs_fs_kill_sb(struct super_block *sb)
{
	ENTER();

	kill_litter_super(sb);
	if (sb->s_fs_info)
		ffs_data_closed(sb->s_fs_info);
}

static struct file_system_type ffs_fs_type = {
	.owner		= THIS_MODULE,
	.name		= "functionfs",
	.mount		= ffs_fs_mount,
	.kill_sb	= ffs_fs_kill_sb,
};
MODULE_ALIAS_FS("functionfs");


/* Driver's main init/cleanup functions *************************************/

static int functionfs_init(void)
{
	int ret;

	ENTER();

	ret = register_filesystem(&ffs_fs_type);
	if (likely(!ret))
		pr_info("file system registered\n");
	else
		pr_err("failed registering file system (%d)\n", ret);

	return ret;
}

static void functionfs_cleanup(void)
{
	ENTER();

	pr_info("unloading\n");
	unregister_filesystem(&ffs_fs_type);
}


/* ffs_data and ffs_function construction and destruction code **************/

static void ffs_data_clear(struct ffs_data *ffs);
static void ffs_data_reset(struct ffs_data *ffs);

static void ffs_data_get(struct ffs_data *ffs)
{
	ENTER();

	ffs_log("ref %u", refcount_read(&ffs->ref));

	refcount_inc(&ffs->ref);
}

static void ffs_data_opened(struct ffs_data *ffs)
{
	ENTER();

	ffs_log("enter: state %d setup_state %d flag %lu opened %d ref %d",
		ffs->state, ffs->setup_state, ffs->flags,
		atomic_read(&ffs->opened), refcount_read(&ffs->ref));

	refcount_inc(&ffs->ref);
	if (atomic_add_return(1, &ffs->opened) == 1 &&
			ffs->state == FFS_DEACTIVATED) {
		ffs->state = FFS_CLOSING;
		ffs_data_reset(ffs);
	}
}

static void ffs_data_put(struct ffs_data *ffs)
{
	ENTER();

	ffs_log("ref %u", refcount_read(&ffs->ref));

	if (unlikely(refcount_dec_and_test(&ffs->ref))) {
		pr_info("%s(): freeing\n", __func__);
		ffs_data_clear(ffs);
		ffs_release_dev(ffs->private_data);
		BUG_ON(waitqueue_active(&ffs->ev.waitq) ||
		       waitqueue_active(&ffs->ep0req_completion.wait) ||
		       waitqueue_active(&ffs->wait));
		destroy_workqueue(ffs->io_completion_wq);
		ipc_log_context_destroy(ffs->ipc_log);
		kfree(ffs->dev_name);
		kfree(ffs);
	}
}

static void ffs_data_closed(struct ffs_data *ffs)
{
	struct ffs_epfile *epfiles;
	unsigned long flags;

	ENTER();

	ffs_log("state %d setup_state %d flag %lu opened %d", ffs->state,
		ffs->setup_state, ffs->flags, atomic_read(&ffs->opened));

	if (atomic_dec_and_test(&ffs->opened)) {
		if (ffs->no_disconnect) {
			ffs->state = FFS_DEACTIVATED;
			spin_lock_irqsave(&ffs->eps_lock, flags);
			epfiles = ffs->epfiles;
			ffs->epfiles = NULL;
			spin_unlock_irqrestore(&ffs->eps_lock,
							flags);

			if (epfiles)
				ffs_epfiles_destroy(epfiles,
						 ffs->eps_count);

			if (ffs->setup_state == FFS_SETUP_PENDING)
				__ffs_ep0_stall(ffs);
		} else {
			ffs->state = FFS_CLOSING;
			ffs_data_reset(ffs);
		}
	}
	if (atomic_read(&ffs->opened) < 0) {
		ffs->state = FFS_CLOSING;
		ffs_data_reset(ffs);
	}

	ffs_data_put(ffs);
}

static struct ffs_data *ffs_data_new(const char *dev_name)
{
	char ipcname[24] = "usb_ffs_";
	struct ffs_dev *ffs_dev;
	struct ffs_data *ffs = kzalloc(sizeof *ffs, GFP_KERNEL);
	if (unlikely(!ffs))
		return NULL;

	ffs_dev = _ffs_find_dev(dev_name);
	if (ffs_dev && ffs_dev->mounted) {
		pr_info("%s(): %s Already mounted\n", __func__, dev_name);
		kfree(ffs);
		return ERR_PTR(-EBUSY);
	}

	ENTER();

	ffs->io_completion_wq = alloc_ordered_workqueue("%s", 0, dev_name);
	if (!ffs->io_completion_wq) {
		kfree(ffs);
		return NULL;
	}

	refcount_set(&ffs->ref, 1);
	atomic_set(&ffs->opened, 0);
	ffs->state = FFS_READ_DESCRIPTORS;
	mutex_init(&ffs->mutex);
	spin_lock_init(&ffs->eps_lock);
	init_waitqueue_head(&ffs->ev.waitq);
	init_waitqueue_head(&ffs->wait);
	init_completion(&ffs->ep0req_completion);

	/* XXX REVISIT need to update it in some places, or do we? */
	ffs->ev.can_stall = 1;

	strlcat(ipcname, dev_name, sizeof(ipcname));
	ffs->ipc_log = ipc_log_context_create(NUM_PAGES, ipcname, 0);
	if (IS_ERR_OR_NULL(ffs->ipc_log))
		ffs->ipc_log =  NULL;

	return ffs;
}

static void ffs_data_clear(struct ffs_data *ffs)
{
	struct ffs_epfile *epfiles;
	unsigned long flags;

	ENTER();

	ffs_log("enter: state %d setup_state %d flag %lu", ffs->state,
		ffs->setup_state, ffs->flags);

	pr_debug("%s: ffs->gadget= %pK, ffs->flags= %lu\n",
				__func__, ffs->gadget, ffs->flags);
	ffs_closed(ffs);

	BUG_ON(ffs->gadget);

	spin_lock_irqsave(&ffs->eps_lock, flags);
	epfiles = ffs->epfiles;
	ffs->epfiles = NULL;
	spin_unlock_irqrestore(&ffs->eps_lock, flags);

	/*
	 * potential race possible between ffs_func_eps_disable
	 * & ffs_epfile_release therefore maintaining a local
	 * copy of epfile will save us from use-after-free.
	 */
	if (epfiles) {
		ffs_epfiles_destroy(epfiles, ffs->eps_count);
		ffs->epfiles = NULL;
	}

	if (ffs->ffs_eventfd) {
		eventfd_ctx_put(ffs->ffs_eventfd);
		ffs->ffs_eventfd = NULL;
	}

	kfree(ffs->raw_descs_data);
	kfree(ffs->raw_strings);
	kfree(ffs->stringtabs);
}

static void ffs_data_reset(struct ffs_data *ffs)
{
	ENTER();

	ffs_log("enter: state %d setup_state %d flag %lu", ffs->state,
		ffs->setup_state, ffs->flags);

	ffs_data_clear(ffs);

	ffs->raw_descs_data = NULL;
	ffs->raw_descs = NULL;
	ffs->raw_strings = NULL;
	ffs->stringtabs = NULL;

	ffs->raw_descs_length = 0;
	ffs->fs_descs_count = 0;
	ffs->hs_descs_count = 0;
	ffs->ss_descs_count = 0;

	ffs->strings_count = 0;
	ffs->interfaces_count = 0;
	ffs->eps_count = 0;

	ffs->ev.count = 0;

	ffs->state = FFS_READ_DESCRIPTORS;
	ffs->setup_state = FFS_NO_SETUP;
	ffs->flags = 0;

	ffs->ms_os_descs_ext_prop_count = 0;
	ffs->ms_os_descs_ext_prop_name_len = 0;
	ffs->ms_os_descs_ext_prop_data_len = 0;
}


static int functionfs_bind(struct ffs_data *ffs, struct usb_composite_dev *cdev)
{
	struct usb_gadget_strings **lang;
	int first_id;

	ENTER();

	ffs_log("enter: state %d setup_state %d flag %lu", ffs->state,
		ffs->setup_state, ffs->flags);

	if (WARN_ON(ffs->state != FFS_ACTIVE
		 || test_and_set_bit(FFS_FL_BOUND, &ffs->flags)))
		return -EBADFD;

	first_id = usb_string_ids_n(cdev, ffs->strings_count);
	if (unlikely(first_id < 0))
		return first_id;

	ffs->ep0req = usb_ep_alloc_request(cdev->gadget->ep0, GFP_KERNEL);
	if (unlikely(!ffs->ep0req))
		return -ENOMEM;
	ffs->ep0req->complete = ffs_ep0_complete;
	ffs->ep0req->context = ffs;

	lang = ffs->stringtabs;
	if (lang) {
		for (; *lang; ++lang) {
			struct usb_string *str = (*lang)->strings;
			int id = first_id;
			for (; str->s; ++id, ++str)
				str->id = id;
		}
	}

	ffs->gadget = cdev->gadget;

	ffs_data_get(ffs);
	return 0;
}

static void functionfs_unbind(struct ffs_data *ffs)
{
	ENTER();

	if (!WARN_ON(!ffs->gadget)) {
		usb_ep_free_request(ffs->gadget->ep0, ffs->ep0req);
		ffs->ep0req = NULL;
		ffs->gadget = NULL;
		clear_bit(FFS_FL_BOUND, &ffs->flags);
		ffs_log("state %d setup_state %d flag %lu gadget %pK\n",
			ffs->state, ffs->setup_state, ffs->flags, ffs->gadget);
		ffs_data_put(ffs);
	}
}

static int ffs_epfiles_create(struct ffs_data *ffs)
{
	struct ffs_epfile *epfile, *epfiles;
	unsigned i, count;

	ENTER();

	ffs_log("enter: eps_count %u state %d setup_state %d flag %lu",
		ffs->eps_count, ffs->state, ffs->setup_state, ffs->flags);

	count = ffs->eps_count;
	epfiles = kcalloc(count, sizeof(*epfiles), GFP_KERNEL);
	if (!epfiles)
		return -ENOMEM;

	epfile = epfiles;
	for (i = 1; i <= count; ++i, ++epfile) {
		epfile->ffs = ffs;
		mutex_init(&epfile->mutex);
		if (ffs->user_flags & FUNCTIONFS_VIRTUAL_ADDR)
			sprintf(epfile->name, "ep%02x", ffs->eps_addrmap[i]);
		else
			sprintf(epfile->name, "ep%u", i);
		epfile->dentry = ffs_sb_create_file(ffs->sb, epfile->name,
						 epfile,
						 &ffs_epfile_operations);
		if (unlikely(!epfile->dentry)) {
			ffs_epfiles_destroy(epfiles, i - 1);
			return -ENOMEM;
		}

		atomic_set(&epfile->opened, 0);
	}

	ffs->epfiles = epfiles;

	return 0;
}

static void ffs_epfiles_destroy(struct ffs_epfile *epfiles, unsigned count)
{
	struct ffs_epfile *epfile = epfiles;
	struct ffs_data *ffs = epfiles->ffs;

	ENTER();

	ffs_log("enter: count %u", count);

	for (; count; --count, ++epfile) {
		BUG_ON(mutex_is_locked(&epfile->mutex));
		if (epfile->dentry) {
			d_delete(epfile->dentry);
			dput(epfile->dentry);
			epfile->dentry = NULL;
		}
	}

	kfree(epfiles);
}

static void ffs_func_eps_disable(struct ffs_function *func)
{
<<<<<<< HEAD
	struct ffs_ep *ep;
	struct ffs_epfile *epfile;
	unsigned short count;
=======
	struct ffs_ep *ep         = func->eps;
	struct ffs_data *ffs      = func->ffs;
	struct ffs_epfile *epfile = func->ffs->epfiles;
	unsigned count            = func->ffs->eps_count;
>>>>>>> e8fb8851
	unsigned long flags;

	ffs_log("enter: state %d setup_state %d flag %lu", func->ffs->state,
		func->ffs->setup_state, func->ffs->flags);

	spin_lock_irqsave(&func->ffs->eps_lock, flags);
	count = func->ffs->eps_count;
	epfile = func->ffs->epfiles;
	ep = func->eps;
	while (count--) {
		/* pending requests get nuked */
		if (likely(ep->ep))
			usb_ep_disable(ep->ep);
		++ep;

		if (epfile) {
			epfile->invalid = true; /* until file is reopened */
			epfile->ep = NULL;
			__ffs_epfile_read_buffer_free(epfile);
			++epfile;
		}
	}
	spin_unlock_irqrestore(&func->ffs->eps_lock, flags);
}

static int ffs_func_eps_enable(struct ffs_function *func)
{
	struct ffs_data *ffs;
	struct ffs_ep *ep;
	struct ffs_epfile *epfile;
	unsigned short count;
	unsigned long flags;
	int ret = 0;

	ffs_log("enter: state %d setup_state %d flag %lu", func->ffs->state,
		func->ffs->setup_state, func->ffs->flags);

	spin_lock_irqsave(&func->ffs->eps_lock, flags);
	ffs = func->ffs;
	ep = func->eps;
	epfile = ffs->epfiles;
	count = ffs->eps_count;
	while(count--) {
		ep->ep->driver_data = ep;

		ret = config_ep_by_speed(func->gadget, &func->function, ep->ep);
		if (ret) {
			pr_err("%s: config_ep_by_speed(%s) returned %d\n",
					__func__, ep->ep->name, ret);
			break;
		}

		ret = usb_ep_enable(ep->ep);
		if (likely(!ret)) {
			epfile->ep = ep;
			epfile->in = usb_endpoint_dir_in(ep->ep->desc);
			epfile->isoc = usb_endpoint_xfer_isoc(ep->ep->desc);
			ffs_log("usb_ep_enable %s", ep->ep->name);
		} else {
			ffs_log("usb_ep_enable %s ret %d", ep->ep->name, ret);
			break;
		}

		++ep;
		++epfile;
	}

	wake_up_interruptible(&ffs->wait);
	spin_unlock_irqrestore(&func->ffs->eps_lock, flags);

	return ret;
}


/* Parsing and building descriptors and strings *****************************/

/*
 * This validates if data pointed by data is a valid USB descriptor as
 * well as record how many interfaces, endpoints and strings are
 * required by given configuration.  Returns address after the
 * descriptor or NULL if data is invalid.
 */

enum ffs_entity_type {
	FFS_DESCRIPTOR, FFS_INTERFACE, FFS_STRING, FFS_ENDPOINT
};

enum ffs_os_desc_type {
	FFS_OS_DESC, FFS_OS_DESC_EXT_COMPAT, FFS_OS_DESC_EXT_PROP
};

typedef int (*ffs_entity_callback)(enum ffs_entity_type entity,
				   u8 *valuep,
				   struct usb_descriptor_header *desc,
				   void *priv);

typedef int (*ffs_os_desc_callback)(enum ffs_os_desc_type entity,
				    struct usb_os_desc_header *h, void *data,
				    unsigned len, void *priv);

static int __must_check ffs_do_single_desc(struct ffs_data *ffs,
					   char *data, unsigned int len,
					   ffs_entity_callback entity,
					   void *priv)
{
	struct usb_descriptor_header *_ds = (void *)data;
	u8 length;
	int ret;

	ENTER();

	ffs_log("enter: len %u", len);

	/* At least two bytes are required: length and type */
	if (len < 2) {
		pr_vdebug("descriptor too short\n");
		return -EINVAL;
	}

	/* If we have at least as many bytes as the descriptor takes? */
	length = _ds->bLength;
	if (len < length) {
		pr_vdebug("descriptor longer then available data\n");
		return -EINVAL;
	}

#define __entity_check_INTERFACE(val)  1
#define __entity_check_STRING(val)     (val)
#define __entity_check_ENDPOINT(val)   ((val) & USB_ENDPOINT_NUMBER_MASK)
#define __entity(type, val) do {					\
		pr_vdebug("entity " #type "(%02x)\n", (val));		\
		if (unlikely(!__entity_check_ ##type(val))) {		\
			pr_vdebug("invalid entity's value\n");		\
			return -EINVAL;					\
		}							\
		ret = entity(FFS_ ##type, &val, _ds, priv);		\
		if (unlikely(ret < 0)) {				\
			pr_debug("entity " #type "(%02x); ret = %d\n",	\
				 (val), ret);				\
			return ret;					\
		}							\
	} while (0)

	/* Parse descriptor depending on type. */
	switch (_ds->bDescriptorType) {
	case USB_DT_DEVICE:
	case USB_DT_CONFIG:
	case USB_DT_STRING:
	case USB_DT_DEVICE_QUALIFIER:
		/* function can't have any of those */
		pr_vdebug("descriptor reserved for gadget: %d\n",
		      _ds->bDescriptorType);
		return -EINVAL;

	case USB_DT_INTERFACE: {
		struct usb_interface_descriptor *ds = (void *)_ds;
		pr_vdebug("interface descriptor\n");
		if (length != sizeof *ds)
			goto inv_length;

		__entity(INTERFACE, ds->bInterfaceNumber);
		if (ds->iInterface)
			__entity(STRING, ds->iInterface);
	}
		break;

	case USB_DT_ENDPOINT: {
		struct usb_endpoint_descriptor *ds = (void *)_ds;
		pr_vdebug("endpoint descriptor\n");
		if (length != USB_DT_ENDPOINT_SIZE &&
		    length != USB_DT_ENDPOINT_AUDIO_SIZE)
			goto inv_length;
		__entity(ENDPOINT, ds->bEndpointAddress);
	}
		break;

	case HID_DT_HID:
		pr_vdebug("hid descriptor\n");
		if (length != sizeof(struct hid_descriptor))
			goto inv_length;
		break;

	case USB_DT_OTG:
		if (length != sizeof(struct usb_otg_descriptor))
			goto inv_length;
		break;

	case USB_DT_INTERFACE_ASSOCIATION: {
		struct usb_interface_assoc_descriptor *ds = (void *)_ds;
		pr_vdebug("interface association descriptor\n");
		if (length != sizeof *ds)
			goto inv_length;
		if (ds->iFunction)
			__entity(STRING, ds->iFunction);
	}
		break;

	case USB_DT_SS_ENDPOINT_COMP:
		pr_vdebug("EP SS companion descriptor\n");
		if (length != sizeof(struct usb_ss_ep_comp_descriptor))
			goto inv_length;
		break;

	case USB_DT_OTHER_SPEED_CONFIG:
	case USB_DT_INTERFACE_POWER:
	case USB_DT_DEBUG:
	case USB_DT_SECURITY:
	case USB_DT_CS_RADIO_CONTROL:
		/* TODO */
		pr_vdebug("unimplemented descriptor: %d\n", _ds->bDescriptorType);
		return -EINVAL;

	default:
		/* We should never be here */
		pr_vdebug("unknown descriptor: %d\n", _ds->bDescriptorType);
		return -EINVAL;

inv_length:
		pr_vdebug("invalid length: %d (descriptor %d)\n",
			  _ds->bLength, _ds->bDescriptorType);
		return -EINVAL;
	}

#undef __entity
#undef __entity_check_DESCRIPTOR
#undef __entity_check_INTERFACE
#undef __entity_check_STRING
#undef __entity_check_ENDPOINT

	ffs_log("exit: desc type %d length %d", _ds->bDescriptorType, length);

	return length;
}

static int __must_check ffs_do_descs(struct ffs_data *ffs, unsigned int count,
				     char *data, unsigned int len,
				     ffs_entity_callback entity, void *priv)
{
	const unsigned _len = len;
	unsigned long num = 0;

	ENTER();

	ffs_log("enter: len %u", len);

	for (;;) {
		int ret;

		if (num == count)
			data = NULL;

		/* Record "descriptor" entity */
		ret = entity(FFS_DESCRIPTOR, (u8 *)num, (void *)data, priv);
		if (unlikely(ret < 0)) {
			pr_debug("entity DESCRIPTOR(%02lx); ret = %d\n",
				 num, ret);
			return ret;
		}

		if (!data)
			return _len - len;

		ret = ffs_do_single_desc(ffs, data, len, entity, priv);
		if (unlikely(ret < 0)) {
			pr_debug("%s returns %d\n", __func__, ret);
			return ret;
		}

		len -= ret;
		data += ret;
		++num;
	}
}

static int __ffs_data_do_entity(enum ffs_entity_type type,
				u8 *valuep, struct usb_descriptor_header *desc,
				void *priv)
{
	struct ffs_desc_helper *helper = priv;
	struct ffs_data *ffs = helper->ffs;
	struct usb_endpoint_descriptor *d;

	ENTER();

	ffs_log("enter: type %u", type);

	switch (type) {
	case FFS_DESCRIPTOR:
		break;

	case FFS_INTERFACE:
		/*
		 * Interfaces are indexed from zero so if we
		 * encountered interface "n" then there are at least
		 * "n+1" interfaces.
		 */
		if (*valuep >= helper->interfaces_count)
			helper->interfaces_count = *valuep + 1;
		break;

	case FFS_STRING:
		/*
		 * Strings are indexed from 1 (0 is reserved
		 * for languages list)
		 */
		if (*valuep > helper->ffs->strings_count)
			helper->ffs->strings_count = *valuep;
		break;

	case FFS_ENDPOINT:
		d = (void *)desc;
		helper->eps_count++;
		if (helper->eps_count >= FFS_MAX_EPS_COUNT)
			return -EINVAL;
		/* Check if descriptors for any speed were already parsed */
		if (!helper->ffs->eps_count && !helper->ffs->interfaces_count)
			helper->ffs->eps_addrmap[helper->eps_count] =
				d->bEndpointAddress;
		else if (helper->ffs->eps_addrmap[helper->eps_count] !=
				d->bEndpointAddress)
			return -EINVAL;
		break;
	}

	return 0;
}

static int __ffs_do_os_desc_header(struct ffs_data *ffs,
				   enum ffs_os_desc_type *next_type,
				   struct usb_os_desc_header *desc)
{
	u16 bcd_version = le16_to_cpu(desc->bcdVersion);
	u16 w_index = le16_to_cpu(desc->wIndex);

	ffs_log("enter: bcd:%x w_index:%d", bcd_version, w_index);

	if (bcd_version != 1) {
		pr_vdebug("unsupported os descriptors version: %d",
			  bcd_version);
		return -EINVAL;
	}
	switch (w_index) {
	case 0x4:
		*next_type = FFS_OS_DESC_EXT_COMPAT;
		break;
	case 0x5:
		*next_type = FFS_OS_DESC_EXT_PROP;
		break;
	default:
		pr_vdebug("unsupported os descriptor type: %d", w_index);
		return -EINVAL;
	}

	return sizeof(*desc);
}

/*
 * Process all extended compatibility/extended property descriptors
 * of a feature descriptor
 */
static int __must_check ffs_do_single_os_desc(struct ffs_data *ffs,
					      char *data, unsigned int len,
					      enum ffs_os_desc_type type,
					      u16 feature_count,
					      ffs_os_desc_callback entity,
					      void *priv,
					      struct usb_os_desc_header *h)
{
	int ret;
	const unsigned _len = len;

	ENTER();

	ffs_log("enter: len %u os desc type %d", len, type);

	/* loop over all ext compat/ext prop descriptors */
	while (feature_count--) {
		ret = entity(type, h, data, len, priv);
		if (unlikely(ret < 0)) {
			ffs_log("bad OS descriptor, type: %d\n", type);
			return ret;
		}
		data += ret;
		len -= ret;
	}


	return _len - len;
}

/* Process a number of complete Feature Descriptors (Ext Compat or Ext Prop) */
static int __must_check ffs_do_os_descs(struct ffs_data *ffs,
					unsigned int count, char *data,
					unsigned int len,
					ffs_os_desc_callback entity, void *priv)
{
	const unsigned _len = len;
	unsigned long num = 0;

	ENTER();

	ffs_log("enter: len %u", len);

	for (num = 0; num < count; ++num) {
		int ret;
		enum ffs_os_desc_type type;
		u16 feature_count;
		struct usb_os_desc_header *desc = (void *)data;

		if (len < sizeof(*desc))
			return -EINVAL;

		/*
		 * Record "descriptor" entity.
		 * Process dwLength, bcdVersion, wIndex, get b/wCount.
		 * Move the data pointer to the beginning of extended
		 * compatibilities proper or extended properties proper
		 * portions of the data
		 */
		if (le32_to_cpu(desc->dwLength) > len)
			return -EINVAL;

		ret = __ffs_do_os_desc_header(ffs, &type, desc);
		if (unlikely(ret < 0)) {
			ffs_log("entity OS_DESCRIPTOR(%02lx); ret = %d\n",
				 num, ret);
			return ret;
		}
		/*
		 * 16-bit hex "?? 00" Little Endian looks like 8-bit hex "??"
		 */
		feature_count = le16_to_cpu(desc->wCount);
		if (type == FFS_OS_DESC_EXT_COMPAT &&
		    (feature_count > 255 || desc->Reserved))
				return -EINVAL;
		len -= ret;
		data += ret;

		/*
		 * Process all function/property descriptors
		 * of this Feature Descriptor
		 */
		ret = ffs_do_single_os_desc(ffs, data, len, type,
					    feature_count, entity, priv, desc);
		if (unlikely(ret < 0)) {
			ffs_log("%s returns %d\n", __func__, ret);
			return ret;
		}

		len -= ret;
		data += ret;
	}

	return _len - len;
}

/**
 * Validate contents of the buffer from userspace related to OS descriptors.
 */
static int __ffs_data_do_os_desc(enum ffs_os_desc_type type,
				 struct usb_os_desc_header *h, void *data,
				 unsigned len, void *priv)
{
	struct ffs_data *ffs = priv;
	u8 length;

	ENTER();

	ffs_log("enter: type %d len %u", type, len);

	switch (type) {
	case FFS_OS_DESC_EXT_COMPAT: {
		struct usb_ext_compat_desc *d = data;
		int i;

		if (len < sizeof(*d) ||
		    d->bFirstInterfaceNumber >= ffs->interfaces_count)
			return -EINVAL;
		if (d->Reserved1 != 1) {
			/*
			 * According to the spec, Reserved1 must be set to 1
			 * but older kernels incorrectly rejected non-zero
			 * values.  We fix it here to avoid returning EINVAL
			 * in response to values we used to accept.
			 */
			pr_debug("usb_ext_compat_desc::Reserved1 forced to 1\n");
			d->Reserved1 = 1;
		}
		for (i = 0; i < ARRAY_SIZE(d->Reserved2); ++i)
			if (d->Reserved2[i])
				return -EINVAL;

		length = sizeof(struct usb_ext_compat_desc);
	}
		break;
	case FFS_OS_DESC_EXT_PROP: {
		struct usb_ext_prop_desc *d = data;
		u32 type, pdl;
		u16 pnl;

		if (len < sizeof(*d) || h->interface >= ffs->interfaces_count)
			return -EINVAL;
		length = le32_to_cpu(d->dwSize);
		if (len < length)
			return -EINVAL;
		type = le32_to_cpu(d->dwPropertyDataType);
		if (type < USB_EXT_PROP_UNICODE ||
		    type > USB_EXT_PROP_UNICODE_MULTI) {
			pr_vdebug("unsupported os descriptor property type: %d",
				  type);
			return -EINVAL;
		}
		pnl = le16_to_cpu(d->wPropertyNameLength);
		if (length < 14 + pnl) {
			pr_vdebug("invalid os descriptor length: %d pnl:%d (descriptor %d)\n",
				  length, pnl, type);
			return -EINVAL;
		}
		pdl = le32_to_cpu(*(__le32 *)((u8 *)data + 10 + pnl));
		if (length != 14 + pnl + pdl) {
			pr_vdebug("invalid os descriptor length: %d pnl:%d pdl:%d (descriptor %d)\n",
				  length, pnl, pdl, type);
			return -EINVAL;
		}
		++ffs->ms_os_descs_ext_prop_count;
		/* property name reported to the host as "WCHAR"s */
		ffs->ms_os_descs_ext_prop_name_len += pnl * 2;
		ffs->ms_os_descs_ext_prop_data_len += pdl;
	}
		break;
	default:
		pr_vdebug("unknown descriptor: %d\n", type);
		return -EINVAL;
	}

	return length;
}

static int __ffs_data_got_descs(struct ffs_data *ffs,
				char *const _data, size_t len)
{
	char *data = _data, *raw_descs;
	unsigned os_descs_count = 0, counts[3], flags;
	int ret = -EINVAL, i;
	struct ffs_desc_helper helper;

	ENTER();

	ffs_log("enter: len %zu", len);

	if (get_unaligned_le32(data + 4) != len)
		goto error;

	switch (get_unaligned_le32(data)) {
	case FUNCTIONFS_DESCRIPTORS_MAGIC:
		flags = FUNCTIONFS_HAS_FS_DESC | FUNCTIONFS_HAS_HS_DESC;
		data += 8;
		len  -= 8;
		break;
	case FUNCTIONFS_DESCRIPTORS_MAGIC_V2:
		flags = get_unaligned_le32(data + 8);
		ffs->user_flags = flags;
		if (flags & ~(FUNCTIONFS_HAS_FS_DESC |
			      FUNCTIONFS_HAS_HS_DESC |
			      FUNCTIONFS_HAS_SS_DESC |
			      FUNCTIONFS_HAS_MS_OS_DESC |
			      FUNCTIONFS_VIRTUAL_ADDR |
			      FUNCTIONFS_EVENTFD |
			      FUNCTIONFS_ALL_CTRL_RECIP |
			      FUNCTIONFS_CONFIG0_SETUP)) {
			ret = -ENOSYS;
			goto error;
		}
		data += 12;
		len  -= 12;
		break;
	default:
		goto error;
	}

	if (flags & FUNCTIONFS_EVENTFD) {
		if (len < 4)
			goto error;
		ffs->ffs_eventfd =
			eventfd_ctx_fdget((int)get_unaligned_le32(data));
		if (IS_ERR(ffs->ffs_eventfd)) {
			ret = PTR_ERR(ffs->ffs_eventfd);
			ffs->ffs_eventfd = NULL;
			goto error;
		}
		data += 4;
		len  -= 4;
	}

	/* Read fs_count, hs_count and ss_count (if present) */
	for (i = 0; i < 3; ++i) {
		if (!(flags & (1 << i))) {
			counts[i] = 0;
		} else if (len < 4) {
			goto error;
		} else {
			counts[i] = get_unaligned_le32(data);
			data += 4;
			len  -= 4;
		}
	}
	if (flags & (1 << i)) {
		if (len < 4) {
			goto error;
		}
		os_descs_count = get_unaligned_le32(data);
		data += 4;
		len -= 4;
	};

	/* Read descriptors */
	raw_descs = data;
	helper.ffs = ffs;
	for (i = 0; i < 3; ++i) {
		if (!counts[i])
			continue;
		helper.interfaces_count = 0;
		helper.eps_count = 0;
		ret = ffs_do_descs(ffs, counts[i], data, len,
				   __ffs_data_do_entity, &helper);
		if (ret < 0)
			goto error;
		if (!ffs->eps_count && !ffs->interfaces_count) {
			ffs->eps_count = helper.eps_count;
			ffs->interfaces_count = helper.interfaces_count;
		} else {
			if (ffs->eps_count != helper.eps_count) {
				ret = -EINVAL;
				goto error;
			}
			if (ffs->interfaces_count != helper.interfaces_count) {
				ret = -EINVAL;
				goto error;
			}
		}
		data += ret;
		len  -= ret;
	}
	if (os_descs_count) {
		ret = ffs_do_os_descs(ffs, os_descs_count, data, len,
				      __ffs_data_do_os_desc, ffs);
		if (ret < 0)
			goto error;
		data += ret;
		len -= ret;
	}

	if (raw_descs == data || len) {
		ret = -EINVAL;
		goto error;
	}

	ffs->raw_descs_data	= _data;
	ffs->raw_descs		= raw_descs;
	ffs->raw_descs_length	= data - raw_descs;
	ffs->fs_descs_count	= counts[0];
	ffs->hs_descs_count	= counts[1];
	ffs->ss_descs_count	= counts[2];
	ffs->ms_os_descs_count	= os_descs_count;

	return 0;

error:
	kfree(_data);
	return ret;
}

static int __ffs_data_got_strings(struct ffs_data *ffs,
				  char *const _data, size_t len)
{
	u32 str_count, needed_count, lang_count;
	struct usb_gadget_strings **stringtabs, *t;
	const char *data = _data;
	struct usb_string *s;

	ENTER();

	ffs_log("enter: len %zu", len);

	if (unlikely(len < 16 ||
		     get_unaligned_le32(data) != FUNCTIONFS_STRINGS_MAGIC ||
		     get_unaligned_le32(data + 4) != len))
		goto error;
	str_count  = get_unaligned_le32(data + 8);
	lang_count = get_unaligned_le32(data + 12);

	/* if one is zero the other must be zero */
	if (unlikely(!str_count != !lang_count))
		goto error;

	/* Do we have at least as many strings as descriptors need? */
	needed_count = ffs->strings_count;
	if (unlikely(str_count < needed_count))
		goto error;

	/*
	 * If we don't need any strings just return and free all
	 * memory.
	 */
	if (!needed_count) {
		kfree(_data);
		return 0;
	}

	/* Allocate everything in one chunk so there's less maintenance. */
	{
		unsigned i = 0;
		vla_group(d);
		vla_item(d, struct usb_gadget_strings *, stringtabs,
			lang_count + 1);
		vla_item(d, struct usb_gadget_strings, stringtab, lang_count);
		vla_item(d, struct usb_string, strings,
			lang_count*(needed_count+1));

		char *vlabuf = kmalloc(vla_group_size(d), GFP_KERNEL);

		if (unlikely(!vlabuf)) {
			kfree(_data);
			return -ENOMEM;
		}

		/* Initialize the VLA pointers */
		stringtabs = vla_ptr(vlabuf, d, stringtabs);
		t = vla_ptr(vlabuf, d, stringtab);
		i = lang_count;
		do {
			*stringtabs++ = t++;
		} while (--i);
		*stringtabs = NULL;

		/* stringtabs = vlabuf = d_stringtabs for later kfree */
		stringtabs = vla_ptr(vlabuf, d, stringtabs);
		t = vla_ptr(vlabuf, d, stringtab);
		s = vla_ptr(vlabuf, d, strings);
	}

	/* For each language */
	data += 16;
	len -= 16;

	do { /* lang_count > 0 so we can use do-while */
		unsigned needed = needed_count;
		u32 str_per_lang = str_count;

		if (unlikely(len < 3))
			goto error_free;
		t->language = get_unaligned_le16(data);
		t->strings  = s;
		++t;

		data += 2;
		len -= 2;

		/* For each string */
		do { /* str_count > 0 so we can use do-while */
			size_t length = strnlen(data, len);

			if (unlikely(length == len))
				goto error_free;

			/*
			 * User may provide more strings then we need,
			 * if that's the case we simply ignore the
			 * rest
			 */
			if (likely(needed)) {
				/*
				 * s->id will be set while adding
				 * function to configuration so for
				 * now just leave garbage here.
				 */
				s->s = data;
				--needed;
				++s;
			}

			data += length + 1;
			len -= length + 1;
		} while (--str_per_lang);

		s->id = 0;   /* terminator */
		s->s = NULL;
		++s;

	} while (--lang_count);

	/* Some garbage left? */
	if (unlikely(len))
		goto error_free;

	/* Done! */
	ffs->stringtabs = stringtabs;
	ffs->raw_strings = _data;

	return 0;

error_free:
	kfree(stringtabs);
error:
	kfree(_data);
	return -EINVAL;
}


/* Events handling and management *******************************************/

static void __ffs_event_add(struct ffs_data *ffs,
			    enum usb_functionfs_event_type type)
{
	enum usb_functionfs_event_type rem_type1, rem_type2 = type;
	int neg = 0;

	ffs_log("enter: type %d state %d setup_state %d flag %lu", type,
		ffs->state, ffs->setup_state, ffs->flags);

	/*
	 * Abort any unhandled setup
	 *
	 * We do not need to worry about some cmpxchg() changing value
	 * of ffs->setup_state without holding the lock because when
	 * state is FFS_SETUP_PENDING cmpxchg() in several places in
	 * the source does nothing.
	 */
	if (ffs->setup_state == FFS_SETUP_PENDING)
		ffs->setup_state = FFS_SETUP_CANCELLED;

	/*
	 * Logic of this function guarantees that there are at most four pending
	 * evens on ffs->ev.types queue.  This is important because the queue
	 * has space for four elements only and __ffs_ep0_read_events function
	 * depends on that limit as well.  If more event types are added, those
	 * limits have to be revisited or guaranteed to still hold.
	 */
	switch (type) {
	case FUNCTIONFS_RESUME:
		rem_type2 = FUNCTIONFS_SUSPEND;
		/* FALL THROUGH */
	case FUNCTIONFS_SUSPEND:
	case FUNCTIONFS_SETUP:
		rem_type1 = type;
		/* Discard all similar events */
		break;

	case FUNCTIONFS_BIND:
	case FUNCTIONFS_UNBIND:
	case FUNCTIONFS_DISABLE:
	case FUNCTIONFS_ENABLE:
		/* Discard everything other then power management. */
		rem_type1 = FUNCTIONFS_SUSPEND;
		rem_type2 = FUNCTIONFS_RESUME;
		neg = 1;
		break;

	default:
		WARN(1, "%d: unknown event, this should not happen\n", type);
		return;
	}

	{
		u8 *ev  = ffs->ev.types, *out = ev;
		unsigned n = ffs->ev.count;
		for (; n; --n, ++ev)
			if ((*ev == rem_type1 || *ev == rem_type2) == neg)
				*out++ = *ev;
			else
				pr_vdebug("purging event %d\n", *ev);
		ffs->ev.count = out - ffs->ev.types;
	}

	pr_vdebug("adding event %d\n", type);
	ffs->ev.types[ffs->ev.count++] = type;
	wake_up_locked(&ffs->ev.waitq);
	if (ffs->ffs_eventfd)
		eventfd_signal(ffs->ffs_eventfd, 1);
}

static void ffs_event_add(struct ffs_data *ffs,
			  enum usb_functionfs_event_type type)
{
	unsigned long flags;
	spin_lock_irqsave(&ffs->ev.waitq.lock, flags);
	__ffs_event_add(ffs, type);
	spin_unlock_irqrestore(&ffs->ev.waitq.lock, flags);
}

/* Bind/unbind USB function hooks *******************************************/

static int ffs_ep_addr2idx(struct ffs_data *ffs, u8 endpoint_address)
{
	int i;

	for (i = 1; i < ARRAY_SIZE(ffs->eps_addrmap); ++i)
		if (ffs->eps_addrmap[i] == endpoint_address)
			return i;
	return -ENOENT;
}

static int __ffs_func_bind_do_descs(enum ffs_entity_type type, u8 *valuep,
				    struct usb_descriptor_header *desc,
				    void *priv)
{
	struct usb_endpoint_descriptor *ds = (void *)desc;
	struct ffs_function *func = priv;
	struct ffs_data *ffs = func->ffs;
	struct ffs_ep *ffs_ep;
	unsigned ep_desc_id;
	int idx;
	static const char *speed_names[] = { "full", "high", "super" };

	ffs_log("enter");

	if (type != FFS_DESCRIPTOR)
		return 0;

	/*
	 * If ss_descriptors is not NULL, we are reading super speed
	 * descriptors; if hs_descriptors is not NULL, we are reading high
	 * speed descriptors; otherwise, we are reading full speed
	 * descriptors.
	 */
	if (func->function.ss_descriptors) {
		ep_desc_id = 2;
		func->function.ss_descriptors[(long)valuep] = desc;
	} else if (func->function.hs_descriptors) {
		ep_desc_id = 1;
		func->function.hs_descriptors[(long)valuep] = desc;
	} else {
		ep_desc_id = 0;
		func->function.fs_descriptors[(long)valuep]    = desc;
	}

	if (!desc || desc->bDescriptorType != USB_DT_ENDPOINT)
		return 0;

	idx = ffs_ep_addr2idx(func->ffs, ds->bEndpointAddress) - 1;
	if (idx < 0)
		return idx;

	ffs_ep = func->eps + idx;

	if (unlikely(ffs_ep->descs[ep_desc_id])) {
		pr_err("two %sspeed descriptors for EP %d\n",
			  speed_names[ep_desc_id],
			  ds->bEndpointAddress & USB_ENDPOINT_NUMBER_MASK);
		return -EINVAL;
	}
	ffs_ep->descs[ep_desc_id] = ds;

	ffs_dump_mem(": Original  ep desc", ds, ds->bLength);
	if (ffs_ep->ep) {
		ds->bEndpointAddress = ffs_ep->descs[0]->bEndpointAddress;
		if (!ds->wMaxPacketSize)
			ds->wMaxPacketSize = ffs_ep->descs[0]->wMaxPacketSize;
	} else {
		struct usb_request *req;
		struct usb_ep *ep;
		u8 bEndpointAddress;

		/*
		 * We back up bEndpointAddress because autoconfig overwrites
		 * it with physical endpoint address.
		 */
		bEndpointAddress = ds->bEndpointAddress;
		pr_vdebug("autoconfig\n");
		ep = usb_ep_autoconfig(func->gadget, ds);
		if (unlikely(!ep))
			return -ENOTSUPP;
		ep->driver_data = func->eps + idx;

		req = usb_ep_alloc_request(ep, GFP_KERNEL);
		if (unlikely(!req))
			return -ENOMEM;

		ffs_ep->ep  = ep;
		ffs_ep->req = req;
		func->eps_revmap[ds->bEndpointAddress &
				 USB_ENDPOINT_NUMBER_MASK] = idx + 1;
		/*
		 * If we use virtual address mapping, we restore
		 * original bEndpointAddress value.
		 */
		if (func->ffs->user_flags & FUNCTIONFS_VIRTUAL_ADDR)
			ds->bEndpointAddress = bEndpointAddress;
	}
	ffs_dump_mem(": Rewritten ep desc", ds, ds->bLength);

	return 0;
}

static int __ffs_func_bind_do_nums(enum ffs_entity_type type, u8 *valuep,
				   struct usb_descriptor_header *desc,
				   void *priv)
{
	struct ffs_function *func = priv;
	struct ffs_data *ffs = func->ffs;
	unsigned idx;
	u8 newValue;

	ffs_log("enter: type %d", type);

	switch (type) {
	default:
	case FFS_DESCRIPTOR:
		/* Handled in previous pass by __ffs_func_bind_do_descs() */
		return 0;

	case FFS_INTERFACE:
		idx = *valuep;
		if (func->interfaces_nums[idx] < 0) {
			int id = usb_interface_id(func->conf, &func->function);
			if (unlikely(id < 0))
				return id;
			func->interfaces_nums[idx] = id;
		}
		newValue = func->interfaces_nums[idx];
		break;

	case FFS_STRING:
		/* String' IDs are allocated when fsf_data is bound to cdev */
		newValue = func->ffs->stringtabs[0]->strings[*valuep - 1].id;
		break;

	case FFS_ENDPOINT:
		/*
		 * USB_DT_ENDPOINT are handled in
		 * __ffs_func_bind_do_descs().
		 */
		if (desc->bDescriptorType == USB_DT_ENDPOINT)
			return 0;

		idx = (*valuep & USB_ENDPOINT_NUMBER_MASK) - 1;
		if (unlikely(!func->eps[idx].ep))
			return -EINVAL;

		{
			struct usb_endpoint_descriptor **descs;
			descs = func->eps[idx].descs;
			newValue = descs[descs[0] ? 0 : 1]->bEndpointAddress;
		}
		break;
	}

	pr_vdebug("%02x -> %02x\n", *valuep, newValue);
	*valuep = newValue;

	ffs_log("exit: newValue %d", newValue);

	return 0;
}

static int __ffs_func_bind_do_os_desc(enum ffs_os_desc_type type,
				      struct usb_os_desc_header *h, void *data,
				      unsigned len, void *priv)
{
	struct ffs_function *func = priv;
	struct ffs_data *ffs = func->ffs;
	u8 length = 0;

	ffs_log("enter: type %d", type);

	switch (type) {
	case FFS_OS_DESC_EXT_COMPAT: {
		struct usb_ext_compat_desc *desc = data;
		struct usb_os_desc_table *t;

		t = &func->function.os_desc_table[desc->bFirstInterfaceNumber];
		t->if_id = func->interfaces_nums[desc->bFirstInterfaceNumber];
		memcpy(t->os_desc->ext_compat_id, &desc->CompatibleID,
		       ARRAY_SIZE(desc->CompatibleID) +
		       ARRAY_SIZE(desc->SubCompatibleID));
		length = sizeof(*desc);
	}
		break;
	case FFS_OS_DESC_EXT_PROP: {
		struct usb_ext_prop_desc *desc = data;
		struct usb_os_desc_table *t;
		struct usb_os_desc_ext_prop *ext_prop;
		char *ext_prop_name;
		char *ext_prop_data;

		t = &func->function.os_desc_table[h->interface];
		t->if_id = func->interfaces_nums[h->interface];

		ext_prop = func->ffs->ms_os_descs_ext_prop_avail;
		func->ffs->ms_os_descs_ext_prop_avail += sizeof(*ext_prop);

		ext_prop->type = le32_to_cpu(desc->dwPropertyDataType);
		ext_prop->name_len = le16_to_cpu(desc->wPropertyNameLength);
		ext_prop->data_len = le32_to_cpu(*(__le32 *)
			usb_ext_prop_data_len_ptr(data, ext_prop->name_len));
		length = ext_prop->name_len + ext_prop->data_len + 14;

		ext_prop_name = func->ffs->ms_os_descs_ext_prop_name_avail;
		func->ffs->ms_os_descs_ext_prop_name_avail +=
			ext_prop->name_len;

		ext_prop_data = func->ffs->ms_os_descs_ext_prop_data_avail;
		func->ffs->ms_os_descs_ext_prop_data_avail +=
			ext_prop->data_len;
		memcpy(ext_prop_data,
		       usb_ext_prop_data_ptr(data, ext_prop->name_len),
		       ext_prop->data_len);
		/* unicode data reported to the host as "WCHAR"s */
		switch (ext_prop->type) {
		case USB_EXT_PROP_UNICODE:
		case USB_EXT_PROP_UNICODE_ENV:
		case USB_EXT_PROP_UNICODE_LINK:
		case USB_EXT_PROP_UNICODE_MULTI:
			ext_prop->data_len *= 2;
			break;
		}
		ext_prop->data = ext_prop_data;

		memcpy(ext_prop_name, usb_ext_prop_name_ptr(data),
		       ext_prop->name_len);
		/* property name reported to the host as "WCHAR"s */
		ext_prop->name_len *= 2;
		ext_prop->name = ext_prop_name;

		t->os_desc->ext_prop_len +=
			ext_prop->name_len + ext_prop->data_len + 14;
		++t->os_desc->ext_prop_count;
		list_add_tail(&ext_prop->entry, &t->os_desc->ext_prop);
	}
		break;
	default:
		pr_vdebug("unknown descriptor: %d\n", type);
	}

	return length;
}

static inline struct f_fs_opts *ffs_do_functionfs_bind(struct usb_function *f,
						struct usb_configuration *c)
{
	struct ffs_function *func = ffs_func_from_usb(f);
	struct f_fs_opts *ffs_opts =
		container_of(f->fi, struct f_fs_opts, func_inst);
<<<<<<< HEAD
	struct ffs_data *ffs_data;
=======
	struct ffs_data *ffs = ffs_opts->dev->ffs_data;
>>>>>>> e8fb8851
	int ret;

	ENTER();

	/*
	 * Legacy gadget triggers binding in functionfs_ready_callback,
	 * which already uses locking; taking the same lock here would
	 * cause a deadlock.
	 *
	 * Configfs-enabled gadgets however do need ffs_dev_lock.
	 */
	if (!ffs_opts->no_configfs)
		ffs_dev_lock();
	ret = ffs_opts->dev->desc_ready ? 0 : -ENODEV;
	ffs_data = ffs_opts->dev->ffs_data;
	if (!ffs_opts->no_configfs)
		ffs_dev_unlock();
	if (ret)
		return ERR_PTR(ret);

	func->ffs = ffs_data;
	func->conf = c;
	func->gadget = c->cdev->gadget;

	/*
	 * in drivers/usb/gadget/configfs.c:configfs_composite_bind()
	 * configurations are bound in sequence with list_for_each_entry,
	 * in each configuration its functions are bound in sequence
	 * with list_for_each_entry, so we assume no race condition
	 * with regard to ffs_opts->bound access
	 */
	if (!ffs_opts->refcnt) {
		ret = functionfs_bind(func->ffs, c->cdev);
		if (ret) {
			ffs_log("functionfs_bind returned %d", ret);
			return ERR_PTR(ret);
		}
	}
	ffs_opts->refcnt++;
	func->function.strings = func->ffs->stringtabs;

	return ffs_opts;
}

static int _ffs_func_bind(struct usb_configuration *c,
			  struct usb_function *f)
{
	struct ffs_function *func = ffs_func_from_usb(f);
	struct ffs_data *ffs = func->ffs;

	const int full = !!func->ffs->fs_descs_count;
	const int high = !!func->ffs->hs_descs_count;
	const int super = !!func->ffs->ss_descs_count;

	int fs_len, hs_len, ss_len, ret, i;
	struct ffs_ep *eps_ptr;

	/* Make it a single chunk, less management later on */
	vla_group(d);
	vla_item_with_sz(d, struct ffs_ep, eps, ffs->eps_count);
	vla_item_with_sz(d, struct usb_descriptor_header *, fs_descs,
		full ? ffs->fs_descs_count + 1 : 0);
	vla_item_with_sz(d, struct usb_descriptor_header *, hs_descs,
		high ? ffs->hs_descs_count + 1 : 0);
	vla_item_with_sz(d, struct usb_descriptor_header *, ss_descs,
		super ? ffs->ss_descs_count + 1 : 0);
	vla_item_with_sz(d, short, inums, ffs->interfaces_count);
	vla_item_with_sz(d, struct usb_os_desc_table, os_desc_table,
			 c->cdev->use_os_string ? ffs->interfaces_count : 0);
	vla_item_with_sz(d, char[16], ext_compat,
			 c->cdev->use_os_string ? ffs->interfaces_count : 0);
	vla_item_with_sz(d, struct usb_os_desc, os_desc,
			 c->cdev->use_os_string ? ffs->interfaces_count : 0);
	vla_item_with_sz(d, struct usb_os_desc_ext_prop, ext_prop,
			 ffs->ms_os_descs_ext_prop_count);
	vla_item_with_sz(d, char, ext_prop_name,
			 ffs->ms_os_descs_ext_prop_name_len);
	vla_item_with_sz(d, char, ext_prop_data,
			 ffs->ms_os_descs_ext_prop_data_len);
	vla_item_with_sz(d, char, raw_descs, ffs->raw_descs_length);
	char *vlabuf;

	ENTER();

	ffs_log("enter: state %d setup_state %d flag %lu", ffs->state,
		ffs->setup_state, ffs->flags);

	/* Has descriptors only for speeds gadget does not support */
	if (unlikely(!(full | high | super)))
		return -ENOTSUPP;

	/* Allocate a single chunk, less management later on */
	vlabuf = kzalloc(vla_group_size(d), GFP_KERNEL);
	if (unlikely(!vlabuf))
		return -ENOMEM;

	ffs->ms_os_descs_ext_prop_avail = vla_ptr(vlabuf, d, ext_prop);
	ffs->ms_os_descs_ext_prop_name_avail =
		vla_ptr(vlabuf, d, ext_prop_name);
	ffs->ms_os_descs_ext_prop_data_avail =
		vla_ptr(vlabuf, d, ext_prop_data);

	/* Copy descriptors  */
	memcpy(vla_ptr(vlabuf, d, raw_descs), ffs->raw_descs,
	       ffs->raw_descs_length);

	memset(vla_ptr(vlabuf, d, inums), 0xff, d_inums__sz);
	eps_ptr = vla_ptr(vlabuf, d, eps);
	for (i = 0; i < ffs->eps_count; i++)
		eps_ptr[i].num = -1;

	/* Save pointers
	 * d_eps == vlabuf, func->eps used to kfree vlabuf later
	*/
	func->eps             = vla_ptr(vlabuf, d, eps);
	func->interfaces_nums = vla_ptr(vlabuf, d, inums);

	/*
	 * Go through all the endpoint descriptors and allocate
	 * endpoints first, so that later we can rewrite the endpoint
	 * numbers without worrying that it may be described later on.
	 */
	if (likely(full)) {
		func->function.fs_descriptors = vla_ptr(vlabuf, d, fs_descs);
		fs_len = ffs_do_descs(ffs, ffs->fs_descs_count,
				      vla_ptr(vlabuf, d, raw_descs),
				      d_raw_descs__sz,
				      __ffs_func_bind_do_descs, func);
		if (unlikely(fs_len < 0)) {
			ret = fs_len;
			goto error;
		}
	} else {
		fs_len = 0;
	}

	if (likely(high)) {
		func->function.hs_descriptors = vla_ptr(vlabuf, d, hs_descs);
		hs_len = ffs_do_descs(ffs, ffs->hs_descs_count,
				      vla_ptr(vlabuf, d, raw_descs) + fs_len,
				      d_raw_descs__sz - fs_len,
				      __ffs_func_bind_do_descs, func);
		if (unlikely(hs_len < 0)) {
			ret = hs_len;
			goto error;
		}
	} else {
		hs_len = 0;
	}

	if (likely(super)) {
<<<<<<< HEAD
		func->function.ss_descriptors = func->function.ssp_descriptors =
			vla_ptr(vlabuf, d, ss_descs);
		ss_len = ffs_do_descs(ffs->ss_descs_count,
=======
		func->function.ss_descriptors = vla_ptr(vlabuf, d, ss_descs);
		ss_len = ffs_do_descs(ffs, ffs->ss_descs_count,
>>>>>>> e8fb8851
				vla_ptr(vlabuf, d, raw_descs) + fs_len + hs_len,
				d_raw_descs__sz - fs_len - hs_len,
				__ffs_func_bind_do_descs, func);
		if (unlikely(ss_len < 0)) {
			ret = ss_len;
			goto error;
		}
		func->function.ssp_descriptors = func->function.ss_descriptors;
	} else {
		ss_len = 0;
	}

	/*
	 * Now handle interface numbers allocation and interface and
	 * endpoint numbers rewriting.  We can do that in one go
	 * now.
	 */
	ret = ffs_do_descs(ffs, ffs->fs_descs_count +
			   (high ? ffs->hs_descs_count : 0) +
			   (super ? ffs->ss_descs_count : 0),
			   vla_ptr(vlabuf, d, raw_descs), d_raw_descs__sz,
			   __ffs_func_bind_do_nums, func);
	if (unlikely(ret < 0))
		goto error;

	func->function.os_desc_table = vla_ptr(vlabuf, d, os_desc_table);
	if (c->cdev->use_os_string) {
		for (i = 0; i < ffs->interfaces_count; ++i) {
			struct usb_os_desc *desc;

			desc = func->function.os_desc_table[i].os_desc =
				vla_ptr(vlabuf, d, os_desc) +
				i * sizeof(struct usb_os_desc);
			desc->ext_compat_id =
				vla_ptr(vlabuf, d, ext_compat) + i * 16;
			INIT_LIST_HEAD(&desc->ext_prop);
		}
		ret = ffs_do_os_descs(ffs, ffs->ms_os_descs_count,
				      vla_ptr(vlabuf, d, raw_descs) +
				      fs_len + hs_len + ss_len,
				      d_raw_descs__sz - fs_len - hs_len -
				      ss_len,
				      __ffs_func_bind_do_os_desc, func);
		if (unlikely(ret < 0))
			goto error;
	}
	func->function.os_desc_n =
		c->cdev->use_os_string ? ffs->interfaces_count : 0;

	/* And we're done */
	ffs_event_add(ffs, FUNCTIONFS_BIND);

	return 0;

error:
	/* XXX Do we need to release all claimed endpoints here? */
	ffs_log("exit: ret %d", ret);
	return ret;
}

static int ffs_func_bind(struct usb_configuration *c,
			 struct usb_function *f)
{
	struct f_fs_opts *ffs_opts = ffs_do_functionfs_bind(f, c);
	struct ffs_function *func = ffs_func_from_usb(f);
	struct ffs_data *ffs = func->ffs;
	int ret;

	if (IS_ERR(ffs_opts))
		return PTR_ERR(ffs_opts);

	ffs_log("enter");

	ret = _ffs_func_bind(c, f);
	if (ret && !--ffs_opts->refcnt)
		functionfs_unbind(func->ffs);

	return ret;
}


/* Other USB function hooks *************************************************/

static void ffs_reset_work(struct work_struct *work)
{
	struct ffs_data *ffs = container_of(work,
		struct ffs_data, reset_work);

	ffs_log("enter");

	ffs_data_reset(ffs);
}

static int ffs_func_set_alt(struct usb_function *f,
			    unsigned interface, unsigned alt)
{
	struct ffs_function *func = ffs_func_from_usb(f);
	struct ffs_data *ffs = func->ffs;
	int ret = 0, intf;

	ffs_log("enter: alt %d", (int)alt);

	if (alt != (unsigned)-1) {
		intf = ffs_func_revmap_intf(func, interface);
		if (unlikely(intf < 0))
			return intf;
	}

	if (ffs->func) {
		ffs_func_eps_disable(ffs->func);
		ffs->func = NULL;
	}

	if (ffs->state == FFS_DEACTIVATED) {
		ffs->state = FFS_CLOSING;
		INIT_WORK(&ffs->reset_work, ffs_reset_work);
		schedule_work(&ffs->reset_work);
		return -ENODEV;
	}

	if (ffs->state != FFS_ACTIVE)
		return -ENODEV;

	if (alt == (unsigned)-1) {
		ffs->func = NULL;
		ffs_event_add(ffs, FUNCTIONFS_DISABLE);
		return 0;
	}

	ffs->func = func;
	ret = ffs_func_eps_enable(func);
	if (likely(ret >= 0))
		ffs_event_add(ffs, FUNCTIONFS_ENABLE);

	return ret;
}

static void ffs_func_disable(struct usb_function *f)
{
	struct ffs_function *func = ffs_func_from_usb(f);
	struct ffs_data *ffs = func->ffs;

	ffs_log("enter");
	ffs_func_set_alt(f, 0, (unsigned)-1);
}

static int ffs_func_setup(struct usb_function *f,
			  const struct usb_ctrlrequest *creq)
{
	struct ffs_function *func = ffs_func_from_usb(f);
	struct ffs_data *ffs = func->ffs;
	unsigned long flags;
	int ret;

	ENTER();

	pr_vdebug("creq->bRequestType = %02x\n", creq->bRequestType);
	pr_vdebug("creq->bRequest     = %02x\n", creq->bRequest);
	pr_vdebug("creq->wValue       = %04x\n", le16_to_cpu(creq->wValue));
	pr_vdebug("creq->wIndex       = %04x\n", le16_to_cpu(creq->wIndex));
	pr_vdebug("creq->wLength      = %04x\n", le16_to_cpu(creq->wLength));

	ffs_log("enter: state %d reqtype=%02x req=%02x wv=%04x wi=%04x wl=%04x",
			ffs->state, creq->bRequestType, creq->bRequest,
			le16_to_cpu(creq->wValue), le16_to_cpu(creq->wIndex),
			le16_to_cpu(creq->wLength));

	/*
	 * Most requests directed to interface go through here
	 * (notable exceptions are set/get interface) so we need to
	 * handle them.  All other either handled by composite or
	 * passed to usb_configuration->setup() (if one is set).  No
	 * matter, we will handle requests directed to endpoint here
	 * as well (as it's straightforward).  Other request recipient
	 * types are only handled when the user flag FUNCTIONFS_ALL_CTRL_RECIP
	 * is being used.
	 */
	if (ffs->state != FFS_ACTIVE)
		return -ENODEV;

	switch (creq->bRequestType & USB_RECIP_MASK) {
	case USB_RECIP_INTERFACE:
		ret = ffs_func_revmap_intf(func, le16_to_cpu(creq->wIndex));
		if (unlikely(ret < 0))
			return ret;
		break;

	case USB_RECIP_ENDPOINT:
		ret = ffs_func_revmap_ep(func, le16_to_cpu(creq->wIndex));
		if (unlikely(ret < 0))
			return ret;
		if (func->ffs->user_flags & FUNCTIONFS_VIRTUAL_ADDR)
			ret = func->ffs->eps_addrmap[ret];
		break;

	default:
		if (func->ffs->user_flags & FUNCTIONFS_ALL_CTRL_RECIP)
			ret = le16_to_cpu(creq->wIndex);
		else
			return -EOPNOTSUPP;
	}

	spin_lock_irqsave(&ffs->ev.waitq.lock, flags);
	ffs->ev.setup = *creq;
	ffs->ev.setup.wIndex = cpu_to_le16(ret);
	__ffs_event_add(ffs, FUNCTIONFS_SETUP);
	spin_unlock_irqrestore(&ffs->ev.waitq.lock, flags);

	return creq->wLength == 0 ? USB_GADGET_DELAYED_STATUS : 0;
}

static bool ffs_func_req_match(struct usb_function *f,
			       const struct usb_ctrlrequest *creq,
			       bool config0)
{
	struct ffs_function *func = ffs_func_from_usb(f);

	if (config0 && !(func->ffs->user_flags & FUNCTIONFS_CONFIG0_SETUP))
		return false;

	switch (creq->bRequestType & USB_RECIP_MASK) {
	case USB_RECIP_INTERFACE:
		return (ffs_func_revmap_intf(func,
					     le16_to_cpu(creq->wIndex)) >= 0);
	case USB_RECIP_ENDPOINT:
		return (ffs_func_revmap_ep(func,
					   le16_to_cpu(creq->wIndex)) >= 0);
	default:
		return (bool) (func->ffs->user_flags &
			       FUNCTIONFS_ALL_CTRL_RECIP);
	}
}

static void ffs_func_suspend(struct usb_function *f)
{
	struct ffs_data *ffs = ffs_func_from_usb(f)->ffs;

	ENTER();

	ffs_log("enter");

	ffs_event_add(ffs_func_from_usb(f)->ffs, FUNCTIONFS_SUSPEND);
}

static void ffs_func_resume(struct usb_function *f)
{
	struct ffs_data *ffs = ffs_func_from_usb(f)->ffs;

	ENTER();

	ffs_log("enter");

	ffs_event_add(ffs_func_from_usb(f)->ffs, FUNCTIONFS_RESUME);
}


/* Endpoint and interface numbers reverse mapping ***************************/

static int ffs_func_revmap_ep(struct ffs_function *func, u8 num)
{
	num = func->eps_revmap[num & USB_ENDPOINT_NUMBER_MASK];
	return num ? num : -EDOM;
}

static int ffs_func_revmap_intf(struct ffs_function *func, u8 intf)
{
	short *nums = func->interfaces_nums;
	unsigned count = func->ffs->interfaces_count;

	for (; count; --count, ++nums) {
		if (*nums >= 0 && *nums == intf)
			return nums - func->interfaces_nums;
	}

	return -EDOM;
}


/* Devices management *******************************************************/

static LIST_HEAD(ffs_devices);

static struct ffs_dev *_ffs_do_find_dev(const char *name)
{
	struct ffs_dev *dev;

	if (!name)
		return NULL;

	list_for_each_entry(dev, &ffs_devices, entry) {
		if (strcmp(dev->name, name) == 0)
			return dev;
	}

	return NULL;
}

/*
 * ffs_lock must be taken by the caller of this function
 */
static struct ffs_dev *_ffs_get_single_dev(void)
{
	struct ffs_dev *dev;

	if (list_is_singular(&ffs_devices)) {
		dev = list_first_entry(&ffs_devices, struct ffs_dev, entry);
		if (dev->single)
			return dev;
	}

	return NULL;
}

/*
 * ffs_lock must be taken by the caller of this function
 */
static struct ffs_dev *_ffs_find_dev(const char *name)
{
	struct ffs_dev *dev;

	dev = _ffs_get_single_dev();
	if (dev)
		return dev;

	dev = _ffs_do_find_dev(name);

	return dev;
}

/* Configfs support *********************************************************/

static inline struct f_fs_opts *to_ffs_opts(struct config_item *item)
{
	return container_of(to_config_group(item), struct f_fs_opts,
			    func_inst.group);
}

static void ffs_attr_release(struct config_item *item)
{
	struct f_fs_opts *opts = to_ffs_opts(item);

	usb_put_function_instance(&opts->func_inst);
}

static struct configfs_item_operations ffs_item_ops = {
	.release	= ffs_attr_release,
};

static const struct config_item_type ffs_func_type = {
	.ct_item_ops	= &ffs_item_ops,
	.ct_owner	= THIS_MODULE,
};


/* Function registration interface ******************************************/

static void ffs_free_inst(struct usb_function_instance *f)
{
	struct f_fs_opts *opts;

	opts = to_f_fs_opts(f);
	ffs_release_dev(opts->dev);
	ffs_dev_lock();
	_ffs_free_dev(opts->dev);
	ffs_dev_unlock();
	kfree(opts);
}

static int ffs_set_inst_name(struct usb_function_instance *fi, const char *name)
{
	if (strlen(name) >= FIELD_SIZEOF(struct ffs_dev, name))
		return -ENAMETOOLONG;
	return ffs_name_dev(to_f_fs_opts(fi)->dev, name);
}

static struct usb_function_instance *ffs_alloc_inst(void)
{
	struct f_fs_opts *opts;
	struct ffs_dev *dev;

	opts = kzalloc(sizeof(*opts), GFP_KERNEL);
	if (!opts)
		return ERR_PTR(-ENOMEM);

	opts->func_inst.set_inst_name = ffs_set_inst_name;
	opts->func_inst.free_func_inst = ffs_free_inst;
	ffs_dev_lock();
	dev = _ffs_alloc_dev();
	ffs_dev_unlock();
	if (IS_ERR(dev)) {
		kfree(opts);
		return ERR_CAST(dev);
	}
	opts->dev = dev;
	dev->opts = opts;

	config_group_init_type_name(&opts->func_inst.group, "",
				    &ffs_func_type);
	return &opts->func_inst;
}

static void ffs_free(struct usb_function *f)
{
	kfree(ffs_func_from_usb(f));
}

static void ffs_func_unbind(struct usb_configuration *c,
			    struct usb_function *f)
{
	struct ffs_function *func = ffs_func_from_usb(f);
	struct ffs_data *ffs = func->ffs;
	struct f_fs_opts *opts =
		container_of(f->fi, struct f_fs_opts, func_inst);
	struct ffs_ep *ep = func->eps;
	unsigned count = ffs->eps_count;
	unsigned long flags;

	ENTER();

	ffs_log("enter: state %d setup_state %d flag %lu", ffs->state,
		ffs->setup_state, ffs->flags);

	if (ffs->func == func) {
		ffs_func_eps_disable(func);
		ffs->func = NULL;
	}

<<<<<<< HEAD
	/* Drain any pending AIO completions */
	drain_workqueue(ffs->io_completion_wq);

	if (!--opts->refcnt)
=======
	if (!--opts->refcnt) {
		ffs_event_add(ffs, FUNCTIONFS_UNBIND);
>>>>>>> e8fb8851
		functionfs_unbind(ffs);
	}

	/* cleanup after autoconfig */
	spin_lock_irqsave(&func->ffs->eps_lock, flags);
	while (count--) {
		if (ep->ep && ep->req)
			usb_ep_free_request(ep->ep, ep->req);
		ep->req = NULL;
		ep->ep = NULL;
		++ep;
	}
	spin_unlock_irqrestore(&func->ffs->eps_lock, flags);
	kfree(func->eps);
	func->eps = NULL;
	/*
	 * eps, descriptors and interfaces_nums are allocated in the
	 * same chunk so only one free is required.
	 */
	func->function.fs_descriptors = NULL;
	func->function.hs_descriptors = NULL;
	func->function.ss_descriptors = NULL;
	func->function.ssp_descriptors = NULL;
	func->interfaces_nums = NULL;

	if (opts->refcnt) {
		ffs_event_add(ffs, FUNCTIONFS_UNBIND);

		ffs_log("exit: state %d setup_state %d flag %lu", ffs->state,
			ffs->setup_state, ffs->flags);
	}
}

static struct usb_function *ffs_alloc(struct usb_function_instance *fi)
{
	struct ffs_function *func;

	ENTER();

	func = kzalloc(sizeof(*func), GFP_KERNEL);
	if (unlikely(!func))
		return ERR_PTR(-ENOMEM);

	func->function.name    = "Function FS Gadget";

	func->function.bind    = ffs_func_bind;
	func->function.unbind  = ffs_func_unbind;
	func->function.set_alt = ffs_func_set_alt;
	func->function.disable = ffs_func_disable;
	func->function.setup   = ffs_func_setup;
	func->function.req_match = ffs_func_req_match;
	func->function.suspend = ffs_func_suspend;
	func->function.resume  = ffs_func_resume;
	func->function.free_func = ffs_free;

	return &func->function;
}

/*
 * ffs_lock must be taken by the caller of this function
 */
static struct ffs_dev *_ffs_alloc_dev(void)
{
	struct ffs_dev *dev;
	int ret;

	if (_ffs_get_single_dev())
			return ERR_PTR(-EBUSY);

	dev = kzalloc(sizeof(*dev), GFP_KERNEL);
	if (!dev)
		return ERR_PTR(-ENOMEM);

	if (list_empty(&ffs_devices)) {
		ret = functionfs_init();
		if (ret) {
			kfree(dev);
			return ERR_PTR(ret);
		}
	}

	list_add(&dev->entry, &ffs_devices);

	return dev;
}

int ffs_name_dev(struct ffs_dev *dev, const char *name)
{
	struct ffs_dev *existing;
	int ret = 0;

	ffs_dev_lock();

	existing = _ffs_do_find_dev(name);
	if (!existing)
		strlcpy(dev->name, name, ARRAY_SIZE(dev->name));
	else if (existing != dev)
		ret = -EBUSY;

	ffs_dev_unlock();

	return ret;
}
EXPORT_SYMBOL_GPL(ffs_name_dev);

int ffs_single_dev(struct ffs_dev *dev)
{
	int ret;

	ret = 0;
	ffs_dev_lock();

	if (!list_is_singular(&ffs_devices))
		ret = -EBUSY;
	else
		dev->single = true;

	ffs_dev_unlock();

	return ret;
}
EXPORT_SYMBOL_GPL(ffs_single_dev);

/*
 * ffs_lock must be taken by the caller of this function
 */
static void _ffs_free_dev(struct ffs_dev *dev)
{
	list_del(&dev->entry);

	kfree(dev);
	if (list_empty(&ffs_devices))
		functionfs_cleanup();
}

static int ffs_acquire_dev(const char *dev_name, struct ffs_data *ffs_data)
{
	int ret = 0;
	struct ffs_dev *ffs_dev;

	ENTER();

	ffs_dev_lock();

	ffs_dev = _ffs_find_dev(dev_name);
	if (!ffs_dev) {
		ret = -ENOENT;
	} else if (ffs_dev->mounted) {
		ret = -EBUSY;
	} else if (ffs_dev->ffs_acquire_dev_callback &&
		   ffs_dev->ffs_acquire_dev_callback(ffs_dev)) {
		ret = -ENOENT;
	} else {
		ffs_dev->mounted = true;
		ffs_dev->ffs_data = ffs_data;
		ffs_data->private_data = ffs_dev;
	}

	ffs_dev_unlock();
<<<<<<< HEAD
	return ret;
=======

	return ffs_dev;
>>>>>>> e8fb8851
}

static void ffs_release_dev(struct ffs_dev *ffs_dev)
{
	ENTER();

	ffs_dev_lock();

	if (ffs_dev && ffs_dev->mounted) {
		ffs_dev->mounted = false;
		if (ffs_dev->ffs_data) {
			ffs_dev->ffs_data->private_data = NULL;
			ffs_dev->ffs_data = NULL;
		}

		if (ffs_dev->ffs_release_dev_callback)
			ffs_dev->ffs_release_dev_callback(ffs_dev);
	}

	ffs_dev_unlock();
}

static int ffs_ready(struct ffs_data *ffs)
{
	struct ffs_dev *ffs_obj;
	int ret = 0;

	ENTER();

	ffs_log("enter");

	ffs_dev_lock();

	ffs_obj = ffs->private_data;
	if (!ffs_obj) {
		ret = -EINVAL;
		goto done;
	}
	if (WARN_ON(ffs_obj->desc_ready)) {
		ret = -EBUSY;
		goto done;
	}

	ffs_obj->desc_ready = true;

	if (ffs_obj->ffs_ready_callback) {
		ret = ffs_obj->ffs_ready_callback(ffs);
		if (ret)
			goto done;
	}

	set_bit(FFS_FL_CALL_CLOSED_CALLBACK, &ffs->flags);
done:
	ffs_dev_unlock();

	ffs_log("exit: ret %d", ret);

	return ret;
}

static void ffs_closed(struct ffs_data *ffs)
{
	struct ffs_dev *ffs_obj;
	struct f_fs_opts *opts;
	struct config_item *ci;

	ENTER();

	ffs_log("enter");

	ffs_dev_lock();

	ffs_obj = ffs->private_data;
	if (!ffs_obj)
		goto done;

	ffs_obj->desc_ready = false;

	if (test_and_clear_bit(FFS_FL_CALL_CLOSED_CALLBACK, &ffs->flags) &&
	    ffs_obj->ffs_closed_callback)
		ffs_obj->ffs_closed_callback(ffs);

	if (ffs_obj->opts)
		opts = ffs_obj->opts;
	else
		goto done;

	if (opts->no_configfs || !opts->func_inst.group.cg_item.ci_parent
	    || !kref_read(&opts->func_inst.group.cg_item.ci_kref))
		goto done;

	ci = opts->func_inst.group.cg_item.ci_parent->ci_parent;
	ffs_dev_unlock();

	if (test_bit(FFS_FL_BOUND, &ffs->flags)) {
		unregister_gadget_item(ci);
		ffs_log("unreg gadget done");
	}

	return;
done:
	ffs_dev_unlock();

	ffs_log("exit error");
}

/* Misc helper functions ****************************************************/

static int ffs_mutex_lock(struct mutex *mutex, unsigned nonblock)
{
	return nonblock
		? likely(mutex_trylock(mutex)) ? 0 : -EAGAIN
		: mutex_lock_interruptible(mutex);
}

/**
 * ffs_prepare_buffer() - copy userspace buffer into kernel.
 * @buf: userspace buffer
 * @len: length of the buffer
 * @extra_alloc_buf: Extra buffer allocation if required by UDC.
 *
 * This function returns pointer to the copied buffer
 */
static char *ffs_prepare_buffer(const char __user *buf, size_t len,
		size_t extra_buf_alloc)
{
	char *data;

	if (unlikely(!len))
		return NULL;

	data = kmalloc(len + extra_buf_alloc, GFP_KERNEL);
	if (unlikely(!data))
		return ERR_PTR(-ENOMEM);

	if (unlikely(copy_from_user(data, buf, len))) {
		kfree(data);
		return ERR_PTR(-EFAULT);
	}

	pr_vdebug("Buffer from user space:\n");
	ffs_dump_mem("", data, len);

	return data;
}

DECLARE_USB_FUNCTION_INIT(ffs, ffs_alloc_inst, ffs_alloc);
MODULE_LICENSE("GPL");
MODULE_AUTHOR("Michal Nazarewicz");<|MERGE_RESOLUTION|>--- conflicted
+++ resolved
@@ -1405,7 +1405,6 @@
 		struct usb_endpoint_descriptor desc1, *desc;
 
 		switch (epfile->ffs->gadget->speed) {
-		case USB_SPEED_SUPER_PLUS:
 		case USB_SPEED_SUPER:
 		case USB_SPEED_SUPER_PLUS:
 			desc_idx = 2;
@@ -1720,11 +1719,6 @@
 	rv = mount_nodev(t, flags, &data, ffs_sb_fill);
 	if (IS_ERR(rv) && data.ffs_data)
 		ffs_data_put(data.ffs_data);
-<<<<<<< HEAD
-=======
-	}
-
->>>>>>> e8fb8851
 	return rv;
 }
 
@@ -2097,25 +2091,20 @@
 
 static void ffs_func_eps_disable(struct ffs_function *func)
 {
-<<<<<<< HEAD
+	struct ffs_data *ffs;
 	struct ffs_ep *ep;
 	struct ffs_epfile *epfile;
 	unsigned short count;
-=======
-	struct ffs_ep *ep         = func->eps;
-	struct ffs_data *ffs      = func->ffs;
-	struct ffs_epfile *epfile = func->ffs->epfiles;
-	unsigned count            = func->ffs->eps_count;
->>>>>>> e8fb8851
 	unsigned long flags;
 
-	ffs_log("enter: state %d setup_state %d flag %lu", func->ffs->state,
-		func->ffs->setup_state, func->ffs->flags);
-
 	spin_lock_irqsave(&func->ffs->eps_lock, flags);
+	ffs = func->ffs;
 	count = func->ffs->eps_count;
 	epfile = func->ffs->epfiles;
 	ep = func->eps;
+	ffs_log("enter: state %d setup_state %d flag %lu", func->ffs->state,
+		func->ffs->setup_state, func->ffs->flags);
+
 	while (count--) {
 		/* pending requests get nuked */
 		if (likely(ep->ep))
@@ -3250,11 +3239,8 @@
 	struct ffs_function *func = ffs_func_from_usb(f);
 	struct f_fs_opts *ffs_opts =
 		container_of(f->fi, struct f_fs_opts, func_inst);
-<<<<<<< HEAD
+	struct ffs_data *ffs = ffs_opts->dev->ffs_data;
 	struct ffs_data *ffs_data;
-=======
-	struct ffs_data *ffs = ffs_opts->dev->ffs_data;
->>>>>>> e8fb8851
 	int ret;
 
 	ENTER();
@@ -3406,14 +3392,9 @@
 	}
 
 	if (likely(super)) {
-<<<<<<< HEAD
 		func->function.ss_descriptors = func->function.ssp_descriptors =
 			vla_ptr(vlabuf, d, ss_descs);
-		ss_len = ffs_do_descs(ffs->ss_descs_count,
-=======
-		func->function.ss_descriptors = vla_ptr(vlabuf, d, ss_descs);
 		ss_len = ffs_do_descs(ffs, ffs->ss_descs_count,
->>>>>>> e8fb8851
 				vla_ptr(vlabuf, d, raw_descs) + fs_len + hs_len,
 				d_raw_descs__sz - fs_len - hs_len,
 				__ffs_func_bind_do_descs, func);
@@ -3841,15 +3822,10 @@
 		ffs->func = NULL;
 	}
 
-<<<<<<< HEAD
 	/* Drain any pending AIO completions */
 	drain_workqueue(ffs->io_completion_wq);
-
-	if (!--opts->refcnt)
-=======
 	if (!--opts->refcnt) {
 		ffs_event_add(ffs, FUNCTIONFS_UNBIND);
->>>>>>> e8fb8851
 		functionfs_unbind(ffs);
 	}
 
@@ -4009,12 +3985,7 @@
 	}
 
 	ffs_dev_unlock();
-<<<<<<< HEAD
 	return ret;
-=======
-
-	return ffs_dev;
->>>>>>> e8fb8851
 }
 
 static void ffs_release_dev(struct ffs_dev *ffs_dev)
