--- conflicted
+++ resolved
@@ -2036,12 +2036,9 @@
 		ffs->ep0req = NULL;
 		ffs->gadget = NULL;
 		clear_bit(FFS_FL_BOUND, &ffs->flags);
-<<<<<<< HEAD
 		ffs_log("state %d setup_state %d flag %lu gadget %pK\n",
 			ffs->state, ffs->setup_state, ffs->flags, ffs->gadget);
-=======
 		mutex_unlock(&ffs->mutex);
->>>>>>> c97f22d9
 		ffs_data_put(ffs);
 	}
 }
