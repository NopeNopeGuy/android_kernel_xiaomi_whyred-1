/*
 * Gadget Function Driver for Android USB accessories
 *
 * Copyright (C) 2011 Google, Inc.
 * Author: Mike Lockwood <lockwood@android.com>
 *
 * This software is licensed under the terms of the GNU General Public
 * License version 2, as published by the Free Software Foundation, and
 * may be copied, distributed, and modified under those terms.
 *
 * This program is distributed in the hope that it will be useful,
 * but WITHOUT ANY WARRANTY; without even the implied warranty of
 * MERCHANTABILITY or FITNESS FOR A PARTICULAR PURPOSE.  See the
 * GNU General Public License for more details.
 *
 */

/* #define DEBUG */
/* #define VERBOSE_DEBUG */

#include <linux/module.h>
#include <linux/init.h>
#include <linux/poll.h>
#include <linux/delay.h>
#include <linux/wait.h>
#include <linux/err.h>
#include <linux/interrupt.h>
#include <linux/kthread.h>
#include <linux/freezer.h>
#include <linux/kref.h>

#include <linux/types.h>
#include <linux/file.h>
#include <linux/device.h>
#include <linux/miscdevice.h>

#include <linux/hid.h>
#include <linux/hiddev.h>
#include <linux/usb.h>
#include <linux/usb/ch9.h>
#include <linux/usb/f_accessory.h>

#include <linux/configfs.h>
#include <linux/usb/composite.h>

#define MAX_INST_NAME_LEN        40
#define BULK_BUFFER_SIZE    16384
#define ACC_STRING_SIZE     256

#define PROTOCOL_VERSION    2

/* String IDs */
#define INTERFACE_STRING_INDEX	0

/* number of tx and rx requests to allocate */
#define TX_REQ_MAX 4
#define RX_REQ_MAX 2

struct acc_hid_dev {
	struct list_head	list;
	struct hid_device *hid;
	struct acc_dev *dev;
	/* accessory defined ID */
	int id;
	/* HID report descriptor */
	u8 *report_desc;
	/* length of HID report descriptor */
	int report_desc_len;
	/* number of bytes of report_desc we have received so far */
	int report_desc_offset;
};

struct acc_dev {
	struct usb_function function;
	struct usb_composite_dev *cdev;
	spinlock_t lock;
	struct acc_dev_ref *ref;

	struct usb_ep *ep_in;
	struct usb_ep *ep_out;

	/* online indicates state of function_set_alt & function_unbind
	 * set to 1 when we connect
	 */
	int online;

	/* disconnected indicates state of open & release
	 * Set to 1 when we disconnect.
	 * Not cleared until our file is closed.
	 */
	int disconnected;

	/* strings sent by the host */
	char manufacturer[ACC_STRING_SIZE];
	char model[ACC_STRING_SIZE];
	char description[ACC_STRING_SIZE];
	char version[ACC_STRING_SIZE];
	char uri[ACC_STRING_SIZE];
	char serial[ACC_STRING_SIZE];

	/* for acc_complete_set_string */
	int string_index;

	/* set to 1 if we have a pending start request */
	int start_requested;

	int audio_mode;

	/* synchronize access to our device file */
	atomic_t open_excl;

	struct list_head tx_idle;

	wait_queue_head_t read_wq;
	wait_queue_head_t write_wq;
	struct usb_request *rx_req[RX_REQ_MAX];
	int rx_done;

	/* delayed work for handling ACCESSORY_START */
	struct delayed_work start_work;

	/* worker for registering and unregistering hid devices */
	struct work_struct hid_work;

	/* list of active HID devices */
	struct list_head	hid_list;

	/* list of new HID devices to register */
	struct list_head	new_hid_list;

	/* list of dead HID devices to unregister */
	struct list_head	dead_hid_list;
};

static struct usb_interface_descriptor acc_interface_desc = {
	.bLength                = USB_DT_INTERFACE_SIZE,
	.bDescriptorType        = USB_DT_INTERFACE,
	.bInterfaceNumber       = 0,
	.bNumEndpoints          = 2,
	.bInterfaceClass        = USB_CLASS_VENDOR_SPEC,
	.bInterfaceSubClass     = USB_SUBCLASS_VENDOR_SPEC,
	.bInterfaceProtocol     = 0,
};

static struct usb_endpoint_descriptor acc_highspeed_in_desc = {
	.bLength                = USB_DT_ENDPOINT_SIZE,
	.bDescriptorType        = USB_DT_ENDPOINT,
	.bEndpointAddress       = USB_DIR_IN,
	.bmAttributes           = USB_ENDPOINT_XFER_BULK,
	.wMaxPacketSize         = __constant_cpu_to_le16(512),
};

static struct usb_endpoint_descriptor acc_highspeed_out_desc = {
	.bLength                = USB_DT_ENDPOINT_SIZE,
	.bDescriptorType        = USB_DT_ENDPOINT,
	.bEndpointAddress       = USB_DIR_OUT,
	.bmAttributes           = USB_ENDPOINT_XFER_BULK,
	.wMaxPacketSize         = __constant_cpu_to_le16(512),
};

static struct usb_endpoint_descriptor acc_fullspeed_in_desc = {
	.bLength                = USB_DT_ENDPOINT_SIZE,
	.bDescriptorType        = USB_DT_ENDPOINT,
	.bEndpointAddress       = USB_DIR_IN,
	.bmAttributes           = USB_ENDPOINT_XFER_BULK,
};

static struct usb_endpoint_descriptor acc_fullspeed_out_desc = {
	.bLength                = USB_DT_ENDPOINT_SIZE,
	.bDescriptorType        = USB_DT_ENDPOINT,
	.bEndpointAddress       = USB_DIR_OUT,
	.bmAttributes           = USB_ENDPOINT_XFER_BULK,
};

static struct usb_descriptor_header *fs_acc_descs[] = {
	(struct usb_descriptor_header *) &acc_interface_desc,
	(struct usb_descriptor_header *) &acc_fullspeed_in_desc,
	(struct usb_descriptor_header *) &acc_fullspeed_out_desc,
	NULL,
};

static struct usb_descriptor_header *hs_acc_descs[] = {
	(struct usb_descriptor_header *) &acc_interface_desc,
	(struct usb_descriptor_header *) &acc_highspeed_in_desc,
	(struct usb_descriptor_header *) &acc_highspeed_out_desc,
	NULL,
};

static struct usb_string acc_string_defs[] = {
	[INTERFACE_STRING_INDEX].s	= "Android Accessory Interface",
	{  },	/* end of list */
};

static struct usb_gadget_strings acc_string_table = {
	.language		= 0x0409,	/* en-US */
	.strings		= acc_string_defs,
};

static struct usb_gadget_strings *acc_strings[] = {
	&acc_string_table,
	NULL,
};

struct acc_dev_ref {
	struct kref	kref;
	struct acc_dev	*acc_dev;
};

static struct acc_dev_ref _acc_dev_ref = {
	.kref = KREF_INIT(0),
};

struct acc_instance {
	struct usb_function_instance func_inst;
	const char *name;
};

static struct acc_dev *get_acc_dev(void)
{
	struct acc_dev_ref *ref = &_acc_dev_ref;

	return kref_get_unless_zero(&ref->kref) ? ref->acc_dev : NULL;
}

static void __put_acc_dev(struct kref *kref)
{
	struct acc_dev_ref *ref = container_of(kref, struct acc_dev_ref, kref);
	struct acc_dev *dev = ref->acc_dev;

	/* Cancel any async work */
	cancel_delayed_work_sync(&dev->start_work);
	cancel_work_sync(&dev->hid_work);

	ref->acc_dev = NULL;
	kfree(dev);
}

static void put_acc_dev(struct acc_dev *dev)
{
	struct acc_dev_ref *ref = dev->ref;

	WARN_ON(ref->acc_dev != dev);
	kref_put(&ref->kref, __put_acc_dev);
}

static inline struct acc_dev *func_to_dev(struct usb_function *f)
{
	return container_of(f, struct acc_dev, function);
}

static struct usb_request *acc_request_new(struct usb_ep *ep, int buffer_size)
{
	struct usb_request *req = usb_ep_alloc_request(ep, GFP_KERNEL);

	if (!req)
		return NULL;

	/* now allocate buffers for the requests */
	req->buf = kmalloc(buffer_size, GFP_KERNEL);
	if (!req->buf) {
		usb_ep_free_request(ep, req);
		return NULL;
	}

	return req;
}

static void acc_request_free(struct usb_request *req, struct usb_ep *ep)
{
	if (req) {
		kfree(req->buf);
		usb_ep_free_request(ep, req);
	}
}

/* add a request to the tail of a list */
static void req_put(struct acc_dev *dev, struct list_head *head,
		struct usb_request *req)
{
	unsigned long flags;

	spin_lock_irqsave(&dev->lock, flags);
	list_add_tail(&req->list, head);
	spin_unlock_irqrestore(&dev->lock, flags);
}

/* remove a request from the head of a list */
static struct usb_request *req_get(struct acc_dev *dev, struct list_head *head)
{
	unsigned long flags;
	struct usb_request *req;

	spin_lock_irqsave(&dev->lock, flags);
	if (list_empty(head)) {
		req = 0;
	} else {
		req = list_first_entry(head, struct usb_request, list);
		list_del(&req->list);
	}
	spin_unlock_irqrestore(&dev->lock, flags);
	return req;
}

static void acc_set_disconnected(struct acc_dev *dev)
{
	dev->disconnected = 1;
}

static void acc_complete_in(struct usb_ep *ep, struct usb_request *req)
{
	struct acc_dev *dev = get_acc_dev();

	if (!dev)
		return;

	if (req->status == -ESHUTDOWN) {
		pr_debug("acc_complete_in set disconnected");
		acc_set_disconnected(dev);
	}

	req_put(dev, &dev->tx_idle, req);

	wake_up(&dev->write_wq);
	put_acc_dev(dev);
}

static void acc_complete_out(struct usb_ep *ep, struct usb_request *req)
{
	struct acc_dev *dev = get_acc_dev();

	if (!dev)
		return;

	dev->rx_done = 1;
	if (req->status == -ESHUTDOWN) {
		pr_debug("acc_complete_out set disconnected");
		acc_set_disconnected(dev);
	}

	wake_up(&dev->read_wq);
	put_acc_dev(dev);
}

static void acc_complete_set_string(struct usb_ep *ep, struct usb_request *req)
{
	struct acc_dev	*dev = ep->driver_data;
	char *string_dest = NULL;
	int length = req->actual;

	if (req->status != 0) {
		pr_err("acc_complete_set_string, err %d\n", req->status);
		return;
	}

	switch (dev->string_index) {
	case ACCESSORY_STRING_MANUFACTURER:
		string_dest = dev->manufacturer;
		break;
	case ACCESSORY_STRING_MODEL:
		string_dest = dev->model;
		break;
	case ACCESSORY_STRING_DESCRIPTION:
		string_dest = dev->description;
		break;
	case ACCESSORY_STRING_VERSION:
		string_dest = dev->version;
		break;
	case ACCESSORY_STRING_URI:
		string_dest = dev->uri;
		break;
	case ACCESSORY_STRING_SERIAL:
		string_dest = dev->serial;
		break;
	}
	if (string_dest) {
		unsigned long flags;

		if (length >= ACC_STRING_SIZE)
			length = ACC_STRING_SIZE - 1;

		spin_lock_irqsave(&dev->lock, flags);
		memcpy(string_dest, req->buf, length);
		/* ensure zero termination */
		string_dest[length] = 0;
		spin_unlock_irqrestore(&dev->lock, flags);
	} else {
		pr_err("unknown accessory string index %d\n",
			dev->string_index);
	}
}

static void acc_complete_set_hid_report_desc(struct usb_ep *ep,
		struct usb_request *req)
{
	struct acc_hid_dev *hid = req->context;
	struct acc_dev *dev = hid->dev;
	int length = req->actual;

	if (req->status != 0) {
		pr_err("acc_complete_set_hid_report_desc, err %d\n",
			req->status);
		return;
	}

	memcpy(hid->report_desc + hid->report_desc_offset, req->buf, length);
	hid->report_desc_offset += length;
	if (hid->report_desc_offset == hid->report_desc_len) {
		/* After we have received the entire report descriptor
		 * we schedule work to initialize the HID device
		 */
		schedule_work(&dev->hid_work);
	}
}

static void acc_complete_send_hid_event(struct usb_ep *ep,
		struct usb_request *req)
{
	struct acc_hid_dev *hid = req->context;
	int length = req->actual;

	if (req->status != 0) {
		pr_err("acc_complete_send_hid_event, err %d\n", req->status);
		return;
	}

	hid_report_raw_event(hid->hid, HID_INPUT_REPORT, req->buf, length, 1);
}

static int acc_hid_parse(struct hid_device *hid)
{
	struct acc_hid_dev *hdev = hid->driver_data;

	hid_parse_report(hid, hdev->report_desc, hdev->report_desc_len);
	return 0;
}

static int acc_hid_start(struct hid_device *hid)
{
	return 0;
}

static void acc_hid_stop(struct hid_device *hid)
{
}

static int acc_hid_open(struct hid_device *hid)
{
	return 0;
}

static void acc_hid_close(struct hid_device *hid)
{
}

static int acc_hid_raw_request(struct hid_device *hid, unsigned char reportnum,
	__u8 *buf, size_t len, unsigned char rtype, int reqtype)
{
	return 0;
}

static struct hid_ll_driver acc_hid_ll_driver = {
	.parse = acc_hid_parse,
	.start = acc_hid_start,
	.stop = acc_hid_stop,
	.open = acc_hid_open,
	.close = acc_hid_close,
	.raw_request = acc_hid_raw_request,
};

static struct acc_hid_dev *acc_hid_new(struct acc_dev *dev,
		int id, int desc_len)
{
	struct acc_hid_dev *hdev;

	hdev = kzalloc(sizeof(*hdev), GFP_ATOMIC);
	if (!hdev)
		return NULL;
	hdev->report_desc = kzalloc(desc_len, GFP_ATOMIC);
	if (!hdev->report_desc) {
		kfree(hdev);
		return NULL;
	}
	hdev->dev = dev;
	hdev->id = id;
	hdev->report_desc_len = desc_len;

	return hdev;
}

static struct acc_hid_dev *acc_hid_get(struct list_head *list, int id)
{
	struct acc_hid_dev *hid;

	list_for_each_entry(hid, list, list) {
		if (hid->id == id)
			return hid;
	}
	return NULL;
}

static int acc_register_hid(struct acc_dev *dev, int id, int desc_length)
{
	struct acc_hid_dev *hid;
	unsigned long flags;

	/* report descriptor length must be > 0 */
	if (desc_length <= 0)
		return -EINVAL;

	spin_lock_irqsave(&dev->lock, flags);
	/* replace HID if one already exists with this ID */
	hid = acc_hid_get(&dev->hid_list, id);
	if (!hid)
		hid = acc_hid_get(&dev->new_hid_list, id);
	if (hid)
		list_move(&hid->list, &dev->dead_hid_list);

	hid = acc_hid_new(dev, id, desc_length);
	if (!hid) {
		spin_unlock_irqrestore(&dev->lock, flags);
		return -ENOMEM;
	}

	list_add(&hid->list, &dev->new_hid_list);
	spin_unlock_irqrestore(&dev->lock, flags);

	/* schedule work to register the HID device */
	schedule_work(&dev->hid_work);
	return 0;
}

static int acc_unregister_hid(struct acc_dev *dev, int id)
{
	struct acc_hid_dev *hid;
	unsigned long flags;

	spin_lock_irqsave(&dev->lock, flags);
	hid = acc_hid_get(&dev->hid_list, id);
	if (!hid)
		hid = acc_hid_get(&dev->new_hid_list, id);
	if (!hid) {
		spin_unlock_irqrestore(&dev->lock, flags);
		return -EINVAL;
	}

	list_move(&hid->list, &dev->dead_hid_list);
	spin_unlock_irqrestore(&dev->lock, flags);

	schedule_work(&dev->hid_work);
	return 0;
}

static int create_bulk_endpoints(struct acc_dev *dev,
				struct usb_endpoint_descriptor *in_desc,
				struct usb_endpoint_descriptor *out_desc)
{
	struct usb_composite_dev *cdev = dev->cdev;
	struct usb_request *req;
	struct usb_ep *ep;
	int i;

	DBG(cdev, "%s dev: %pK\n", __func__, dev);

	ep = usb_ep_autoconfig(cdev->gadget, in_desc);
	if (!ep) {
		DBG(cdev, "usb_ep_autoconfig for ep_in failed\n");
		return -ENODEV;
	}
	DBG(cdev, "usb_ep_autoconfig for ep_in got %s\n", ep->name);
	ep->driver_data = dev;		/* claim the endpoint */
	dev->ep_in = ep;

	ep = usb_ep_autoconfig(cdev->gadget, out_desc);
	if (!ep) {
		DBG(cdev, "usb_ep_autoconfig for ep_out failed\n");
		return -ENODEV;
	}
	DBG(cdev, "usb_ep_autoconfig for ep_out got %s\n", ep->name);
	ep->driver_data = dev;		/* claim the endpoint */
	dev->ep_out = ep;

	/* now allocate requests for our endpoints */
	for (i = 0; i < TX_REQ_MAX; i++) {
		req = acc_request_new(dev->ep_in, BULK_BUFFER_SIZE);
		if (!req)
			goto fail;
		req->complete = acc_complete_in;
		req_put(dev, &dev->tx_idle, req);
	}
	for (i = 0; i < RX_REQ_MAX; i++) {
		req = acc_request_new(dev->ep_out, BULK_BUFFER_SIZE);
		if (!req)
			goto fail;
		req->complete = acc_complete_out;
		dev->rx_req[i] = req;
	}

	return 0;

fail:
	pr_err("acc_bind() could not allocate requests\n");
	while ((req = req_get(dev, &dev->tx_idle)))
		acc_request_free(req, dev->ep_in);
	for (i = 0; i < RX_REQ_MAX; i++) {
		acc_request_free(dev->rx_req[i], dev->ep_out);
		dev->rx_req[i] = NULL;
	}

	return -1;
}

static ssize_t acc_read(struct file *fp, char __user *buf,
	size_t count, loff_t *pos)
{
	struct acc_dev *dev = fp->private_data;
	struct usb_request *req;
<<<<<<< HEAD
	ssize_t r = count;
	ssize_t data_length;
	unsigned xfer;
=======
	ssize_t r = count, xfer, len;
>>>>>>> e8fb8851
	int ret = 0;

	pr_debug("acc_read(%zu)\n", count);

	if (dev->disconnected) {
		pr_debug("acc_read disconnected");
		return -ENODEV;
	}

	if (count > BULK_BUFFER_SIZE)
		count = BULK_BUFFER_SIZE;

	/* we will block until we're online */
	pr_debug("acc_read: waiting for online\n");
	ret = wait_event_interruptible(dev->read_wq, dev->online);
	if (ret < 0) {
		r = ret;
		goto done;
	}

<<<<<<< HEAD
	if (!dev->rx_req[0]) {
		pr_warn("acc_read: USB request already handled/freed");
		r = -EINVAL;
		goto done;
	}

	/*
	 * Calculate the data length by considering termination character.
	 * Then compansite the difference of rounding up to
	 * integer multiple of maxpacket size.
	 */
	data_length = count;
	data_length += dev->ep_out->maxpacket - 1;
	data_length -= data_length % dev->ep_out->maxpacket;
=======
	len = ALIGN(count, dev->ep_out->maxpacket);
>>>>>>> e8fb8851

	if (dev->rx_done) {
		// last req cancelled. try to get it.
		req = dev->rx_req[0];
		goto copy_data;
	}

requeue_req:
	/* queue a request */
	req = dev->rx_req[0];
<<<<<<< HEAD
	req->length = data_length;
=======
	req->length = len;
>>>>>>> e8fb8851
	dev->rx_done = 0;
	ret = usb_ep_queue(dev->ep_out, req, GFP_KERNEL);
	if (ret < 0) {
		r = -EIO;
		goto done;
	} else {
		pr_debug("rx %pK queue\n", req);
	}

	/* wait for a request to complete */
	ret = wait_event_interruptible(dev->read_wq, dev->rx_done);
	if (ret < 0) {
		r = ret;
		ret = usb_ep_dequeue(dev->ep_out, req);
		if (ret != 0) {
			// cancel failed. There can be a data already received.
			// it will be retrieved in the next read.
			pr_debug("acc_read: cancelling failed %d", ret);
		}
		goto done;
	}

copy_data:
	dev->rx_done = 0;
	if (dev->online) {
		/* If we got a 0-len packet, throw it back and try again. */
		if (req->actual == 0)
			goto requeue_req;

		pr_debug("rx %pK %u\n", req, req->actual);
		xfer = (req->actual < count) ? req->actual : count;
		r = xfer;
		if (copy_to_user(buf, req->buf, xfer))
			r = -EFAULT;
	} else
		r = -EIO;

done:
	pr_debug("acc_read returning %zd\n", r);
	return r;
}

static ssize_t acc_write(struct file *fp, const char __user *buf,
	size_t count, loff_t *pos)
{
	struct acc_dev *dev = fp->private_data;
	struct usb_request *req = 0;
	ssize_t r = count;
	unsigned xfer;
	int ret;

	pr_debug("acc_write(%zu)\n", count);

	if (!dev->online || dev->disconnected) {
		pr_debug("acc_write disconnected or not online");
		return -ENODEV;
	}

	while (count > 0) {
		/* get an idle tx request to use */
		req = 0;
		ret = wait_event_interruptible(dev->write_wq,
			((req = req_get(dev, &dev->tx_idle)) || !dev->online));
		if (!dev->online || dev->disconnected) {
			pr_debug("acc_write dev->error\n");
			r = -EIO;
			break;
		}

		if (!req) {
			r = ret;
			break;
		}

		if (count > BULK_BUFFER_SIZE) {
			xfer = BULK_BUFFER_SIZE;
			/* ZLP, They will be more TX requests so not yet. */
			req->zero = 0;
		} else {
			xfer = count;
			/* If the data length is a multple of the
			 * maxpacket size then send a zero length packet(ZLP).
			*/
			req->zero = ((xfer % dev->ep_in->maxpacket) == 0);
		}
		if (copy_from_user(req->buf, buf, xfer)) {
			r = -EFAULT;
			break;
		}

		req->length = xfer;
		ret = usb_ep_queue(dev->ep_in, req, GFP_KERNEL);
		if (ret < 0) {
			pr_debug("acc_write: xfer error %d\n", ret);
			r = -EIO;
			break;
		}

		buf += xfer;
		count -= xfer;

		/* zero this so we don't try to free it on error exit */
		req = 0;
	}

	if (req)
		req_put(dev, &dev->tx_idle, req);

	pr_debug("acc_write returning %zd\n", r);
	return r;
}

static long acc_ioctl(struct file *fp, unsigned code, unsigned long value)
{
	struct acc_dev *dev = fp->private_data;
	char *src = NULL;
	int ret;

	switch (code) {
	case ACCESSORY_GET_STRING_MANUFACTURER:
		src = dev->manufacturer;
		break;
	case ACCESSORY_GET_STRING_MODEL:
		src = dev->model;
		break;
	case ACCESSORY_GET_STRING_DESCRIPTION:
		src = dev->description;
		break;
	case ACCESSORY_GET_STRING_VERSION:
		src = dev->version;
		break;
	case ACCESSORY_GET_STRING_URI:
		src = dev->uri;
		break;
	case ACCESSORY_GET_STRING_SERIAL:
		src = dev->serial;
		break;
	case ACCESSORY_IS_START_REQUESTED:
		return dev->start_requested;
	case ACCESSORY_GET_AUDIO_MODE:
		return dev->audio_mode;
	}
	if (!src)
		return -EINVAL;

	ret = strlen(src) + 1;
	if (copy_to_user((void __user *)value, src, ret))
		ret = -EFAULT;
	return ret;
}

static int acc_open(struct inode *ip, struct file *fp)
{
	struct acc_dev *dev = get_acc_dev();

	if (!dev)
		return -ENODEV;

	if (atomic_xchg(&dev->open_excl, 1)) {
		put_acc_dev(dev);
		return -EBUSY;
	}

	dev->disconnected = 0;
	fp->private_data = dev;
	return 0;
}

static int acc_release(struct inode *ip, struct file *fp)
{
	struct acc_dev *dev = fp->private_data;

	if (!dev)
		return -ENOENT;

	/* indicate that we are disconnected
	 * still could be online so don't touch online flag
	 */
	dev->disconnected = 1;

	fp->private_data = NULL;
	WARN_ON(!atomic_xchg(&dev->open_excl, 0));
	put_acc_dev(dev);
	return 0;
}

/* file operations for /dev/usb_accessory */
static const struct file_operations acc_fops = {
	.owner = THIS_MODULE,
	.read = acc_read,
	.write = acc_write,
	.unlocked_ioctl = acc_ioctl,
	.open = acc_open,
	.release = acc_release,
};

static int acc_hid_probe(struct hid_device *hdev,
		const struct hid_device_id *id)
{
	int ret;

	ret = hid_parse(hdev);
	if (ret)
		return ret;
	return hid_hw_start(hdev, HID_CONNECT_DEFAULT);
}

static struct miscdevice acc_device = {
	.minor = MISC_DYNAMIC_MINOR,
	.name = "usb_accessory",
	.fops = &acc_fops,
};

static const struct hid_device_id acc_hid_table[] = {
	{ HID_USB_DEVICE(HID_ANY_ID, HID_ANY_ID) },
	{ }
};

static struct hid_driver acc_hid_driver = {
	.name = "USB accessory",
	.id_table = acc_hid_table,
	.probe = acc_hid_probe,
};

static void acc_complete_setup_noop(struct usb_ep *ep, struct usb_request *req)
{
	/*
	 * Default no-op function when nothing needs to be done for the
	 * setup request
	 */
}

int acc_ctrlrequest(struct usb_composite_dev *cdev,
				const struct usb_ctrlrequest *ctrl)
{
	struct acc_dev	*dev = get_acc_dev();
	int	value = -EOPNOTSUPP;
	struct acc_hid_dev *hid;
	int offset;
	u8 b_requestType = ctrl->bRequestType;
	u8 b_request = ctrl->bRequest;
	u16	w_index = le16_to_cpu(ctrl->wIndex);
	u16	w_value = le16_to_cpu(ctrl->wValue);
	u16	w_length = le16_to_cpu(ctrl->wLength);
	unsigned long flags;

	/*
	 * If instance is not created which is the case in power off charging
	 * mode, dev will be NULL. Hence return error if it is the case.
	 */
	if (!dev)
		return -ENODEV;
<<<<<<< HEAD
=======
/*
	printk(KERN_INFO "acc_ctrlrequest "
			"%02x.%02x v%04x i%04x l%u\n",
			b_requestType, b_request,
			w_value, w_index, w_length);
*/
>>>>>>> e8fb8851

	if (b_requestType == (USB_DIR_OUT | USB_TYPE_VENDOR)) {
		if (b_request == ACCESSORY_START) {
			dev->start_requested = 1;
			schedule_delayed_work(
				&dev->start_work, msecs_to_jiffies(10));
			value = 0;
			cdev->req->complete = acc_complete_setup_noop;
		} else if (b_request == ACCESSORY_SEND_STRING) {
			dev->string_index = w_index;
			cdev->gadget->ep0->driver_data = dev;
			cdev->req->complete = acc_complete_set_string;
			value = w_length;
		} else if (b_request == ACCESSORY_SET_AUDIO_MODE &&
				w_index == 0 && w_length == 0) {
			dev->audio_mode = w_value;
			cdev->req->complete = acc_complete_setup_noop;
			value = 0;
		} else if (b_request == ACCESSORY_REGISTER_HID) {
			cdev->req->complete = acc_complete_setup_noop;
			value = acc_register_hid(dev, w_value, w_index);
		} else if (b_request == ACCESSORY_UNREGISTER_HID) {
			cdev->req->complete = acc_complete_setup_noop;
			value = acc_unregister_hid(dev, w_value);
		} else if (b_request == ACCESSORY_SET_HID_REPORT_DESC) {
			spin_lock_irqsave(&dev->lock, flags);
			hid = acc_hid_get(&dev->new_hid_list, w_value);
			spin_unlock_irqrestore(&dev->lock, flags);
			if (!hid) {
				value = -EINVAL;
				goto err;
			}
			offset = w_index;
			if (offset != hid->report_desc_offset
				|| offset + w_length > hid->report_desc_len) {
				value = -EINVAL;
				goto err;
			}
			cdev->req->context = hid;
			cdev->req->complete = acc_complete_set_hid_report_desc;
			value = w_length;
		} else if (b_request == ACCESSORY_SEND_HID_EVENT) {
			spin_lock_irqsave(&dev->lock, flags);
			hid = acc_hid_get(&dev->hid_list, w_value);
			spin_unlock_irqrestore(&dev->lock, flags);
			if (!hid) {
				value = -EINVAL;
				goto err;
			}
			cdev->req->context = hid;
			cdev->req->complete = acc_complete_send_hid_event;
			value = w_length;
		}
	} else if (b_requestType == (USB_DIR_IN | USB_TYPE_VENDOR)) {
		if (b_request == ACCESSORY_GET_PROTOCOL) {
			*((u16 *)cdev->req->buf) = PROTOCOL_VERSION;
			value = sizeof(u16);
			cdev->req->complete = acc_complete_setup_noop;
			/* clear any string left over from a previous session */
			memset(dev->manufacturer, 0, sizeof(dev->manufacturer));
			memset(dev->model, 0, sizeof(dev->model));
			memset(dev->description, 0, sizeof(dev->description));
			memset(dev->version, 0, sizeof(dev->version));
			memset(dev->uri, 0, sizeof(dev->uri));
			memset(dev->serial, 0, sizeof(dev->serial));
			dev->start_requested = 0;
			dev->audio_mode = 0;
			strlcpy(dev->manufacturer, "Android", ACC_STRING_SIZE);
			strlcpy(dev->model, "Android", ACC_STRING_SIZE);
		}
	}

	if (value >= 0) {
		cdev->req->zero = 0;
		cdev->req->length = value;
		value = usb_ep_queue(cdev->gadget->ep0, cdev->req, GFP_ATOMIC);
		if (value < 0)
			ERROR(cdev, "%s setup response queue error\n",
				__func__);
	}

err:
	if (value == -EOPNOTSUPP)
		VDBG(cdev,
			"unknown class-specific control req "
			"%02x.%02x v%04x i%04x l%u\n",
			ctrl->bRequestType, ctrl->bRequest,
			w_value, w_index, w_length);
	put_acc_dev(dev);
	return value;
}
EXPORT_SYMBOL_GPL(acc_ctrlrequest);

static int
__acc_function_bind(struct usb_configuration *c,
			struct usb_function *f, bool configfs)
{
	struct usb_composite_dev *cdev = c->cdev;
	struct acc_dev	*dev = func_to_dev(f);
	int			id;
	int			ret;

	DBG(cdev, "acc_function_bind dev: %pK\n", dev);

	if (configfs) {
		if (acc_string_defs[INTERFACE_STRING_INDEX].id == 0) {
			ret = usb_string_id(c->cdev);
			if (ret < 0)
				return ret;
			acc_string_defs[INTERFACE_STRING_INDEX].id = ret;
			acc_interface_desc.iInterface = ret;
		}
		dev->cdev = c->cdev;
	}
	ret = hid_register_driver(&acc_hid_driver);
	if (ret)
		return ret;

	dev->start_requested = 0;

	/* allocate interface ID(s) */
	id = usb_interface_id(c, f);
	if (id < 0)
		return id;
	acc_interface_desc.bInterfaceNumber = id;

	/* allocate endpoints */
	ret = create_bulk_endpoints(dev, &acc_fullspeed_in_desc,
			&acc_fullspeed_out_desc);
	if (ret)
		return ret;

	/* support high speed hardware */
	if (gadget_is_dualspeed(c->cdev->gadget)) {
		acc_highspeed_in_desc.bEndpointAddress =
			acc_fullspeed_in_desc.bEndpointAddress;
		acc_highspeed_out_desc.bEndpointAddress =
			acc_fullspeed_out_desc.bEndpointAddress;
	}

	DBG(cdev, "%s speed %s: IN/%s, OUT/%s\n",
			gadget_is_dualspeed(c->cdev->gadget) ? "dual" : "full",
			f->name, dev->ep_in->name, dev->ep_out->name);
	return 0;
}

static int
acc_function_bind_configfs(struct usb_configuration *c,
			struct usb_function *f) {
	return __acc_function_bind(c, f, true);
}

static void
kill_all_hid_devices(struct acc_dev *dev)
{
	struct acc_hid_dev *hid;
	struct list_head *entry, *temp;
	unsigned long flags;

	spin_lock_irqsave(&dev->lock, flags);
	list_for_each_safe(entry, temp, &dev->hid_list) {
		hid = list_entry(entry, struct acc_hid_dev, list);
		list_del(&hid->list);
		list_add(&hid->list, &dev->dead_hid_list);
	}
	list_for_each_safe(entry, temp, &dev->new_hid_list) {
		hid = list_entry(entry, struct acc_hid_dev, list);
		list_del(&hid->list);
		list_add(&hid->list, &dev->dead_hid_list);
	}
	spin_unlock_irqrestore(&dev->lock, flags);

	schedule_work(&dev->hid_work);
}

static void
acc_hid_unbind(struct acc_dev *dev)
{
	hid_unregister_driver(&acc_hid_driver);
	kill_all_hid_devices(dev);
}

static void
acc_function_unbind(struct usb_configuration *c, struct usb_function *f)
{
	struct acc_dev	*dev = func_to_dev(f);
	struct usb_request *req;
	int i;

	dev->online = 0;		/* clear online flag */
	wake_up(&dev->read_wq);		/* unblock reads on closure */
	wake_up(&dev->write_wq);	/* likewise for writes */

	while ((req = req_get(dev, &dev->tx_idle)))
		acc_request_free(req, dev->ep_in);
	for (i = 0; i < RX_REQ_MAX; i++) {
		acc_request_free(dev->rx_req[i], dev->ep_out);
		dev->rx_req[i] = NULL;
	}

	acc_hid_unbind(dev);
}

static void acc_start_work(struct work_struct *data)
{
	char *envp[2] = { "ACCESSORY=START", NULL };

	kobject_uevent_env(&acc_device.this_device->kobj, KOBJ_CHANGE, envp);
}

static int acc_hid_init(struct acc_hid_dev *hdev)
{
	struct hid_device *hid;
	int ret;

	hid = hid_allocate_device();
	if (IS_ERR(hid))
		return PTR_ERR(hid);

	hid->ll_driver = &acc_hid_ll_driver;
	hid->dev.parent = acc_device.this_device;

	hid->bus = BUS_USB;
	hid->vendor = HID_ANY_ID;
	hid->product = HID_ANY_ID;
	hid->driver_data = hdev;
	ret = hid_add_device(hid);
	if (ret) {
		pr_err("can't add hid device: %d\n", ret);
		hid_destroy_device(hid);
		return ret;
	}

	hdev->hid = hid;
	return 0;
}

static void acc_hid_delete(struct acc_hid_dev *hid)
{
	kfree(hid->report_desc);
	kfree(hid);
}

static void acc_hid_work(struct work_struct *data)
{
	struct acc_dev *dev = get_acc_dev();
	struct list_head	*entry, *temp;
	struct acc_hid_dev *hid;
	struct list_head	new_list, dead_list;
	unsigned long flags;

	if (!dev)
		return;

	INIT_LIST_HEAD(&new_list);

	spin_lock_irqsave(&dev->lock, flags);

	/* copy hids that are ready for initialization to new_list */
	list_for_each_safe(entry, temp, &dev->new_hid_list) {
		hid = list_entry(entry, struct acc_hid_dev, list);
		if (hid->report_desc_offset == hid->report_desc_len)
			list_move(&hid->list, &new_list);
	}

	if (list_empty(&dev->dead_hid_list)) {
		INIT_LIST_HEAD(&dead_list);
	} else {
		/* move all of dev->dead_hid_list to dead_list */
		dead_list.prev = dev->dead_hid_list.prev;
		dead_list.next = dev->dead_hid_list.next;
		dead_list.next->prev = &dead_list;
		dead_list.prev->next = &dead_list;
		INIT_LIST_HEAD(&dev->dead_hid_list);
	}

	spin_unlock_irqrestore(&dev->lock, flags);

	/* register new HID devices */
	list_for_each_safe(entry, temp, &new_list) {
		hid = list_entry(entry, struct acc_hid_dev, list);
		if (acc_hid_init(hid)) {
			pr_err("can't add HID device %pK\n", hid);
			acc_hid_delete(hid);
		} else {
			spin_lock_irqsave(&dev->lock, flags);
			list_move(&hid->list, &dev->hid_list);
			spin_unlock_irqrestore(&dev->lock, flags);
		}
	}

	/* remove dead HID devices */
	list_for_each_safe(entry, temp, &dead_list) {
		hid = list_entry(entry, struct acc_hid_dev, list);
		list_del(&hid->list);
		if (hid->hid)
			hid_destroy_device(hid->hid);
		acc_hid_delete(hid);
	}

	put_acc_dev(dev);
}

static int acc_function_set_alt(struct usb_function *f,
		unsigned intf, unsigned alt)
{
	struct acc_dev	*dev = func_to_dev(f);
	struct usb_composite_dev *cdev = f->config->cdev;
	int ret;

	DBG(cdev, "acc_function_set_alt intf: %d alt: %d\n", intf, alt);

	ret = config_ep_by_speed(cdev->gadget, f, dev->ep_in);
	if (ret)
		return ret;

	ret = usb_ep_enable(dev->ep_in);
	if (ret)
		return ret;

	ret = config_ep_by_speed(cdev->gadget, f, dev->ep_out);
	if (ret)
		return ret;

	ret = usb_ep_enable(dev->ep_out);
	if (ret) {
		usb_ep_disable(dev->ep_in);
		return ret;
	}

	dev->online = 1;
	dev->disconnected = 0; /* if online then not disconnected */

	/* readers may be blocked waiting for us to go online */
	wake_up(&dev->read_wq);
	return 0;
}

static void acc_function_disable(struct usb_function *f)
{
	struct acc_dev	*dev = func_to_dev(f);
	struct usb_composite_dev	*cdev = dev->cdev;

	DBG(cdev, "acc_function_disable\n");
	acc_set_disconnected(dev); /* this now only sets disconnected */
	dev->online = 0; /* so now need to clear online flag here too */
	usb_ep_disable(dev->ep_in);
	usb_ep_disable(dev->ep_out);

	/* readers may be blocked waiting for us to go online */
	wake_up(&dev->read_wq);

	VDBG(cdev, "%s disabled\n", dev->function.name);
}

static int acc_setup(void)
{
	struct acc_dev_ref *ref = &_acc_dev_ref;
	struct acc_dev *dev;
	int ret;

	if (kref_read(&ref->kref))
		return -EBUSY;

	dev = kzalloc(sizeof(*dev), GFP_KERNEL);
	if (!dev)
		return -ENOMEM;

	spin_lock_init(&dev->lock);
	init_waitqueue_head(&dev->read_wq);
	init_waitqueue_head(&dev->write_wq);
	atomic_set(&dev->open_excl, 0);
	INIT_LIST_HEAD(&dev->tx_idle);
	INIT_LIST_HEAD(&dev->hid_list);
	INIT_LIST_HEAD(&dev->new_hid_list);
	INIT_LIST_HEAD(&dev->dead_hid_list);
	INIT_DELAYED_WORK(&dev->start_work, acc_start_work);
	INIT_WORK(&dev->hid_work, acc_hid_work);

<<<<<<< HEAD
	dev->ref = ref;
	if (cmpxchg_relaxed(&ref->acc_dev, NULL, dev)) {
		ret = -EBUSY;
		goto err_free_dev;
	}

=======
>>>>>>> e8fb8851
	ret = misc_register(&acc_device);
	if (ret)
		goto err_zap_ptr;

<<<<<<< HEAD
	kref_init(&ref->kref);
=======
	/* _acc_dev must be set before calling usb_gadget_register_driver */
	_acc_dev = dev;

>>>>>>> e8fb8851
	return 0;

err_zap_ptr:
	ref->acc_dev = NULL;
err_free_dev:
	kfree(dev);
	pr_err("USB accessory gadget driver failed to initialize\n");
	return ret;
}

void acc_disconnect(void)
{
	struct acc_dev *dev = get_acc_dev();

	if (!dev)
		return;

	/* unregister all HID devices if USB is disconnected */
	kill_all_hid_devices(dev);
	put_acc_dev(dev);
}
EXPORT_SYMBOL_GPL(acc_disconnect);

static void acc_cleanup(void)
{
	struct acc_dev *dev = get_acc_dev();

	misc_deregister(&acc_device);
	put_acc_dev(dev);
	put_acc_dev(dev); /* Pairs with kref_init() in acc_setup() */
}
static struct acc_instance *to_acc_instance(struct config_item *item)
{
	return container_of(to_config_group(item), struct acc_instance,
		func_inst.group);
}

static void acc_attr_release(struct config_item *item)
{
	struct acc_instance *fi_acc = to_acc_instance(item);

	usb_put_function_instance(&fi_acc->func_inst);
}

static struct configfs_item_operations acc_item_ops = {
	.release        = acc_attr_release,
};

static struct config_item_type acc_func_type = {
	.ct_item_ops    = &acc_item_ops,
	.ct_owner       = THIS_MODULE,
};

static struct acc_instance *to_fi_acc(struct usb_function_instance *fi)
{
	return container_of(fi, struct acc_instance, func_inst);
}

static int acc_set_inst_name(struct usb_function_instance *fi, const char *name)
{
	struct acc_instance *fi_acc;
	char *ptr;
	int name_len;

	name_len = strlen(name) + 1;
	if (name_len > MAX_INST_NAME_LEN)
		return -ENAMETOOLONG;

	ptr = kstrndup(name, name_len, GFP_KERNEL);
	if (!ptr)
		return -ENOMEM;

	fi_acc = to_fi_acc(fi);
	fi_acc->name = ptr;
	return 0;
}

static void acc_free_inst(struct usb_function_instance *fi)
{
	struct acc_instance *fi_acc;

	fi_acc = to_fi_acc(fi);
	kfree(fi_acc->name);
	acc_cleanup();
}

static struct usb_function_instance *acc_alloc_inst(void)
{
	struct acc_instance *fi_acc;
	int err;

	fi_acc = kzalloc(sizeof(*fi_acc), GFP_KERNEL);
	if (!fi_acc)
		return ERR_PTR(-ENOMEM);
	fi_acc->func_inst.set_inst_name = acc_set_inst_name;
	fi_acc->func_inst.free_func_inst = acc_free_inst;

	err = acc_setup();
	if (err) {
		kfree(fi_acc);
		return ERR_PTR(err);
	}

	config_group_init_type_name(&fi_acc->func_inst.group,
					"", &acc_func_type);
	return  &fi_acc->func_inst;
}

static void acc_free(struct usb_function *f)
{
	struct acc_dev *dev = func_to_dev(f);

	put_acc_dev(dev);
}

int acc_ctrlrequest_configfs(struct usb_function *f,
			const struct usb_ctrlrequest *ctrl) {
	if (f->config != NULL && f->config->cdev != NULL)
		return acc_ctrlrequest(f->config->cdev, ctrl);
	else
		return -1;
}

static struct usb_function *acc_alloc(struct usb_function_instance *fi)
{
	struct acc_dev *dev = get_acc_dev();

	dev->function.name = "accessory";
	dev->function.strings = acc_strings,
	dev->function.fs_descriptors = fs_acc_descs;
	dev->function.hs_descriptors = hs_acc_descs;
	dev->function.bind = acc_function_bind_configfs;
	dev->function.unbind = acc_function_unbind;
	dev->function.set_alt = acc_function_set_alt;
	dev->function.disable = acc_function_disable;
	dev->function.free_func = acc_free;
	dev->function.setup = acc_ctrlrequest_configfs;

	return &dev->function;
}
DECLARE_USB_FUNCTION_INIT(accessory, acc_alloc_inst, acc_alloc);
MODULE_LICENSE("GPL");<|MERGE_RESOLUTION|>--- conflicted
+++ resolved
@@ -614,13 +614,8 @@
 {
 	struct acc_dev *dev = fp->private_data;
 	struct usb_request *req;
-<<<<<<< HEAD
-	ssize_t r = count;
+	ssize_t r = count, xfer;
 	ssize_t data_length;
-	unsigned xfer;
-=======
-	ssize_t r = count, xfer, len;
->>>>>>> e8fb8851
 	int ret = 0;
 
 	pr_debug("acc_read(%zu)\n", count);
@@ -641,7 +636,6 @@
 		goto done;
 	}
 
-<<<<<<< HEAD
 	if (!dev->rx_req[0]) {
 		pr_warn("acc_read: USB request already handled/freed");
 		r = -EINVAL;
@@ -656,9 +650,6 @@
 	data_length = count;
 	data_length += dev->ep_out->maxpacket - 1;
 	data_length -= data_length % dev->ep_out->maxpacket;
-=======
-	len = ALIGN(count, dev->ep_out->maxpacket);
->>>>>>> e8fb8851
 
 	if (dev->rx_done) {
 		// last req cancelled. try to get it.
@@ -669,11 +660,7 @@
 requeue_req:
 	/* queue a request */
 	req = dev->rx_req[0];
-<<<<<<< HEAD
 	req->length = data_length;
-=======
-	req->length = len;
->>>>>>> e8fb8851
 	dev->rx_done = 0;
 	ret = usb_ep_queue(dev->ep_out, req, GFP_KERNEL);
 	if (ret < 0) {
@@ -926,15 +913,6 @@
 	 */
 	if (!dev)
 		return -ENODEV;
-<<<<<<< HEAD
-=======
-/*
-	printk(KERN_INFO "acc_ctrlrequest "
-			"%02x.%02x v%04x i%04x l%u\n",
-			b_requestType, b_request,
-			w_value, w_index, w_length);
-*/
->>>>>>> e8fb8851
 
 	if (b_requestType == (USB_DIR_OUT | USB_TYPE_VENDOR)) {
 		if (b_request == ACCESSORY_START) {
@@ -1314,26 +1292,17 @@
 	INIT_DELAYED_WORK(&dev->start_work, acc_start_work);
 	INIT_WORK(&dev->hid_work, acc_hid_work);
 
-<<<<<<< HEAD
 	dev->ref = ref;
 	if (cmpxchg_relaxed(&ref->acc_dev, NULL, dev)) {
 		ret = -EBUSY;
 		goto err_free_dev;
 	}
 
-=======
->>>>>>> e8fb8851
 	ret = misc_register(&acc_device);
 	if (ret)
 		goto err_zap_ptr;
 
-<<<<<<< HEAD
 	kref_init(&ref->kref);
-=======
-	/* _acc_dev must be set before calling usb_gadget_register_driver */
-	_acc_dev = dev;
-
->>>>>>> e8fb8851
 	return 0;
 
 err_zap_ptr:
