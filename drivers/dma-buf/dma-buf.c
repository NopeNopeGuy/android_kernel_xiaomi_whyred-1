--- conflicted
+++ resolved
@@ -135,7 +135,6 @@
 		reservation_object_fini(dmabuf->resv);
 
 	module_put(dmabuf->owner);
-<<<<<<< HEAD
 	dmabuf_dent_put(dmabuf);
 }
 
@@ -152,10 +151,6 @@
 	list_del(&dmabuf->list_node);
 	mutex_unlock(&db_list.lock);
 
-=======
-	kfree(dmabuf->name);
-	kfree(dmabuf);
->>>>>>> 5d2c9fe6
 	return 0;
 }
 
