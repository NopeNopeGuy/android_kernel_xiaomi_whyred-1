--- conflicted
+++ resolved
@@ -139,10 +139,6 @@
 		reservation_object_fini(dmabuf->resv);
 
 	module_put(dmabuf->owner);
-<<<<<<< HEAD
-	kfree(dmabuf->name);
-	kfree(dmabuf);
-=======
 	dmabuf_dent_put(dmabuf);
 }
 
@@ -159,7 +155,6 @@
 	list_del(&dmabuf->list_node);
 	mutex_unlock(&db_list.lock);
 
->>>>>>> e8fb8851
 	return 0;
 }
 
