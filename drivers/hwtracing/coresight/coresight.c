// SPDX-License-Identifier: GPL-2.0
/*
 * Copyright (c) 2012, 2017-2019, The Linux Foundation. All rights reserved.
 */

#include <linux/kernel.h>
#include <linux/init.h>
#include <linux/types.h>
#include <linux/device.h>
#include <linux/io.h>
#include <linux/err.h>
#include <linux/export.h>
#include <linux/slab.h>
#include <linux/stringhash.h>
#include <linux/mutex.h>
#include <linux/clk.h>
#include <dt-bindings/clock/qcom,aop-qmp.h>
#include <linux/coresight.h>
#include <linux/of_platform.h>
#include <linux/delay.h>
#include <linux/pm_runtime.h>
#include <linux/regulator/consumer.h>

#include "coresight-etm-perf.h"
#include "coresight-priv.h"

static int coresight_source_filter(struct list_head *path,
			struct coresight_connection *conn);

static DEFINE_MUTEX(coresight_mutex);

/**
 * struct coresight_node - elements of a path, from source to sink
 * @csdev:	Address of an element.
 * @link:	hook to the list.
 */
struct coresight_node {
	struct coresight_device *csdev;
	struct list_head link;
};

/*
 * struct coresight_path - path from source to sink
 * @path:	Address of path list.
 * @link:	hook to the list.
 */
struct coresight_path {
	struct list_head *path;
	struct list_head link;
};

struct coresight_link {
	struct coresight_device *csdev;
	int inport;
	int outport;
};

struct coresight_link_node {
	struct coresight_link *cs_link;
	struct list_head link;
};

static LIST_HEAD(cs_disabled_link);

static LIST_HEAD(cs_active_paths);

static struct coresight_device *activated_sink;

/*
 * When losing synchronisation a new barrier packet needs to be inserted at the
 * beginning of the data collected in a buffer.  That way the decoder knows that
 * it needs to look for another sync sequence.
 */
const u32 barrier_pkt[4] = {0x7fffffff, 0x7fffffff, 0x7fffffff, 0x7fffffff};

static int coresight_id_match(struct device *dev, void *data)
{
	int trace_id, i_trace_id;
	struct coresight_device *csdev, *i_csdev;

	csdev = data;
	i_csdev = to_coresight_device(dev);

	/*
	 * No need to care about oneself and components that are not
	 * sources or not enabled
	 */
	if (i_csdev == csdev || !i_csdev->enable ||
	    i_csdev->type != CORESIGHT_DEV_TYPE_SOURCE)
		return 0;

	/* Get the source ID for both compoment */
	trace_id = source_ops(csdev)->trace_id(csdev);
	i_trace_id = source_ops(i_csdev)->trace_id(i_csdev);

	/* All you need is one */
	if (trace_id == i_trace_id)
		return 1;

	return 0;
}

static int coresight_source_is_unique(struct coresight_device *csdev)
{
	int trace_id = source_ops(csdev)->trace_id(csdev);

	/* this shouldn't happen */
	if (trace_id < 0)
		return 0;

	return !bus_for_each_dev(&coresight_bustype, NULL,
				 csdev, coresight_id_match);
}

static int coresight_reset_sink(struct device *dev, void *data)
{
	struct coresight_device *csdev = to_coresight_device(dev);

	if ((csdev->type == CORESIGHT_DEV_TYPE_SINK ||
	     csdev->type == CORESIGHT_DEV_TYPE_LINKSINK) &&
	     csdev->activated)
		csdev->activated = false;

	return 0;
}

static void coresight_reset_all_sink(void)
{
	bus_for_each_dev(&coresight_bustype, NULL, NULL, coresight_reset_sink);
}

int coresight_enable_reg_clk(struct coresight_device *csdev)
{
	struct coresight_reg_clk *reg_clk = csdev->reg_clk;
	int ret;
	int i, j;

	if (IS_ERR_OR_NULL(reg_clk))
		return -EINVAL;

	for (i = 0; i < reg_clk->nr_reg; i++) {
		ret = regulator_enable(reg_clk->reg[i]);
		if (ret)
			goto err_regs;
	}

	for (j = 0; j < reg_clk->nr_clk; j++) {
		ret = clk_prepare_enable(reg_clk->clk[j]);
		if (ret)
			goto err_clks;
	}

	return 0;
err_clks:
	for (j--; j >= 0; j--)
		clk_disable_unprepare(reg_clk->clk[j]);
err_regs:
	for (i--; i >= 0; i--)
		regulator_disable(reg_clk->reg[i]);

	return ret;
}
EXPORT_SYMBOL(coresight_enable_reg_clk);

void coresight_disable_reg_clk(struct coresight_device *csdev)
{
	struct coresight_reg_clk *reg_clk = csdev->reg_clk;
	int i;

	if (IS_ERR_OR_NULL(reg_clk))
		return;

	for (i = reg_clk->nr_clk - 1; i >= 0; i--)
		clk_disable_unprepare(reg_clk->clk[i]);
	for (i = reg_clk->nr_reg - 1; i >= 0; i--)
		regulator_disable(reg_clk->reg[i]);
}
EXPORT_SYMBOL(coresight_disable_reg_clk);

static int coresight_find_link_inport(struct coresight_device *csdev,
				      struct coresight_device *parent,
				      struct list_head *path)
{
	int i;
	struct coresight_connection *conn;

	for (i = 0; i < parent->nr_outport; i++) {
		conn = &parent->conns[i];
		if (coresight_source_filter(path, conn))
			continue;
		if (conn->child_dev == csdev)
			return conn->child_port;
	}

	dev_err(&csdev->dev, "couldn't find inport, parent: %s, child: %s\n",
		dev_name(&parent->dev), dev_name(&csdev->dev));

	return -ENODEV;
}

static int coresight_find_link_outport(struct coresight_device *csdev,
				       struct coresight_device *child,
				       struct list_head *path)
{
	int i;
	struct coresight_connection *conn;

	for (i = 0; i < csdev->nr_outport; i++) {
		conn = &csdev->conns[i];
		if (coresight_source_filter(path, conn))
			continue;
		if (conn->child_dev == child)
			return conn->outport;
	}

	dev_err(&csdev->dev, "couldn't find outport, parent: %s, child: %s\n",
		dev_name(&csdev->dev), dev_name(&child->dev));

	return -ENODEV;
}

<<<<<<< HEAD
static void coresight_disable_links(void)
{
	struct coresight_link_node *node;
	struct coresight_link_node *node_next;
	struct device *dev;
	struct coresight_device *csdev;

	list_for_each_entry_safe(node, node_next, &cs_disabled_link, link) {
		csdev = node->cs_link->csdev;
		if (link_ops(csdev)->disable) {
			link_ops(csdev)->disable(csdev, node->cs_link->inport,
					node->cs_link->outport);
			coresight_disable_reg_clk(csdev);
		}
		dev = &node->cs_link->csdev->dev;
		devm_kfree(dev, node->cs_link);
		node->cs_link = NULL;
		list_del(&node->link);
		devm_kfree(dev, node);
	}
}

static void coresight_add_disabled_link(struct coresight_device *csdev,
					int inport, int outport)
{
	struct coresight_link_node *node;
	struct coresight_link *cs_link;

	if (csdev) {
		cs_link = devm_kzalloc(&csdev->dev,
				sizeof(struct coresight_link), GFP_KERNEL);
		if (!cs_link)
			return;
		node = devm_kzalloc(&csdev->dev,
				sizeof(struct coresight_link_node), GFP_KERNEL);
		if (!node) {
			devm_kfree(&csdev->dev, cs_link);
			return;
		}
		cs_link->csdev = csdev;
		cs_link->inport = inport;
		cs_link->outport = outport;
		node->cs_link = cs_link;
		list_add(&node->link, &cs_disabled_link);
	}
}

static int coresight_enable_sink(struct coresight_device *csdev, u32 mode)
=======
static inline u32 coresight_read_claim_tags(void __iomem *base)
{
	return readl_relaxed(base + CORESIGHT_CLAIMCLR);
}

static inline bool coresight_is_claimed_self_hosted(void __iomem *base)
{
	return coresight_read_claim_tags(base) == CORESIGHT_CLAIM_SELF_HOSTED;
}

static inline bool coresight_is_claimed_any(void __iomem *base)
{
	return coresight_read_claim_tags(base) != 0;
}

static inline void coresight_set_claim_tags(void __iomem *base)
{
	writel_relaxed(CORESIGHT_CLAIM_SELF_HOSTED, base + CORESIGHT_CLAIMSET);
	isb();
}

static inline void coresight_clear_claim_tags(void __iomem *base)
{
	writel_relaxed(CORESIGHT_CLAIM_SELF_HOSTED, base + CORESIGHT_CLAIMCLR);
	isb();
}

/*
 * coresight_claim_device_unlocked : Claim the device for self-hosted usage
 * to prevent an external tool from touching this device. As per PSCI
 * standards, section "Preserving the execution context" => "Debug and Trace
 * save and Restore", DBGCLAIM[1] is reserved for Self-hosted debug/trace and
 * DBGCLAIM[0] is reserved for external tools.
 *
 * Called with CS_UNLOCKed for the component.
 * Returns : 0 on success
 */
int coresight_claim_device_unlocked(void __iomem *base)
{
	if (coresight_is_claimed_any(base))
		return -EBUSY;

	coresight_set_claim_tags(base);
	if (coresight_is_claimed_self_hosted(base))
		return 0;
	/* There was a race setting the tags, clean up and fail */
	coresight_clear_claim_tags(base);
	return -EBUSY;
}

int coresight_claim_device(void __iomem *base)
{
	int rc;

	CS_UNLOCK(base);
	rc = coresight_claim_device_unlocked(base);
	CS_LOCK(base);

	return rc;
}

/*
 * coresight_disclaim_device_unlocked : Clear the claim tags for the device.
 * Called with CS_UNLOCKed for the component.
 */
void coresight_disclaim_device_unlocked(void __iomem *base)
{

	if (coresight_is_claimed_self_hosted(base))
		coresight_clear_claim_tags(base);
	else
		/*
		 * The external agent may have not honoured our claim
		 * and has manipulated it. Or something else has seriously
		 * gone wrong in our driver.
		 */
		WARN_ON_ONCE(1);
}

void coresight_disclaim_device(void __iomem *base)
{
	CS_UNLOCK(base);
	coresight_disclaim_device_unlocked(base);
	CS_LOCK(base);
}

static int coresight_enable_sink(struct coresight_device *csdev,
				 u32 mode, void *data)
>>>>>>> 34f21ff3
{
	int ret;

	/*
	 * We need to make sure the "new" session is compatible with the
	 * existing "mode" of operation.
	 */
<<<<<<< HEAD
	if (sink_ops(csdev)->enable) {
		ret = coresight_enable_reg_clk(csdev);
		if (ret)
			return ret;

		ret = sink_ops(csdev)->enable(csdev, mode);
		if (ret) {
			coresight_disable_reg_clk(csdev);
			return ret;
		}
		csdev->enable = true;
	}
=======
	if (!sink_ops(csdev)->enable)
		return -EINVAL;
>>>>>>> 34f21ff3

	ret = sink_ops(csdev)->enable(csdev, mode, data);
	if (ret)
		return ret;
	csdev->enable = true;

	return 0;
}

static void coresight_disable_sink(struct coresight_device *csdev)
{
<<<<<<< HEAD
	if (atomic_dec_return(csdev->refcnt) == 0) {
		if (sink_ops(csdev)->disable) {
			sink_ops(csdev)->disable(csdev);
			coresight_disable_reg_clk(csdev);
			if (coresight_link_late_disable())
				coresight_disable_links();
			csdev->enable = false;
			csdev->activated = false;
		}
	}
=======
	int ret;

	if (!sink_ops(csdev)->disable)
		return;

	ret = sink_ops(csdev)->disable(csdev);
	if (ret)
		return;
	csdev->enable = false;
>>>>>>> 34f21ff3
}

static int coresight_enable_link(struct coresight_device *csdev,
				 struct coresight_device *parent,
				 struct coresight_device *child,
				 struct list_head *path)
{
	int ret = 0;
	int link_subtype;
	int inport, outport;

	if (!parent || !child)
		return -EINVAL;

	inport = coresight_find_link_inport(csdev, parent, path);
	outport = coresight_find_link_outport(csdev, child, path);
	link_subtype = csdev->subtype.link_subtype;

	if (link_subtype == CORESIGHT_DEV_SUBTYPE_LINK_MERG && inport < 0)
		return inport;
	if (link_subtype == CORESIGHT_DEV_SUBTYPE_LINK_SPLIT && outport < 0)
		return outport;

<<<<<<< HEAD
	if (atomic_inc_return(&csdev->refcnt[refport]) == 1) {
		if (link_ops(csdev)->enable) {
			ret = coresight_enable_reg_clk(csdev);
			if (ret)
				return ret;

			ret = link_ops(csdev)->enable(csdev, inport, outport);
			if (ret) {
				coresight_disable_reg_clk(csdev);
				atomic_dec(&csdev->refcnt[refport]);
				return ret;
			}
		}
	}

	csdev->enable = true;
=======
	if (link_ops(csdev)->enable)
		ret = link_ops(csdev)->enable(csdev, inport, outport);
	if (!ret)
		csdev->enable = true;
>>>>>>> 34f21ff3

	return ret;
}

static void coresight_disable_link(struct coresight_device *csdev,
				   struct coresight_device *parent,
				   struct coresight_device *child,
				   struct list_head *path)
{
	int i, nr_conns;
	int link_subtype;
	int inport, outport;

	if (!parent || !child)
		return;

	inport = coresight_find_link_inport(csdev, parent, path);
	outport = coresight_find_link_outport(csdev, child, path);
	link_subtype = csdev->subtype.link_subtype;

	if (link_subtype == CORESIGHT_DEV_SUBTYPE_LINK_MERG) {
		nr_conns = csdev->nr_inport;
	} else if (link_subtype == CORESIGHT_DEV_SUBTYPE_LINK_SPLIT) {
		nr_conns = csdev->nr_outport;
	} else {
		nr_conns = 1;
	}

<<<<<<< HEAD
	if (atomic_dec_return(&csdev->refcnt[refport]) == 0) {
		if (coresight_link_late_disable()) {
			coresight_add_disabled_link(csdev, inport, outport);
		} else if (link_ops(csdev)->disable) {
			link_ops(csdev)->disable(csdev, inport, outport);
			coresight_disable_reg_clk(csdev);
		}
	}
=======
	if (link_ops(csdev)->disable)
		link_ops(csdev)->disable(csdev, inport, outport);
>>>>>>> 34f21ff3

	for (i = 0; i < nr_conns; i++)
		if (atomic_read(&csdev->refcnt[i]) != 0)
			return;

	csdev->enable = false;
}

static int coresight_enable_source(struct coresight_device *csdev, u32 mode)
{
	int ret;

	if (!coresight_source_is_unique(csdev)) {
		dev_warn(&csdev->dev, "traceID %d not unique\n",
			 source_ops(csdev)->trace_id(csdev));
		return -EINVAL;
	}

	if (!csdev->enable) {
		if (source_ops(csdev)->enable) {
			ret = coresight_enable_reg_clk(csdev);
			if (ret)
				return ret;

			ret = source_ops(csdev)->enable(csdev, NULL, mode);
			if (ret) {
				coresight_disable_reg_clk(csdev);
				return ret;
			}
		}
		csdev->enable = true;
	}

	atomic_inc(csdev->refcnt);

	return 0;
}

/**
 *  coresight_disable_source - Drop the reference count by 1 and disable
 *  the device if there are no users left.
 *
 *  @csdev - The coresight device to disable
 *
 *  Returns true if the device has been disabled.
 */
static bool coresight_disable_source(struct coresight_device *csdev)
{
	if (atomic_dec_return(csdev->refcnt) == 0) {
		if (source_ops(csdev)->disable) {
			source_ops(csdev)->disable(csdev, NULL);
			coresight_disable_reg_clk(csdev);
		}
		csdev->enable = false;
	}
	return !csdev->enable;
}

<<<<<<< HEAD
static void coresight_disable_list_node(struct list_head *path,
=======
/*
 * coresight_disable_path_from : Disable components in the given path beyond
 * @nd in the list. If @nd is NULL, all the components, except the SOURCE are
 * disabled.
 */
static void coresight_disable_path_from(struct list_head *path,
>>>>>>> 34f21ff3
					struct coresight_node *nd)
{
	u32 type;
	struct coresight_device *csdev, *parent, *child;

<<<<<<< HEAD
	csdev = nd->csdev;
	type = csdev->type;
=======
	if (!nd)
		nd = list_first_entry(path, struct coresight_node, link);

	list_for_each_entry_continue(nd, path, link) {
		csdev = nd->csdev;
		type = csdev->type;
>>>>>>> 34f21ff3

	/*
	 * ETF devices are tricky... They can be a link or a sink,
	 * depending on how they are configured.  If an ETF has been
	 * "activated" it will be configured as a sink, otherwise
	 * go ahead with the link configuration.
	 */
	if (type == CORESIGHT_DEV_TYPE_LINKSINK)
		type = (csdev == coresight_get_sink(path)) ?
					CORESIGHT_DEV_TYPE_SINK :
					CORESIGHT_DEV_TYPE_LINK;

	switch (type) {
	case CORESIGHT_DEV_TYPE_SINK:
		coresight_disable_sink(csdev);
		break;
	case CORESIGHT_DEV_TYPE_SOURCE:
		/* sources are disabled from either sysFS or Perf */
		break;
	case CORESIGHT_DEV_TYPE_LINK:
		parent = list_prev_entry(nd, link)->csdev;
		child = list_next_entry(nd, link)->csdev;
		coresight_disable_link(csdev, parent, child, path);
		break;
	default:
		break;
	}
}

<<<<<<< HEAD
/**
 * During enabling path, if it is failed, then only those enabled
 * devices need to be disabled. This function is to disable devices
 * which is enabled before the failed device.
 *
 * @path the head of the list
 * @nd the failed device node
 */
static void coresight_disable_previous_devs(struct list_head *path,
					struct coresight_node *nd)
{

	list_for_each_entry_continue(nd, path, link) {
		coresight_disable_list_node(path, nd);
	}
}

void coresight_disable_path(struct list_head *path)
{
	struct coresight_node *nd;

	list_for_each_entry(nd, path, link) {
		coresight_disable_list_node(path, nd);
=======
		switch (type) {
		case CORESIGHT_DEV_TYPE_SINK:
			coresight_disable_sink(csdev);
			break;
		case CORESIGHT_DEV_TYPE_SOURCE:
			/*
			 * We skip the first node in the path assuming that it
			 * is the source. So we don't expect a source device in
			 * the middle of a path.
			 */
			WARN_ON(1);
			break;
		case CORESIGHT_DEV_TYPE_LINK:
			parent = list_prev_entry(nd, link)->csdev;
			child = list_next_entry(nd, link)->csdev;
			coresight_disable_link(csdev, parent, child);
			break;
		default:
			break;
		}
>>>>>>> 34f21ff3
	}
}

void coresight_disable_path(struct list_head *path)
{
	coresight_disable_path_from(path, NULL);
}

int coresight_enable_path(struct list_head *path, u32 mode, void *sink_data)
{

	int ret = 0;
	u32 type;
	struct coresight_node *nd;
	struct coresight_device *csdev, *parent, *child;

	list_for_each_entry_reverse(nd, path, link) {
		csdev = nd->csdev;
		type = csdev->type;

		/*
		 * ETF devices are tricky... They can be a link or a sink,
		 * depending on how they are configured.  If an ETF has been
		 * "activated" it will be configured as a sink, otherwise
		 * go ahead with the link configuration.
		 */
		if (type == CORESIGHT_DEV_TYPE_LINKSINK)
			type = (csdev == coresight_get_sink(path)) ?
						CORESIGHT_DEV_TYPE_SINK :
						CORESIGHT_DEV_TYPE_LINK;

		switch (type) {
		case CORESIGHT_DEV_TYPE_SINK:
			ret = coresight_enable_sink(csdev, mode, sink_data);
			/*
			 * Sink is the first component turned on. If we
			 * failed to enable the sink, there are no components
			 * that need disabling. Disabling the path here
			 * would mean we could disrupt an existing session.
			 */
			if (ret)
				goto out;
			break;
		case CORESIGHT_DEV_TYPE_SOURCE:
			/* sources are enabled from either sysFS or Perf */
			break;
		case CORESIGHT_DEV_TYPE_LINK:
			parent = list_prev_entry(nd, link)->csdev;
			child = list_next_entry(nd, link)->csdev;
			ret = coresight_enable_link(csdev, parent, child, path);
			if (ret)
				goto err;
			break;
		default:
			goto err;
		}
	}

out:
	return ret;
err:
<<<<<<< HEAD
	coresight_disable_previous_devs(path, nd);
=======
	coresight_disable_path_from(path, nd);
>>>>>>> 34f21ff3
	goto out;
}

struct coresight_device *coresight_get_source(struct list_head *path)
{
	struct coresight_device *csdev;

	if (!path)
		return NULL;

	csdev = list_first_entry(path, struct coresight_node, link)->csdev;
	if (csdev->type != CORESIGHT_DEV_TYPE_SOURCE)
		return NULL;

	return csdev;
}

struct coresight_device *coresight_get_sink(struct list_head *path)
{
	struct coresight_device *csdev;

	if (!path)
		return NULL;

	csdev = list_last_entry(path, struct coresight_node, link)->csdev;
	if (csdev->type != CORESIGHT_DEV_TYPE_SINK &&
	    csdev->type != CORESIGHT_DEV_TYPE_LINKSINK)
		return NULL;

	return csdev;
}

static int coresight_enabled_sink(struct device *dev, void *data)
{
	bool *reset = data;
	struct coresight_device *csdev = to_coresight_device(dev);

	if ((csdev->type == CORESIGHT_DEV_TYPE_SINK ||
	     csdev->type == CORESIGHT_DEV_TYPE_LINKSINK) &&
	     csdev->activated) {
		/*
		 * Now that we have a handle on the sink for this session,
		 * disable the sysFS "enable_sink" flag so that possible
		 * concurrent perf session that wish to use another sink don't
		 * trip on it.  Doing so has no ramification for the current
		 * session.
		 */
		if (*reset)
			csdev->activated = false;

		return 1;
	}

	return 0;
}

/**
 * coresight_get_enabled_sink - returns the first enabled sink found on the bus
 * @deactivate:	Whether the 'enable_sink' flag should be reset
 *
 * When operated from perf the deactivate parameter should be set to 'true'.
 * That way the "enabled_sink" flag of the sink that was selected can be reset,
 * allowing for other concurrent perf sessions to choose a different sink.
 *
 * When operated from sysFS users have full control and as such the deactivate
 * parameter should be set to 'false', hence mandating users to explicitly
 * clear the flag.
 */
struct coresight_device *coresight_get_enabled_sink(bool deactivate)
{
	struct device *dev = NULL;

	dev = bus_find_device(&coresight_bustype, NULL, &deactivate,
			      coresight_enabled_sink);

	return dev ? to_coresight_device(dev) : NULL;
}

static int coresight_sink_by_id(struct device *dev, void *data)
{
	struct coresight_device *csdev = to_coresight_device(dev);
	unsigned long hash;

	if (csdev->type == CORESIGHT_DEV_TYPE_SINK ||
	     csdev->type == CORESIGHT_DEV_TYPE_LINKSINK) {

		if (!csdev->ea)
			return 0;
		/*
		 * See function etm_perf_add_symlink_sink() to know where
		 * this comes from.
		 */
		hash = (unsigned long)csdev->ea->var;

		if ((u32)hash == *(u32 *)data)
			return 1;
	}

	return 0;
}

/**
 * coresight_get_sink_by_id - returns the sink that matches the id
 * @id: Id of the sink to match
 *
 * The name of a sink is unique, whether it is found on the AMBA bus or
 * otherwise.  As such the hash of that name can easily be used to identify
 * a sink.
 */
struct coresight_device *coresight_get_sink_by_id(u32 id)
{
	struct device *dev = NULL;

	dev = bus_find_device(&coresight_bustype, NULL, &id,
			      coresight_sink_by_id);

	return dev ? to_coresight_device(dev) : NULL;
}

/*
 * coresight_grab_device - Power up this device and any of the helper
 * devices connected to it for trace operation. Since the helper devices
 * don't appear on the trace path, they should be handled along with the
 * the master device.
 */
static void coresight_grab_device(struct coresight_device *csdev)
{
	int i;

	for (i = 0; i < csdev->nr_outport; i++) {
		struct coresight_device *child = csdev->conns[i].child_dev;

		if (child && child->type == CORESIGHT_DEV_TYPE_HELPER)
			pm_runtime_get_sync(child->dev.parent);
	}
	pm_runtime_get_sync(csdev->dev.parent);
}

/*
 * coresight_drop_device - Release this device and any of the helper
 * devices connected to it.
 */
static void coresight_drop_device(struct coresight_device *csdev)
{
	int i;

	pm_runtime_put(csdev->dev.parent);
	for (i = 0; i < csdev->nr_outport; i++) {
		struct coresight_device *child = csdev->conns[i].child_dev;

		if (child && child->type == CORESIGHT_DEV_TYPE_HELPER)
			pm_runtime_put(child->dev.parent);
	}
}

/**
 * coresight_source_filter - checks whether the connection matches the source
 * of path if connection is binded to specific source.
 * @path:	The list of devices
 * @conn:	The connection of one outport
 *
 * Return zero if the connection doesn't have a source binded or source of the
 * path matches the source binds to connection.
 */
static int coresight_source_filter(struct list_head *path,
			struct coresight_connection *conn)
{
	int ret = 0;
	struct coresight_device *source = NULL;

	if (conn->source_name == NULL)
		return ret;

	source = coresight_get_source(path);
	if (source == NULL)
		return ret;

	return strcmp(conn->source_name, dev_name(&source->dev));
}

/**
 * _coresight_build_path - recursively build a path from a @csdev to a sink.
 * @csdev:	The device to start from.
 * @path:	The list to add devices to.
 *
 * The tree of Coresight device is traversed until an activated sink is
 * found.  From there the sink is added to the list along with all the
 * devices that led to that point - the end result is a list from source
 * to sink. In that list the source is the first device and the sink the
 * last one.
 */
static int _coresight_build_path(struct coresight_device *csdev,
				 struct coresight_device *sink,
				 struct list_head *path,
				 struct coresight_device *source)
{
	int i;
	bool found = false;
	struct coresight_node *node;

	/* An activated sink has been found.  Enqueue the element */
	if (csdev == sink)
		goto out;

	/* Not a sink - recursively explore each port found on this element */
	for (i = 0; i < csdev->nr_outport; i++) {
		struct coresight_device *child_dev = csdev->conns[i].child_dev;

		if (csdev->conns[i].source_name &&
		    strcmp(csdev->conns[i].source_name, dev_name(&source->dev)))
			continue;

		if (child_dev &&
		    _coresight_build_path(child_dev, sink, path, source) == 0) {
			found = true;
			break;
		}
	}

	if (!found)
		return -ENODEV;

out:
	/*
	 * A path from this element to a sink has been found.  The elements
	 * leading to the sink are already enqueued, all that is left to do
	 * is tell the PM runtime core we need this element and add a node
	 * for it.
	 */
	node = kzalloc(sizeof(struct coresight_node), GFP_KERNEL);
	if (!node)
		return -ENOMEM;

	coresight_grab_device(csdev);
	node->csdev = csdev;
	list_add(&node->link, path);

	return 0;
}

struct list_head *coresight_build_path(struct coresight_device *source,
				       struct coresight_device *sink)
{
	struct list_head *path;
	int rc;

	if (!sink)
		return ERR_PTR(-EINVAL);

	path = kzalloc(sizeof(struct list_head), GFP_KERNEL);
	if (!path)
		return ERR_PTR(-ENOMEM);

	INIT_LIST_HEAD(path);

	rc = _coresight_build_path(source, sink, path, source);
	if (rc) {
		kfree(path);
		return ERR_PTR(rc);
	}

	return path;
}

/**
 * coresight_release_path - release a previously built path.
 * @path:	the path to release.
 * Remove coresight path entry from source device
 *
 * Go through all the elements of a path and 1) removed it from the list and
 * 2) free the memory allocated for each node.
 */
void coresight_release_path(struct coresight_device *csdev,
			    struct list_head *path)
{
	struct coresight_node *nd, *next;

	if (csdev != NULL && csdev->node != NULL) {
		/* Remove path entry from source device */
		list_del(&csdev->node->link);
		kfree(csdev->node);
		csdev->node = NULL;
	}

	/* Free the path */
	list_for_each_entry_safe(nd, next, path, link) {
		csdev = nd->csdev;

		coresight_drop_device(csdev);
		list_del(&nd->link);
		kfree(nd);
	}

	kfree(path);
	path = NULL;
}

/** coresight_validate_source - make sure a source has the right credentials
 *  @csdev:	the device structure for a source.
 *  @function:	the function this was called from.
 *
 * Assumes the coresight_mutex is held.
 */
static int coresight_validate_source(struct coresight_device *csdev,
				     const char *function)
{
	u32 type, subtype;

	type = csdev->type;
	subtype = csdev->subtype.source_subtype;

	if (type != CORESIGHT_DEV_TYPE_SOURCE) {
		dev_err(&csdev->dev, "wrong device type in %s\n", function);
		return -EINVAL;
	}

	if (subtype != CORESIGHT_DEV_SUBTYPE_SOURCE_PROC &&
	    subtype != CORESIGHT_DEV_SUBTYPE_SOURCE_SOFTWARE) {
		dev_err(&csdev->dev, "wrong device subtype in %s\n", function);
		return -EINVAL;
	}

	return 0;
}

int coresight_store_path(struct coresight_device *csdev, struct list_head *path)
{
	struct coresight_path *node;

	node = kzalloc(sizeof(struct coresight_path), GFP_KERNEL);
	if (!node)
		return -ENOMEM;

	node->path = path;
	list_add(&node->link, &cs_active_paths);

	csdev->node = node;

	return 0;
}

static void coresight_enable_source_link(struct list_head *path)
{
	u32 type;
	int ret;
	struct coresight_node *nd;
	struct coresight_device *csdev, *parent, *child;

	list_for_each_entry_reverse(nd, path, link) {
		csdev = nd->csdev;
		type = csdev->type;

		if (type == CORESIGHT_DEV_TYPE_LINKSINK)
			type = (csdev == coresight_get_sink(path)) ?
						CORESIGHT_DEV_TYPE_SINK :
						CORESIGHT_DEV_TYPE_LINK;

		switch (type) {
		case CORESIGHT_DEV_TYPE_SINK:
			break;
		case CORESIGHT_DEV_TYPE_SOURCE:
			if (source_ops(csdev)->enable) {
				ret = coresight_enable_reg_clk(csdev);
				if (ret)
					goto err;

				ret = source_ops(csdev)->enable(csdev,
					NULL, CS_MODE_SYSFS);
				if (ret) {
					coresight_disable_reg_clk(csdev);
					goto err;
				}
			}
			csdev->enable = true;
			break;
		case CORESIGHT_DEV_TYPE_LINK:
			parent = list_prev_entry(nd, link)->csdev;
			child = list_next_entry(nd, link)->csdev;
			ret = coresight_enable_link(csdev, parent, child, path);
			if (ret)
				goto err;
			break;
		default:
			break;
		}
	}

	return;
err:
	coresight_disable_previous_devs(path, nd);
	coresight_release_path(csdev, path);
}

static void coresight_disable_source_link(struct list_head *path)
{
	u32 type;
	struct coresight_node *nd;
	struct coresight_device *csdev, *parent, *child;

	list_for_each_entry(nd, path, link) {
		csdev = nd->csdev;
		type = csdev->type;

		if (type == CORESIGHT_DEV_TYPE_LINKSINK)
			type = (csdev == coresight_get_sink(path)) ?
						CORESIGHT_DEV_TYPE_SINK :
						CORESIGHT_DEV_TYPE_LINK;

		switch (type) {
		case CORESIGHT_DEV_TYPE_SINK:
			break;
		case CORESIGHT_DEV_TYPE_SOURCE:
			if (source_ops(csdev)->disable) {
				source_ops(csdev)->disable(csdev, NULL);
				coresight_disable_reg_clk(csdev);
			}
			csdev->enable = false;
			break;
		case CORESIGHT_DEV_TYPE_LINK:
			parent = list_prev_entry(nd, link)->csdev;
			child = list_next_entry(nd, link)->csdev;
			coresight_disable_link(csdev, parent, child, path);
			break;
		default:
			break;
		}
	}
}
void coresight_disable_all_source_link(void)
{
	struct coresight_path *cspath = NULL;
	struct coresight_path *cspath_next = NULL;

	mutex_lock(&coresight_mutex);

	list_for_each_entry_safe(cspath, cspath_next, &cs_active_paths, link) {
		coresight_disable_source_link(cspath->path);
	}

	activated_sink = coresight_get_enabled_sink(false);
	if (activated_sink)
		activated_sink->activated = false;

	mutex_unlock(&coresight_mutex);
}

void coresight_enable_all_source_link(void)
{
	struct coresight_path *cspath = NULL;
	struct coresight_path *cspath_next = NULL;

	mutex_lock(&coresight_mutex);

	list_for_each_entry_safe(cspath, cspath_next, &cs_active_paths, link) {
		coresight_enable_source_link(cspath->path);
	}

	if (activated_sink && activated_sink->enable)
		activated_sink->activated = true;

	activated_sink = NULL;
	mutex_unlock(&coresight_mutex);
}

int coresight_enable(struct coresight_device *csdev)
{
	int ret = 0;
	struct coresight_device *sink;
	struct list_head *path;
	enum coresight_dev_subtype_source subtype;

	subtype = csdev->subtype.source_subtype;

	mutex_lock(&coresight_mutex);

	ret = coresight_validate_source(csdev, __func__);
	if (ret)
		goto out;

	if (csdev->enable) {
		/*
		 * There could be multiple applications driving the software
		 * source. So keep the refcount for each such user when the
		 * source is already enabled.
		 */
		if (subtype == CORESIGHT_DEV_SUBTYPE_SOURCE_SOFTWARE)
			atomic_inc(csdev->refcnt);
		goto out;
	}

	/*
	 * Search for a valid sink for this session but don't reset the
	 * "enable_sink" flag in sysFS.  Users get to do that explicitly.
	 */
	sink = coresight_get_enabled_sink(false);
	if (!sink) {
		ret = -EINVAL;
		goto out;
	}

	path = coresight_build_path(csdev, sink);
	if (IS_ERR(path)) {
		pr_err("building path(s) failed\n");
		ret = PTR_ERR(path);
		goto out;
	}

	ret = coresight_enable_path(path, CS_MODE_SYSFS, NULL);
	if (ret)
		goto err_path;

	ret = coresight_enable_source(csdev, CS_MODE_SYSFS);
	if (ret)
		goto err_source;

	ret = coresight_store_path(csdev, path);
	if (ret)
		goto err_source;

out:
	mutex_unlock(&coresight_mutex);
	return ret;

err_source:
	coresight_disable_path(path);

err_path:
	coresight_release_path(csdev, path);
	goto out;
}
EXPORT_SYMBOL_GPL(coresight_enable);

static void __coresight_disable(struct coresight_device *csdev)
{
	int  ret;

	ret = coresight_validate_source(csdev, __func__);
	if (ret)
		return;

	if (!csdev->enable || !coresight_disable_source(csdev))
		return;

	if (csdev->node == NULL)
		return;

	coresight_disable_path(csdev->node->path);
	coresight_release_path(csdev, csdev->node->path);
}

void coresight_disable(struct coresight_device *csdev)
{
	mutex_lock(&coresight_mutex);
	__coresight_disable(csdev);
	mutex_unlock(&coresight_mutex);
}
EXPORT_SYMBOL_GPL(coresight_disable);

static ssize_t enable_sink_show(struct device *dev,
				struct device_attribute *attr, char *buf)
{
	struct coresight_device *csdev = to_coresight_device(dev);

	return scnprintf(buf, PAGE_SIZE, "%u\n", csdev->activated);
}

static ssize_t enable_sink_store(struct device *dev,
				 struct device_attribute *attr,
				 const char *buf, size_t size)
{
	int ret;
	unsigned long val;
	struct coresight_device *csdev = to_coresight_device(dev);
	struct coresight_device *sink = NULL;

	ret = kstrtoul(buf, 10, &val);
	if (ret)
		return ret;
	mutex_lock(&coresight_mutex);

	if (val) {
		sink = activated_sink ? activated_sink :
			coresight_get_enabled_sink(false);
		if (sink && strcmp(dev_name(&sink->dev),
				dev_name(&csdev->dev)))
			goto err;
		csdev->activated = true;
	} else {
		if (csdev->enable)
			goto err;
		csdev->activated = false;
	}
	mutex_unlock(&coresight_mutex);

	return size;

err:
	mutex_unlock(&coresight_mutex);
	return -EINVAL;
}
static DEVICE_ATTR_RW(enable_sink);

static ssize_t enable_source_show(struct device *dev,
				  struct device_attribute *attr, char *buf)
{
	struct coresight_device *csdev = to_coresight_device(dev);

	return scnprintf(buf, PAGE_SIZE, "%u\n", csdev->enable);
}

static ssize_t enable_source_store(struct device *dev,
				   struct device_attribute *attr,
				   const char *buf, size_t size)
{
	int ret = 0;
	unsigned long val;
	struct coresight_device *csdev = to_coresight_device(dev);

	ret = kstrtoul(buf, 10, &val);
	if (ret)
		return ret;

	if (val) {
		ret = coresight_enable(csdev);
		if (ret)
			return ret;
	} else {
		atomic_set(csdev->refcnt, 1);
		coresight_disable(csdev);
	}

	return size;
}
static DEVICE_ATTR_RW(enable_source);

static struct attribute *coresight_sink_attrs[] = {
	&dev_attr_enable_sink.attr,
	NULL,
};
ATTRIBUTE_GROUPS(coresight_sink);

static struct attribute *coresight_source_attrs[] = {
	&dev_attr_enable_source.attr,
	NULL,
};
ATTRIBUTE_GROUPS(coresight_source);

static struct device_type coresight_dev_type[] = {
	{
		.name = "none",
	},
	{
		.name = "sink",
		.groups = coresight_sink_groups,
	},
	{
		.name = "link",
	},
	{
		.name = "linksink",
		.groups = coresight_sink_groups,
	},
	{
		.name = "source",
		.groups = coresight_source_groups,
	},
	{
		.name = "helper",
	},
};

static void coresight_device_release(struct device *dev)
{
	struct coresight_device *csdev = to_coresight_device(dev);

	kfree(csdev->refcnt);
	kfree(csdev);
}

static int coresight_orphan_match(struct device *dev, void *data)
{
	int i;
	bool still_orphan = false;
	struct coresight_device *csdev, *i_csdev;
	struct coresight_connection *conn;

	csdev = data;
	i_csdev = to_coresight_device(dev);

	/* No need to check oneself */
	if (csdev == i_csdev)
		return 0;

	/* Move on to another component if no connection is orphan */
	if (!i_csdev->orphan)
		return 0;
	/*
	 * Circle throuch all the connection of that component.  If we find
	 * an orphan connection whose name matches @csdev, link it.
	 */
	for (i = 0; i < i_csdev->nr_outport; i++) {
		conn = &i_csdev->conns[i];

		/* We have found at least one orphan connection */
		if (conn->child_dev == NULL) {
			/* Does it match this newly added device? */
			if (conn->child_name &&
			    !strcmp(dev_name(&csdev->dev), conn->child_name)) {
				conn->child_dev = csdev;
			} else {
				/* This component still has an orphan */
				still_orphan = true;
			}
		}
	}

	i_csdev->orphan = still_orphan;

	/*
	 * Returning '0' ensures that all known component on the
	 * bus will be checked.
	 */
	return 0;
}

static void coresight_fixup_orphan_conns(struct coresight_device *csdev)
{
	/*
	 * No need to check for a return value as orphan connection(s)
	 * are hooked-up with each newly added component.
	 */
	bus_for_each_dev(&coresight_bustype, NULL,
			 csdev, coresight_orphan_match);
}


static void coresight_fixup_device_conns(struct coresight_device *csdev)
{
	int i;

	for (i = 0; i < csdev->nr_outport; i++) {
		struct coresight_connection *conn = &csdev->conns[i];
		struct device *dev = NULL;

		if (conn->child_name)
			dev = bus_find_device_by_name(&coresight_bustype, NULL,
						      conn->child_name);
		if (dev) {
			conn->child_dev = to_coresight_device(dev);
			/* and put reference from 'bus_find_device()' */
			put_device(dev);
		} else {
			csdev->orphan = true;
			conn->child_dev = NULL;
		}
	}
}

static int coresight_remove_match(struct device *dev, void *data)
{
	int i;
	struct coresight_device *csdev, *iterator;
	struct coresight_connection *conn;

	csdev = data;
	iterator = to_coresight_device(dev);

	/* No need to check oneself */
	if (csdev == iterator)
		return 0;

	/*
	 * Circle throuch all the connection of that component.  If we find
	 * a connection whose name matches @csdev, remove it.
	 */
	for (i = 0; i < iterator->nr_outport; i++) {
		conn = &iterator->conns[i];

		if (conn->child_dev == NULL)
			continue;

		if (!strcmp(dev_name(&csdev->dev), conn->child_name)) {
			iterator->orphan = true;
			conn->child_dev = NULL;
			/* No need to continue */
			break;
		}
	}

	/*
	 * Returning '0' ensures that all known component on the
	 * bus will be checked.
	 */
	return 0;
}

static void coresight_remove_conns(struct coresight_device *csdev)
{
	bus_for_each_dev(&coresight_bustype, NULL,
			 csdev, coresight_remove_match);
}

/**
 * coresight_timeout - loop until a bit has changed to a specific state.
 * @addr: base address of the area of interest.
 * @offset: address of a register, starting from @addr.
 * @position: the position of the bit of interest.
 * @value: the value the bit should have.
 *
 * Return: 0 as soon as the bit has taken the desired state or -EAGAIN if
 * TIMEOUT_US has elapsed, which ever happens first.
 */

int coresight_timeout(void __iomem *addr, u32 offset, int position, int value)
{
	int i;
	u32 val;

	for (i = TIMEOUT_US; i > 0; i--) {
		val = __raw_readl(addr + offset);
		/* waiting on the bit to go from 0 to 1 */
		if (value) {
			if (val & BIT(position))
				return 0;
		/* waiting on the bit to go from 1 to 0 */
		} else {
			if (!(val & BIT(position)))
				return 0;
		}

		/*
		 * Delay is arbitrary - the specification doesn't say how long
		 * we are expected to wait.  Extra check required to make sure
		 * we don't wait needlessly on the last iteration.
		 */
		if (i - 1)
			udelay(1);
	}

	return -EAGAIN;
}

static ssize_t reset_source_sink_store(struct bus_type *bus,
				       const char *buf, size_t size)
{
	int ret = 0;
	unsigned long val;
	struct coresight_path *cspath = NULL;
	struct coresight_path *cspath_next = NULL;
	struct coresight_device *csdev;

	ret = kstrtoul(buf, 10, &val);
	if (ret)
		return ret;

	mutex_lock(&coresight_mutex);

	list_for_each_entry_safe(cspath, cspath_next, &cs_active_paths, link) {
		csdev = coresight_get_source(cspath->path);
		if (!csdev)
			continue;
		atomic_set(csdev->refcnt, 1);
		__coresight_disable(csdev);
	}

	/* Reset all activated sinks */
	coresight_reset_all_sink();

	mutex_unlock(&coresight_mutex);
	return size;
}
static BUS_ATTR_WO(reset_source_sink);

static struct attribute *coresight_reset_source_sink_attrs[] = {
	&bus_attr_reset_source_sink.attr,
	NULL,
};
ATTRIBUTE_GROUPS(coresight_reset_source_sink);

struct bus_type coresight_bustype = {
	.name		= "coresight",
	.bus_groups	= coresight_reset_source_sink_groups,
};

static int __init coresight_init(void)
{
	return bus_register(&coresight_bustype);
}
postcore_initcall(coresight_init);

struct coresight_device *coresight_register(struct coresight_desc *desc)
{
	int i;
	int ret;
	int link_subtype;
	int nr_refcnts = 1;
	atomic_t *refcnts = NULL;
	struct coresight_device *csdev;
	struct coresight_connection *conns = NULL;
	struct clk *pclk;

	pclk = clk_get(desc->dev, "apb_pclk");
	if (!IS_ERR(pclk)) {
		ret = clk_set_rate(pclk, QDSS_CLK_LEVEL_DYNAMIC);
		if (ret)
			dev_err(desc->dev, "clk set rate failed\n");
	}

	csdev = kzalloc(sizeof(*csdev), GFP_KERNEL);
	if (!csdev) {
		ret = -ENOMEM;
		goto err_out;
	}

	if (desc->type == CORESIGHT_DEV_TYPE_LINK ||
	    desc->type == CORESIGHT_DEV_TYPE_LINKSINK) {
		link_subtype = desc->subtype.link_subtype;

		if (link_subtype == CORESIGHT_DEV_SUBTYPE_LINK_MERG)
			nr_refcnts = desc->pdata->nr_inport;
		else if (link_subtype == CORESIGHT_DEV_SUBTYPE_LINK_SPLIT)
			nr_refcnts = desc->pdata->nr_outport;
	}

	refcnts = kcalloc(nr_refcnts, sizeof(*refcnts), GFP_KERNEL);
	if (!refcnts) {
		ret = -ENOMEM;
		goto err_free_csdev;
	}

	csdev->refcnt = refcnts;

	csdev->nr_inport = desc->pdata->nr_inport;
	csdev->nr_outport = desc->pdata->nr_outport;

	/* Initialise connections if there is at least one outport */
	if (csdev->nr_outport) {
		conns = kcalloc(csdev->nr_outport, sizeof(*conns), GFP_KERNEL);
		if (!conns) {
			ret = -ENOMEM;
			goto err_free_refcnts;
		}

		for (i = 0; i < csdev->nr_outport; i++) {
			conns[i].outport = desc->pdata->outports[i];
			conns[i].child_name = desc->pdata->child_names[i];
			conns[i].child_port = desc->pdata->child_ports[i];
			conns[i].source_name = desc->pdata->source_names[i];
		}
	}

	csdev->conns = conns;

	csdev->type = desc->type;
	csdev->subtype = desc->subtype;
	csdev->ops = desc->ops;
	csdev->orphan = false;
	csdev->reg_clk = desc->pdata->reg_clk;

	csdev->dev.type = &coresight_dev_type[desc->type];
	csdev->dev.groups = desc->groups;
	csdev->dev.parent = desc->dev;
	csdev->dev.release = coresight_device_release;
	csdev->dev.bus = &coresight_bustype;
	dev_set_name(&csdev->dev, "%s", desc->pdata->name);

	ret = device_register(&csdev->dev);
	if (ret) {
		put_device(&csdev->dev);
		/*
		 * All resources are free'd explicitly via
		 * coresight_device_release(), triggered from put_device().
		 */
		goto err_out;
	}

	if (csdev->type == CORESIGHT_DEV_TYPE_SINK ||
	    csdev->type == CORESIGHT_DEV_TYPE_LINKSINK) {
		ret = etm_perf_add_symlink_sink(csdev);

		if (ret) {
			device_unregister(&csdev->dev);
			/*
			 * As with the above, all resources are free'd
			 * explicitly via coresight_device_release() triggered
			 * from put_device(), which is in turn called from
			 * function device_unregister().
			 */
			goto err_out;
		}
	}

	mutex_lock(&coresight_mutex);

	coresight_fixup_device_conns(csdev);
	coresight_fixup_orphan_conns(csdev);

	mutex_unlock(&coresight_mutex);

	return csdev;

err_free_refcnts:
	kfree(refcnts);
err_free_csdev:
	kfree(csdev);
err_out:
	return ERR_PTR(ret);
}
EXPORT_SYMBOL_GPL(coresight_register);

void coresight_unregister(struct coresight_device *csdev)
{
	etm_perf_del_symlink_sink(csdev);
	/* Remove references of that device in the topology */
	coresight_remove_conns(csdev);
	device_unregister(&csdev->dev);
}
EXPORT_SYMBOL_GPL(coresight_unregister);

bool coresight_loses_context_with_cpu(struct device *dev)
{
	return fwnode_property_present(dev_fwnode(dev),
				       "arm,coresight-loses-context-with-cpu");
}<|MERGE_RESOLUTION|>--- conflicted
+++ resolved
@@ -219,7 +219,6 @@
 	return -ENODEV;
 }
 
-<<<<<<< HEAD
 static void coresight_disable_links(void)
 {
 	struct coresight_link_node *node;
@@ -267,8 +266,6 @@
 	}
 }
 
-static int coresight_enable_sink(struct coresight_device *csdev, u32 mode)
-=======
 static inline u32 coresight_read_claim_tags(void __iomem *base)
 {
 	return readl_relaxed(base + CORESIGHT_CLAIMCLR);
@@ -357,7 +354,6 @@
 
 static int coresight_enable_sink(struct coresight_device *csdev,
 				 u32 mode, void *data)
->>>>>>> 34f21ff3
 {
 	int ret;
 
@@ -365,27 +361,15 @@
 	 * We need to make sure the "new" session is compatible with the
 	 * existing "mode" of operation.
 	 */
-<<<<<<< HEAD
-	if (sink_ops(csdev)->enable) {
-		ret = coresight_enable_reg_clk(csdev);
-		if (ret)
-			return ret;
-
-		ret = sink_ops(csdev)->enable(csdev, mode);
-		if (ret) {
-			coresight_disable_reg_clk(csdev);
-			return ret;
-		}
-		csdev->enable = true;
-	}
-=======
 	if (!sink_ops(csdev)->enable)
 		return -EINVAL;
->>>>>>> 34f21ff3
-
+
+	coresight_enable_reg_clk(csdev);
 	ret = sink_ops(csdev)->enable(csdev, mode, data);
-	if (ret)
+	if (ret) {
+		coresight_disable_reg_clk(csdev);
 		return ret;
+	}
 	csdev->enable = true;
 
 	return 0;
@@ -393,18 +377,6 @@
 
 static void coresight_disable_sink(struct coresight_device *csdev)
 {
-<<<<<<< HEAD
-	if (atomic_dec_return(csdev->refcnt) == 0) {
-		if (sink_ops(csdev)->disable) {
-			sink_ops(csdev)->disable(csdev);
-			coresight_disable_reg_clk(csdev);
-			if (coresight_link_late_disable())
-				coresight_disable_links();
-			csdev->enable = false;
-			csdev->activated = false;
-		}
-	}
-=======
 	int ret;
 
 	if (!sink_ops(csdev)->disable)
@@ -413,8 +385,11 @@
 	ret = sink_ops(csdev)->disable(csdev);
 	if (ret)
 		return;
+	coresight_disable_reg_clk(csdev);
+	if (coresight_link_late_disable())
+		coresight_disable_links();
+	csdev->activated = false;
 	csdev->enable = false;
->>>>>>> 34f21ff3
 }
 
 static int coresight_enable_link(struct coresight_device *csdev,
@@ -438,29 +413,14 @@
 	if (link_subtype == CORESIGHT_DEV_SUBTYPE_LINK_SPLIT && outport < 0)
 		return outport;
 
-<<<<<<< HEAD
-	if (atomic_inc_return(&csdev->refcnt[refport]) == 1) {
-		if (link_ops(csdev)->enable) {
-			ret = coresight_enable_reg_clk(csdev);
-			if (ret)
-				return ret;
-
-			ret = link_ops(csdev)->enable(csdev, inport, outport);
-			if (ret) {
-				coresight_disable_reg_clk(csdev);
-				atomic_dec(&csdev->refcnt[refport]);
-				return ret;
-			}
-		}
-	}
-
-	csdev->enable = true;
-=======
-	if (link_ops(csdev)->enable)
+	if (link_ops(csdev)->enable) {
+		coresight_enable_reg_clk(csdev);
 		ret = link_ops(csdev)->enable(csdev, inport, outport);
+		if (ret)
+			coresight_disable_reg_clk(csdev);
+	}
 	if (!ret)
 		csdev->enable = true;
->>>>>>> 34f21ff3
 
 	return ret;
 }
@@ -489,19 +449,12 @@
 		nr_conns = 1;
 	}
 
-<<<<<<< HEAD
-	if (atomic_dec_return(&csdev->refcnt[refport]) == 0) {
-		if (coresight_link_late_disable()) {
-			coresight_add_disabled_link(csdev, inport, outport);
-		} else if (link_ops(csdev)->disable) {
-			link_ops(csdev)->disable(csdev, inport, outport);
-			coresight_disable_reg_clk(csdev);
-		}
-	}
-=======
-	if (link_ops(csdev)->disable)
+	if (coresight_link_late_disable()) {
+		coresight_add_disabled_link(csdev, inport, outport);
+	} else if (link_ops(csdev)->disable) {
 		link_ops(csdev)->disable(csdev, inport, outport);
->>>>>>> 34f21ff3
+		coresight_disable_reg_clk(csdev);
+	}
 
 	for (i = 0; i < nr_conns; i++)
 		if (atomic_read(&csdev->refcnt[i]) != 0)
@@ -560,86 +513,35 @@
 	return !csdev->enable;
 }
 
-<<<<<<< HEAD
-static void coresight_disable_list_node(struct list_head *path,
-=======
 /*
  * coresight_disable_path_from : Disable components in the given path beyond
  * @nd in the list. If @nd is NULL, all the components, except the SOURCE are
  * disabled.
  */
 static void coresight_disable_path_from(struct list_head *path,
->>>>>>> 34f21ff3
 					struct coresight_node *nd)
 {
 	u32 type;
 	struct coresight_device *csdev, *parent, *child;
 
-<<<<<<< HEAD
-	csdev = nd->csdev;
-	type = csdev->type;
-=======
 	if (!nd)
 		nd = list_first_entry(path, struct coresight_node, link);
 
 	list_for_each_entry_continue(nd, path, link) {
 		csdev = nd->csdev;
 		type = csdev->type;
->>>>>>> 34f21ff3
-
-	/*
-	 * ETF devices are tricky... They can be a link or a sink,
-	 * depending on how they are configured.  If an ETF has been
-	 * "activated" it will be configured as a sink, otherwise
-	 * go ahead with the link configuration.
-	 */
-	if (type == CORESIGHT_DEV_TYPE_LINKSINK)
-		type = (csdev == coresight_get_sink(path)) ?
-					CORESIGHT_DEV_TYPE_SINK :
-					CORESIGHT_DEV_TYPE_LINK;
-
-	switch (type) {
-	case CORESIGHT_DEV_TYPE_SINK:
-		coresight_disable_sink(csdev);
-		break;
-	case CORESIGHT_DEV_TYPE_SOURCE:
-		/* sources are disabled from either sysFS or Perf */
-		break;
-	case CORESIGHT_DEV_TYPE_LINK:
-		parent = list_prev_entry(nd, link)->csdev;
-		child = list_next_entry(nd, link)->csdev;
-		coresight_disable_link(csdev, parent, child, path);
-		break;
-	default:
-		break;
-	}
-}
-
-<<<<<<< HEAD
-/**
- * During enabling path, if it is failed, then only those enabled
- * devices need to be disabled. This function is to disable devices
- * which is enabled before the failed device.
- *
- * @path the head of the list
- * @nd the failed device node
- */
-static void coresight_disable_previous_devs(struct list_head *path,
-					struct coresight_node *nd)
-{
-
-	list_for_each_entry_continue(nd, path, link) {
-		coresight_disable_list_node(path, nd);
-	}
-}
-
-void coresight_disable_path(struct list_head *path)
-{
-	struct coresight_node *nd;
-
-	list_for_each_entry(nd, path, link) {
-		coresight_disable_list_node(path, nd);
-=======
+
+		/*
+		 * ETF devices are tricky... They can be a link or a sink,
+		 * depending on how they are configured.  If an ETF has been
+		 * "activated" it will be configured as a sink, otherwise
+		 * go ahead with the link configuration.
+		 */
+		if (type == CORESIGHT_DEV_TYPE_LINKSINK)
+			type = (csdev == coresight_get_sink(path)) ?
+						CORESIGHT_DEV_TYPE_SINK :
+						CORESIGHT_DEV_TYPE_LINK;
+
 		switch (type) {
 		case CORESIGHT_DEV_TYPE_SINK:
 			coresight_disable_sink(csdev);
@@ -655,12 +557,11 @@
 		case CORESIGHT_DEV_TYPE_LINK:
 			parent = list_prev_entry(nd, link)->csdev;
 			child = list_next_entry(nd, link)->csdev;
-			coresight_disable_link(csdev, parent, child);
+			coresight_disable_link(csdev, parent, child, path);
 			break;
 		default:
 			break;
 		}
->>>>>>> 34f21ff3
 	}
 }
 
@@ -722,11 +623,7 @@
 out:
 	return ret;
 err:
-<<<<<<< HEAD
-	coresight_disable_previous_devs(path, nd);
-=======
 	coresight_disable_path_from(path, nd);
->>>>>>> 34f21ff3
 	goto out;
 }
 
@@ -1116,7 +1013,6 @@
 
 	return;
 err:
-	coresight_disable_previous_devs(path, nd);
 	coresight_release_path(csdev, path);
 }
 
