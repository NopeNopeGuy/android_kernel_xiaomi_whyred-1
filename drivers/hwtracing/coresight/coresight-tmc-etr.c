// SPDX-License-Identifier: GPL-2.0
/*
 * Copyright(C) 2016 Linaro Limited. All rights reserved.
 * Author: Mathieu Poirier <mathieu.poirier@linaro.org>
 */

#include <linux/atomic.h>
#include <linux/coresight.h>
#include <linux/dma-mapping.h>
#include <linux/iommu.h>
#include <linux/idr.h>
#include <linux/mutex.h>
#include <linux/refcount.h>
#include <linux/slab.h>
#include <linux/types.h>
#include <linux/vmalloc.h>
#include "coresight-catu.h"
#include "coresight-etm-perf.h"
#include "coresight-priv.h"
#include "coresight-tmc.h"

/*
 * etr_perf_buffer - Perf buffer used for ETR
 * @drvdata		- The ETR drvdaga this buffer has been allocated for.
 * @etr_buf		- Actual buffer used by the ETR
 * @pid			- The PID this etr_perf_buffer belongs to.
 * @snaphost		- Perf session mode
 * @head		- handle->head at the beginning of the session.
 * @nr_pages		- Number of pages in the ring buffer.
 * @pages		- Array of Pages in the ring buffer.
 */
struct etr_perf_buffer {
	struct tmc_drvdata	*drvdata;
	struct etr_buf		*etr_buf;
	pid_t			pid;
	bool			snapshot;
	unsigned long		head;
	int			nr_pages;
	void			**pages;
};

/* Convert the perf index to an offset within the ETR buffer */
#define PERF_IDX2OFF(idx, buf)	((idx) % ((buf)->nr_pages << PAGE_SHIFT))

/* Lower limit for ETR hardware buffer */
#define TMC_ETR_PERF_MIN_BUF_SIZE	SZ_1M

/*
 * The TMC ETR SG has a page size of 4K. The SG table contains pointers
 * to 4KB buffers. However, the OS may use a PAGE_SIZE different from
 * 4K (i.e, 16KB or 64KB). This implies that a single OS page could
 * contain more than one SG buffer and tables.
 *
 * A table entry has the following format:
 *
 * ---Bit31------------Bit4-------Bit1-----Bit0--
 * |     Address[39:12]    | SBZ |  Entry Type  |
 * ----------------------------------------------
 *
 * Address: Bits [39:12] of a physical page address. Bits [11:0] are
 *	    always zero.
 *
 * Entry type:
 *	b00 - Reserved.
 *	b01 - Last entry in the tables, points to 4K page buffer.
 *	b10 - Normal entry, points to 4K page buffer.
 *	b11 - Link. The address points to the base of next table.
 */

typedef u32 sgte_t;

#define ETR_SG_PAGE_SHIFT		12
#define ETR_SG_PAGE_SIZE		(1UL << ETR_SG_PAGE_SHIFT)
#define ETR_SG_PAGES_PER_SYSPAGE	(PAGE_SIZE / ETR_SG_PAGE_SIZE)
#define ETR_SG_PTRS_PER_PAGE		(ETR_SG_PAGE_SIZE / sizeof(sgte_t))
#define ETR_SG_PTRS_PER_SYSPAGE		(PAGE_SIZE / sizeof(sgte_t))

#define ETR_SG_ET_MASK			0x3
#define ETR_SG_ET_LAST			0x1
#define ETR_SG_ET_NORMAL		0x2
#define ETR_SG_ET_LINK			0x3

#define ETR_SG_ADDR_SHIFT		4

#define ETR_SG_ENTRY(addr, type) \
	(sgte_t)((((addr) >> ETR_SG_PAGE_SHIFT) << ETR_SG_ADDR_SHIFT) | \
		 (type & ETR_SG_ET_MASK))

#define ETR_SG_ADDR(entry) \
	(((dma_addr_t)(entry) >> ETR_SG_ADDR_SHIFT) << ETR_SG_PAGE_SHIFT)
#define ETR_SG_ET(entry)		((entry) & ETR_SG_ET_MASK)

/*
 * struct etr_sg_table : ETR SG Table
 * @sg_table:		Generic SG Table holding the data/table pages.
 * @hwaddr:		hwaddress used by the TMC, which is the base
 *			address of the table.
 */
struct etr_sg_table {
	struct tmc_sg_table	*sg_table;
	dma_addr_t		hwaddr;
};

/*
 * tmc_etr_sg_table_entries: Total number of table entries required to map
 * @nr_pages system pages.
 *
 * We need to map @nr_pages * ETR_SG_PAGES_PER_SYSPAGE data pages.
 * Each TMC page can map (ETR_SG_PTRS_PER_PAGE - 1) buffer pointers,
 * with the last entry pointing to another page of table entries.
 * If we spill over to a new page for mapping 1 entry, we could as
 * well replace the link entry of the previous page with the last entry.
 */
static inline unsigned long __attribute_const__
tmc_etr_sg_table_entries(int nr_pages)
{
	unsigned long nr_sgpages = nr_pages * ETR_SG_PAGES_PER_SYSPAGE;
	unsigned long nr_sglinks = nr_sgpages / (ETR_SG_PTRS_PER_PAGE - 1);
	/*
	 * If we spill over to a new page for 1 entry, we could as well
	 * make it the LAST entry in the previous page, skipping the Link
	 * address.
	 */
	if (nr_sglinks && (nr_sgpages % (ETR_SG_PTRS_PER_PAGE - 1) < 2))
		nr_sglinks--;
	return nr_sgpages + nr_sglinks;
}

/*
 * tmc_pages_get_offset:  Go through all the pages in the tmc_pages
 * and map the device address @addr to an offset within the virtual
 * contiguous buffer.
 */
static long
tmc_pages_get_offset(struct tmc_pages *tmc_pages, dma_addr_t addr)
{
	int i;
	dma_addr_t page_start;

	for (i = 0; i < tmc_pages->nr_pages; i++) {
		page_start = tmc_pages->daddrs[i];
		if (addr >= page_start && addr < (page_start + PAGE_SIZE))
			return i * PAGE_SIZE + (addr - page_start);
	}

	return -EINVAL;
}

/*
 * tmc_pages_free : Unmap and free the pages used by tmc_pages.
 * If the pages were not allocated in tmc_pages_alloc(), we would
 * simply drop the refcount.
 */
static void tmc_pages_free(struct tmc_pages *tmc_pages,
			   struct device *dev, enum dma_data_direction dir)
{
	int i;

	for (i = 0; i < tmc_pages->nr_pages; i++) {
		if (tmc_pages->daddrs && tmc_pages->daddrs[i])
			dma_unmap_page(dev, tmc_pages->daddrs[i],
					 PAGE_SIZE, dir);
		if (tmc_pages->pages && tmc_pages->pages[i])
			__free_page(tmc_pages->pages[i]);
	}

	kfree(tmc_pages->pages);
	kfree(tmc_pages->daddrs);
	tmc_pages->pages = NULL;
	tmc_pages->daddrs = NULL;
	tmc_pages->nr_pages = 0;
}

/*
 * tmc_pages_alloc : Allocate and map pages for a given @tmc_pages.
 * If @pages is not NULL, the list of page virtual addresses are
 * used as the data pages. The pages are then dma_map'ed for @dev
 * with dma_direction @dir.
 *
 * Returns 0 upon success, else the error number.
 */
static int tmc_pages_alloc(struct tmc_pages *tmc_pages,
			   struct device *dev, int node,
			   enum dma_data_direction dir, void **pages)
{
	int i, nr_pages;
	dma_addr_t paddr;
	struct page *page;

	nr_pages = tmc_pages->nr_pages;
	tmc_pages->daddrs = kcalloc(nr_pages, sizeof(*tmc_pages->daddrs),
					 GFP_KERNEL);
	if (!tmc_pages->daddrs)
		return -ENOMEM;
	tmc_pages->pages = kcalloc(nr_pages, sizeof(*tmc_pages->pages),
					 GFP_KERNEL);
	if (!tmc_pages->pages) {
		kfree(tmc_pages->daddrs);
		tmc_pages->daddrs = NULL;
		return -ENOMEM;
	}

	for (i = 0; i < nr_pages; i++) {
		if (pages && pages[i]) {
			page = virt_to_page(pages[i]);
			/* Hold a refcount on the page */
			get_page(page);
		} else {
			page = alloc_pages_node(node,
						GFP_KERNEL | __GFP_ZERO, 0);
		}
		paddr = dma_map_page(dev, page, 0, PAGE_SIZE, dir);
		if (dma_mapping_error(dev, paddr))
			goto err;
		tmc_pages->daddrs[i] = paddr;
		tmc_pages->pages[i] = page;
	}
	return 0;
err:
	tmc_pages_free(tmc_pages, dev, dir);
	return -ENOMEM;
}

static inline long
tmc_sg_get_data_page_offset(struct tmc_sg_table *sg_table, dma_addr_t addr)
{
	return tmc_pages_get_offset(&sg_table->data_pages, addr);
}

static inline void tmc_free_table_pages(struct tmc_sg_table *sg_table)
{
	if (sg_table->table_vaddr)
		vunmap(sg_table->table_vaddr);
	tmc_pages_free(&sg_table->table_pages, sg_table->dev, DMA_TO_DEVICE);
}

static void tmc_free_data_pages(struct tmc_sg_table *sg_table)
{
	if (sg_table->data_vaddr)
		vunmap(sg_table->data_vaddr);
	tmc_pages_free(&sg_table->data_pages, sg_table->dev, DMA_FROM_DEVICE);
}

void tmc_free_sg_table(struct tmc_sg_table *sg_table)
{
	tmc_free_table_pages(sg_table);
	tmc_free_data_pages(sg_table);
}

long tmc_sg_get_rwp_offset(struct tmc_drvdata *drvdata)
{
	struct etr_buf *etr_buf = drvdata->etr_buf;
	struct etr_sg_table *etr_table = etr_buf->private;
	struct tmc_sg_table *table = etr_table->sg_table;
	u64 rwp;
	long w_offset;

	rwp = tmc_read_rwp(drvdata);
	w_offset = tmc_sg_get_data_page_offset(table, rwp);

	return w_offset;
}

/*
 * Alloc pages for the table. Since this will be used by the device,
 * allocate the pages closer to the device (i.e, dev_to_node(dev)
 * rather than the CPU node).
 */
static int tmc_alloc_table_pages(struct tmc_sg_table *sg_table)
{
	int rc;
	struct tmc_pages *table_pages = &sg_table->table_pages;

	rc = tmc_pages_alloc(table_pages, sg_table->dev,
			     dev_to_node(sg_table->dev),
			     DMA_TO_DEVICE, NULL);
	if (rc)
		return rc;
	sg_table->table_vaddr = vmap(table_pages->pages,
				     table_pages->nr_pages,
				     VM_MAP,
				     PAGE_KERNEL);
	if (!sg_table->table_vaddr)
		rc = -ENOMEM;
	else
		sg_table->table_daddr = table_pages->daddrs[0];
	return rc;
}

static int tmc_alloc_data_pages(struct tmc_sg_table *sg_table, void **pages)
{
	int rc;

	/* Allocate data pages on the node requested by the caller */
	rc = tmc_pages_alloc(&sg_table->data_pages,
			     sg_table->dev, sg_table->node,
			     DMA_FROM_DEVICE, pages);
	if (!rc) {
		sg_table->data_vaddr = vmap(sg_table->data_pages.pages,
					    sg_table->data_pages.nr_pages,
					    VM_MAP,
					    PAGE_KERNEL);
		if (!sg_table->data_vaddr)
			rc = -ENOMEM;
	}
	return rc;
}

/*
 * tmc_alloc_sg_table: Allocate and setup dma pages for the TMC SG table
 * and data buffers. TMC writes to the data buffers and reads from the SG
 * Table pages.
 *
 * @dev		- Device to which page should be DMA mapped.
 * @node	- Numa node for mem allocations
 * @nr_tpages	- Number of pages for the table entries.
 * @nr_dpages	- Number of pages for Data buffer.
 * @pages	- Optional list of virtual address of pages.
 */
struct tmc_sg_table *tmc_alloc_sg_table(struct device *dev,
					int node,
					int nr_tpages,
					int nr_dpages,
					void **pages)
{
	long rc;
	struct tmc_sg_table *sg_table;

	sg_table = kzalloc(sizeof(*sg_table), GFP_KERNEL);
	if (!sg_table)
		return ERR_PTR(-ENOMEM);
	sg_table->data_pages.nr_pages = nr_dpages;
	sg_table->table_pages.nr_pages = nr_tpages;
	sg_table->node = node;
	sg_table->dev = dev;

	rc  = tmc_alloc_data_pages(sg_table, pages);
	if (!rc)
		rc = tmc_alloc_table_pages(sg_table);
	if (rc) {
		tmc_free_sg_table(sg_table);
		kfree(sg_table);
		return ERR_PTR(rc);
	}

	return sg_table;
}

/*
 * tmc_sg_table_sync_data_range: Sync the data buffer written
 * by the device from @offset upto a @size bytes.
 */
void tmc_sg_table_sync_data_range(struct tmc_sg_table *table,
				  u64 offset, u64 size)
{
	int i, index, start;
	int npages = DIV_ROUND_UP(size, PAGE_SIZE);
	struct device *dev = table->dev;
	struct tmc_pages *data = &table->data_pages;

	start = offset >> PAGE_SHIFT;
	for (i = start; i < (start + npages); i++) {
		index = i % data->nr_pages;
		dma_sync_single_for_cpu(dev, data->daddrs[index],
					PAGE_SIZE, DMA_FROM_DEVICE);
	}
}

/* tmc_sg_sync_table: Sync the page table */
void tmc_sg_table_sync_table(struct tmc_sg_table *sg_table)
{
	int i;
	struct device *dev = sg_table->dev;
	struct tmc_pages *table_pages = &sg_table->table_pages;

	for (i = 0; i < table_pages->nr_pages; i++)
		dma_sync_single_for_device(dev, table_pages->daddrs[i],
					   PAGE_SIZE, DMA_TO_DEVICE);
}

/*
 * tmc_sg_table_get_data: Get the buffer pointer for data @offset
 * in the SG buffer. The @bufpp is updated to point to the buffer.
 * Returns :
 *	the length of linear data available at @offset.
 *	or
 *	<= 0 if no data is available.
 */
ssize_t tmc_sg_table_get_data(struct tmc_sg_table *sg_table,
			      u64 offset, size_t len, char **bufpp)
{
	size_t size;
	int pg_idx = offset >> PAGE_SHIFT;
	int pg_offset = offset & (PAGE_SIZE - 1);
	struct tmc_pages *data_pages = &sg_table->data_pages;

	size = tmc_sg_table_buf_size(sg_table);
	if (offset >= size)
		return -EINVAL;

	/* Make sure we don't go beyond the end */
	len = (len < (size - offset)) ? len : size - offset;
	/* Respect the page boundaries */
	len = (len < (PAGE_SIZE - pg_offset)) ? len : (PAGE_SIZE - pg_offset);
	if (len > 0)
		*bufpp = page_address(data_pages->pages[pg_idx]) + pg_offset;

	return len;
}

#ifdef ETR_SG_DEBUG
/* Map a dma address to virtual address */
static unsigned long
tmc_sg_daddr_to_vaddr(struct tmc_sg_table *sg_table,
		      dma_addr_t addr, bool table)
{
	long offset;
	unsigned long base;
	struct tmc_pages *tmc_pages;

	if (table) {
		tmc_pages = &sg_table->table_pages;
		base = (unsigned long)sg_table->table_vaddr;
	} else {
		tmc_pages = &sg_table->data_pages;
		base = (unsigned long)sg_table->data_vaddr;
	}

	offset = tmc_pages_get_offset(tmc_pages, addr);
	if (offset < 0)
		return 0;
	return base + offset;
}

/* Dump the given sg_table */
static void tmc_etr_sg_table_dump(struct etr_sg_table *etr_table)
{
	sgte_t *ptr;
	int i = 0;
	dma_addr_t addr;
	struct tmc_sg_table *sg_table = etr_table->sg_table;

	ptr = (sgte_t *)tmc_sg_daddr_to_vaddr(sg_table,
					      etr_table->hwaddr, true);
	while (ptr) {
		addr = ETR_SG_ADDR(*ptr);
		switch (ETR_SG_ET(*ptr)) {
		case ETR_SG_ET_NORMAL:
			dev_dbg(sg_table->dev,
				"%05d: %p\t:[N] 0x%llx\n", i, ptr, addr);
			ptr++;
			break;
		case ETR_SG_ET_LINK:
			dev_dbg(sg_table->dev,
				"%05d: *** %p\t:{L} 0x%llx ***\n",
				 i, ptr, addr);
			ptr = (sgte_t *)tmc_sg_daddr_to_vaddr(sg_table,
							      addr, true);
			break;
		case ETR_SG_ET_LAST:
			dev_dbg(sg_table->dev,
				"%05d: ### %p\t:[L] 0x%llx ###\n",
				 i, ptr, addr);
			return;
		default:
			dev_dbg(sg_table->dev,
				"%05d: xxx %p\t:[INVALID] 0x%llx xxx\n",
				 i, ptr, addr);
			return;
		}
		i++;
	}
	dev_dbg(sg_table->dev, "******* End of Table *****\n");
}
#else
static inline void tmc_etr_sg_table_dump(struct etr_sg_table *etr_table) {}
#endif

/*
 * Populate the SG Table page table entries from table/data
 * pages allocated. Each Data page has ETR_SG_PAGES_PER_SYSPAGE SG pages.
 * So does a Table page. So we keep track of indices of the tables
 * in each system page and move the pointers accordingly.
 */
#define INC_IDX_ROUND(idx, size) ((idx) = ((idx) + 1) % (size))
static void tmc_etr_sg_table_populate(struct etr_sg_table *etr_table)
{
	dma_addr_t paddr;
	int i, type, nr_entries;
	int tpidx = 0; /* index to the current system table_page */
	int sgtidx = 0;	/* index to the sg_table within the current syspage */
	int sgtentry = 0; /* the entry within the sg_table */
	int dpidx = 0; /* index to the current system data_page */
	int spidx = 0; /* index to the SG page within the current data page */
	sgte_t *ptr; /* pointer to the table entry to fill */
	struct tmc_sg_table *sg_table = etr_table->sg_table;
	dma_addr_t *table_daddrs = sg_table->table_pages.daddrs;
	dma_addr_t *data_daddrs = sg_table->data_pages.daddrs;

	nr_entries = tmc_etr_sg_table_entries(sg_table->data_pages.nr_pages);
	/*
	 * Use the contiguous virtual address of the table to update entries.
	 */
	ptr = sg_table->table_vaddr;
	/*
	 * Fill all the entries, except the last entry to avoid special
	 * checks within the loop.
	 */
	for (i = 0; i < nr_entries - 1; i++) {
		if (sgtentry == ETR_SG_PTRS_PER_PAGE - 1) {
			/*
			 * Last entry in a sg_table page is a link address to
			 * the next table page. If this sg_table is the last
			 * one in the system page, it links to the first
			 * sg_table in the next system page. Otherwise, it
			 * links to the next sg_table page within the system
			 * page.
			 */
			if (sgtidx == ETR_SG_PAGES_PER_SYSPAGE - 1) {
				paddr = table_daddrs[tpidx + 1];
			} else {
				paddr = table_daddrs[tpidx] +
					(ETR_SG_PAGE_SIZE * (sgtidx + 1));
			}
			type = ETR_SG_ET_LINK;
		} else {
			/*
			 * Update the indices to the data_pages to point to the
			 * next sg_page in the data buffer.
			 */
			type = ETR_SG_ET_NORMAL;
			paddr = data_daddrs[dpidx] + spidx * ETR_SG_PAGE_SIZE;
			if (!INC_IDX_ROUND(spidx, ETR_SG_PAGES_PER_SYSPAGE))
				dpidx++;
		}
		*ptr++ = ETR_SG_ENTRY(paddr, type);
		/*
		 * Move to the next table pointer, moving the table page index
		 * if necessary
		 */
		if (!INC_IDX_ROUND(sgtentry, ETR_SG_PTRS_PER_PAGE)) {
			if (!INC_IDX_ROUND(sgtidx, ETR_SG_PAGES_PER_SYSPAGE))
				tpidx++;
		}
	}

	/* Set up the last entry, which is always a data pointer */
	paddr = data_daddrs[dpidx] + spidx * ETR_SG_PAGE_SIZE;
	*ptr++ = ETR_SG_ENTRY(paddr, ETR_SG_ET_LAST);
}

/*
 * tmc_init_etr_sg_table: Allocate a TMC ETR SG table, data buffer of @size and
 * populate the table.
 *
 * @dev		- Device pointer for the TMC
 * @node	- NUMA node where the memory should be allocated
 * @size	- Total size of the data buffer
 * @pages	- Optional list of page virtual address
 */
static struct etr_sg_table *
tmc_init_etr_sg_table(struct device *dev, int node,
		      unsigned long size, void **pages)
{
	int nr_entries, nr_tpages;
	int nr_dpages = size >> PAGE_SHIFT;
	struct tmc_sg_table *sg_table;
	struct etr_sg_table *etr_table;

	etr_table = kzalloc(sizeof(*etr_table), GFP_KERNEL);
	if (!etr_table)
		return ERR_PTR(-ENOMEM);
	nr_entries = tmc_etr_sg_table_entries(nr_dpages);
	nr_tpages = DIV_ROUND_UP(nr_entries, ETR_SG_PTRS_PER_SYSPAGE);

	sg_table = tmc_alloc_sg_table(dev, node, nr_tpages, nr_dpages, pages);
	if (IS_ERR(sg_table)) {
		kfree(etr_table);
		return ERR_CAST(sg_table);
	}

	etr_table->sg_table = sg_table;
	/* TMC should use table base address for DBA */
	etr_table->hwaddr = sg_table->table_daddr;
	tmc_etr_sg_table_populate(etr_table);
	/* Sync the table pages for the HW */
	tmc_sg_table_sync_table(sg_table);
	tmc_etr_sg_table_dump(etr_table);

	return etr_table;
}

/*
 * tmc_etr_alloc_flat_buf: Allocate a contiguous DMA buffer.
 */
static int tmc_etr_alloc_flat_buf(struct tmc_drvdata *drvdata,
				  struct etr_buf *etr_buf, int node,
				  void **pages)
{
	struct etr_flat_buf *flat_buf;

	/* We cannot reuse existing pages for flat buf */
	if (pages)
		return -EINVAL;

	flat_buf = kzalloc(sizeof(*flat_buf), GFP_KERNEL);
	if (!flat_buf)
		return -ENOMEM;

	flat_buf->vaddr = dma_alloc_coherent(drvdata->dev, etr_buf->size,
					     &flat_buf->daddr, GFP_KERNEL);
	if (!flat_buf->vaddr) {
		kfree(flat_buf);
		return -ENOMEM;
	}

	flat_buf->size = etr_buf->size;
	flat_buf->dev = drvdata->dev;
	etr_buf->hwaddr = flat_buf->daddr;
	etr_buf->mode = ETR_MODE_FLAT;
	etr_buf->private = flat_buf;
	return 0;
}

static void tmc_etr_free_flat_buf(struct etr_buf *etr_buf)
{
	struct etr_flat_buf *flat_buf = etr_buf->private;

	if (flat_buf && flat_buf->daddr)
		dma_free_coherent(flat_buf->dev, flat_buf->size,
				  flat_buf->vaddr, flat_buf->daddr);
	kfree(flat_buf);
}

static void tmc_etr_sync_flat_buf(struct etr_buf *etr_buf, u64 rrp, u64 rwp)
{
	/*
	 * Adjust the buffer to point to the beginning of the trace data
	 * and update the available trace data.
	 */
	etr_buf->offset = rrp - etr_buf->hwaddr;
	if (etr_buf->full)
		etr_buf->len = etr_buf->size;
	else
		etr_buf->len = rwp - rrp;
}

static ssize_t tmc_etr_get_data_flat_buf(struct etr_buf *etr_buf,
					 u64 offset, size_t len, char **bufpp)
{
	struct etr_flat_buf *flat_buf = etr_buf->private;

	*bufpp = (char *)flat_buf->vaddr + offset;
	/*
	 * tmc_etr_buf_get_data already adjusts the length to handle
	 * buffer wrapping around.
	 */
	return len;
}

static const struct etr_buf_operations etr_flat_buf_ops = {
	.alloc = tmc_etr_alloc_flat_buf,
	.free = tmc_etr_free_flat_buf,
	.sync = tmc_etr_sync_flat_buf,
	.get_data = tmc_etr_get_data_flat_buf,
};

/*
 * tmc_etr_alloc_sg_buf: Allocate an SG buf @etr_buf. Setup the parameters
 * appropriately.
 */
static int tmc_etr_alloc_sg_buf(struct tmc_drvdata *drvdata,
				struct etr_buf *etr_buf, int node,
				void **pages)
{
	struct etr_sg_table *etr_table;

	etr_table = tmc_init_etr_sg_table(drvdata->dev, node,
					  etr_buf->size, pages);
	if (IS_ERR(etr_table))
		return -ENOMEM;
	etr_buf->hwaddr = etr_table->hwaddr;
	etr_buf->mode = ETR_MODE_ETR_SG;
	etr_buf->private = etr_table;
	return 0;
}

static void tmc_etr_free_sg_buf(struct etr_buf *etr_buf)
{
	struct etr_sg_table *etr_table = etr_buf->private;

	if (etr_table) {
		tmc_free_sg_table(etr_table->sg_table);
		kfree(etr_table);
	}
}

static ssize_t tmc_etr_get_data_sg_buf(struct etr_buf *etr_buf, u64 offset,
				       size_t len, char **bufpp)
{
	struct etr_sg_table *etr_table = etr_buf->private;

	return tmc_sg_table_get_data(etr_table->sg_table, offset, len, bufpp);
}

static void tmc_etr_sync_sg_buf(struct etr_buf *etr_buf, u64 rrp, u64 rwp)
{
	long r_offset, w_offset;
	struct etr_sg_table *etr_table = etr_buf->private;
	struct tmc_sg_table *table = etr_table->sg_table;

	/* Convert hw address to offset in the buffer */
	r_offset = tmc_sg_get_data_page_offset(table, rrp);
	if (r_offset < 0) {
		dev_warn(table->dev,
			 "Unable to map RRP %llx to offset\n", rrp);
		etr_buf->len = 0;
		return;
	}

	w_offset = tmc_sg_get_data_page_offset(table, rwp);
	if (w_offset < 0) {
		dev_warn(table->dev,
			 "Unable to map RWP %llx to offset\n", rwp);
		etr_buf->len = 0;
		return;
	}

	etr_buf->offset = r_offset;
	if (etr_buf->full)
		etr_buf->len = etr_buf->size;
	else
		etr_buf->len = ((w_offset < r_offset) ? etr_buf->size : 0) +
				w_offset - r_offset;
	tmc_sg_table_sync_data_range(table, r_offset, etr_buf->len);
}

static const struct etr_buf_operations etr_sg_buf_ops = {
	.alloc = tmc_etr_alloc_sg_buf,
	.free = tmc_etr_free_sg_buf,
	.sync = tmc_etr_sync_sg_buf,
	.get_data = tmc_etr_get_data_sg_buf,
};

/*
 * TMC ETR could be connected to a CATU device, which can provide address
 * translation service. This is represented by the Output port of the TMC
 * (ETR) connected to the input port of the CATU.
 *
 * Returns	: coresight_device ptr for the CATU device if a CATU is found.
 *		: NULL otherwise.
 */
struct coresight_device *
tmc_etr_get_catu_device(struct tmc_drvdata *drvdata)
{
	int i;
	struct coresight_device *tmp, *etr = drvdata->csdev;

	if (!IS_ENABLED(CONFIG_CORESIGHT_CATU))
		return NULL;

	for (i = 0; i < etr->nr_outport; i++) {
		tmp = etr->conns[i].child_dev;
		if (tmp && coresight_is_catu_device(tmp))
			return tmp;
	}

	return NULL;
}

static inline int tmc_etr_enable_catu(struct tmc_drvdata *drvdata,
				      struct etr_buf *etr_buf)
{
	struct coresight_device *catu = tmc_etr_get_catu_device(drvdata);

	if (catu && helper_ops(catu)->enable)
		return helper_ops(catu)->enable(catu, etr_buf);
	return 0;
}

static inline void tmc_etr_disable_catu(struct tmc_drvdata *drvdata)
{
	struct coresight_device *catu = tmc_etr_get_catu_device(drvdata);

	if (catu && helper_ops(catu)->disable)
		helper_ops(catu)->disable(catu, drvdata->etr_buf);
}

static const struct etr_buf_operations *etr_buf_ops[] = {
	[ETR_MODE_FLAT] = &etr_flat_buf_ops,
	[ETR_MODE_ETR_SG] = &etr_sg_buf_ops,
	[ETR_MODE_CATU] = IS_ENABLED(CONFIG_CORESIGHT_CATU)
						? &etr_catu_buf_ops : NULL,
};

static inline int tmc_etr_mode_alloc_buf(int mode,
					 struct tmc_drvdata *drvdata,
					 struct etr_buf *etr_buf, int node,
					 void **pages)
{
	int rc = -EINVAL;

	switch (mode) {
	case ETR_MODE_FLAT:
	case ETR_MODE_ETR_SG:
	case ETR_MODE_CATU:
		if (etr_buf_ops[mode] && etr_buf_ops[mode]->alloc)
			rc = etr_buf_ops[mode]->alloc(drvdata, etr_buf,
						      node, pages);
		if (!rc)
			etr_buf->ops = etr_buf_ops[mode];
		return rc;
	default:
		return -EINVAL;
	}
}

/*
 * tmc_alloc_etr_buf: Allocate a buffer use by ETR.
 * @drvdata	: ETR device details.
 * @size	: size of the requested buffer.
 * @flags	: Required properties for the buffer.
 * @node	: Node for memory allocations.
 * @pages	: An optional list of pages.
 */
static struct etr_buf *tmc_alloc_etr_buf(struct tmc_drvdata *drvdata,
					 ssize_t size, int flags,
					 int node, void **pages)
{
	int rc = -ENOMEM;
	bool has_etr_sg, has_iommu;
	bool has_sg, has_catu;
	struct etr_buf *etr_buf;
	int s1_bypass = 0;
	struct iommu_domain *domain;

	has_etr_sg = tmc_etr_has_cap(drvdata, TMC_ETR_SG);

	domain = iommu_get_domain_for_dev(drvdata->dev);
	if (domain) {
		iommu_domain_get_attr(domain, DOMAIN_ATTR_S1_BYPASS,
			&s1_bypass);
		if (s1_bypass)
			has_iommu = false;
		else
			has_iommu = true;
	} else {
		has_iommu = false;
	}

	has_catu = !!tmc_etr_get_catu_device(drvdata);

	has_sg = has_catu || has_etr_sg;

	etr_buf = kzalloc(sizeof(*etr_buf), GFP_KERNEL);
	if (!etr_buf)
		return ERR_PTR(-ENOMEM);

	etr_buf->size = size;

	/*
	 * If we have to use an existing list of pages, we cannot reliably
	 * use a contiguous DMA memory (even if we have an IOMMU). Otherwise,
	 * we use the contiguous DMA memory if at least one of the following
	 * conditions is true:
	 *  a) The ETR cannot use Scatter-Gather.
	 *  b) we have a backing IOMMU
	 *  c) The requested memory size is smaller (< 1M).
	 *
	 * Fallback to available mechanisms.
	 *
	 */
	if (!pages &&
	    (!has_sg || has_iommu || size < SZ_1M))
		rc = tmc_etr_mode_alloc_buf(ETR_MODE_FLAT, drvdata,
					    etr_buf, node, pages);
	if (rc && has_etr_sg)
		rc = tmc_etr_mode_alloc_buf(ETR_MODE_ETR_SG, drvdata,
					    etr_buf, node, pages);
	if (rc && has_catu)
		rc = tmc_etr_mode_alloc_buf(ETR_MODE_CATU, drvdata,
					    etr_buf, node, pages);
	if (rc) {
		kfree(etr_buf);
		return ERR_PTR(rc);
	}

	refcount_set(&etr_buf->refcount, 1);
	dev_dbg(drvdata->dev, "allocated buffer of size %ldKB in mode %d\n",
		(unsigned long)size >> 10, etr_buf->mode);
	return etr_buf;
}

void tmc_free_etr_buf(struct etr_buf *etr_buf)
{
	WARN_ON(!etr_buf->ops || !etr_buf->ops->free);
	etr_buf->ops->free(etr_buf);
	kfree(etr_buf);
}

/*
 * tmc_etr_buf_get_data: Get the pointer the trace data at @offset
 * with a maximum of @len bytes.
 * Returns: The size of the linear data available @pos, with *bufpp
 * updated to point to the buffer.
 */
ssize_t tmc_etr_buf_get_data(struct etr_buf *etr_buf,
				    u64 offset, size_t len, char **bufpp)
{
	/* Adjust the length to limit this transaction to end of buffer */
	len = (len < (etr_buf->size - offset)) ? len : etr_buf->size - offset;

	return etr_buf->ops->get_data(etr_buf, (u64)offset, len, bufpp);
}

static inline s64
tmc_etr_buf_insert_barrier_packet(struct etr_buf *etr_buf, u64 offset)
{
	ssize_t len;
	char *bufp;

	len = tmc_etr_buf_get_data(etr_buf, offset,
				   CORESIGHT_BARRIER_PKT_SIZE, &bufp);
	if (WARN_ON(len < CORESIGHT_BARRIER_PKT_SIZE))
		return -EINVAL;
	coresight_insert_barrier_packet(bufp);
	return offset + CORESIGHT_BARRIER_PKT_SIZE;
}

/*
 * tmc_sync_etr_buf: Sync the trace buffer availability with drvdata.
 * Makes sure the trace data is synced to the memory for consumption.
 * @etr_buf->offset will hold the offset to the beginning of the trace data
 * within the buffer, with @etr_buf->len bytes to consume.
 */
static void tmc_sync_etr_buf(struct tmc_drvdata *drvdata)
{
	struct etr_buf *etr_buf = drvdata->etr_buf;
	u64 rrp, rwp;
	u32 status;

	rrp = tmc_read_rrp(drvdata);
	rwp = tmc_read_rwp(drvdata);
	status = readl_relaxed(drvdata->base + TMC_STS);

	/*
	 * If there were memory errors in the session, truncate the
	 * buffer.
	 */
	if (WARN_ON_ONCE(status & TMC_STS_MEMERR)) {
		dev_dbg(&drvdata->csdev->dev,
			"tmc memory error detected, truncating buffer\n");
		etr_buf->len = 0;
		etr_buf->full = 0;
		return;
	}

	etr_buf->full = status & TMC_STS_FULL;

	WARN_ON(!etr_buf->ops || !etr_buf->ops->sync);

	etr_buf->ops->sync(etr_buf, rrp, rwp);
}

<<<<<<< HEAD
void tmc_etr_enable_hw(struct tmc_drvdata *drvdata,
		       struct etr_buf *etr_buf)
=======
static void __tmc_etr_enable_hw(struct tmc_drvdata *drvdata)
>>>>>>> 34f21ff3
{
	u32 axictl, sts;
	struct etr_buf *etr_buf = drvdata->etr_buf;

	CS_UNLOCK(drvdata->base);

	/* Wait for TMCSReady bit to be set */
	tmc_wait_for_tmcready(drvdata);

	writel_relaxed(etr_buf->size / 4, drvdata->base + TMC_RSZ);
	writel_relaxed(TMC_MODE_CIRCULAR_BUFFER, drvdata->base + TMC_MODE);

	axictl = readl_relaxed(drvdata->base + TMC_AXICTL);
	axictl &= ~TMC_AXICTL_CLEAR_MASK;
	axictl |= (TMC_AXICTL_PROT_CTL_B1 | TMC_AXICTL_WR_BURST_16);
	axictl |= TMC_AXICTL_AXCACHE_OS;

	if (tmc_etr_has_cap(drvdata, TMC_ETR_AXI_ARCACHE)) {
		axictl &= ~TMC_AXICTL_ARCACHE_MASK;
		axictl |= TMC_AXICTL_ARCACHE_OS;
	}

	if (etr_buf->mode == ETR_MODE_ETR_SG)
		axictl |= TMC_AXICTL_SCT_GAT_MODE;

	axictl = (axictl &
		  ~(TMC_AXICTL_CACHE_CTL_B0 | TMC_AXICTL_CACHE_CTL_B1 |
		  TMC_AXICTL_CACHE_CTL_B2 | TMC_AXICTL_CACHE_CTL_B3)) |
		  TMC_AXICTL_CACHE_CTL_B0;
	writel_relaxed(axictl, drvdata->base + TMC_AXICTL);
	tmc_write_dba(drvdata, etr_buf->hwaddr);
	/*
	 * If the TMC pointers must be programmed before the session,
	 * we have to set it properly (i.e, RRP/RWP to base address and
	 * STS to "not full").
	 */
	if (tmc_etr_has_cap(drvdata, TMC_ETR_SAVE_RESTORE)) {
		tmc_write_rrp(drvdata, etr_buf->hwaddr);
		tmc_write_rwp(drvdata, etr_buf->hwaddr);
		sts = readl_relaxed(drvdata->base + TMC_STS) & ~TMC_STS_FULL;
		writel_relaxed(sts, drvdata->base + TMC_STS);
	}

	writel_relaxed(etr_buf->hwaddr, drvdata->base + TMC_DBALO);
	writel_relaxed(((u64)etr_buf->hwaddr >> 32) & 0xFF,
		       drvdata->base + TMC_DBAHI);

	writel_relaxed(TMC_FFCR_EN_FMT | TMC_FFCR_EN_TI |
		       TMC_FFCR_FON_FLIN | TMC_FFCR_FON_TRIG_EVT |
		       TMC_FFCR_TRIGON_TRIGIN,
		       drvdata->base + TMC_FFCR);
	writel_relaxed(drvdata->trigger_cntr, drvdata->base + TMC_TRG);
	tmc_enable_hw(drvdata);

	CS_LOCK(drvdata->base);
}

static int tmc_etr_enable_hw(struct tmc_drvdata *drvdata,
			     struct etr_buf *etr_buf)
{
	int rc;

	/* Callers should provide an appropriate buffer for use */
	if (WARN_ON(!etr_buf))
		return -EINVAL;

	if ((etr_buf->mode == ETR_MODE_ETR_SG) &&
	    WARN_ON(!tmc_etr_has_cap(drvdata, TMC_ETR_SG)))
		return -EINVAL;

	if (WARN_ON(drvdata->etr_buf))
		return -EBUSY;

	/*
	 * If this ETR is connected to a CATU, enable it before we turn
	 * this on.
	 */
	rc = tmc_etr_enable_catu(drvdata, etr_buf);
	if (rc)
		return rc;
	rc = coresight_claim_device(drvdata->base);
	if (!rc) {
		drvdata->etr_buf = etr_buf;
		__tmc_etr_enable_hw(drvdata);
	}

	return rc;
}

/*
 * Return the available trace data in the buffer (starts at etr_buf->offset,
 * limited by etr_buf->len) from @pos, with a maximum limit of @len,
 * also updating the @bufpp on where to find it. Since the trace data
 * starts at anywhere in the buffer, depending on the RRP, we adjust the
 * @len returned to handle buffer wrapping around.
 *
 * We are protected here by drvdata->reading != 0, which ensures the
 * sysfs_buf stays alive.
 */
ssize_t tmc_etr_get_sysfs_trace(struct tmc_drvdata *drvdata,
				loff_t pos, size_t len, char **bufpp)
{
	s64 offset;
	ssize_t actual = len;
	struct etr_buf *etr_buf = drvdata->sysfs_buf;

	if (pos + actual > etr_buf->len)
		actual = etr_buf->len - pos;
	if (actual <= 0)
		return actual;

	/* Compute the offset from which we read the data */
	offset = etr_buf->offset + pos;
	if (offset >= etr_buf->size)
		offset -= etr_buf->size;
	return tmc_etr_buf_get_data(etr_buf, offset, actual, bufpp);
}

static struct etr_buf *
tmc_etr_setup_sysfs_buf(struct tmc_drvdata *drvdata)
{
	return tmc_alloc_etr_buf(drvdata, drvdata->size,
				 0, cpu_to_node(0), NULL);
}

static void
tmc_etr_free_sysfs_buf(struct etr_buf *buf)
{
	if (buf)
		tmc_free_etr_buf(buf);
}

static void tmc_etr_sync_sysfs_buf(struct tmc_drvdata *drvdata)
{
	struct etr_buf *etr_buf = drvdata->etr_buf;

	if (WARN_ON(drvdata->sysfs_buf != etr_buf)) {
		tmc_etr_free_sysfs_buf(drvdata->sysfs_buf);
		drvdata->sysfs_buf = NULL;
	} else {
		tmc_sync_etr_buf(drvdata);
		/*
		 * Insert barrier packets at the beginning, if there was
		 * an overflow.
		 */
		if (etr_buf->full)
			tmc_etr_buf_insert_barrier_packet(etr_buf,
							  etr_buf->offset);
	}
}

<<<<<<< HEAD
void tmc_etr_disable_hw(struct tmc_drvdata *drvdata)
=======
static void __tmc_etr_disable_hw(struct tmc_drvdata *drvdata)
>>>>>>> 34f21ff3
{
	CS_UNLOCK(drvdata->base);

	tmc_flush_and_stop(drvdata);
	/*
	 * When operating in sysFS mode the content of the buffer needs to be
	 * read before the TMC is disabled.
	 */
	if (drvdata->mode == CS_MODE_SYSFS)
		tmc_etr_sync_sysfs_buf(drvdata);

	tmc_disable_hw(drvdata);

	CS_LOCK(drvdata->base);

}

static void tmc_etr_disable_hw(struct tmc_drvdata *drvdata)
{
	__tmc_etr_disable_hw(drvdata);
	/* Disable CATU device if this ETR is connected to one */
	tmc_etr_disable_catu(drvdata);
	coresight_disclaim_device(drvdata->base);
	/* Reset the ETR buf used by hardware */
	drvdata->etr_buf = NULL;
}

static int tmc_etr_fill_usb_bam_data(struct tmc_drvdata *drvdata)
{
	struct tmc_etr_bam_data *bamdata = drvdata->bamdata;
	dma_addr_t data_fifo_iova, desc_fifo_iova;

	get_qdss_bam_connection_info(&bamdata->dest,
				    &bamdata->dest_pipe_idx,
				    &bamdata->src_pipe_idx,
				    &bamdata->desc_fifo,
				    &bamdata->data_fifo,
				    NULL);

	if (bamdata->props.options & SPS_BAM_SMMU_EN) {
		data_fifo_iova = dma_map_resource(drvdata->dev,
			bamdata->data_fifo.phys_base, bamdata->data_fifo.size,
			DMA_BIDIRECTIONAL, 0);
		if (!data_fifo_iova)
			return -ENOMEM;
		dev_dbg(drvdata->dev, "%s:data p_addr:%pa,iova:%pad,size:%x\n",
			__func__, &(bamdata->data_fifo.phys_base),
			&data_fifo_iova, bamdata->data_fifo.size);
		bamdata->data_fifo.iova = data_fifo_iova;
		desc_fifo_iova = dma_map_resource(drvdata->dev,
			bamdata->desc_fifo.phys_base, bamdata->desc_fifo.size,
			DMA_BIDIRECTIONAL, 0);
		if (!desc_fifo_iova)
			return -ENOMEM;
		dev_dbg(drvdata->dev, "%s:desc p_addr:%pa,iova:%pad,size:%x\n",
			__func__, &(bamdata->desc_fifo.phys_base),
			&desc_fifo_iova, bamdata->desc_fifo.size);
		bamdata->desc_fifo.iova = desc_fifo_iova;
	}
	return 0;
}

static void __tmc_etr_enable_to_bam(struct tmc_drvdata *drvdata)
{
	struct tmc_etr_bam_data *bamdata = drvdata->bamdata;
	uint32_t axictl;

	if (drvdata->enable_to_bam)
		return;

	/* Configure and enable required CSR registers */
	msm_qdss_csr_enable_bam_to_usb(drvdata->csr);

	/* Configure and enable ETR for usb bam output */

	CS_UNLOCK(drvdata->base);

	writel_relaxed(bamdata->data_fifo.size / 4, drvdata->base + TMC_RSZ);
	writel_relaxed(TMC_MODE_CIRCULAR_BUFFER, drvdata->base + TMC_MODE);

	axictl = readl_relaxed(drvdata->base + TMC_AXICTL);
	axictl |= (0xF << 8);
	writel_relaxed(axictl, drvdata->base + TMC_AXICTL);
	axictl &= ~(0x1 << 7);
	writel_relaxed(axictl, drvdata->base + TMC_AXICTL);
	axictl = (axictl & ~0x3) | 0x2;
	writel_relaxed(axictl, drvdata->base + TMC_AXICTL);

	if (bamdata->props.options & SPS_BAM_SMMU_EN) {
		writel_relaxed((uint32_t)bamdata->data_fifo.iova,
		       drvdata->base + TMC_DBALO);
		writel_relaxed((((uint64_t)bamdata->data_fifo.iova) >> 32)
			& 0xFF, drvdata->base + TMC_DBAHI);
	} else {
		writel_relaxed((uint32_t)bamdata->data_fifo.phys_base,
		       drvdata->base + TMC_DBALO);
		writel_relaxed((((uint64_t)bamdata->data_fifo.phys_base) >> 32)
			& 0xFF, drvdata->base + TMC_DBAHI);
	}
	/* Set FOnFlIn for periodic flush */
	writel_relaxed(0x133, drvdata->base + TMC_FFCR);
	writel_relaxed(drvdata->trigger_cntr, drvdata->base + TMC_TRG);
	tmc_enable_hw(drvdata);

	CS_LOCK(drvdata->base);

	msm_qdss_csr_enable_flush(drvdata->csr);
	drvdata->enable_to_bam = true;
}

static int get_usb_bam_iova(struct device *dev, unsigned long usb_bam_handle,
				unsigned long *iova)
{
	int ret = 0;
	phys_addr_t p_addr;
	u32 bam_size;

	ret = sps_get_bam_addr(usb_bam_handle, &p_addr, &bam_size);
	if (ret) {
		dev_err(dev, "sps_get_bam_addr failed at handle:%lx, err:%d\n",
			usb_bam_handle, ret);
		return ret;
	}
	*iova = dma_map_resource(dev, p_addr, bam_size, DMA_BIDIRECTIONAL, 0);
	if (!(*iova))
		return -ENOMEM;
	return 0;
}

static int tmc_etr_bam_enable(struct tmc_drvdata *drvdata)
{
	struct tmc_etr_bam_data *bamdata = drvdata->bamdata;
	unsigned long iova;
	int ret;

	if (bamdata->enable)
		return 0;

	/* Reset bam to start with */
	ret = sps_device_reset(bamdata->handle);
	if (ret)
		goto err0;

	/* Now configure and enable bam */

	bamdata->pipe = sps_alloc_endpoint();
	if (!bamdata->pipe)
		return -ENOMEM;

	ret = sps_get_config(bamdata->pipe, &bamdata->connect);
	if (ret)
		goto err1;

	bamdata->connect.mode = SPS_MODE_SRC;
	bamdata->connect.source = bamdata->handle;
	bamdata->connect.event_thresh = 0x4;
	bamdata->connect.src_pipe_index = TMC_ETR_BAM_PIPE_INDEX;
	bamdata->connect.options = SPS_O_AUTO_ENABLE;

	bamdata->connect.destination = bamdata->dest;
	bamdata->connect.dest_pipe_index = bamdata->dest_pipe_idx;
	bamdata->connect.desc = bamdata->desc_fifo;
	bamdata->connect.data = bamdata->data_fifo;

	if (bamdata->props.options & SPS_BAM_SMMU_EN) {
		ret = get_usb_bam_iova(drvdata->dev, bamdata->dest, &iova);
		if (ret)
			goto err1;
		bamdata->connect.dest_iova = iova;
	}
	ret = sps_connect(bamdata->pipe, &bamdata->connect);
	if (ret)
		goto err1;

	bamdata->enable = true;
	return 0;
err1:
	sps_free_endpoint(bamdata->pipe);
err0:
	return ret;
}

static void tmc_wait_for_flush(struct tmc_drvdata *drvdata)
{
	int count;

	/* Ensure no flush is in progress */
	for (count = TIMEOUT_US;
	     BVAL(readl_relaxed(drvdata->base + TMC_FFSR), 0) != 0
	     && count > 0; count--)
		udelay(1);
	WARN(count == 0, "timeout while waiting for TMC flush, TMC_FFSR: %#x\n",
	     readl_relaxed(drvdata->base + TMC_FFSR));
}

void __tmc_etr_disable_to_bam(struct tmc_drvdata *drvdata)
{
	if (!drvdata->enable_to_bam)
		return;

	/* Ensure periodic flush is disabled in CSR block */
	msm_qdss_csr_disable_flush(drvdata->csr);

	CS_UNLOCK(drvdata->base);

	tmc_wait_for_flush(drvdata);
	tmc_disable_hw(drvdata);

	CS_LOCK(drvdata->base);

	/* Disable CSR configuration */
	msm_qdss_csr_disable_bam_to_usb(drvdata->csr);
	drvdata->enable_to_bam = false;
}

void tmc_etr_bam_disable(struct tmc_drvdata *drvdata)
{
	struct tmc_etr_bam_data *bamdata = drvdata->bamdata;

	if (!bamdata->enable)
		return;

	sps_disconnect(bamdata->pipe);
	sps_free_endpoint(bamdata->pipe);
	bamdata->enable = false;
}

void usb_notifier(void *priv, unsigned int event, struct qdss_request *d_req,
		  struct usb_qdss_ch *ch)
{
	struct tmc_drvdata *drvdata = priv;
	unsigned long flags;
	int ret = 0;

	mutex_lock(&drvdata->mem_lock);
	if (event == USB_QDSS_CONNECT) {
		ret = tmc_etr_fill_usb_bam_data(drvdata);
		if (ret)
			dev_err(drvdata->dev, "ETR get usb bam data failed\n");
		ret = tmc_etr_bam_enable(drvdata);
		if (ret)
			dev_err(drvdata->dev, "ETR BAM enable failed\n");

		spin_lock_irqsave(&drvdata->spinlock, flags);
		__tmc_etr_enable_to_bam(drvdata);
		spin_unlock_irqrestore(&drvdata->spinlock, flags);
	} else if (event == USB_QDSS_DISCONNECT) {
		spin_lock_irqsave(&drvdata->spinlock, flags);
		__tmc_etr_disable_to_bam(drvdata);
		spin_unlock_irqrestore(&drvdata->spinlock, flags);
		tmc_etr_bam_disable(drvdata);
	}
	mutex_unlock(&drvdata->mem_lock);
}

int tmc_etr_bam_init(struct amba_device *adev,
		     struct tmc_drvdata *drvdata)
{
	int ret;
	struct device *dev = &adev->dev;
	struct resource res;
	struct tmc_etr_bam_data *bamdata;
	int s1_bypass = 0;
	struct iommu_domain *domain;

	bamdata = devm_kzalloc(dev, sizeof(*bamdata), GFP_KERNEL);
	if (!bamdata)
		return -ENOMEM;
	drvdata->bamdata = bamdata;

	ret = of_address_to_resource(adev->dev.of_node, 1, &res);
	if (ret)
		return -ENODEV;

	bamdata->props.phys_addr = res.start;
	bamdata->props.virt_addr = devm_ioremap(dev, res.start,
						resource_size(&res));
	if (!bamdata->props.virt_addr)
		return -ENOMEM;
	bamdata->props.virt_size = resource_size(&res);

	bamdata->props.event_threshold = 0x4; /* Pipe event threshold */
	bamdata->props.summing_threshold = 0x10; /* BAM event threshold */
	bamdata->props.irq = 0;
	bamdata->props.num_pipes = TMC_ETR_BAM_NR_PIPES;
	domain = iommu_get_domain_for_dev(drvdata->dev);
	if (domain) {
		iommu_domain_get_attr(domain, DOMAIN_ATTR_S1_BYPASS,
			&s1_bypass);
		if (!s1_bypass) {
			pr_info("%s: setting SPS_BAM_SMMU_EN flag with (%s)\n",
			__func__, dev_name(dev));
			bamdata->props.options |= SPS_BAM_SMMU_EN;
		}
	}

	return sps_register_bam_device(&bamdata->props, &bamdata->handle);
}

static int tmc_enable_etr_sink_sysfs(struct coresight_device *csdev)
{
	int ret = 0;
	unsigned long flags;
	struct tmc_drvdata *drvdata = dev_get_drvdata(csdev->dev.parent);
	struct etr_buf *sysfs_buf = NULL, *new_buf = NULL, *free_buf = NULL;

	/*
	 * If we are enabling the ETR from disabled state, we need to make
	 * sure we have a buffer with the right size. The etr_buf is not reset
	 * immediately after we stop the tracing in SYSFS mode as we wait for
	 * the user to collect the data. We may be able to reuse the existing
	 * buffer, provided the size matches. Any allocation has to be done
	 * with the lock released.
	 */
	spin_lock_irqsave(&drvdata->spinlock, flags);
	sysfs_buf = READ_ONCE(drvdata->sysfs_buf);
	if (!sysfs_buf || (sysfs_buf->size != drvdata->size)
			|| !drvdata->usbch) {
		spin_unlock_irqrestore(&drvdata->spinlock, flags);

		if (drvdata->out_mode == TMC_ETR_OUT_MODE_MEM) {
			/*
			 * ETR DDR memory is not allocated until user enables
			 * tmc at least once. If user specifies different ETR
			 * DDR size than the default size or switches between
			 * contiguous or scatter-gather memory type after
			 * enabling tmc; the new selection will be honored from
			 * next tmc enable session.
			 */
			/* Allocate memory with the locks released */
			free_buf = new_buf = tmc_etr_setup_sysfs_buf(drvdata);
			if (IS_ERR(new_buf)) {
				return -ENOMEM;
			}
			coresight_cti_map_trigout(drvdata->cti_flush, 3, 0);
			coresight_cti_map_trigin(drvdata->cti_reset, 2, 0);
		} else if (drvdata->byte_cntr->sw_usb) {
			if (!drvdata->etr_buf) {
				free_buf = new_buf =
				tmc_etr_setup_sysfs_buf(drvdata);
				if (IS_ERR(new_buf)) {
					return -ENOMEM;
				}
			}
			coresight_cti_map_trigout(drvdata->cti_flush, 3, 0);
			coresight_cti_map_trigin(drvdata->cti_reset, 2, 0);

			drvdata->usbch = usb_qdss_open("qdss_mdm",
						drvdata->byte_cntr,
						usb_bypass_notifier);
			if (IS_ERR_OR_NULL(drvdata->usbch)) {
				dev_err(drvdata->dev, "usb_qdss_open failed\n");
				return -ENODEV;
			}
		} else {
			drvdata->usbch = usb_qdss_open("qdss", drvdata,
							usb_notifier);
			if (IS_ERR_OR_NULL(drvdata->usbch)) {
				dev_err(drvdata->dev, "usb_qdss_open failed\n");
				return -ENODEV;
			}
		}
		spin_lock_irqsave(&drvdata->spinlock, flags);
	}

	if (drvdata->reading || drvdata->mode == CS_MODE_PERF) {
		ret = -EBUSY;
		goto out;
	}

	/*
	 * In sysFS mode we can have multiple writers per sink.  Since this
	 * sink is already enabled no memory is needed and the HW need not be
	 * touched, even if the buffer size has changed.
	 */
	if (drvdata->mode == CS_MODE_SYSFS) {
		atomic_inc(csdev->refcnt);
		goto out;
	}

	/*
	 * If we don't have a buffer or it doesn't match the requested size,
	 * use the buffer allocated above. Otherwise reuse the existing buffer.
	 */
	sysfs_buf = READ_ONCE(drvdata->sysfs_buf);
	if (!sysfs_buf || (new_buf && sysfs_buf->size != new_buf->size)) {
		free_buf = sysfs_buf;
		drvdata->sysfs_buf = new_buf;
	}

<<<<<<< HEAD
	drvdata->mode = CS_MODE_SYSFS;

	if (drvdata->out_mode == TMC_ETR_OUT_MODE_MEM ||
	    (drvdata->out_mode == TMC_ETR_OUT_MODE_USB
	     && drvdata->byte_cntr->sw_usb))
		tmc_etr_enable_hw(drvdata, drvdata->sysfs_buf);

	drvdata->enable = true;
=======
	ret = tmc_etr_enable_hw(drvdata, drvdata->sysfs_buf);
	if (!ret) {
		drvdata->mode = CS_MODE_SYSFS;
		atomic_inc(csdev->refcnt);
	}
>>>>>>> 34f21ff3
out:
	spin_unlock_irqrestore(&drvdata->spinlock, flags);

	/* Free memory outside the spinlock if need be */
	if (free_buf)
		tmc_etr_free_sysfs_buf(free_buf);

	if (drvdata->out_mode == TMC_ETR_OUT_MODE_MEM)
		tmc_etr_byte_cntr_start(drvdata->byte_cntr);

	if (!ret)
		dev_dbg(drvdata->dev, "TMC-ETR enabled\n");

	return ret;
}

/*
 * alloc_etr_buf: Allocate ETR buffer for use by perf.
 * The size of the hardware buffer is dependent on the size configured
 * via sysfs and the perf ring buffer size. We prefer to allocate the
 * largest possible size, scaling down the size by half until it
 * reaches a minimum limit (1M), beyond which we give up.
 */
static struct etr_buf *
alloc_etr_buf(struct tmc_drvdata *drvdata, struct perf_event *event,
	      int nr_pages, void **pages, bool snapshot)
{
	int node;
	struct etr_buf *etr_buf;
	unsigned long size;

	node = (event->cpu == -1) ? NUMA_NO_NODE : cpu_to_node(event->cpu);
	/*
	 * Try to match the perf ring buffer size if it is larger
	 * than the size requested via sysfs.
	 */
	if ((nr_pages << PAGE_SHIFT) > drvdata->size) {
		etr_buf = tmc_alloc_etr_buf(drvdata, (nr_pages << PAGE_SHIFT),
					    0, node, NULL);
		if (!IS_ERR(etr_buf))
			goto done;
	}

	/*
	 * Else switch to configured size for this ETR
	 * and scale down until we hit the minimum limit.
	 */
	size = drvdata->size;
	do {
		etr_buf = tmc_alloc_etr_buf(drvdata, size, 0, node, NULL);
		if (!IS_ERR(etr_buf))
			goto done;
		size /= 2;
	} while (size >= TMC_ETR_PERF_MIN_BUF_SIZE);

	return ERR_PTR(-ENOMEM);

done:
	return etr_buf;
}

static struct etr_buf *
get_perf_etr_buf_cpu_wide(struct tmc_drvdata *drvdata,
			  struct perf_event *event, int nr_pages,
			  void **pages, bool snapshot)
{
	int ret;
	pid_t pid = task_pid_nr(event->owner);
	struct etr_buf *etr_buf;

retry:
	/*
	 * An etr_perf_buffer is associated with an event and holds a reference
	 * to the AUX ring buffer that was created for that event.  In CPU-wide
	 * N:1 mode multiple events (one per CPU), each with its own AUX ring
	 * buffer, share a sink.  As such an etr_perf_buffer is created for each
	 * event but a single etr_buf associated with the ETR is shared between
	 * them.  The last event in a trace session will copy the content of the
	 * etr_buf to its AUX ring buffer.  Ring buffer associated to other
	 * events are simply not used an freed as events are destoyed.  We still
	 * need to allocate a ring buffer for each event since we don't know
	 * which event will be last.
	 */

	/*
	 * The first thing to do here is check if an etr_buf has already been
	 * allocated for this session.  If so it is shared with this event,
	 * otherwise it is created.
	 */
	mutex_lock(&drvdata->idr_mutex);
	etr_buf = idr_find(&drvdata->idr, pid);
	if (etr_buf) {
		refcount_inc(&etr_buf->refcount);
		mutex_unlock(&drvdata->idr_mutex);
		return etr_buf;
	}

	/* If we made it here no buffer has been allocated, do so now. */
	mutex_unlock(&drvdata->idr_mutex);

	etr_buf = alloc_etr_buf(drvdata, event, nr_pages, pages, snapshot);
	if (IS_ERR(etr_buf))
		return etr_buf;

	/* Now that we have a buffer, add it to the IDR. */
	mutex_lock(&drvdata->idr_mutex);
	ret = idr_alloc(&drvdata->idr, etr_buf, pid, pid + 1, GFP_KERNEL);
	mutex_unlock(&drvdata->idr_mutex);

	/* Another event with this session ID has allocated this buffer. */
	if (ret == -ENOSPC) {
		tmc_free_etr_buf(etr_buf);
		goto retry;
	}

	/* The IDR can't allocate room for a new session, abandon ship. */
	if (ret == -ENOMEM) {
		tmc_free_etr_buf(etr_buf);
		return ERR_PTR(ret);
	}


	return etr_buf;
}

static struct etr_buf *
get_perf_etr_buf_per_thread(struct tmc_drvdata *drvdata,
			    struct perf_event *event, int nr_pages,
			    void **pages, bool snapshot)
{
	/*
	 * In per-thread mode the etr_buf isn't shared, so just go ahead
	 * with memory allocation.
	 */
	return alloc_etr_buf(drvdata, event, nr_pages, pages, snapshot);
}

static struct etr_buf *
get_perf_etr_buf(struct tmc_drvdata *drvdata, struct perf_event *event,
		 int nr_pages, void **pages, bool snapshot)
{
	if (event->cpu == -1)
		return get_perf_etr_buf_per_thread(drvdata, event, nr_pages,
						   pages, snapshot);

	return get_perf_etr_buf_cpu_wide(drvdata, event, nr_pages,
					 pages, snapshot);
}

static struct etr_perf_buffer *
tmc_etr_setup_perf_buf(struct tmc_drvdata *drvdata, struct perf_event *event,
		       int nr_pages, void **pages, bool snapshot)
{
	int node;
	struct etr_buf *etr_buf;
	struct etr_perf_buffer *etr_perf;

	node = (event->cpu == -1) ? NUMA_NO_NODE : cpu_to_node(event->cpu);

	etr_perf = kzalloc_node(sizeof(*etr_perf), GFP_KERNEL, node);
	if (!etr_perf)
		return ERR_PTR(-ENOMEM);

	etr_buf = get_perf_etr_buf(drvdata, event, nr_pages, pages, snapshot);
	if (!IS_ERR(etr_buf))
		goto done;

	kfree(etr_perf);
	return ERR_PTR(-ENOMEM);

done:
	/*
	 * Keep a reference to the ETR this buffer has been allocated for
	 * in order to have access to the IDR in tmc_free_etr_buffer().
	 */
	etr_perf->drvdata = drvdata;
	etr_perf->etr_buf = etr_buf;

	return etr_perf;
}


static void *tmc_alloc_etr_buffer(struct coresight_device *csdev,
				  struct perf_event *event, void **pages,
				  int nr_pages, bool snapshot)
{
	struct etr_perf_buffer *etr_perf;
	struct tmc_drvdata *drvdata = dev_get_drvdata(csdev->dev.parent);

	etr_perf = tmc_etr_setup_perf_buf(drvdata, event,
					  nr_pages, pages, snapshot);
	if (IS_ERR(etr_perf)) {
		dev_dbg(drvdata->dev, "Unable to allocate ETR buffer\n");
		return NULL;
	}

	etr_perf->pid = task_pid_nr(event->owner);
	etr_perf->snapshot = snapshot;
	etr_perf->nr_pages = nr_pages;
	etr_perf->pages = pages;

	return etr_perf;
}

static void tmc_free_etr_buffer(void *config)
{
	struct etr_perf_buffer *etr_perf = config;
	struct tmc_drvdata *drvdata = etr_perf->drvdata;
	struct etr_buf *buf, *etr_buf = etr_perf->etr_buf;

	if (!etr_buf)
		goto free_etr_perf_buffer;

	mutex_lock(&drvdata->idr_mutex);
	/* If we are not the last one to use the buffer, don't touch it. */
	if (!refcount_dec_and_test(&etr_buf->refcount)) {
		mutex_unlock(&drvdata->idr_mutex);
		goto free_etr_perf_buffer;
	}

	/* We are the last one, remove from the IDR and free the buffer. */
	buf = idr_remove(&drvdata->idr, etr_perf->pid);
	mutex_unlock(&drvdata->idr_mutex);

	/*
	 * Something went very wrong if the buffer associated with this ID
	 * is not the same in the IDR.  Leak to avoid use after free.
	 */
	if (buf && WARN_ON(buf != etr_buf))
		goto free_etr_perf_buffer;

	tmc_free_etr_buf(etr_perf->etr_buf);

free_etr_perf_buffer:
	kfree(etr_perf);
}

/*
 * tmc_etr_sync_perf_buffer: Copy the actual trace data from the hardware
 * buffer to the perf ring buffer.
 */
static void tmc_etr_sync_perf_buffer(struct etr_perf_buffer *etr_perf,
				     unsigned long src_offset,
				     unsigned long to_copy)
{
	long bytes;
	long pg_idx, pg_offset;
	unsigned long head = etr_perf->head;
	char **dst_pages, *src_buf;
	struct etr_buf *etr_buf = etr_perf->etr_buf;

	head = etr_perf->head;
	pg_idx = head >> PAGE_SHIFT;
	pg_offset = head & (PAGE_SIZE - 1);
	dst_pages = (char **)etr_perf->pages;

	while (to_copy > 0) {
		/*
		 * In one iteration, we can copy minimum of :
		 *  1) what is available in the source buffer,
		 *  2) what is available in the source buffer, before it
		 *     wraps around.
		 *  3) what is available in the destination page.
		 * in one iteration.
		 */
		if (src_offset >= etr_buf->size)
			src_offset -= etr_buf->size;
		bytes = tmc_etr_buf_get_data(etr_buf, src_offset, to_copy,
					     &src_buf);
		if (WARN_ON_ONCE(bytes <= 0))
			break;
		bytes = min(bytes, (long)(PAGE_SIZE - pg_offset));

		memcpy(dst_pages[pg_idx] + pg_offset, src_buf, bytes);

		to_copy -= bytes;

		/* Move destination pointers */
		pg_offset += bytes;
		if (pg_offset == PAGE_SIZE) {
			pg_offset = 0;
			if (++pg_idx == etr_perf->nr_pages)
				pg_idx = 0;
		}

		/* Move source pointers */
		src_offset += bytes;
	}
}

/*
 * tmc_update_etr_buffer : Update the perf ring buffer with the
 * available trace data. We use software double buffering at the moment.
 *
 * TODO: Add support for reusing the perf ring buffer.
 */
static unsigned long
tmc_update_etr_buffer(struct coresight_device *csdev,
		      struct perf_output_handle *handle,
		      void *config)
{
	bool lost = false;
	unsigned long flags, offset, size = 0;
	struct tmc_drvdata *drvdata = dev_get_drvdata(csdev->dev.parent);
	struct etr_perf_buffer *etr_perf = config;
	struct etr_buf *etr_buf = etr_perf->etr_buf;

	spin_lock_irqsave(&drvdata->spinlock, flags);

	/* Don't do anything if another tracer is using this sink */
	if (atomic_read(csdev->refcnt) != 1) {
		spin_unlock_irqrestore(&drvdata->spinlock, flags);
		goto out;
	}

	if (WARN_ON(drvdata->perf_buf != etr_buf)) {
		lost = true;
		spin_unlock_irqrestore(&drvdata->spinlock, flags);
		goto out;
	}

	CS_UNLOCK(drvdata->base);

	tmc_flush_and_stop(drvdata);
	tmc_sync_etr_buf(drvdata);

	CS_LOCK(drvdata->base);
	spin_unlock_irqrestore(&drvdata->spinlock, flags);

	lost = etr_buf->full;
	offset = etr_buf->offset;
	size = etr_buf->len;

	/*
	 * The ETR buffer may be bigger than the space available in the
	 * perf ring buffer (handle->size).  If so advance the offset so that we
	 * get the latest trace data.  In snapshot mode none of that matters
	 * since we are expected to clobber stale data in favour of the latest
	 * traces.
	 */
	if (!etr_perf->snapshot && size > handle->size) {
		u32 mask = tmc_get_memwidth_mask(drvdata);

		/*
		 * Make sure the new size is aligned in accordance with the
		 * requirement explained in function tmc_get_memwidth_mask().
		 */
		size = handle->size & mask;
		offset = etr_buf->offset + etr_buf->len - size;

		if (offset >= etr_buf->size)
			offset -= etr_buf->size;
		lost = true;
	}

	/* Insert barrier packets at the beginning, if there was an overflow */
	if (lost)
		tmc_etr_buf_insert_barrier_packet(etr_buf, etr_buf->offset);
	tmc_etr_sync_perf_buffer(etr_perf, offset, size);

	/*
	 * In snapshot mode we simply increment the head by the number of byte
	 * that were written.  User space function  cs_etm_find_snapshot() will
	 * figure out how many bytes to get from the AUX buffer based on the
	 * position of the head.
	 */
	if (etr_perf->snapshot)
		handle->head += size;
out:
	/*
	 * Don't set the TRUNCATED flag in snapshot mode because 1) the
	 * captured buffer is expected to be truncated and 2) a full buffer
	 * prevents the event from being re-enabled by the perf core,
	 * resulting in stale data being send to user space.
	 */
	if (!etr_perf->snapshot && lost)
		perf_aux_output_flag(handle, PERF_AUX_FLAG_TRUNCATED);
	return size;
}

static int tmc_enable_etr_sink_perf(struct coresight_device *csdev, void *data)
{
	int rc = 0;
	pid_t pid;
	unsigned long flags;
	struct tmc_drvdata *drvdata = dev_get_drvdata(csdev->dev.parent);
	struct perf_output_handle *handle = data;
	struct etr_perf_buffer *etr_perf = etm_perf_sink_config(handle);

	spin_lock_irqsave(&drvdata->spinlock, flags);
	 /* Don't use this sink if it is already claimed by sysFS */
	if (drvdata->mode == CS_MODE_SYSFS) {
		rc = -EBUSY;
		goto unlock_out;
	}

	if (WARN_ON(!etr_perf || !etr_perf->etr_buf)) {
		rc = -EINVAL;
		goto unlock_out;
	}

	/* Get a handle on the pid of the process to monitor */
	pid = etr_perf->pid;

	/* Do not proceed if this device is associated with another session */
	if (drvdata->pid != -1 && drvdata->pid != pid) {
		rc = -EBUSY;
		goto unlock_out;
	}

	etr_perf->head = PERF_IDX2OFF(handle->head, etr_perf);

	/*
	 * No HW configuration is needed if the sink is already in
	 * use for this session.
	 */
	if (drvdata->pid == pid) {
		atomic_inc(csdev->refcnt);
		goto unlock_out;
	}

	rc = tmc_etr_enable_hw(drvdata, etr_perf->etr_buf);
	if (!rc) {
		/* Associate with monitored process. */
		drvdata->pid = pid;
		drvdata->mode = CS_MODE_PERF;
		drvdata->perf_buf = etr_perf->etr_buf;
		atomic_inc(csdev->refcnt);
	}

unlock_out:
	spin_unlock_irqrestore(&drvdata->spinlock, flags);
	return rc;
}

static int tmc_enable_etr_sink(struct coresight_device *csdev,
			       u32 mode, void *data)
{
	struct tmc_drvdata *drvdata = dev_get_drvdata(csdev->dev.parent);
	int ret = 0;

	switch (mode) {
	case CS_MODE_SYSFS:
		mutex_lock(&drvdata->mem_lock);
		ret = tmc_enable_etr_sink_sysfs(csdev);
		mutex_unlock(&drvdata->mem_lock);
		return ret;

	case CS_MODE_PERF:
		return tmc_enable_etr_sink_perf(csdev, data);
	}
	/* We shouldn't be here */
	return -EINVAL;
}

<<<<<<< HEAD
static void _tmc_disable_etr_sink(struct coresight_device *csdev)
=======
static int tmc_disable_etr_sink(struct coresight_device *csdev)
>>>>>>> 34f21ff3
{
	unsigned long flags;
	struct tmc_drvdata *drvdata = dev_get_drvdata(csdev->dev.parent);

	spin_lock_irqsave(&drvdata->spinlock, flags);

	if (drvdata->reading) {
		spin_unlock_irqrestore(&drvdata->spinlock, flags);
		return -EBUSY;
	}

<<<<<<< HEAD
	/* Disable the TMC only if it needs to */
	if (drvdata->mode != CS_MODE_DISABLED) {
		if (drvdata->out_mode == TMC_ETR_OUT_MODE_USB) {
			if (!drvdata->byte_cntr->sw_usb) {
				__tmc_etr_disable_to_bam(drvdata);
				spin_unlock_irqrestore(&drvdata->spinlock,
								flags);
				tmc_etr_bam_disable(drvdata);
				usb_qdss_close(drvdata->usbch);
				drvdata->usbch = NULL;
				drvdata->mode = CS_MODE_DISABLED;
				goto out;
			} else {
				usb_qdss_close(drvdata->usbch);
				drvdata->usbch = NULL;
				tmc_etr_disable_hw(drvdata);
			}
		} else {
			tmc_etr_disable_hw(drvdata);
		}
		drvdata->mode = CS_MODE_DISABLED;
=======
	if (atomic_dec_return(csdev->refcnt)) {
		spin_unlock_irqrestore(&drvdata->spinlock, flags);
		return -EBUSY;
>>>>>>> 34f21ff3
	}

	/* Complain if we (somehow) got out of sync */
	WARN_ON_ONCE(drvdata->mode == CS_MODE_DISABLED);
	tmc_etr_disable_hw(drvdata);
	/* Dissociate from monitored process. */
	drvdata->pid = -1;
	drvdata->mode = CS_MODE_DISABLED;
	/* Reset perf specific data */
	drvdata->perf_buf = NULL;

	spin_unlock_irqrestore(&drvdata->spinlock, flags);

<<<<<<< HEAD
	if (drvdata->out_mode == TMC_ETR_OUT_MODE_USB
		&& drvdata->byte_cntr->sw_usb) {
		usb_bypass_stop(drvdata->byte_cntr);
		flush_workqueue(drvdata->byte_cntr->usb_wq);
		coresight_cti_unmap_trigin(drvdata->cti_reset, 2, 0);
		coresight_cti_unmap_trigout(drvdata->cti_flush, 3, 0);
		/* Free memory outside the spinlock if need be */
		if (drvdata->etr_buf) {
			tmc_etr_free_sysfs_buf(drvdata->etr_buf);
			drvdata->etr_buf = NULL;
		}
	}

	if (drvdata->out_mode == TMC_ETR_OUT_MODE_MEM) {
		tmc_etr_byte_cntr_stop(drvdata->byte_cntr);
		coresight_cti_unmap_trigin(drvdata->cti_reset, 2, 0);
		coresight_cti_unmap_trigout(drvdata->cti_flush, 3, 0);
		/* Free memory outside the spinlock if need be */
		if (drvdata->etr_buf) {
			tmc_etr_free_sysfs_buf(drvdata->etr_buf);
			drvdata->etr_buf = NULL;
		}
	}
out:
	dev_info(drvdata->dev, "TMC-ETR disabled\n");
=======
	dev_dbg(drvdata->dev, "TMC-ETR disabled\n");
	return 0;
>>>>>>> 34f21ff3
}

static void tmc_disable_etr_sink(struct coresight_device *csdev)
{
	struct tmc_drvdata *drvdata = dev_get_drvdata(csdev->dev.parent);

	mutex_lock(&drvdata->mem_lock);
	_tmc_disable_etr_sink(csdev);
	mutex_unlock(&drvdata->mem_lock);
}

int tmc_etr_switch_mode(struct tmc_drvdata *drvdata, const char *out_mode)
{
	enum tmc_etr_out_mode new_mode, old_mode;

	mutex_lock(&drvdata->mem_lock);
	if (!strcmp(out_mode, str_tmc_etr_out_mode[TMC_ETR_OUT_MODE_MEM]))
		new_mode = TMC_ETR_OUT_MODE_MEM;
	else if (!strcmp(out_mode, str_tmc_etr_out_mode[TMC_ETR_OUT_MODE_USB]))
		new_mode = TMC_ETR_OUT_MODE_USB;
	else {
		mutex_unlock(&drvdata->mem_lock);
		return -EINVAL;
	}

	if (new_mode == drvdata->out_mode) {
		mutex_unlock(&drvdata->mem_lock);
		return 0;
	}

	if (drvdata->mode == CS_MODE_DISABLED) {
		drvdata->out_mode = new_mode;
		mutex_unlock(&drvdata->mem_lock);
		return 0;
	}

	coresight_disable_all_source_link();
	_tmc_disable_etr_sink(drvdata->csdev);
	old_mode = drvdata->out_mode;
	drvdata->out_mode = new_mode;
	if (tmc_enable_etr_sink_sysfs(drvdata->csdev)) {
		drvdata->out_mode = old_mode;
		tmc_enable_etr_sink_sysfs(drvdata->csdev);
		coresight_enable_all_source_link();
		dev_err(drvdata->dev, "Switch to %s failed. Fall back to %s.\n",
			str_tmc_etr_out_mode[new_mode],
			str_tmc_etr_out_mode[old_mode]);
		mutex_unlock(&drvdata->mem_lock);
		return -EINVAL;
	}

	coresight_enable_all_source_link();
	mutex_unlock(&drvdata->mem_lock);
	return 0;
}

static const struct coresight_ops_sink tmc_etr_sink_ops = {
	.enable		= tmc_enable_etr_sink,
	.disable	= tmc_disable_etr_sink,
	.alloc_buffer	= tmc_alloc_etr_buffer,
	.update_buffer	= tmc_update_etr_buffer,
	.free_buffer	= tmc_free_etr_buffer,
};

const struct coresight_ops tmc_etr_cs_ops = {
	.sink_ops	= &tmc_etr_sink_ops,
};

int tmc_read_prepare_etr(struct tmc_drvdata *drvdata)
{
	int ret = 0;
	unsigned long flags;

	/* config types are set a boot time and never change */
	if (WARN_ON_ONCE(drvdata->config_type != TMC_CONFIG_TYPE_ETR))
		return -EINVAL;

	mutex_lock(&drvdata->mem_lock);
	spin_lock_irqsave(&drvdata->spinlock, flags);
	if (drvdata->reading) {
		ret = -EBUSY;
		goto out;
	}

<<<<<<< HEAD
	if (drvdata->out_mode == TMC_ETR_OUT_MODE_USB) {
		ret = -EINVAL;
		goto out;
	}
	/* Don't interfere if operated from Perf */
	if (drvdata->mode == CS_MODE_PERF) {
		ret = -EINVAL;
		goto out;
	}

	/* If sysfs_buf is NULL the trace data has been read already */
=======
	/*
	 * We can safely allow reads even if the ETR is operating in PERF mode,
	 * since the sysfs session is captured in mode specific data.
	 * If drvdata::sysfs_data is NULL the trace data has been read already.
	 */
>>>>>>> 34f21ff3
	if (!drvdata->sysfs_buf) {
		ret = -EINVAL;
		goto out;
	}

<<<<<<< HEAD
	if (drvdata->byte_cntr && drvdata->byte_cntr->enable) {
		ret = -EINVAL;
		goto out;
	}

	/* Disable the TMC if we are trying to read from a running session */
	if (drvdata->mode == CS_MODE_SYSFS) {
		spin_unlock_irqrestore(&drvdata->spinlock, flags);
		coresight_disable_all_source_link();
		spin_lock_irqsave(&drvdata->spinlock, flags);
=======
	/* Disable the TMC if we are trying to read from a running session. */
	if (drvdata->mode == CS_MODE_SYSFS)
		__tmc_etr_disable_hw(drvdata);
>>>>>>> 34f21ff3

		tmc_etr_disable_hw(drvdata);
	}
	drvdata->reading = true;
out:
	spin_unlock_irqrestore(&drvdata->spinlock, flags);
	mutex_unlock(&drvdata->mem_lock);

	return ret;
}

int tmc_read_unprepare_etr(struct tmc_drvdata *drvdata)
{
	unsigned long flags;
	struct etr_buf *sysfs_buf = NULL;

	/* config types are set a boot time and never change */
	if (WARN_ON_ONCE(drvdata->config_type != TMC_CONFIG_TYPE_ETR))
		return -EINVAL;
	mutex_lock(&drvdata->mem_lock);
	spin_lock_irqsave(&drvdata->spinlock, flags);

	drvdata->reading = false;
	/* RE-enable the TMC if need be */
	if (drvdata->mode == CS_MODE_SYSFS) {
		/*
		 * The trace run will continue with the same allocated trace
		 * buffer. Since the tracer is still enabled drvdata::buf can't
		 * be NULL.
		 */
<<<<<<< HEAD
		tmc_etr_enable_hw(drvdata, drvdata->sysfs_buf);

		spin_unlock_irqrestore(&drvdata->spinlock, flags);
		coresight_enable_all_source_link();
		spin_lock_irqsave(&drvdata->spinlock, flags);
=======
		__tmc_etr_enable_hw(drvdata);
>>>>>>> 34f21ff3
	} else {
		/*
		 * The ETR is not tracing and the buffer was just read.
		 * As such prepare to free the trace buffer.
		 */
		sysfs_buf = drvdata->sysfs_buf;
		drvdata->sysfs_buf = NULL;
	}

	spin_unlock_irqrestore(&drvdata->spinlock, flags);

	/* Free allocated memory out side of the spinlock */
	if (sysfs_buf)
		tmc_etr_free_sysfs_buf(sysfs_buf);

	mutex_unlock(&drvdata->mem_lock);
	return 0;
}<|MERGE_RESOLUTION|>--- conflicted
+++ resolved
@@ -960,14 +960,13 @@
 	WARN_ON(!etr_buf->ops || !etr_buf->ops->sync);
 
 	etr_buf->ops->sync(etr_buf, rrp, rwp);
-}
-
-<<<<<<< HEAD
-void tmc_etr_enable_hw(struct tmc_drvdata *drvdata,
-		       struct etr_buf *etr_buf)
-=======
+
+	/* Insert barrier packets at the beginning, if there was an overflow */
+	if (etr_buf->full)
+		tmc_etr_buf_insert_barrier_packet(etr_buf, etr_buf->offset);
+}
+
 static void __tmc_etr_enable_hw(struct tmc_drvdata *drvdata)
->>>>>>> 34f21ff3
 {
 	u32 axictl, sts;
 	struct etr_buf *etr_buf = drvdata->etr_buf;
@@ -1119,11 +1118,7 @@
 	}
 }
 
-<<<<<<< HEAD
-void tmc_etr_disable_hw(struct tmc_drvdata *drvdata)
-=======
 static void __tmc_etr_disable_hw(struct tmc_drvdata *drvdata)
->>>>>>> 34f21ff3
 {
 	CS_UNLOCK(drvdata->base);
 
@@ -1514,22 +1509,17 @@
 		drvdata->sysfs_buf = new_buf;
 	}
 
-<<<<<<< HEAD
-	drvdata->mode = CS_MODE_SYSFS;
-
 	if (drvdata->out_mode == TMC_ETR_OUT_MODE_MEM ||
 	    (drvdata->out_mode == TMC_ETR_OUT_MODE_USB
-	     && drvdata->byte_cntr->sw_usb))
-		tmc_etr_enable_hw(drvdata, drvdata->sysfs_buf);
+	     && drvdata->byte_cntr->sw_usb)) {
+		ret = tmc_etr_enable_hw(drvdata, drvdata->sysfs_buf);
+		if (!ret) {
+			drvdata->mode = CS_MODE_SYSFS;
+			atomic_inc(csdev->refcnt);
+		}
+	}
 
 	drvdata->enable = true;
-=======
-	ret = tmc_etr_enable_hw(drvdata, drvdata->sysfs_buf);
-	if (!ret) {
-		drvdata->mode = CS_MODE_SYSFS;
-		atomic_inc(csdev->refcnt);
-	}
->>>>>>> 34f21ff3
 out:
 	spin_unlock_irqrestore(&drvdata->spinlock, flags);
 
@@ -1541,7 +1531,7 @@
 		tmc_etr_byte_cntr_start(drvdata->byte_cntr);
 
 	if (!ret)
-		dev_dbg(drvdata->dev, "TMC-ETR enabled\n");
+		dev_info(drvdata->dev, "TMC-ETR enabled\n");
 
 	return ret;
 }
@@ -1985,11 +1975,7 @@
 	return -EINVAL;
 }
 
-<<<<<<< HEAD
-static void _tmc_disable_etr_sink(struct coresight_device *csdev)
-=======
-static int tmc_disable_etr_sink(struct coresight_device *csdev)
->>>>>>> 34f21ff3
+static int _tmc_disable_etr_sink(struct coresight_device *csdev)
 {
 	unsigned long flags;
 	struct tmc_drvdata *drvdata = dev_get_drvdata(csdev->dev.parent);
@@ -2001,38 +1987,27 @@
 		return -EBUSY;
 	}
 
-<<<<<<< HEAD
-	/* Disable the TMC only if it needs to */
+	if (atomic_dec_return(csdev->refcnt)) {
+		spin_unlock_irqrestore(&drvdata->spinlock, flags);
+		return -EBUSY;
+	}
+
+	/* Complain if we (somehow) got out of sync */
+	WARN_ON_ONCE(drvdata->mode == CS_MODE_DISABLED);
 	if (drvdata->mode != CS_MODE_DISABLED) {
 		if (drvdata->out_mode == TMC_ETR_OUT_MODE_USB) {
-			if (!drvdata->byte_cntr->sw_usb) {
-				__tmc_etr_disable_to_bam(drvdata);
-				spin_unlock_irqrestore(&drvdata->spinlock,
-								flags);
-				tmc_etr_bam_disable(drvdata);
-				usb_qdss_close(drvdata->usbch);
-				drvdata->usbch = NULL;
-				drvdata->mode = CS_MODE_DISABLED;
-				goto out;
-			} else {
-				usb_qdss_close(drvdata->usbch);
-				drvdata->usbch = NULL;
-				tmc_etr_disable_hw(drvdata);
-			}
+			__tmc_etr_disable_to_bam(drvdata);
+			spin_unlock_irqrestore(&drvdata->spinlock, flags);
+			tmc_etr_bam_disable(drvdata);
+			usb_qdss_close(drvdata->usbch);
+			drvdata->mode = CS_MODE_DISABLED;
+			goto out;
 		} else {
 			tmc_etr_disable_hw(drvdata);
 		}
 		drvdata->mode = CS_MODE_DISABLED;
-=======
-	if (atomic_dec_return(csdev->refcnt)) {
-		spin_unlock_irqrestore(&drvdata->spinlock, flags);
-		return -EBUSY;
->>>>>>> 34f21ff3
-	}
-
-	/* Complain if we (somehow) got out of sync */
-	WARN_ON_ONCE(drvdata->mode == CS_MODE_DISABLED);
-	tmc_etr_disable_hw(drvdata);
+	}
+
 	/* Dissociate from monitored process. */
 	drvdata->pid = -1;
 	drvdata->mode = CS_MODE_DISABLED;
@@ -2041,7 +2016,6 @@
 
 	spin_unlock_irqrestore(&drvdata->spinlock, flags);
 
-<<<<<<< HEAD
 	if (drvdata->out_mode == TMC_ETR_OUT_MODE_USB
 		&& drvdata->byte_cntr->sw_usb) {
 		usb_bypass_stop(drvdata->byte_cntr);
@@ -2067,19 +2041,18 @@
 	}
 out:
 	dev_info(drvdata->dev, "TMC-ETR disabled\n");
-=======
-	dev_dbg(drvdata->dev, "TMC-ETR disabled\n");
 	return 0;
->>>>>>> 34f21ff3
-}
-
-static void tmc_disable_etr_sink(struct coresight_device *csdev)
+}
+
+static int tmc_disable_etr_sink(struct coresight_device *csdev)
 {
 	struct tmc_drvdata *drvdata = dev_get_drvdata(csdev->dev.parent);
+	int ret;
 
 	mutex_lock(&drvdata->mem_lock);
-	_tmc_disable_etr_sink(csdev);
+	ret = _tmc_disable_etr_sink(csdev);
 	mutex_unlock(&drvdata->mem_lock);
+	return ret;
 }
 
 int tmc_etr_switch_mode(struct tmc_drvdata *drvdata, const char *out_mode)
@@ -2155,31 +2128,20 @@
 		goto out;
 	}
 
-<<<<<<< HEAD
 	if (drvdata->out_mode == TMC_ETR_OUT_MODE_USB) {
 		ret = -EINVAL;
 		goto out;
 	}
-	/* Don't interfere if operated from Perf */
-	if (drvdata->mode == CS_MODE_PERF) {
-		ret = -EINVAL;
-		goto out;
-	}
-
-	/* If sysfs_buf is NULL the trace data has been read already */
-=======
 	/*
 	 * We can safely allow reads even if the ETR is operating in PERF mode,
 	 * since the sysfs session is captured in mode specific data.
 	 * If drvdata::sysfs_data is NULL the trace data has been read already.
 	 */
->>>>>>> 34f21ff3
 	if (!drvdata->sysfs_buf) {
 		ret = -EINVAL;
 		goto out;
 	}
 
-<<<<<<< HEAD
 	if (drvdata->byte_cntr && drvdata->byte_cntr->enable) {
 		ret = -EINVAL;
 		goto out;
@@ -2190,13 +2152,8 @@
 		spin_unlock_irqrestore(&drvdata->spinlock, flags);
 		coresight_disable_all_source_link();
 		spin_lock_irqsave(&drvdata->spinlock, flags);
-=======
-	/* Disable the TMC if we are trying to read from a running session. */
-	if (drvdata->mode == CS_MODE_SYSFS)
+
 		__tmc_etr_disable_hw(drvdata);
->>>>>>> 34f21ff3
-
-		tmc_etr_disable_hw(drvdata);
 	}
 	drvdata->reading = true;
 out:
@@ -2225,15 +2182,11 @@
 		 * buffer. Since the tracer is still enabled drvdata::buf can't
 		 * be NULL.
 		 */
-<<<<<<< HEAD
-		tmc_etr_enable_hw(drvdata, drvdata->sysfs_buf);
+		__tmc_etr_enable_hw(drvdata);
 
 		spin_unlock_irqrestore(&drvdata->spinlock, flags);
 		coresight_enable_all_source_link();
 		spin_lock_irqsave(&drvdata->spinlock, flags);
-=======
-		__tmc_etr_enable_hw(drvdata);
->>>>>>> 34f21ff3
 	} else {
 		/*
 		 * The ETR is not tracing and the buffer was just read.
