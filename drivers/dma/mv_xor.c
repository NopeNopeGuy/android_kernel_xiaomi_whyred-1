/*
 * offload engine driver for the Marvell XOR engine
 * Copyright (C) 2007, 2008, Marvell International Ltd.
 *
 * This program is free software; you can redistribute it and/or modify it
 * under the terms and conditions of the GNU General Public License,
 * version 2, as published by the Free Software Foundation.
 *
 * This program is distributed in the hope it will be useful, but WITHOUT
 * ANY WARRANTY; without even the implied warranty of MERCHANTABILITY or
 * FITNESS FOR A PARTICULAR PURPOSE.  See the GNU General Public License for
 * more details.
 *
 * You should have received a copy of the GNU General Public License along with
 * this program; if not, write to the Free Software Foundation, Inc.,
 * 51 Franklin St - Fifth Floor, Boston, MA 02110-1301 USA.
 */

#include <linux/init.h>
#include <linux/module.h>
#include <linux/slab.h>
#include <linux/delay.h>
#include <linux/dma-mapping.h>
#include <linux/spinlock.h>
#include <linux/interrupt.h>
#include <linux/platform_device.h>
#include <linux/memory.h>
#include <plat/mv_xor.h>
#include "mv_xor.h"

static void mv_xor_issue_pending(struct dma_chan *chan);

#define to_mv_xor_chan(chan)		\
	container_of(chan, struct mv_xor_chan, common)

#define to_mv_xor_device(dev)		\
	container_of(dev, struct mv_xor_device, common)

#define to_mv_xor_slot(tx)		\
	container_of(tx, struct mv_xor_desc_slot, async_tx)

static void mv_desc_init(struct mv_xor_desc_slot *desc, unsigned long flags)
{
	struct mv_xor_desc *hw_desc = desc->hw_desc;

	hw_desc->status = (1 << 31);
	hw_desc->phy_next_desc = 0;
	hw_desc->desc_command = (1 << 31);
}

static u32 mv_desc_get_dest_addr(struct mv_xor_desc_slot *desc)
{
	struct mv_xor_desc *hw_desc = desc->hw_desc;
	return hw_desc->phy_dest_addr;
}

static u32 mv_desc_get_src_addr(struct mv_xor_desc_slot *desc,
				int src_idx)
{
	struct mv_xor_desc *hw_desc = desc->hw_desc;
	return hw_desc->phy_src_addr[src_idx];
}


static void mv_desc_set_byte_count(struct mv_xor_desc_slot *desc,
				   u32 byte_count)
{
	struct mv_xor_desc *hw_desc = desc->hw_desc;
	hw_desc->byte_count = byte_count;
}

static void mv_desc_set_next_desc(struct mv_xor_desc_slot *desc,
				  u32 next_desc_addr)
{
	struct mv_xor_desc *hw_desc = desc->hw_desc;
	BUG_ON(hw_desc->phy_next_desc);
	hw_desc->phy_next_desc = next_desc_addr;
}

static void mv_desc_clear_next_desc(struct mv_xor_desc_slot *desc)
{
	struct mv_xor_desc *hw_desc = desc->hw_desc;
	hw_desc->phy_next_desc = 0;
}

static void mv_desc_set_block_fill_val(struct mv_xor_desc_slot *desc, u32 val)
{
	desc->value = val;
}

static void mv_desc_set_dest_addr(struct mv_xor_desc_slot *desc,
				  dma_addr_t addr)
{
	struct mv_xor_desc *hw_desc = desc->hw_desc;
	hw_desc->phy_dest_addr = addr;
}

static int mv_chan_memset_slot_count(size_t len)
{
	return 1;
}

#define mv_chan_memcpy_slot_count(c) mv_chan_memset_slot_count(c)

static void mv_desc_set_src_addr(struct mv_xor_desc_slot *desc,
				 int index, dma_addr_t addr)
{
	struct mv_xor_desc *hw_desc = desc->hw_desc;
	hw_desc->phy_src_addr[index] = addr;
	if (desc->type == DMA_XOR)
		hw_desc->desc_command |= (1 << index);
}

static u32 mv_chan_get_current_desc(struct mv_xor_chan *chan)
{
	return __raw_readl(XOR_CURR_DESC(chan));
}

static void mv_chan_set_next_descriptor(struct mv_xor_chan *chan,
					u32 next_desc_addr)
{
	__raw_writel(next_desc_addr, XOR_NEXT_DESC(chan));
}

static void mv_chan_set_dest_pointer(struct mv_xor_chan *chan, u32 desc_addr)
{
	__raw_writel(desc_addr, XOR_DEST_POINTER(chan));
}

static void mv_chan_set_block_size(struct mv_xor_chan *chan, u32 block_size)
{
	__raw_writel(block_size, XOR_BLOCK_SIZE(chan));
}

static void mv_chan_set_value(struct mv_xor_chan *chan, u32 value)
{
	__raw_writel(value, XOR_INIT_VALUE_LOW(chan));
	__raw_writel(value, XOR_INIT_VALUE_HIGH(chan));
}

static void mv_chan_unmask_interrupts(struct mv_xor_chan *chan)
{
	u32 val = __raw_readl(XOR_INTR_MASK(chan));
	val |= XOR_INTR_MASK_VALUE << (chan->idx * 16);
	__raw_writel(val, XOR_INTR_MASK(chan));
}

static u32 mv_chan_get_intr_cause(struct mv_xor_chan *chan)
{
	u32 intr_cause = __raw_readl(XOR_INTR_CAUSE(chan));
	intr_cause = (intr_cause >> (chan->idx * 16)) & 0xFFFF;
	return intr_cause;
}

static int mv_is_err_intr(u32 intr_cause)
{
	if (intr_cause & ((1<<4)|(1<<5)|(1<<6)|(1<<7)|(1<<8)|(1<<9)))
		return 1;

	return 0;
}

static void mv_xor_device_clear_eoc_cause(struct mv_xor_chan *chan)
{
	u32 val = ~(1 << (chan->idx * 16));
	dev_dbg(chan->device->common.dev, "%s, val 0x%08x\n", __func__, val);
	__raw_writel(val, XOR_INTR_CAUSE(chan));
}

static void mv_xor_device_clear_err_status(struct mv_xor_chan *chan)
{
	u32 val = 0xFFFF0000 >> (chan->idx * 16);
	__raw_writel(val, XOR_INTR_CAUSE(chan));
}

static int mv_can_chain(struct mv_xor_desc_slot *desc)
{
	struct mv_xor_desc_slot *chain_old_tail = list_entry(
		desc->chain_node.prev, struct mv_xor_desc_slot, chain_node);

	if (chain_old_tail->type != desc->type)
		return 0;
	if (desc->type == DMA_MEMSET)
		return 0;

	return 1;
}

static void mv_set_mode(struct mv_xor_chan *chan,
			       enum dma_transaction_type type)
{
	u32 op_mode;
	u32 config = __raw_readl(XOR_CONFIG(chan));

	switch (type) {
	case DMA_XOR:
		op_mode = XOR_OPERATION_MODE_XOR;
		break;
	case DMA_MEMCPY:
		op_mode = XOR_OPERATION_MODE_MEMCPY;
		break;
	case DMA_MEMSET:
		op_mode = XOR_OPERATION_MODE_MEMSET;
		break;
	default:
		dev_printk(KERN_ERR, chan->device->common.dev,
			   "error: unsupported operation %d.\n",
			   type);
		BUG();
		return;
	}

	config &= ~0x7;
	config |= op_mode;
	__raw_writel(config, XOR_CONFIG(chan));
	chan->current_type = type;
}

static void mv_chan_activate(struct mv_xor_chan *chan)
{
	u32 activation;

	dev_dbg(chan->device->common.dev, " activate chan.\n");
	activation = __raw_readl(XOR_ACTIVATION(chan));
	activation |= 0x1;
	__raw_writel(activation, XOR_ACTIVATION(chan));
}

static char mv_chan_is_busy(struct mv_xor_chan *chan)
{
	u32 state = __raw_readl(XOR_ACTIVATION(chan));

	state = (state >> 4) & 0x3;

	return (state == 1) ? 1 : 0;
}

static int mv_chan_xor_slot_count(size_t len, int src_cnt)
{
	return 1;
}

/**
 * mv_xor_free_slots - flags descriptor slots for reuse
 * @slot: Slot to free
 * Caller must hold &mv_chan->lock while calling this function
 */
static void mv_xor_free_slots(struct mv_xor_chan *mv_chan,
			      struct mv_xor_desc_slot *slot)
{
	dev_dbg(mv_chan->device->common.dev, "%s %d slot %p\n",
		__func__, __LINE__, slot);

	slot->slots_per_op = 0;

}

/*
 * mv_xor_start_new_chain - program the engine to operate on new chain headed by
 * sw_desc
 * Caller must hold &mv_chan->lock while calling this function
 */
static void mv_xor_start_new_chain(struct mv_xor_chan *mv_chan,
				   struct mv_xor_desc_slot *sw_desc)
{
	dev_dbg(mv_chan->device->common.dev, "%s %d: sw_desc %p\n",
		__func__, __LINE__, sw_desc);
	if (sw_desc->type != mv_chan->current_type)
		mv_set_mode(mv_chan, sw_desc->type);

	if (sw_desc->type == DMA_MEMSET) {
		/* for memset requests we need to program the engine, no
		 * descriptors used.
		 */
		struct mv_xor_desc *hw_desc = sw_desc->hw_desc;
		mv_chan_set_dest_pointer(mv_chan, hw_desc->phy_dest_addr);
		mv_chan_set_block_size(mv_chan, sw_desc->unmap_len);
		mv_chan_set_value(mv_chan, sw_desc->value);
	} else {
		/* set the hardware chain */
		mv_chan_set_next_descriptor(mv_chan, sw_desc->async_tx.phys);
	}
	mv_chan->pending += sw_desc->slot_cnt;
	mv_xor_issue_pending(&mv_chan->common);
}

static dma_cookie_t
mv_xor_run_tx_complete_actions(struct mv_xor_desc_slot *desc,
	struct mv_xor_chan *mv_chan, dma_cookie_t cookie)
{
	BUG_ON(desc->async_tx.cookie < 0);

	if (desc->async_tx.cookie > 0) {
		cookie = desc->async_tx.cookie;

		/* call the callback (must not sleep or submit new
		 * operations to this channel)
		 */
		if (desc->async_tx.callback)
			desc->async_tx.callback(
				desc->async_tx.callback_param);

		/* unmap dma addresses
		 * (unmap_single vs unmap_page?)
		 */
		if (desc->group_head && desc->unmap_len) {
			struct mv_xor_desc_slot *unmap = desc->group_head;
			struct device *dev =
				&mv_chan->device->pdev->dev;
			u32 len = unmap->unmap_len;
			enum dma_ctrl_flags flags = desc->async_tx.flags;
			u32 src_cnt;
			dma_addr_t addr;
			dma_addr_t dest;

			src_cnt = unmap->unmap_src_cnt;
			dest = mv_desc_get_dest_addr(unmap);
			if (!(flags & DMA_COMPL_SKIP_DEST_UNMAP)) {
				enum dma_data_direction dir;

				if (src_cnt > 1) /* is xor ? */
					dir = DMA_BIDIRECTIONAL;
				else
					dir = DMA_FROM_DEVICE;
				dma_unmap_page(dev, dest, len, dir);
			}

			if (!(flags & DMA_COMPL_SKIP_SRC_UNMAP)) {
				while (src_cnt--) {
					addr = mv_desc_get_src_addr(unmap,
								    src_cnt);
					if (addr == dest)
						continue;
					dma_unmap_page(dev, addr, len,
						       DMA_TO_DEVICE);
				}
			}
			desc->group_head = NULL;
		}
	}

	/* run dependent operations */
	dma_run_dependencies(&desc->async_tx);

	return cookie;
}

static int
mv_xor_clean_completed_slots(struct mv_xor_chan *mv_chan)
{
	struct mv_xor_desc_slot *iter, *_iter;

	dev_dbg(mv_chan->device->common.dev, "%s %d\n", __func__, __LINE__);
	list_for_each_entry_safe(iter, _iter, &mv_chan->completed_slots,
				 completed_node) {

		if (async_tx_test_ack(&iter->async_tx)) {
			list_del(&iter->completed_node);
			mv_xor_free_slots(mv_chan, iter);
		}
	}
	return 0;
}

static int
mv_xor_clean_slot(struct mv_xor_desc_slot *desc,
	struct mv_xor_chan *mv_chan)
{
	dev_dbg(mv_chan->device->common.dev, "%s %d: desc %p flags %d\n",
		__func__, __LINE__, desc, desc->async_tx.flags);
	list_del(&desc->chain_node);
	/* the client is allowed to attach dependent operations
	 * until 'ack' is set
	 */
	if (!async_tx_test_ack(&desc->async_tx)) {
		/* move this slot to the completed_slots */
		list_add_tail(&desc->completed_node, &mv_chan->completed_slots);
		return 0;
	}

	mv_xor_free_slots(mv_chan, desc);
	return 0;
}

static void __mv_xor_slot_cleanup(struct mv_xor_chan *mv_chan)
{
	struct mv_xor_desc_slot *iter, *_iter;
	dma_cookie_t cookie = 0;
	int busy = mv_chan_is_busy(mv_chan);
	u32 current_desc = mv_chan_get_current_desc(mv_chan);
	int seen_current = 0;

	dev_dbg(mv_chan->device->common.dev, "%s %d\n", __func__, __LINE__);
	dev_dbg(mv_chan->device->common.dev, "current_desc %x\n", current_desc);
	mv_xor_clean_completed_slots(mv_chan);

	/* free completed slots from the chain starting with
	 * the oldest descriptor
	 */

	list_for_each_entry_safe(iter, _iter, &mv_chan->chain,
					chain_node) {
		prefetch(_iter);
		prefetch(&_iter->async_tx);

		/* do not advance past the current descriptor loaded into the
		 * hardware channel, subsequent descriptors are either in
		 * process or have not been submitted
		 */
		if (seen_current)
			break;

		/* stop the search if we reach the current descriptor and the
		 * channel is busy
		 */
		if (iter->async_tx.phys == current_desc) {
			seen_current = 1;
			if (busy)
				break;
		}

		cookie = mv_xor_run_tx_complete_actions(iter, mv_chan, cookie);

		if (mv_xor_clean_slot(iter, mv_chan))
			break;
	}

	if ((busy == 0) && !list_empty(&mv_chan->chain)) {
		struct mv_xor_desc_slot *chain_head;
		chain_head = list_entry(mv_chan->chain.next,
					struct mv_xor_desc_slot,
					chain_node);

		mv_xor_start_new_chain(mv_chan, chain_head);
	}

	if (cookie > 0)
		mv_chan->completed_cookie = cookie;
}

static void
mv_xor_slot_cleanup(struct mv_xor_chan *mv_chan)
{
	spin_lock_bh(&mv_chan->lock);
	__mv_xor_slot_cleanup(mv_chan);
	spin_unlock_bh(&mv_chan->lock);
}

static void mv_xor_tasklet(unsigned long data)
{
	struct mv_xor_chan *chan = (struct mv_xor_chan *) data;
	mv_xor_slot_cleanup(chan);
}

static struct mv_xor_desc_slot *
mv_xor_alloc_slots(struct mv_xor_chan *mv_chan, int num_slots,
		    int slots_per_op)
{
	struct mv_xor_desc_slot *iter, *_iter, *alloc_start = NULL;
	LIST_HEAD(chain);
	int slots_found, retry = 0;

	/* start search from the last allocated descrtiptor
	 * if a contiguous allocation can not be found start searching
	 * from the beginning of the list
	 */
retry:
	slots_found = 0;
	if (retry == 0)
		iter = mv_chan->last_used;
	else
		iter = list_entry(&mv_chan->all_slots,
			struct mv_xor_desc_slot,
			slot_node);

	list_for_each_entry_safe_continue(
		iter, _iter, &mv_chan->all_slots, slot_node) {
		prefetch(_iter);
		prefetch(&_iter->async_tx);
		if (iter->slots_per_op) {
			/* give up after finding the first busy slot
			 * on the second pass through the list
			 */
			if (retry)
				break;

			slots_found = 0;
			continue;
		}

		/* start the allocation if the slot is correctly aligned */
		if (!slots_found++)
			alloc_start = iter;

		if (slots_found == num_slots) {
			struct mv_xor_desc_slot *alloc_tail = NULL;
			struct mv_xor_desc_slot *last_used = NULL;
			iter = alloc_start;
			while (num_slots) {
				int i;

				/* pre-ack all but the last descriptor */
				async_tx_ack(&iter->async_tx);

				list_add_tail(&iter->chain_node, &chain);
				alloc_tail = iter;
				iter->async_tx.cookie = 0;
				iter->slot_cnt = num_slots;
				iter->xor_check_result = NULL;
				for (i = 0; i < slots_per_op; i++) {
					iter->slots_per_op = slots_per_op - i;
					last_used = iter;
					iter = list_entry(iter->slot_node.next,
						struct mv_xor_desc_slot,
						slot_node);
				}
				num_slots -= slots_per_op;
			}
			alloc_tail->group_head = alloc_start;
			alloc_tail->async_tx.cookie = -EBUSY;
			list_splice(&chain, &alloc_tail->tx_list);
			mv_chan->last_used = last_used;
			mv_desc_clear_next_desc(alloc_start);
			mv_desc_clear_next_desc(alloc_tail);
			return alloc_tail;
		}
	}
	if (!retry++)
		goto retry;

	/* try to free some slots if the allocation fails */
	tasklet_schedule(&mv_chan->irq_tasklet);

	return NULL;
}

static dma_cookie_t
mv_desc_assign_cookie(struct mv_xor_chan *mv_chan,
		      struct mv_xor_desc_slot *desc)
{
	dma_cookie_t cookie = mv_chan->common.cookie;

	if (++cookie < 0)
		cookie = 1;
	mv_chan->common.cookie = desc->async_tx.cookie = cookie;
	return cookie;
}

/************************ DMA engine API functions ****************************/
static dma_cookie_t
mv_xor_tx_submit(struct dma_async_tx_descriptor *tx)
{
	struct mv_xor_desc_slot *sw_desc = to_mv_xor_slot(tx);
	struct mv_xor_chan *mv_chan = to_mv_xor_chan(tx->chan);
	struct mv_xor_desc_slot *grp_start, *old_chain_tail;
	dma_cookie_t cookie;
	int new_hw_chain = 1;

	dev_dbg(mv_chan->device->common.dev,
		"%s sw_desc %p: async_tx %p\n",
		__func__, sw_desc, &sw_desc->async_tx);

	grp_start = sw_desc->group_head;

	spin_lock_bh(&mv_chan->lock);
	cookie = mv_desc_assign_cookie(mv_chan, sw_desc);

	if (list_empty(&mv_chan->chain))
		list_splice_init(&sw_desc->tx_list, &mv_chan->chain);
	else {
		new_hw_chain = 0;

		old_chain_tail = list_entry(mv_chan->chain.prev,
					    struct mv_xor_desc_slot,
					    chain_node);
		list_splice_init(&grp_start->tx_list,
				 &old_chain_tail->chain_node);

		if (!mv_can_chain(grp_start))
			goto submit_done;

		dev_dbg(mv_chan->device->common.dev, "Append to last desc %x\n",
			old_chain_tail->async_tx.phys);

		/* fix up the hardware chain */
		mv_desc_set_next_desc(old_chain_tail, grp_start->async_tx.phys);

		/* if the channel is not busy */
		if (!mv_chan_is_busy(mv_chan)) {
			u32 current_desc = mv_chan_get_current_desc(mv_chan);
			/*
			 * and the curren desc is the end of the chain before
			 * the append, then we need to start the channel
			 */
			if (current_desc == old_chain_tail->async_tx.phys)
				new_hw_chain = 1;
		}
	}

	if (new_hw_chain)
		mv_xor_start_new_chain(mv_chan, grp_start);

submit_done:
	spin_unlock_bh(&mv_chan->lock);

	return cookie;
}

/* returns the number of allocated descriptors */
static int mv_xor_alloc_chan_resources(struct dma_chan *chan)
{
	char *hw_desc;
	int idx;
	struct mv_xor_chan *mv_chan = to_mv_xor_chan(chan);
	struct mv_xor_desc_slot *slot = NULL;
	struct mv_xor_platform_data *plat_data =
		mv_chan->device->pdev->dev.platform_data;
	int num_descs_in_pool = plat_data->pool_size/MV_XOR_SLOT_SIZE;

	/* Allocate descriptor slots */
	idx = mv_chan->slots_allocated;
	while (idx < num_descs_in_pool) {
		slot = kzalloc(sizeof(*slot), GFP_KERNEL);
		if (!slot) {
			printk(KERN_INFO "MV XOR Channel only initialized"
				" %d descriptor slots", idx);
			break;
		}
		hw_desc = (char *) mv_chan->device->dma_desc_pool_virt;
		slot->hw_desc = (void *) &hw_desc[idx * MV_XOR_SLOT_SIZE];

		dma_async_tx_descriptor_init(&slot->async_tx, chan);
		slot->async_tx.tx_submit = mv_xor_tx_submit;
		INIT_LIST_HEAD(&slot->chain_node);
		INIT_LIST_HEAD(&slot->slot_node);
		INIT_LIST_HEAD(&slot->tx_list);
		hw_desc = (char *) mv_chan->device->dma_desc_pool;
		slot->async_tx.phys =
			(dma_addr_t) &hw_desc[idx * MV_XOR_SLOT_SIZE];
		slot->idx = idx++;

		spin_lock_bh(&mv_chan->lock);
		mv_chan->slots_allocated = idx;
		list_add_tail(&slot->slot_node, &mv_chan->all_slots);
		spin_unlock_bh(&mv_chan->lock);
	}

	if (mv_chan->slots_allocated && !mv_chan->last_used)
		mv_chan->last_used = list_entry(mv_chan->all_slots.next,
					struct mv_xor_desc_slot,
					slot_node);

	dev_dbg(mv_chan->device->common.dev,
		"allocated %d descriptor slots last_used: %p\n",
		mv_chan->slots_allocated, mv_chan->last_used);

	return mv_chan->slots_allocated ? : -ENOMEM;
}

static struct dma_async_tx_descriptor *
mv_xor_prep_dma_memcpy(struct dma_chan *chan, dma_addr_t dest, dma_addr_t src,
		size_t len, unsigned long flags)
{
	struct mv_xor_chan *mv_chan = to_mv_xor_chan(chan);
	struct mv_xor_desc_slot *sw_desc, *grp_start;
	int slot_cnt;

	dev_dbg(mv_chan->device->common.dev,
		"%s dest: %x src %x len: %u flags: %ld\n",
		__func__, dest, src, len, flags);
	if (unlikely(len < MV_XOR_MIN_BYTE_COUNT))
		return NULL;

	BUG_ON(len > MV_XOR_MAX_BYTE_COUNT);

	spin_lock_bh(&mv_chan->lock);
	slot_cnt = mv_chan_memcpy_slot_count(len);
	sw_desc = mv_xor_alloc_slots(mv_chan, slot_cnt, 1);
	if (sw_desc) {
		sw_desc->type = DMA_MEMCPY;
		sw_desc->async_tx.flags = flags;
		grp_start = sw_desc->group_head;
		mv_desc_init(grp_start, flags);
		mv_desc_set_byte_count(grp_start, len);
		mv_desc_set_dest_addr(sw_desc->group_head, dest);
		mv_desc_set_src_addr(grp_start, 0, src);
		sw_desc->unmap_src_cnt = 1;
		sw_desc->unmap_len = len;
	}
	spin_unlock_bh(&mv_chan->lock);

	dev_dbg(mv_chan->device->common.dev,
		"%s sw_desc %p async_tx %p\n",
		__func__, sw_desc, sw_desc ? &sw_desc->async_tx : 0);

	return sw_desc ? &sw_desc->async_tx : NULL;
}

static struct dma_async_tx_descriptor *
mv_xor_prep_dma_memset(struct dma_chan *chan, dma_addr_t dest, int value,
		       size_t len, unsigned long flags)
{
	struct mv_xor_chan *mv_chan = to_mv_xor_chan(chan);
	struct mv_xor_desc_slot *sw_desc, *grp_start;
	int slot_cnt;

	dev_dbg(mv_chan->device->common.dev,
		"%s dest: %x len: %u flags: %ld\n",
		__func__, dest, len, flags);
	if (unlikely(len < MV_XOR_MIN_BYTE_COUNT))
		return NULL;

	BUG_ON(len > MV_XOR_MAX_BYTE_COUNT);

	spin_lock_bh(&mv_chan->lock);
	slot_cnt = mv_chan_memset_slot_count(len);
	sw_desc = mv_xor_alloc_slots(mv_chan, slot_cnt, 1);
	if (sw_desc) {
		sw_desc->type = DMA_MEMSET;
		sw_desc->async_tx.flags = flags;
		grp_start = sw_desc->group_head;
		mv_desc_init(grp_start, flags);
		mv_desc_set_byte_count(grp_start, len);
		mv_desc_set_dest_addr(sw_desc->group_head, dest);
		mv_desc_set_block_fill_val(grp_start, value);
		sw_desc->unmap_src_cnt = 1;
		sw_desc->unmap_len = len;
	}
	spin_unlock_bh(&mv_chan->lock);
	dev_dbg(mv_chan->device->common.dev,
		"%s sw_desc %p async_tx %p \n",
		__func__, sw_desc, &sw_desc->async_tx);
	return sw_desc ? &sw_desc->async_tx : NULL;
}

static struct dma_async_tx_descriptor *
mv_xor_prep_dma_xor(struct dma_chan *chan, dma_addr_t dest, dma_addr_t *src,
		    unsigned int src_cnt, size_t len, unsigned long flags)
{
	struct mv_xor_chan *mv_chan = to_mv_xor_chan(chan);
	struct mv_xor_desc_slot *sw_desc, *grp_start;
	int slot_cnt;

	if (unlikely(len < MV_XOR_MIN_BYTE_COUNT))
		return NULL;

	BUG_ON(len > MV_XOR_MAX_BYTE_COUNT);

	dev_dbg(mv_chan->device->common.dev,
		"%s src_cnt: %d len: dest %x %u flags: %ld\n",
		__func__, src_cnt, len, dest, flags);

	spin_lock_bh(&mv_chan->lock);
	slot_cnt = mv_chan_xor_slot_count(len, src_cnt);
	sw_desc = mv_xor_alloc_slots(mv_chan, slot_cnt, 1);
	if (sw_desc) {
		sw_desc->type = DMA_XOR;
		sw_desc->async_tx.flags = flags;
		grp_start = sw_desc->group_head;
		mv_desc_init(grp_start, flags);
		/* the byte count field is the same as in memcpy desc*/
		mv_desc_set_byte_count(grp_start, len);
		mv_desc_set_dest_addr(sw_desc->group_head, dest);
		sw_desc->unmap_src_cnt = src_cnt;
		sw_desc->unmap_len = len;
		while (src_cnt--)
			mv_desc_set_src_addr(grp_start, src_cnt, src[src_cnt]);
	}
	spin_unlock_bh(&mv_chan->lock);
	dev_dbg(mv_chan->device->common.dev,
		"%s sw_desc %p async_tx %p \n",
		__func__, sw_desc, &sw_desc->async_tx);
	return sw_desc ? &sw_desc->async_tx : NULL;
}

static void mv_xor_free_chan_resources(struct dma_chan *chan)
{
	struct mv_xor_chan *mv_chan = to_mv_xor_chan(chan);
	struct mv_xor_desc_slot *iter, *_iter;
	int in_use_descs = 0;

	mv_xor_slot_cleanup(mv_chan);

	spin_lock_bh(&mv_chan->lock);
	list_for_each_entry_safe(iter, _iter, &mv_chan->chain,
					chain_node) {
		in_use_descs++;
		list_del(&iter->chain_node);
	}
	list_for_each_entry_safe(iter, _iter, &mv_chan->completed_slots,
				 completed_node) {
		in_use_descs++;
		list_del(&iter->completed_node);
	}
	list_for_each_entry_safe_reverse(
		iter, _iter, &mv_chan->all_slots, slot_node) {
		list_del(&iter->slot_node);
		kfree(iter);
		mv_chan->slots_allocated--;
	}
	mv_chan->last_used = NULL;

	dev_dbg(mv_chan->device->common.dev, "%s slots_allocated %d\n",
		__func__, mv_chan->slots_allocated);
	spin_unlock_bh(&mv_chan->lock);

	if (in_use_descs)
		dev_err(mv_chan->device->common.dev,
			"freeing %d in use descriptors!\n", in_use_descs);
}

/**
 * mv_xor_status - poll the status of an XOR transaction
 * @chan: XOR channel handle
 * @cookie: XOR transaction identifier
 * @txstate: XOR transactions state holder (or NULL)
 */
static enum dma_status mv_xor_status(struct dma_chan *chan,
					  dma_cookie_t cookie,
					  struct dma_tx_state *txstate)
{
	struct mv_xor_chan *mv_chan = to_mv_xor_chan(chan);
	dma_cookie_t last_used;
	dma_cookie_t last_complete;
	enum dma_status ret;

	last_used = chan->cookie;
	last_complete = mv_chan->completed_cookie;
	mv_chan->is_complete_cookie = cookie;
	dma_set_tx_state(txstate, last_complete, last_used, 0);

	ret = dma_async_is_complete(cookie, last_complete, last_used);
	if (ret == DMA_SUCCESS) {
		mv_xor_clean_completed_slots(mv_chan);
		return ret;
	}
	mv_xor_slot_cleanup(mv_chan);

	last_used = chan->cookie;
	last_complete = mv_chan->completed_cookie;

	dma_set_tx_state(txstate, last_complete, last_used, 0);
	return dma_async_is_complete(cookie, last_complete, last_used);
}

static void mv_dump_xor_regs(struct mv_xor_chan *chan)
{
	u32 val;

	val = __raw_readl(XOR_CONFIG(chan));
	dev_printk(KERN_ERR, chan->device->common.dev,
		   "config       0x%08x.\n", val);

	val = __raw_readl(XOR_ACTIVATION(chan));
	dev_printk(KERN_ERR, chan->device->common.dev,
		   "activation   0x%08x.\n", val);

	val = __raw_readl(XOR_INTR_CAUSE(chan));
	dev_printk(KERN_ERR, chan->device->common.dev,
		   "intr cause   0x%08x.\n", val);

	val = __raw_readl(XOR_INTR_MASK(chan));
	dev_printk(KERN_ERR, chan->device->common.dev,
		   "intr mask    0x%08x.\n", val);

	val = __raw_readl(XOR_ERROR_CAUSE(chan));
	dev_printk(KERN_ERR, chan->device->common.dev,
		   "error cause  0x%08x.\n", val);

	val = __raw_readl(XOR_ERROR_ADDR(chan));
	dev_printk(KERN_ERR, chan->device->common.dev,
		   "error addr   0x%08x.\n", val);
}

static void mv_xor_err_interrupt_handler(struct mv_xor_chan *chan,
					 u32 intr_cause)
{
	if (intr_cause & (1 << 4)) {
	     dev_dbg(chan->device->common.dev,
		     "ignore this error\n");
	     return;
	}

	dev_printk(KERN_ERR, chan->device->common.dev,
		   "error on chan %d. intr cause 0x%08x.\n",
		   chan->idx, intr_cause);

	mv_dump_xor_regs(chan);
	BUG();
}

static irqreturn_t mv_xor_interrupt_handler(int irq, void *data)
{
	struct mv_xor_chan *chan = data;
	u32 intr_cause = mv_chan_get_intr_cause(chan);

	dev_dbg(chan->device->common.dev, "intr cause %x\n", intr_cause);

	if (mv_is_err_intr(intr_cause))
		mv_xor_err_interrupt_handler(chan, intr_cause);

	tasklet_schedule(&chan->irq_tasklet);

	mv_xor_device_clear_eoc_cause(chan);

	return IRQ_HANDLED;
}

static void mv_xor_issue_pending(struct dma_chan *chan)
{
	struct mv_xor_chan *mv_chan = to_mv_xor_chan(chan);

	if (mv_chan->pending >= MV_XOR_THRESHOLD) {
		mv_chan->pending = 0;
		mv_chan_activate(mv_chan);
	}
}

/*
 * Perform a transaction to verify the HW works.
 */
#define MV_XOR_TEST_SIZE 2000

static int __devinit mv_xor_memcpy_self_test(struct mv_xor_device *device)
{
	int i;
	void *src, *dest;
	dma_addr_t src_dma, dest_dma;
	struct dma_chan *dma_chan;
	dma_cookie_t cookie;
	struct dma_async_tx_descriptor *tx;
	int err = 0;
	struct mv_xor_chan *mv_chan;

	src = kmalloc(sizeof(u8) * MV_XOR_TEST_SIZE, GFP_KERNEL);
	if (!src)
		return -ENOMEM;

	dest = kzalloc(sizeof(u8) * MV_XOR_TEST_SIZE, GFP_KERNEL);
	if (!dest) {
		kfree(src);
		return -ENOMEM;
	}

	/* Fill in src buffer */
	for (i = 0; i < MV_XOR_TEST_SIZE; i++)
		((u8 *) src)[i] = (u8)i;

	/* Start copy, using first DMA channel */
	dma_chan = container_of(device->common.channels.next,
				struct dma_chan,
				device_node);
	if (mv_xor_alloc_chan_resources(dma_chan) < 1) {
		err = -ENODEV;
		goto out;
	}

	dest_dma = dma_map_single(dma_chan->device->dev, dest,
				  MV_XOR_TEST_SIZE, DMA_FROM_DEVICE);

	src_dma = dma_map_single(dma_chan->device->dev, src,
				 MV_XOR_TEST_SIZE, DMA_TO_DEVICE);

	tx = mv_xor_prep_dma_memcpy(dma_chan, dest_dma, src_dma,
				    MV_XOR_TEST_SIZE, 0);
	cookie = mv_xor_tx_submit(tx);
	mv_xor_issue_pending(dma_chan);
	async_tx_ack(tx);
	msleep(1);

	if (mv_xor_status(dma_chan, cookie, NULL) !=
	    DMA_SUCCESS) {
		dev_printk(KERN_ERR, dma_chan->device->dev,
			   "Self-test copy timed out, disabling\n");
		err = -ENODEV;
		goto free_resources;
	}

	mv_chan = to_mv_xor_chan(dma_chan);
	dma_sync_single_for_cpu(&mv_chan->device->pdev->dev, dest_dma,
				MV_XOR_TEST_SIZE, DMA_FROM_DEVICE);
	if (memcmp(src, dest, MV_XOR_TEST_SIZE)) {
		dev_printk(KERN_ERR, dma_chan->device->dev,
			   "Self-test copy failed compare, disabling\n");
		err = -ENODEV;
		goto free_resources;
	}

free_resources:
	mv_xor_free_chan_resources(dma_chan);
out:
	kfree(src);
	kfree(dest);
	return err;
}

#define MV_XOR_NUM_SRC_TEST 4 /* must be <= 15 */
static int __devinit
mv_xor_xor_self_test(struct mv_xor_device *device)
{
	int i, src_idx;
	struct page *dest;
	struct page *xor_srcs[MV_XOR_NUM_SRC_TEST];
	dma_addr_t dma_srcs[MV_XOR_NUM_SRC_TEST];
	dma_addr_t dest_dma;
	struct dma_async_tx_descriptor *tx;
	struct dma_chan *dma_chan;
	dma_cookie_t cookie;
	u8 cmp_byte = 0;
	u32 cmp_word;
	int err = 0;
	struct mv_xor_chan *mv_chan;

	for (src_idx = 0; src_idx < MV_XOR_NUM_SRC_TEST; src_idx++) {
		xor_srcs[src_idx] = alloc_page(GFP_KERNEL);
		if (!xor_srcs[src_idx]) {
			while (src_idx--)
				__free_page(xor_srcs[src_idx]);
			return -ENOMEM;
		}
	}

	dest = alloc_page(GFP_KERNEL);
	if (!dest) {
		while (src_idx--)
			__free_page(xor_srcs[src_idx]);
		return -ENOMEM;
	}

	/* Fill in src buffers */
	for (src_idx = 0; src_idx < MV_XOR_NUM_SRC_TEST; src_idx++) {
		u8 *ptr = page_address(xor_srcs[src_idx]);
		for (i = 0; i < PAGE_SIZE; i++)
			ptr[i] = (1 << src_idx);
	}

	for (src_idx = 0; src_idx < MV_XOR_NUM_SRC_TEST; src_idx++)
		cmp_byte ^= (u8) (1 << src_idx);

	cmp_word = (cmp_byte << 24) | (cmp_byte << 16) |
		(cmp_byte << 8) | cmp_byte;

	memset(page_address(dest), 0, PAGE_SIZE);

	dma_chan = container_of(device->common.channels.next,
				struct dma_chan,
				device_node);
	if (mv_xor_alloc_chan_resources(dma_chan) < 1) {
		err = -ENODEV;
		goto out;
	}

	/* test xor */
	dest_dma = dma_map_page(dma_chan->device->dev, dest, 0, PAGE_SIZE,
				DMA_FROM_DEVICE);

	for (i = 0; i < MV_XOR_NUM_SRC_TEST; i++)
		dma_srcs[i] = dma_map_page(dma_chan->device->dev, xor_srcs[i],
					   0, PAGE_SIZE, DMA_TO_DEVICE);

	tx = mv_xor_prep_dma_xor(dma_chan, dest_dma, dma_srcs,
				 MV_XOR_NUM_SRC_TEST, PAGE_SIZE, 0);

	cookie = mv_xor_tx_submit(tx);
	mv_xor_issue_pending(dma_chan);
	async_tx_ack(tx);
	msleep(8);

	if (mv_xor_status(dma_chan, cookie, NULL) !=
	    DMA_SUCCESS) {
		dev_printk(KERN_ERR, dma_chan->device->dev,
			   "Self-test xor timed out, disabling\n");
		err = -ENODEV;
		goto free_resources;
	}

	mv_chan = to_mv_xor_chan(dma_chan);
	dma_sync_single_for_cpu(&mv_chan->device->pdev->dev, dest_dma,
				PAGE_SIZE, DMA_FROM_DEVICE);
	for (i = 0; i < (PAGE_SIZE / sizeof(u32)); i++) {
		u32 *ptr = page_address(dest);
		if (ptr[i] != cmp_word) {
			dev_printk(KERN_ERR, dma_chan->device->dev,
				   "Self-test xor failed compare, disabling."
				   " index %d, data %x, expected %x\n", i,
				   ptr[i], cmp_word);
			err = -ENODEV;
			goto free_resources;
		}
	}

free_resources:
	mv_xor_free_chan_resources(dma_chan);
out:
	src_idx = MV_XOR_NUM_SRC_TEST;
	while (src_idx--)
		__free_page(xor_srcs[src_idx]);
	__free_page(dest);
	return err;
}

static int __devexit mv_xor_remove(struct platform_device *dev)
{
	struct mv_xor_device *device = platform_get_drvdata(dev);
	struct dma_chan *chan, *_chan;
	struct mv_xor_chan *mv_chan;
	struct mv_xor_platform_data *plat_data = dev->dev.platform_data;

	dma_async_device_unregister(&device->common);

	dma_free_coherent(&dev->dev, plat_data->pool_size,
			device->dma_desc_pool_virt, device->dma_desc_pool);

	list_for_each_entry_safe(chan, _chan, &device->common.channels,
				device_node) {
		mv_chan = to_mv_xor_chan(chan);
		list_del(&chan->device_node);
	}

	return 0;
}

static int __devinit mv_xor_probe(struct platform_device *pdev)
{
	int ret = 0;
	int irq;
	struct mv_xor_device *adev;
	struct mv_xor_chan *mv_chan;
	struct dma_device *dma_dev;
	struct mv_xor_platform_data *plat_data = pdev->dev.platform_data;


	adev = devm_kzalloc(&pdev->dev, sizeof(*adev), GFP_KERNEL);
	if (!adev)
		return -ENOMEM;

	dma_dev = &adev->common;

	/* allocate coherent memory for hardware descriptors
	 * note: writecombine gives slightly better performance, but
	 * requires that we explicitly flush the writes
	 */
	adev->dma_desc_pool_virt = dma_alloc_writecombine(&pdev->dev,
							  plat_data->pool_size,
							  &adev->dma_desc_pool,
							  GFP_KERNEL);
	if (!adev->dma_desc_pool_virt)
		return -ENOMEM;

	adev->id = plat_data->hw_id;

	/* discover transaction capabilites from the platform data */
	dma_dev->cap_mask = plat_data->cap_mask;
	adev->pdev = pdev;
	platform_set_drvdata(pdev, adev);

	adev->shared = platform_get_drvdata(plat_data->shared);

	INIT_LIST_HEAD(&dma_dev->channels);

	/* set base routines */
	dma_dev->device_alloc_chan_resources = mv_xor_alloc_chan_resources;
	dma_dev->device_free_chan_resources = mv_xor_free_chan_resources;
	dma_dev->device_tx_status = mv_xor_status;
	dma_dev->device_issue_pending = mv_xor_issue_pending;
	dma_dev->dev = &pdev->dev;

	/* set prep routines based on capability */
	if (dma_has_cap(DMA_MEMCPY, dma_dev->cap_mask))
		dma_dev->device_prep_dma_memcpy = mv_xor_prep_dma_memcpy;
	if (dma_has_cap(DMA_MEMSET, dma_dev->cap_mask))
		dma_dev->device_prep_dma_memset = mv_xor_prep_dma_memset;
	if (dma_has_cap(DMA_XOR, dma_dev->cap_mask)) {
		dma_dev->max_xor = 8;
		dma_dev->device_prep_dma_xor = mv_xor_prep_dma_xor;
	}

	mv_chan = devm_kzalloc(&pdev->dev, sizeof(*mv_chan), GFP_KERNEL);
	if (!mv_chan) {
		ret = -ENOMEM;
		goto err_free_dma;
	}
	mv_chan->device = adev;
	mv_chan->idx = plat_data->hw_id;
	mv_chan->mmr_base = adev->shared->xor_base;

	if (!mv_chan->mmr_base) {
		ret = -ENOMEM;
		goto err_free_dma;
	}
	tasklet_init(&mv_chan->irq_tasklet, mv_xor_tasklet, (unsigned long)
		     mv_chan);

	/* clear errors before enabling interrupts */
	mv_xor_device_clear_err_status(mv_chan);

	irq = platform_get_irq(pdev, 0);
	if (irq < 0) {
		ret = irq;
		goto err_free_dma;
	}
	ret = devm_request_irq(&pdev->dev, irq,
			       mv_xor_interrupt_handler,
			       0, dev_name(&pdev->dev), mv_chan);
	if (ret)
		goto err_free_dma;

	mv_chan_unmask_interrupts(mv_chan);

	mv_set_mode(mv_chan, DMA_MEMCPY);

	spin_lock_init(&mv_chan->lock);
	INIT_LIST_HEAD(&mv_chan->chain);
	INIT_LIST_HEAD(&mv_chan->completed_slots);
	INIT_LIST_HEAD(&mv_chan->all_slots);
	mv_chan->common.device = dma_dev;

	list_add_tail(&mv_chan->common.device_node, &dma_dev->channels);

	if (dma_has_cap(DMA_MEMCPY, dma_dev->cap_mask)) {
		ret = mv_xor_memcpy_self_test(adev);
		dev_dbg(&pdev->dev, "memcpy self test returned %d\n", ret);
		if (ret)
			goto err_free_dma;
	}

	if (dma_has_cap(DMA_XOR, dma_dev->cap_mask)) {
		ret = mv_xor_xor_self_test(adev);
		dev_dbg(&pdev->dev, "xor self test returned %d\n", ret);
		if (ret)
			goto err_free_dma;
	}

	dev_printk(KERN_INFO, &pdev->dev, "Marvell XOR: "
	  "( %s%s%s%s)\n",
	  dma_has_cap(DMA_XOR, dma_dev->cap_mask) ? "xor " : "",
	  dma_has_cap(DMA_MEMSET, dma_dev->cap_mask)  ? "fill " : "",
	  dma_has_cap(DMA_MEMCPY, dma_dev->cap_mask) ? "cpy " : "",
	  dma_has_cap(DMA_INTERRUPT, dma_dev->cap_mask) ? "intr " : "");

	dma_async_device_register(dma_dev);
	goto out;

 err_free_dma:
	dma_free_coherent(&adev->pdev->dev, plat_data->pool_size,
			adev->dma_desc_pool_virt, adev->dma_desc_pool);
 out:
	return ret;
}

static void
mv_xor_conf_mbus_windows(struct mv_xor_shared_private *msp,
			 struct mbus_dram_target_info *dram)
{
	void __iomem *base = msp->xor_base;
	u32 win_enable = 0;
	int i;

	for (i = 0; i < 8; i++) {
		writel(0, base + WINDOW_BASE(i));
		writel(0, base + WINDOW_SIZE(i));
		if (i < 4)
			writel(0, base + WINDOW_REMAP_HIGH(i));
	}

	for (i = 0; i < dram->num_cs; i++) {
		struct mbus_dram_window *cs = dram->cs + i;

		writel((cs->base & 0xffff0000) |
		       (cs->mbus_attr << 8) |
		       dram->mbus_dram_target_id, base + WINDOW_BASE(i));
		writel((cs->size - 1) & 0xffff0000, base + WINDOW_SIZE(i));

		win_enable |= (1 << i);
		win_enable |= 3 << (16 + (2 * i));
	}

	writel(win_enable, base + WINDOW_BAR_ENABLE(0));
	writel(win_enable, base + WINDOW_BAR_ENABLE(1));
}

static struct platform_driver mv_xor_driver = {
	.probe		= mv_xor_probe,
	.remove		= __devexit_p(mv_xor_remove),
	.driver		= {
		.owner	= THIS_MODULE,
		.name	= MV_XOR_NAME,
	},
};

static int mv_xor_shared_probe(struct platform_device *pdev)
{
	struct mv_xor_platform_shared_data *msd = pdev->dev.platform_data;
	struct mv_xor_shared_private *msp;
	struct resource *res;

	dev_printk(KERN_NOTICE, &pdev->dev, "Marvell shared XOR driver\n");

	msp = devm_kzalloc(&pdev->dev, sizeof(*msp), GFP_KERNEL);
	if (!msp)
		return -ENOMEM;

	res = platform_get_resource(pdev, IORESOURCE_MEM, 0);
	if (!res)
		return -ENODEV;

<<<<<<< HEAD
	msp->xor_base = devm_ioremap(&pdev->dev, res->start, resource_size(res));
=======
	msp->xor_base = devm_ioremap(&pdev->dev, res->start,
				     resource_size(res));
>>>>>>> 1ae105aa
	if (!msp->xor_base)
		return -EBUSY;

	res = platform_get_resource(pdev, IORESOURCE_MEM, 1);
	if (!res)
		return -ENODEV;

	msp->xor_high_base = devm_ioremap(&pdev->dev, res->start,
					  resource_size(res));
	if (!msp->xor_high_base)
		return -EBUSY;

	platform_set_drvdata(pdev, msp);

	/*
	 * (Re-)program MBUS remapping windows if we are asked to.
	 */
	if (msd != NULL && msd->dram != NULL)
		mv_xor_conf_mbus_windows(msp, msd->dram);

	return 0;
}

static int mv_xor_shared_remove(struct platform_device *pdev)
{
	return 0;
}

static struct platform_driver mv_xor_shared_driver = {
	.probe		= mv_xor_shared_probe,
	.remove		= mv_xor_shared_remove,
	.driver		= {
		.owner	= THIS_MODULE,
		.name	= MV_XOR_SHARED_NAME,
	},
};


static int __init mv_xor_init(void)
{
	int rc;

	rc = platform_driver_register(&mv_xor_shared_driver);
	if (!rc) {
		rc = platform_driver_register(&mv_xor_driver);
		if (rc)
			platform_driver_unregister(&mv_xor_shared_driver);
	}
	return rc;
}
module_init(mv_xor_init);

/* it's currently unsafe to unload this module */
#if 0
static void __exit mv_xor_exit(void)
{
	platform_driver_unregister(&mv_xor_driver);
	platform_driver_unregister(&mv_xor_shared_driver);
	return;
}

module_exit(mv_xor_exit);
#endif

MODULE_AUTHOR("Saeed Bishara <saeed@marvell.com>");
MODULE_DESCRIPTION("DMA engine driver for Marvell's XOR engine");
MODULE_LICENSE("GPL");<|MERGE_RESOLUTION|>--- conflicted
+++ resolved
@@ -1304,12 +1304,8 @@
 	if (!res)
 		return -ENODEV;
 
-<<<<<<< HEAD
-	msp->xor_base = devm_ioremap(&pdev->dev, res->start, resource_size(res));
-=======
 	msp->xor_base = devm_ioremap(&pdev->dev, res->start,
 				     resource_size(res));
->>>>>>> 1ae105aa
 	if (!msp->xor_base)
 		return -EBUSY;
 
