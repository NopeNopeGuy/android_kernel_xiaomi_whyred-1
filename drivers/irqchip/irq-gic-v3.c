/*
 * Copyright (C) 2013-2017 ARM Limited, All Rights Reserved.
 * Author: Marc Zyngier <marc.zyngier@arm.com>
 *
 * This program is free software; you can redistribute it and/or modify
 * it under the terms of the GNU General Public License version 2 as
 * published by the Free Software Foundation.
 *
 * This program is distributed in the hope that it will be useful,
 * but WITHOUT ANY WARRANTY; without even the implied warranty of
 * MERCHANTABILITY or FITNESS FOR A PARTICULAR PURPOSE.  See the
 * GNU General Public License for more details.
 *
 * You should have received a copy of the GNU General Public License
 * along with this program.  If not, see <http://www.gnu.org/licenses/>.
 */

#define pr_fmt(fmt)	"GICv3: " fmt

#include <linux/acpi.h>
#include <linux/cpu.h>
#include <linux/cpu_pm.h>
#include <linux/delay.h>
#include <linux/interrupt.h>
#include <linux/irqdomain.h>
#include <linux/of.h>
#include <linux/of_address.h>
#include <linux/of_irq.h>
#include <linux/percpu.h>
#include <linux/slab.h>
#include <linux/msm_rtb.h>
#include <linux/wakeup_reason.h>

#include <linux/irqchip.h>
#include <linux/irqchip/arm-gic-common.h>
#include <linux/irqchip/arm-gic-v3.h>
#include <linux/irqchip/irq-partition-percpu.h>

#include <asm/cputype.h>
#include <asm/exception.h>
#include <asm/smp_plat.h>
#include <asm/virt.h>

#include <linux/syscore_ops.h>

#include "irq-gic-common.h"

struct redist_region {
	void __iomem		*redist_base;
	phys_addr_t		phys_base;
	bool			single_redist;
};

struct gic_chip_data {
	struct fwnode_handle	*fwnode;
	void __iomem		*dist_base;
	struct redist_region	*redist_regions;
	struct rdists		rdists;
	struct irq_domain	*domain;
	u64			redist_stride;
	u32			nr_redist_regions;
	bool			has_rss;
	unsigned int		irq_nr;
	struct partition_desc	*ppi_descs[16];
};

static struct gic_chip_data gic_data __read_mostly;
static DEFINE_STATIC_KEY_TRUE(supports_deactivate_key);

static struct gic_kvm_info gic_v3_kvm_info;
static DEFINE_PER_CPU(bool, has_rss);

#define MPIDR_RS(mpidr)			(((mpidr) & 0xF0UL) >> 4)
#define gic_data_rdist()		(this_cpu_ptr(gic_data.rdists.rdist))
#define gic_data_rdist_rd_base()	(gic_data_rdist()->rd_base)
#define gic_data_rdist_sgi_base()	(gic_data_rdist_rd_base() + SZ_64K)

/* Our default, arbitrary priority value. Linux only uses one anyway. */
#define DEFAULT_PMR_VALUE	0xf0

static inline unsigned int gic_irq(struct irq_data *d)
{
	return d->hwirq;
}

static inline int gic_irq_in_rdist(struct irq_data *d)
{
	return gic_irq(d) < 32;
}

static inline void __iomem *gic_dist_base(struct irq_data *d)
{
	if (gic_irq_in_rdist(d))	/* SGI+PPI -> SGI_base for this CPU */
		return gic_data_rdist_sgi_base();

	if (d->hwirq <= 1023)		/* SPI -> dist_base */
		return gic_data.dist_base;

	return NULL;
}

static void gic_do_wait_for_rwp(void __iomem *base, u32 bit)
{
	u32 count = 1000000;	/* 1s! */

<<<<<<< HEAD
	while (readl_relaxed_no_log(base + GICD_CTLR) & GICD_CTLR_RWP) {
=======
	while (readl_relaxed(base + GICD_CTLR) & bit) {
>>>>>>> b6d1b4b4
		count--;
		if (!count) {
			pr_err_ratelimited("RWP timeout, gone fishing\n");
			return;
		}
		cpu_relax();
		udelay(1);
	};
}

/* Wait for completion of a distributor change */
static void gic_dist_wait_for_rwp(void)
{
	gic_do_wait_for_rwp(gic_data.dist_base, GICD_CTLR_RWP);
}

/* Wait for completion of a redistributor change */
static void gic_redist_wait_for_rwp(void)
{
	gic_do_wait_for_rwp(gic_data_rdist_rd_base(), GICR_CTLR_RWP);
}

#ifdef CONFIG_ARM64

static u64 __maybe_unused gic_read_iar(void)
{
	if (cpus_have_const_cap(ARM64_WORKAROUND_CAVIUM_23154))
		return gic_read_iar_cavium_thunderx();
	else
		return gic_read_iar_common();
}
#endif

static void gic_enable_redist(bool enable)
{
	void __iomem *rbase;
	u32 count = 1000000;	/* 1s! */
	u32 val;

	rbase = gic_data_rdist_rd_base();

	val = readl_relaxed(rbase + GICR_WAKER);
	if (enable)
		/* Wake up this CPU redistributor */
		val &= ~GICR_WAKER_ProcessorSleep;
	else
		val |= GICR_WAKER_ProcessorSleep;
	writel_relaxed(val, rbase + GICR_WAKER);

	if (!enable) {		/* Check that GICR_WAKER is writeable */
		val = readl_relaxed(rbase + GICR_WAKER);
		if (!(val & GICR_WAKER_ProcessorSleep))
			return;	/* No PM support in this redistributor */
	}

	while (--count) {
		val = readl_relaxed(rbase + GICR_WAKER);
		if (enable ^ (bool)(val & GICR_WAKER_ChildrenAsleep))
			break;
		cpu_relax();
		udelay(1);
	};
	if (!count)
		pr_err_ratelimited("redistributor failed to %s...\n",
				   enable ? "wakeup" : "sleep");
}

/*
 * Routines to disable, enable, EOI and route interrupts
 */
static int gic_peek_irq(struct irq_data *d, u32 offset)
{
	u32 mask = 1 << (gic_irq(d) % 32);
	void __iomem *base;

	if (gic_irq_in_rdist(d))
		base = gic_data_rdist_sgi_base();
	else
		base = gic_data.dist_base;

	return !!(readl_relaxed_no_log
		(base + offset + (gic_irq(d) / 32) * 4) & mask);
}

static void gic_poke_irq(struct irq_data *d, u32 offset)
{
	u32 mask = 1 << (gic_irq(d) % 32);
	void (*rwp_wait)(void);
	void __iomem *base;

	if (gic_irq_in_rdist(d)) {
		base = gic_data_rdist_sgi_base();
		rwp_wait = gic_redist_wait_for_rwp;
	} else {
		base = gic_data.dist_base;
		rwp_wait = gic_dist_wait_for_rwp;
	}

	writel_relaxed(mask, base + offset + (gic_irq(d) / 32) * 4);
	rwp_wait();
}

static void gic_mask_irq(struct irq_data *d)
{
	gic_poke_irq(d, GICD_ICENABLER);
}

static void gic_eoimode1_mask_irq(struct irq_data *d)
{
	gic_mask_irq(d);
	/*
	 * When masking a forwarded interrupt, make sure it is
	 * deactivated as well.
	 *
	 * This ensures that an interrupt that is getting
	 * disabled/masked will not get "stuck", because there is
	 * noone to deactivate it (guest is being terminated).
	 */
	if (irqd_is_forwarded_to_vcpu(d))
		gic_poke_irq(d, GICD_ICACTIVER);
}

static void gic_unmask_irq(struct irq_data *d)
{
	gic_poke_irq(d, GICD_ISENABLER);
}

static int gic_irq_set_irqchip_state(struct irq_data *d,
				     enum irqchip_irq_state which, bool val)
{
	u32 reg;

	if (d->hwirq >= gic_data.irq_nr) /* PPI/SPI only */
		return -EINVAL;

	switch (which) {
	case IRQCHIP_STATE_PENDING:
		reg = val ? GICD_ISPENDR : GICD_ICPENDR;
		break;

	case IRQCHIP_STATE_ACTIVE:
		reg = val ? GICD_ISACTIVER : GICD_ICACTIVER;
		break;

	case IRQCHIP_STATE_MASKED:
		reg = val ? GICD_ICENABLER : GICD_ISENABLER;
		break;

	default:
		return -EINVAL;
	}

	gic_poke_irq(d, reg);
	return 0;
}

static int gic_irq_get_irqchip_state(struct irq_data *d,
				     enum irqchip_irq_state which, bool *val)
{
	if (d->hwirq >= gic_data.irq_nr) /* PPI/SPI only */
		return -EINVAL;

	switch (which) {
	case IRQCHIP_STATE_PENDING:
		*val = gic_peek_irq(d, GICD_ISPENDR);
		break;

	case IRQCHIP_STATE_ACTIVE:
		*val = gic_peek_irq(d, GICD_ISACTIVER);
		break;

	case IRQCHIP_STATE_MASKED:
		*val = !gic_peek_irq(d, GICD_ISENABLER);
		break;

	default:
		return -EINVAL;
	}

	return 0;
}

static void gic_eoi_irq(struct irq_data *d)
{
	gic_write_eoir(gic_irq(d));
}

static void gic_eoimode1_eoi_irq(struct irq_data *d)
{
	/*
	 * No need to deactivate an LPI, or an interrupt that
	 * is is getting forwarded to a vcpu.
	 */
	if (gic_irq(d) >= 8192 || irqd_is_forwarded_to_vcpu(d))
		return;
	gic_write_dir(gic_irq(d));
}

static int gic_set_type(struct irq_data *d, unsigned int type)
{
	unsigned int irq = gic_irq(d);
	void (*rwp_wait)(void);
	void __iomem *base;

	/* Interrupt configuration for SGIs can't be changed */
	if (irq < 16)
		return -EINVAL;

	/* SPIs have restrictions on the supported types */
	if (irq >= 32 && type != IRQ_TYPE_LEVEL_HIGH &&
			 type != IRQ_TYPE_EDGE_RISING)
		return -EINVAL;

	if (gic_irq_in_rdist(d)) {
		base = gic_data_rdist_sgi_base();
		rwp_wait = gic_redist_wait_for_rwp;
	} else {
		base = gic_data.dist_base;
		rwp_wait = gic_dist_wait_for_rwp;
	}

	return gic_configure_irq(irq, type, base, rwp_wait);
}

static int gic_irq_set_vcpu_affinity(struct irq_data *d, void *vcpu)
{
	if (vcpu)
		irqd_set_forwarded_to_vcpu(d);
	else
		irqd_clr_forwarded_to_vcpu(d);
	return 0;
}

#ifdef CONFIG_PM

static int gic_suspend(void)
{
	return 0;
}

/*
 * gic_show_pending_irq - Shows the pending interrupts
 * Note: Interrupts should be disabled on the cpu from which
 * this is called to get accurate list of pending interrupts.
 */
void gic_show_pending_irqs(void)
{
	void __iomem *base;
	u32 pending, enabled;
	unsigned int j;

	base = gic_data.dist_base;
	for (j = 0; j * 32 < gic_data.irq_nr; j++) {
		enabled = readl_relaxed(base +
					GICD_ISENABLER + j * 4);
		pending = readl_relaxed(base +
					GICD_ISPENDR + j * 4);
		pr_err("Pending and enabled irqs[%d] %x %x\n", j,
				pending, enabled);

	}
}

static void gic_show_resume_irq(struct gic_chip_data *gic)
{
	unsigned int i;
	u32 enabled;
	u32 pending[32];
	void __iomem *base = gic_data.dist_base;

	if (!msm_show_resume_irq_mask)
		return;

	for (i = 0; i * 32 < gic->irq_nr; i++) {
		enabled = readl_relaxed(base + GICD_ICENABLER + i * 4);
		pending[i] = readl_relaxed(base + GICD_ISPENDR + i * 4);
		pending[i] &= enabled;
	}

	for (i = find_first_bit((unsigned long *)pending, gic->irq_nr);
	     i < gic->irq_nr;
	     i = find_next_bit((unsigned long *)pending, gic->irq_nr, i+1)) {
		unsigned int irq = irq_find_mapping(gic->domain, i);
		struct irq_desc *desc = irq_to_desc(irq);
		const char *name = "null";

		if (desc == NULL)
			name = "stray irq";
		else if (desc->action && desc->action->name)
			name = desc->action->name;

		pr_warn("%s: %d triggered %s\n", __func__, irq, name);
	}
}

static void gic_resume_one(struct gic_chip_data *gic)
{
	gic_show_resume_irq(gic);
}

static void gic_resume(void)
{
	gic_resume_one(&gic_data);
}

static struct syscore_ops gic_syscore_ops = {
	.suspend = gic_suspend,
	.resume = gic_resume,
};

static int __init gic_init_sys(void)
{
	register_syscore_ops(&gic_syscore_ops);
	return 0;
}
arch_initcall(gic_init_sys);

#endif

static u64 gic_mpidr_to_affinity(unsigned long mpidr)
{
	u64 aff;

	aff = ((u64)MPIDR_AFFINITY_LEVEL(mpidr, 3) << 32 |
	       MPIDR_AFFINITY_LEVEL(mpidr, 2) << 16 |
	       MPIDR_AFFINITY_LEVEL(mpidr, 1) << 8  |
	       MPIDR_AFFINITY_LEVEL(mpidr, 0));

	return aff;
}

static asmlinkage void __exception_irq_entry gic_handle_irq(struct pt_regs *regs)
{
	u32 irqnr;

	do {
		irqnr = gic_read_iar();

		if (likely(irqnr > 15 && irqnr < 1020) || irqnr >= 8192) {
			int err;

			uncached_logk(LOGK_IRQ, (void *)(uintptr_t)irqnr);
			if (static_branch_likely(&supports_deactivate_key))
				gic_write_eoir(irqnr);
			else
				isb();

			err = handle_domain_irq(gic_data.domain, irqnr, regs);
			if (err) {
				WARN_ONCE(true, "Unexpected interrupt received!\n");
				log_abnormal_wakeup_reason(
						"unexpected HW IRQ %u", irqnr);
				if (static_branch_likely(&supports_deactivate_key)) {
					if (irqnr < 8192)
						gic_write_dir(irqnr);
				} else {
					gic_write_eoir(irqnr);
				}
			}
			continue;
		}
		if (irqnr < 16) {
			uncached_logk(LOGK_IRQ, (void *)(uintptr_t)irqnr);
			gic_write_eoir(irqnr);
			if (static_branch_likely(&supports_deactivate_key))
				gic_write_dir(irqnr);
#ifdef CONFIG_SMP
			/*
			 * Unlike GICv2, we don't need an smp_rmb() here.
			 * The control dependency from gic_read_iar to
			 * the ISB in gic_write_eoir is enough to ensure
			 * that any shared data read by handle_IPI will
			 * be read after the ACK.
			 */
			handle_IPI(irqnr, regs);
#else
			WARN_ONCE(true, "Unexpected SGI received!\n");
#endif
			continue;
		}
	} while (irqnr != ICC_IAR1_EL1_SPURIOUS);
}

static void __init gic_dist_init(void)
{
	unsigned int i;
	u64 affinity;
	void __iomem *base = gic_data.dist_base;

	/* Disable the distributor */
	writel_relaxed(0, base + GICD_CTLR);
	gic_dist_wait_for_rwp();

	/*
	 * Configure SPIs as non-secure Group-1. This will only matter
	 * if the GIC only has a single security state. This will not
	 * do the right thing if the kernel is running in secure mode,
	 * but that's not the intended use case anyway.
	 */
	for (i = 32; i < gic_data.irq_nr; i += 32)
		writel_relaxed(~0, base + GICD_IGROUPR + i / 8);

	gic_dist_config(base, gic_data.irq_nr, gic_dist_wait_for_rwp);

	/* Enable distributor with ARE, Group1 */
	writel_relaxed(GICD_CTLR_ARE_NS | GICD_CTLR_ENABLE_G1A | GICD_CTLR_ENABLE_G1,
		       base + GICD_CTLR);

	/*
	 * Set all global interrupts to the boot CPU only. ARE must be
	 * enabled.
	 */
	affinity = gic_mpidr_to_affinity(cpu_logical_map(smp_processor_id()));
	for (i = 32; i < gic_data.irq_nr; i++)
		gic_write_irouter(affinity, base + GICD_IROUTER + i * 8);
}

static int gic_iterate_rdists(int (*fn)(struct redist_region *, void __iomem *))
{
	int ret = -ENODEV;
	int i;

	for (i = 0; i < gic_data.nr_redist_regions; i++) {
		void __iomem *ptr = gic_data.redist_regions[i].redist_base;
		u64 typer;
		u32 reg;

		reg = readl_relaxed(ptr + GICR_PIDR2) & GIC_PIDR2_ARCH_MASK;
		if (reg != GIC_PIDR2_ARCH_GICv3 &&
		    reg != GIC_PIDR2_ARCH_GICv4) { /* We're in trouble... */
			pr_warn("No redistributor present @%p\n", ptr);
			break;
		}

		do {
			typer = gic_read_typer(ptr + GICR_TYPER);
			ret = fn(gic_data.redist_regions + i, ptr);
			if (!ret)
				return 0;

			if (gic_data.redist_regions[i].single_redist)
				break;

			if (gic_data.redist_stride) {
				ptr += gic_data.redist_stride;
			} else {
				ptr += SZ_64K * 2; /* Skip RD_base + SGI_base */
				if (typer & GICR_TYPER_VLPIS)
					ptr += SZ_64K * 2; /* Skip VLPI_base + reserved page */
			}
		} while (!(typer & GICR_TYPER_LAST));
	}

	return ret ? -ENODEV : 0;
}

static int __gic_populate_rdist(struct redist_region *region, void __iomem *ptr)
{
	unsigned long mpidr = cpu_logical_map(smp_processor_id());
	u64 typer;
	u32 aff;

	/*
	 * Convert affinity to a 32bit value that can be matched to
	 * GICR_TYPER bits [63:32].
	 */
	aff = (MPIDR_AFFINITY_LEVEL(mpidr, 3) << 24 |
	       MPIDR_AFFINITY_LEVEL(mpidr, 2) << 16 |
	       MPIDR_AFFINITY_LEVEL(mpidr, 1) << 8 |
	       MPIDR_AFFINITY_LEVEL(mpidr, 0));

	typer = gic_read_typer(ptr + GICR_TYPER);
	if ((typer >> 32) == aff) {
		u64 offset = ptr - region->redist_base;
		gic_data_rdist_rd_base() = ptr;
		gic_data_rdist()->phys_base = region->phys_base + offset;

		return 0;
	}

	/* Try next one */
	return 1;
}

static int gic_populate_rdist(void)
{
	if (gic_iterate_rdists(__gic_populate_rdist) == 0)
		return 0;

	/* We couldn't even deal with ourselves... */
	WARN(true, "CPU%d: mpidr %lx has no re-distributor!\n",
	     smp_processor_id(),
	     (unsigned long)cpu_logical_map(smp_processor_id()));
	return -ENODEV;
}

static int __gic_update_vlpi_properties(struct redist_region *region,
					void __iomem *ptr)
{
	u64 typer = gic_read_typer(ptr + GICR_TYPER);
	gic_data.rdists.has_vlpis &= !!(typer & GICR_TYPER_VLPIS);
	gic_data.rdists.has_direct_lpi &= !!(typer & GICR_TYPER_DirectLPIS);

	return 1;
}

static void gic_update_vlpi_properties(void)
{
	gic_iterate_rdists(__gic_update_vlpi_properties);
	pr_info("%sVLPI support, %sdirect LPI support\n",
		!gic_data.rdists.has_vlpis ? "no " : "",
		!gic_data.rdists.has_direct_lpi ? "no " : "");
}

static void gic_cpu_sys_reg_init(void)
{
	int i, cpu = smp_processor_id();
	u64 mpidr = cpu_logical_map(cpu);
	u64 need_rss = MPIDR_RS(mpidr);
	bool group0;
	u32 val, pribits;

	/*
	 * Need to check that the SRE bit has actually been set. If
	 * not, it means that SRE is disabled at EL2. We're going to
	 * die painfully, and there is nothing we can do about it.
	 *
	 * Kindly inform the luser.
	 */
	if (!gic_enable_sre())
		pr_err("GIC: unable to set SRE (disabled at EL2), panic ahead\n");

	pribits = gic_read_ctlr();
	pribits &= ICC_CTLR_EL1_PRI_BITS_MASK;
	pribits >>= ICC_CTLR_EL1_PRI_BITS_SHIFT;
	pribits++;

	/*
	 * Let's find out if Group0 is under control of EL3 or not by
	 * setting the highest possible, non-zero priority in PMR.
	 *
	 * If SCR_EL3.FIQ is set, the priority gets shifted down in
	 * order for the CPU interface to set bit 7, and keep the
	 * actual priority in the non-secure range. In the process, it
	 * looses the least significant bit and the actual priority
	 * becomes 0x80. Reading it back returns 0, indicating that
	 * we're don't have access to Group0.
	 */
	write_gicreg(BIT(8 - pribits), ICC_PMR_EL1);
	val = read_gicreg(ICC_PMR_EL1);
	group0 = val != 0;

	/* Set priority mask register */
	write_gicreg(DEFAULT_PMR_VALUE, ICC_PMR_EL1);

	/*
	 * Some firmwares hand over to the kernel with the BPR changed from
	 * its reset value (and with a value large enough to prevent
	 * any pre-emptive interrupts from working at all). Writing a zero
	 * to BPR restores is reset value.
	 */
	gic_write_bpr1(0);

	if (static_branch_likely(&supports_deactivate_key)) {
		/* EOI drops priority only (mode 1) */
		gic_write_ctlr(ICC_CTLR_EL1_EOImode_drop);
	} else {
		/* EOI deactivates interrupt too (mode 0) */
		gic_write_ctlr(ICC_CTLR_EL1_EOImode_drop_dir);
	}

	/* Always whack Group0 before Group1 */
	if (group0) {
		switch(pribits) {
		case 8:
		case 7:
			write_gicreg(0, ICC_AP0R3_EL1);
			write_gicreg(0, ICC_AP0R2_EL1);
		case 6:
			write_gicreg(0, ICC_AP0R1_EL1);
		case 5:
		case 4:
			write_gicreg(0, ICC_AP0R0_EL1);
		}

		isb();
	}

	switch(pribits) {
	case 8:
	case 7:
		write_gicreg(0, ICC_AP1R3_EL1);
		write_gicreg(0, ICC_AP1R2_EL1);
	case 6:
		write_gicreg(0, ICC_AP1R1_EL1);
	case 5:
	case 4:
		write_gicreg(0, ICC_AP1R0_EL1);
	}

	isb();

	/* ... and let's hit the road... */
	gic_write_grpen1(1);

	/* Keep the RSS capability status in per_cpu variable */
	per_cpu(has_rss, cpu) = !!(gic_read_ctlr() & ICC_CTLR_EL1_RSS);

	/* Check all the CPUs have capable of sending SGIs to other CPUs */
	for_each_online_cpu(i) {
		bool have_rss = per_cpu(has_rss, i) && per_cpu(has_rss, cpu);

		need_rss |= MPIDR_RS(cpu_logical_map(i));
		if (need_rss && (!have_rss))
			pr_crit("CPU%d (%lx) can't SGI CPU%d (%lx), no RSS\n",
				cpu, (unsigned long)mpidr,
				i, (unsigned long)cpu_logical_map(i));
	}

	/**
	 * GIC spec says, when ICC_CTLR_EL1.RSS==1 and GICD_TYPER.RSS==0,
	 * writing ICC_ASGI1R_EL1 register with RS != 0 is a CONSTRAINED
	 * UNPREDICTABLE choice of :
	 *   - The write is ignored.
	 *   - The RS field is treated as 0.
	 */
	if (need_rss && (!gic_data.has_rss))
		pr_crit_once("RSS is required but GICD doesn't support it\n");
}

static bool gicv3_nolpi;

static int __init gicv3_nolpi_cfg(char *buf)
{
	return strtobool(buf, &gicv3_nolpi);
}
early_param("irqchip.gicv3_nolpi", gicv3_nolpi_cfg);

static int gic_dist_supports_lpis(void)
{
	return !!(readl_relaxed(gic_data.dist_base + GICD_TYPER) & GICD_TYPER_LPIS) && !gicv3_nolpi;
}

static void gic_cpu_init(void)
{
	void __iomem *rbase;

	/* Register ourselves with the rest of the world */
	if (gic_populate_rdist())
		return;

	gic_enable_redist(true);

	rbase = gic_data_rdist_sgi_base();

	/* Configure SGIs/PPIs as non-secure Group-1 */
	writel_relaxed(~0, rbase + GICR_IGROUPR0);

	gic_cpu_config(rbase, gic_redist_wait_for_rwp);

	/* Give LPIs a spin */
	if (IS_ENABLED(CONFIG_ARM_GIC_V3_ITS) && gic_dist_supports_lpis() &&
					!IS_ENABLED(CONFIG_ARM_GIC_V3_ACL))
		its_cpu_init();

	/* initialise system registers */
	gic_cpu_sys_reg_init();
}

#ifdef CONFIG_SMP

#define MPIDR_TO_SGI_RS(mpidr)	(MPIDR_RS(mpidr) << ICC_SGI1R_RS_SHIFT)
#define MPIDR_TO_SGI_CLUSTER_ID(mpidr)	((mpidr) & ~0xFUL)

static int gic_starting_cpu(unsigned int cpu)
{
	gic_cpu_init();
	return 0;
}

static u16 gic_compute_target_list(int *base_cpu, const struct cpumask *mask,
				   unsigned long cluster_id)
{
	int next_cpu, cpu = *base_cpu;
	unsigned long mpidr = cpu_logical_map(cpu);
	u16 tlist = 0;

	while (cpu < nr_cpu_ids) {
		tlist |= 1 << (mpidr & 0xf);

		next_cpu = cpumask_next(cpu, mask);
		if (next_cpu >= nr_cpu_ids)
			goto out;
		cpu = next_cpu;

		mpidr = cpu_logical_map(cpu);

		if (cluster_id != MPIDR_TO_SGI_CLUSTER_ID(mpidr)) {
			cpu--;
			goto out;
		}
	}
out:
	*base_cpu = cpu;
	return tlist;
}

#define MPIDR_TO_SGI_AFFINITY(cluster_id, level) \
	(MPIDR_AFFINITY_LEVEL(cluster_id, level) \
		<< ICC_SGI1R_AFFINITY_## level ##_SHIFT)

static void gic_send_sgi(u64 cluster_id, u16 tlist, unsigned int irq)
{
	u64 val;

	val = (MPIDR_TO_SGI_AFFINITY(cluster_id, 3)	|
	       MPIDR_TO_SGI_AFFINITY(cluster_id, 2)	|
	       irq << ICC_SGI1R_SGI_ID_SHIFT		|
	       MPIDR_TO_SGI_AFFINITY(cluster_id, 1)	|
	       MPIDR_TO_SGI_RS(cluster_id)		|
	       tlist << ICC_SGI1R_TARGET_LIST_SHIFT);

	pr_devel("CPU%d: ICC_SGI1R_EL1 %llx\n", smp_processor_id(), val);
	gic_write_sgi1r(val);
}

static void gic_raise_softirq(const struct cpumask *mask, unsigned int irq)
{
	int cpu;

	if (WARN_ON(irq >= 16))
		return;

	/*
	 * Ensure that stores to Normal memory are visible to the
	 * other CPUs before issuing the IPI.
	 */
	wmb();

	for_each_cpu(cpu, mask) {
		u64 cluster_id = MPIDR_TO_SGI_CLUSTER_ID(cpu_logical_map(cpu));
		u16 tlist;

		tlist = gic_compute_target_list(&cpu, mask, cluster_id);
		gic_send_sgi(cluster_id, tlist, irq);
	}

	/* Force the above writes to ICC_SGI1R_EL1 to be executed */
	isb();
}

static void gic_smp_init(void)
{
	set_smp_cross_call(gic_raise_softirq);
	cpuhp_setup_state_nocalls(CPUHP_AP_IRQ_GIC_STARTING,
				  "irqchip/arm/gicv3:starting",
				  gic_starting_cpu, NULL);
}

static int gic_set_affinity(struct irq_data *d, const struct cpumask *mask_val,
			    bool force)
{
	unsigned int cpu;
	void __iomem *reg;
	int enabled;
	u64 val;

	if (force)
		cpu = cpumask_first(mask_val);
	else
		cpu = cpumask_any_and(mask_val, cpu_online_mask);

	if (cpu >= nr_cpu_ids)
		return -EINVAL;

	if (gic_irq_in_rdist(d))
		return -EINVAL;

	/* If interrupt was enabled, disable it first */
	enabled = gic_peek_irq(d, GICD_ISENABLER);
	if (enabled)
		gic_mask_irq(d);

	reg = gic_dist_base(d) + GICD_IROUTER + (gic_irq(d) * 8);
	val = gic_mpidr_to_affinity(cpu_logical_map(cpu));

	gic_write_irouter(val, reg);

	/*
	 * If the interrupt was enabled, enabled it again. Otherwise,
	 * just wait for the distributor to have digested our changes.
	 */
	if (enabled)
		gic_unmask_irq(d);
	else
		gic_dist_wait_for_rwp();

	irq_data_update_effective_affinity(d, cpumask_of(cpu));

	return IRQ_SET_MASK_OK_DONE;
}
#else
#define gic_set_affinity	NULL
#define gic_smp_init()		do { } while(0)
#endif

#ifdef CONFIG_CPU_PM
/* Check whether it's single security state view */
static bool gic_dist_security_disabled(void)
{
	return readl_relaxed(gic_data.dist_base + GICD_CTLR) & GICD_CTLR_DS;
}

static int gic_cpu_pm_notifier(struct notifier_block *self,
			       unsigned long cmd, void *v)
{
	if (from_suspend)
		return NOTIFY_OK;

	if (cmd == CPU_PM_EXIT) {
		if (gic_dist_security_disabled())
			gic_enable_redist(true);
		gic_cpu_sys_reg_init();
	} else if (cmd == CPU_PM_ENTER && gic_dist_security_disabled()) {
		gic_write_grpen1(0);
		gic_enable_redist(false);
	}
	return NOTIFY_OK;
}

static struct notifier_block gic_cpu_pm_notifier_block = {
	.notifier_call = gic_cpu_pm_notifier,
};

static void gic_cpu_pm_init(void)
{
	cpu_pm_register_notifier(&gic_cpu_pm_notifier_block);
}

#else
static inline void gic_cpu_pm_init(void) { }
#endif /* CONFIG_CPU_PM */

static struct irq_chip gic_chip = {
	.name			= "GICv3",
	.irq_mask		= gic_mask_irq,
	.irq_unmask		= gic_unmask_irq,
	.irq_eoi		= gic_eoi_irq,
	.irq_set_type		= gic_set_type,
	.irq_set_affinity	= gic_set_affinity,
	.irq_get_irqchip_state	= gic_irq_get_irqchip_state,
	.irq_set_irqchip_state	= gic_irq_set_irqchip_state,
	.flags			= IRQCHIP_SET_TYPE_MASKED |
				  IRQCHIP_SKIP_SET_WAKE |
				  IRQCHIP_MASK_ON_SUSPEND,
};

static struct irq_chip gic_eoimode1_chip = {
	.name			= "GICv3",
	.irq_mask		= gic_eoimode1_mask_irq,
	.irq_unmask		= gic_unmask_irq,
	.irq_eoi		= gic_eoimode1_eoi_irq,
	.irq_set_type		= gic_set_type,
	.irq_set_affinity	= gic_set_affinity,
	.irq_get_irqchip_state	= gic_irq_get_irqchip_state,
	.irq_set_irqchip_state	= gic_irq_set_irqchip_state,
	.irq_set_vcpu_affinity	= gic_irq_set_vcpu_affinity,
	.flags			= IRQCHIP_SET_TYPE_MASKED |
				  IRQCHIP_SKIP_SET_WAKE |
				  IRQCHIP_MASK_ON_SUSPEND,
};

#define GIC_ID_NR	(1U << GICD_TYPER_ID_BITS(gic_data.rdists.gicd_typer))

static int gic_irq_domain_map(struct irq_domain *d, unsigned int irq,
			      irq_hw_number_t hw)
{
	struct irq_chip *chip = &gic_chip;

	if (static_branch_likely(&supports_deactivate_key))
		chip = &gic_eoimode1_chip;

	/* SGIs are private to the core kernel */
	if (hw < 16)
		return -EPERM;
	/* Nothing here */
	if (hw >= gic_data.irq_nr && hw < 8192)
		return -EPERM;
	/* Off limits */
	if (hw >= GIC_ID_NR)
		return -EPERM;

	/* PPIs */
	if (hw < 32) {
		irq_set_percpu_devid(irq);
		irq_domain_set_info(d, irq, hw, chip, d->host_data,
				    handle_percpu_devid_irq, NULL, NULL);
		irq_set_status_flags(irq, IRQ_NOAUTOEN);
	}
	/* SPIs */
	if (hw >= 32 && hw < gic_data.irq_nr) {
		irq_domain_set_info(d, irq, hw, chip, d->host_data,
				    handle_fasteoi_irq, NULL, NULL);
		irq_set_probe(irq);
		irqd_set_single_target(irq_desc_get_irq_data(irq_to_desc(irq)));
	}
	/* LPIs */
	if (hw >= 8192 && hw < GIC_ID_NR) {
		if (!gic_dist_supports_lpis())
			return -EPERM;
		irq_domain_set_info(d, irq, hw, chip, d->host_data,
				    handle_fasteoi_irq, NULL, NULL);
	}

	return 0;
}

#define GIC_IRQ_TYPE_PARTITION	(GIC_IRQ_TYPE_LPI + 1)

static int gic_irq_domain_translate(struct irq_domain *d,
				    struct irq_fwspec *fwspec,
				    unsigned long *hwirq,
				    unsigned int *type)
{
	if (is_of_node(fwspec->fwnode)) {
		if (fwspec->param_count < 3)
			return -EINVAL;

		switch (fwspec->param[0]) {
		case 0:			/* SPI */
			*hwirq = fwspec->param[1] + 32;
			break;
		case 1:			/* PPI */
		case GIC_IRQ_TYPE_PARTITION:
			*hwirq = fwspec->param[1] + 16;
			break;
		case GIC_IRQ_TYPE_LPI:	/* LPI */
			*hwirq = fwspec->param[1];
			break;
		default:
			return -EINVAL;
		}

		*type = fwspec->param[2] & IRQ_TYPE_SENSE_MASK;

		/*
		 * Make it clear that broken DTs are... broken.
		 * Partitionned PPIs are an unfortunate exception.
		 */
		WARN_ON(*type == IRQ_TYPE_NONE &&
			fwspec->param[0] != GIC_IRQ_TYPE_PARTITION);
		return 0;
	}

	if (is_fwnode_irqchip(fwspec->fwnode)) {
		if(fwspec->param_count != 2)
			return -EINVAL;

		*hwirq = fwspec->param[0];
		*type = fwspec->param[1];

		WARN_ON(*type == IRQ_TYPE_NONE);
		return 0;
	}

	return -EINVAL;
}

static int gic_irq_domain_alloc(struct irq_domain *domain, unsigned int virq,
				unsigned int nr_irqs, void *arg)
{
	int i, ret;
	irq_hw_number_t hwirq;
	unsigned int type = IRQ_TYPE_NONE;
	struct irq_fwspec *fwspec = arg;

	ret = gic_irq_domain_translate(domain, fwspec, &hwirq, &type);
	if (ret)
		return ret;

	for (i = 0; i < nr_irqs; i++) {
		ret = gic_irq_domain_map(domain, virq + i, hwirq + i);
		if (ret)
			return ret;
	}

	return 0;
}

static void gic_irq_domain_free(struct irq_domain *domain, unsigned int virq,
				unsigned int nr_irqs)
{
	int i;

	for (i = 0; i < nr_irqs; i++) {
		struct irq_data *d = irq_domain_get_irq_data(domain, virq + i);
		irq_set_handler(virq + i, NULL);
		irq_domain_reset_irq_data(d);
	}
}

static int gic_irq_domain_select(struct irq_domain *d,
				 struct irq_fwspec *fwspec,
				 enum irq_domain_bus_token bus_token)
{
	/* Not for us */
        if (fwspec->fwnode != d->fwnode)
		return 0;

	/* If this is not DT, then we have a single domain */
	if (!is_of_node(fwspec->fwnode))
		return 1;

	/*
	 * If this is a PPI and we have a 4th (non-null) parameter,
	 * then we need to match the partition domain.
	 */
	if (fwspec->param_count >= 4 &&
	    fwspec->param[0] == 1 && fwspec->param[3] != 0)
		return d == partition_get_domain(gic_data.ppi_descs[fwspec->param[1]]);

	return d == gic_data.domain;
}

static const struct irq_domain_ops gic_irq_domain_ops = {
	.translate = gic_irq_domain_translate,
	.alloc = gic_irq_domain_alloc,
	.free = gic_irq_domain_free,
	.select = gic_irq_domain_select,
};

static int partition_domain_translate(struct irq_domain *d,
				      struct irq_fwspec *fwspec,
				      unsigned long *hwirq,
				      unsigned int *type)
{
	struct device_node *np;
	int ret;

	np = of_find_node_by_phandle(fwspec->param[3]);
	if (WARN_ON(!np))
		return -EINVAL;

	ret = partition_translate_id(gic_data.ppi_descs[fwspec->param[1]],
				     of_node_to_fwnode(np));
	if (ret < 0)
		return ret;

	*hwirq = ret;
	*type = fwspec->param[2] & IRQ_TYPE_SENSE_MASK;

	return 0;
}

static const struct irq_domain_ops partition_domain_ops = {
	.translate = partition_domain_translate,
	.select = gic_irq_domain_select,
};

static int __init gic_init_bases(void __iomem *dist_base,
				 struct redist_region *rdist_regs,
				 u32 nr_redist_regions,
				 u64 redist_stride,
				 struct fwnode_handle *handle)
{
	u32 typer;
	int gic_irqs;
	int err;

	if (!is_hyp_mode_available())
		static_branch_disable(&supports_deactivate_key);

	if (static_branch_likely(&supports_deactivate_key))
		pr_info("GIC: Using split EOI/Deactivate mode\n");

	gic_data.fwnode = handle;
	gic_data.dist_base = dist_base;
	gic_data.redist_regions = rdist_regs;
	gic_data.nr_redist_regions = nr_redist_regions;
	gic_data.redist_stride = redist_stride;

	/*
	 * Find out how many interrupts are supported.
	 * The GIC only supports up to 1020 interrupt sources (SGI+PPI+SPI)
	 */
	typer = readl_relaxed(gic_data.dist_base + GICD_TYPER);
	gic_data.rdists.gicd_typer = typer;
	gic_irqs = GICD_TYPER_IRQS(typer);
	if (gic_irqs > 1020)
		gic_irqs = 1020;
	gic_data.irq_nr = gic_irqs;

	gic_data.domain = irq_domain_create_tree(handle, &gic_irq_domain_ops,
						 &gic_data);
	irq_domain_update_bus_token(gic_data.domain, DOMAIN_BUS_WIRED);
	gic_data.rdists.rdist = alloc_percpu(typeof(*gic_data.rdists.rdist));
	gic_data.rdists.has_vlpis = true;
	gic_data.rdists.has_direct_lpi = true;

	if (WARN_ON(!gic_data.domain) || WARN_ON(!gic_data.rdists.rdist)) {
		err = -ENOMEM;
		goto out_free;
	}

	gic_data.has_rss = !!(typer & GICD_TYPER_RSS);
	pr_info("Distributor has %sRange Selector support\n",
		gic_data.has_rss ? "" : "no ");

	if (typer & GICD_TYPER_MBIS) {
		err = mbi_init(handle, gic_data.domain);
		if (err)
			pr_err("Failed to initialize MBIs\n");
	}

	set_handle_irq(gic_handle_irq);

	gic_update_vlpi_properties();

	if (IS_ENABLED(CONFIG_ARM_GIC_V3_ITS) && gic_dist_supports_lpis() &&
			!IS_ENABLED(CONFIG_ARM_GIC_V3_ACL))
		its_init(handle, &gic_data.rdists, gic_data.domain);

	gic_smp_init();
	gic_dist_init();
	gic_cpu_init();
	gic_cpu_pm_init();

	return 0;

out_free:
	if (gic_data.domain)
		irq_domain_remove(gic_data.domain);
	free_percpu(gic_data.rdists.rdist);
	return err;
}

static int __init gic_validate_dist_version(void __iomem *dist_base)
{
	u32 reg = readl_relaxed(dist_base + GICD_PIDR2) & GIC_PIDR2_ARCH_MASK;

	if (reg != GIC_PIDR2_ARCH_GICv3 && reg != GIC_PIDR2_ARCH_GICv4)
		return -ENODEV;

	return 0;
}

/* Create all possible partitions at boot time */
static void __init gic_populate_ppi_partitions(struct device_node *gic_node)
{
	struct device_node *parts_node, *child_part;
	int part_idx = 0, i;
	int nr_parts;
	struct partition_affinity *parts;

	parts_node = of_get_child_by_name(gic_node, "ppi-partitions");
	if (!parts_node)
		return;

	nr_parts = of_get_child_count(parts_node);

	if (!nr_parts)
		goto out_put_node;

	parts = kcalloc(nr_parts, sizeof(*parts), GFP_KERNEL);
	if (WARN_ON(!parts))
		goto out_put_node;

	for_each_child_of_node(parts_node, child_part) {
		struct partition_affinity *part;
		int n;

		part = &parts[part_idx];

		part->partition_id = of_node_to_fwnode(child_part);

		pr_info("GIC: PPI partition %s[%d] { ",
			child_part->name, part_idx);

		n = of_property_count_elems_of_size(child_part, "affinity",
						    sizeof(u32));
		WARN_ON(n <= 0);

		for (i = 0; i < n; i++) {
			int err, cpu;
			u32 cpu_phandle;
			struct device_node *cpu_node;

			err = of_property_read_u32_index(child_part, "affinity",
							 i, &cpu_phandle);
			if (WARN_ON(err))
				continue;

			cpu_node = of_find_node_by_phandle(cpu_phandle);
			if (WARN_ON(!cpu_node))
				continue;

			cpu = of_cpu_node_to_id(cpu_node);
			if (WARN_ON(cpu < 0))
				continue;

			pr_cont("%pOF[%d] ", cpu_node, cpu);

			cpumask_set_cpu(cpu, &part->mask);
		}

		pr_cont("}\n");
		part_idx++;
	}

	for (i = 0; i < 16; i++) {
		unsigned int irq;
		struct partition_desc *desc;
		struct irq_fwspec ppi_fwspec = {
			.fwnode		= gic_data.fwnode,
			.param_count	= 3,
			.param		= {
				[0]	= GIC_IRQ_TYPE_PARTITION,
				[1]	= i,
				[2]	= IRQ_TYPE_NONE,
			},
		};

		irq = irq_create_fwspec_mapping(&ppi_fwspec);
		if (WARN_ON(!irq))
			continue;
		desc = partition_create_desc(gic_data.fwnode, parts, nr_parts,
					     irq, &partition_domain_ops);
		if (WARN_ON(!desc))
			continue;

		gic_data.ppi_descs[i] = desc;
	}

out_put_node:
	of_node_put(parts_node);
}

static void __init gic_of_setup_kvm_info(struct device_node *node)
{
	int ret;
	struct resource r;
	u32 gicv_idx;

	gic_v3_kvm_info.type = GIC_V3;

	gic_v3_kvm_info.maint_irq = irq_of_parse_and_map(node, 0);
	if (!gic_v3_kvm_info.maint_irq)
		return;

	if (of_property_read_u32(node, "#redistributor-regions",
				 &gicv_idx))
		gicv_idx = 1;

	gicv_idx += 3;	/* Also skip GICD, GICC, GICH */
	ret = of_address_to_resource(node, gicv_idx, &r);
	if (!ret)
		gic_v3_kvm_info.vcpu = r;

	gic_v3_kvm_info.has_v4 = gic_data.rdists.has_vlpis;
	gic_set_kvm_info(&gic_v3_kvm_info);
}

static int __init gicv3_of_init(struct device_node *node, struct device_node *parent)
{
	void __iomem *dist_base;
	struct redist_region *rdist_regs;
	u64 redist_stride;
	u32 nr_redist_regions;
	int err, i;

	dist_base = of_iomap(node, 0);
	if (!dist_base) {
		pr_err("%pOF: unable to map gic dist registers\n", node);
		return -ENXIO;
	}

	err = gic_validate_dist_version(dist_base);
	if (err) {
		pr_err("%pOF: no distributor detected, giving up\n", node);
		goto out_unmap_dist;
	}

	if (of_property_read_u32(node, "#redistributor-regions", &nr_redist_regions))
		nr_redist_regions = 1;

	rdist_regs = kcalloc(nr_redist_regions, sizeof(*rdist_regs),
			     GFP_KERNEL);
	if (!rdist_regs) {
		err = -ENOMEM;
		goto out_unmap_dist;
	}

	for (i = 0; i < nr_redist_regions; i++) {
		struct resource res;
		int ret;

		ret = of_address_to_resource(node, 1 + i, &res);
		rdist_regs[i].redist_base = of_iomap(node, 1 + i);
		if (ret || !rdist_regs[i].redist_base) {
			pr_err("%pOF: couldn't map region %d\n", node, i);
			err = -ENODEV;
			goto out_unmap_rdist;
		}
		rdist_regs[i].phys_base = res.start;
	}

	if (of_property_read_u64(node, "redistributor-stride", &redist_stride))
		redist_stride = 0;

	err = gic_init_bases(dist_base, rdist_regs, nr_redist_regions,
			     redist_stride, &node->fwnode);
	if (err)
		goto out_unmap_rdist;

	gic_populate_ppi_partitions(node);

	if (static_branch_likely(&supports_deactivate_key))
		gic_of_setup_kvm_info(node);
	return 0;

out_unmap_rdist:
	for (i = 0; i < nr_redist_regions; i++)
		if (rdist_regs[i].redist_base)
			iounmap(rdist_regs[i].redist_base);
	kfree(rdist_regs);
out_unmap_dist:
	iounmap(dist_base);
	return err;
}

IRQCHIP_DECLARE(gic_v3, "arm,gic-v3", gicv3_of_init);

#ifdef CONFIG_ACPI
static struct
{
	void __iomem *dist_base;
	struct redist_region *redist_regs;
	u32 nr_redist_regions;
	bool single_redist;
	int enabled_rdists;
	u32 maint_irq;
	int maint_irq_mode;
	phys_addr_t vcpu_base;
} acpi_data __initdata;

static void __init
gic_acpi_register_redist(phys_addr_t phys_base, void __iomem *redist_base)
{
	static int count = 0;

	acpi_data.redist_regs[count].phys_base = phys_base;
	acpi_data.redist_regs[count].redist_base = redist_base;
	acpi_data.redist_regs[count].single_redist = acpi_data.single_redist;
	count++;
}

static int __init
gic_acpi_parse_madt_redist(struct acpi_subtable_header *header,
			   const unsigned long end)
{
	struct acpi_madt_generic_redistributor *redist =
			(struct acpi_madt_generic_redistributor *)header;
	void __iomem *redist_base;

	redist_base = ioremap(redist->base_address, redist->length);
	if (!redist_base) {
		pr_err("Couldn't map GICR region @%llx\n", redist->base_address);
		return -ENOMEM;
	}

	gic_acpi_register_redist(redist->base_address, redist_base);
	return 0;
}

static int __init
gic_acpi_parse_madt_gicc(struct acpi_subtable_header *header,
			 const unsigned long end)
{
	struct acpi_madt_generic_interrupt *gicc =
				(struct acpi_madt_generic_interrupt *)header;
	u32 reg = readl_relaxed(acpi_data.dist_base + GICD_PIDR2) & GIC_PIDR2_ARCH_MASK;
	u32 size = reg == GIC_PIDR2_ARCH_GICv4 ? SZ_64K * 4 : SZ_64K * 2;
	void __iomem *redist_base;

	/* GICC entry which has !ACPI_MADT_ENABLED is not unusable so skip */
	if (!(gicc->flags & ACPI_MADT_ENABLED))
		return 0;

	redist_base = ioremap(gicc->gicr_base_address, size);
	if (!redist_base)
		return -ENOMEM;

	gic_acpi_register_redist(gicc->gicr_base_address, redist_base);
	return 0;
}

static int __init gic_acpi_collect_gicr_base(void)
{
	acpi_tbl_entry_handler redist_parser;
	enum acpi_madt_type type;

	if (acpi_data.single_redist) {
		type = ACPI_MADT_TYPE_GENERIC_INTERRUPT;
		redist_parser = gic_acpi_parse_madt_gicc;
	} else {
		type = ACPI_MADT_TYPE_GENERIC_REDISTRIBUTOR;
		redist_parser = gic_acpi_parse_madt_redist;
	}

	/* Collect redistributor base addresses in GICR entries */
	if (acpi_table_parse_madt(type, redist_parser, 0) > 0)
		return 0;

	pr_info("No valid GICR entries exist\n");
	return -ENODEV;
}

static int __init gic_acpi_match_gicr(struct acpi_subtable_header *header,
				  const unsigned long end)
{
	/* Subtable presence means that redist exists, that's it */
	return 0;
}

static int __init gic_acpi_match_gicc(struct acpi_subtable_header *header,
				      const unsigned long end)
{
	struct acpi_madt_generic_interrupt *gicc =
				(struct acpi_madt_generic_interrupt *)header;

	/*
	 * If GICC is enabled and has valid gicr base address, then it means
	 * GICR base is presented via GICC
	 */
	if ((gicc->flags & ACPI_MADT_ENABLED) && gicc->gicr_base_address) {
		acpi_data.enabled_rdists++;
		return 0;
	}

	/*
	 * It's perfectly valid firmware can pass disabled GICC entry, driver
	 * should not treat as errors, skip the entry instead of probe fail.
	 */
	if (!(gicc->flags & ACPI_MADT_ENABLED))
		return 0;

	return -ENODEV;
}

static int __init gic_acpi_count_gicr_regions(void)
{
	int count;

	/*
	 * Count how many redistributor regions we have. It is not allowed
	 * to mix redistributor description, GICR and GICC subtables have to be
	 * mutually exclusive.
	 */
	count = acpi_table_parse_madt(ACPI_MADT_TYPE_GENERIC_REDISTRIBUTOR,
				      gic_acpi_match_gicr, 0);
	if (count > 0) {
		acpi_data.single_redist = false;
		return count;
	}

	count = acpi_table_parse_madt(ACPI_MADT_TYPE_GENERIC_INTERRUPT,
				      gic_acpi_match_gicc, 0);
	if (count > 0) {
		acpi_data.single_redist = true;
		count = acpi_data.enabled_rdists;
	}

	return count;
}

static bool __init acpi_validate_gic_table(struct acpi_subtable_header *header,
					   struct acpi_probe_entry *ape)
{
	struct acpi_madt_generic_distributor *dist;
	int count;

	dist = (struct acpi_madt_generic_distributor *)header;
	if (dist->version != ape->driver_data)
		return false;

	/* We need to do that exercise anyway, the sooner the better */
	count = gic_acpi_count_gicr_regions();
	if (count <= 0)
		return false;

	acpi_data.nr_redist_regions = count;
	return true;
}

static int __init gic_acpi_parse_virt_madt_gicc(struct acpi_subtable_header *header,
						const unsigned long end)
{
	struct acpi_madt_generic_interrupt *gicc =
		(struct acpi_madt_generic_interrupt *)header;
	int maint_irq_mode;
	static int first_madt = true;

	/* Skip unusable CPUs */
	if (!(gicc->flags & ACPI_MADT_ENABLED))
		return 0;

	maint_irq_mode = (gicc->flags & ACPI_MADT_VGIC_IRQ_MODE) ?
		ACPI_EDGE_SENSITIVE : ACPI_LEVEL_SENSITIVE;

	if (first_madt) {
		first_madt = false;

		acpi_data.maint_irq = gicc->vgic_interrupt;
		acpi_data.maint_irq_mode = maint_irq_mode;
		acpi_data.vcpu_base = gicc->gicv_base_address;

		return 0;
	}

	/*
	 * The maintenance interrupt and GICV should be the same for every CPU
	 */
	if ((acpi_data.maint_irq != gicc->vgic_interrupt) ||
	    (acpi_data.maint_irq_mode != maint_irq_mode) ||
	    (acpi_data.vcpu_base != gicc->gicv_base_address))
		return -EINVAL;

	return 0;
}

static bool __init gic_acpi_collect_virt_info(void)
{
	int count;

	count = acpi_table_parse_madt(ACPI_MADT_TYPE_GENERIC_INTERRUPT,
				      gic_acpi_parse_virt_madt_gicc, 0);

	return (count > 0);
}

#define ACPI_GICV3_DIST_MEM_SIZE (SZ_64K)
#define ACPI_GICV2_VCTRL_MEM_SIZE	(SZ_4K)
#define ACPI_GICV2_VCPU_MEM_SIZE	(SZ_8K)

static void __init gic_acpi_setup_kvm_info(void)
{
	int irq;

	if (!gic_acpi_collect_virt_info()) {
		pr_warn("Unable to get hardware information used for virtualization\n");
		return;
	}

	gic_v3_kvm_info.type = GIC_V3;

	irq = acpi_register_gsi(NULL, acpi_data.maint_irq,
				acpi_data.maint_irq_mode,
				ACPI_ACTIVE_HIGH);
	if (irq <= 0)
		return;

	gic_v3_kvm_info.maint_irq = irq;

	if (acpi_data.vcpu_base) {
		struct resource *vcpu = &gic_v3_kvm_info.vcpu;

		vcpu->flags = IORESOURCE_MEM;
		vcpu->start = acpi_data.vcpu_base;
		vcpu->end = vcpu->start + ACPI_GICV2_VCPU_MEM_SIZE - 1;
	}

	gic_v3_kvm_info.has_v4 = gic_data.rdists.has_vlpis;
	gic_set_kvm_info(&gic_v3_kvm_info);
}

static int __init
gic_acpi_init(struct acpi_subtable_header *header, const unsigned long end)
{
	struct acpi_madt_generic_distributor *dist;
	struct fwnode_handle *domain_handle;
	size_t size;
	int i, err;

	/* Get distributor base address */
	dist = (struct acpi_madt_generic_distributor *)header;
	acpi_data.dist_base = ioremap(dist->base_address,
				      ACPI_GICV3_DIST_MEM_SIZE);
	if (!acpi_data.dist_base) {
		pr_err("Unable to map GICD registers\n");
		return -ENOMEM;
	}

	err = gic_validate_dist_version(acpi_data.dist_base);
	if (err) {
		pr_err("No distributor detected at @%p, giving up\n",
		       acpi_data.dist_base);
		goto out_dist_unmap;
	}

	size = sizeof(*acpi_data.redist_regs) * acpi_data.nr_redist_regions;
	acpi_data.redist_regs = kzalloc(size, GFP_KERNEL);
	if (!acpi_data.redist_regs) {
		err = -ENOMEM;
		goto out_dist_unmap;
	}

	err = gic_acpi_collect_gicr_base();
	if (err)
		goto out_redist_unmap;

	domain_handle = irq_domain_alloc_fwnode(acpi_data.dist_base);
	if (!domain_handle) {
		err = -ENOMEM;
		goto out_redist_unmap;
	}

	err = gic_init_bases(acpi_data.dist_base, acpi_data.redist_regs,
			     acpi_data.nr_redist_regions, 0, domain_handle);
	if (err)
		goto out_fwhandle_free;

	acpi_set_irq_model(ACPI_IRQ_MODEL_GIC, domain_handle);

	if (static_branch_likely(&supports_deactivate_key))
		gic_acpi_setup_kvm_info();

	return 0;

out_fwhandle_free:
	irq_domain_free_fwnode(domain_handle);
out_redist_unmap:
	for (i = 0; i < acpi_data.nr_redist_regions; i++)
		if (acpi_data.redist_regs[i].redist_base)
			iounmap(acpi_data.redist_regs[i].redist_base);
	kfree(acpi_data.redist_regs);
out_dist_unmap:
	iounmap(acpi_data.dist_base);
	return err;
}
IRQCHIP_ACPI_DECLARE(gic_v3, ACPI_MADT_TYPE_GENERIC_DISTRIBUTOR,
		     acpi_validate_gic_table, ACPI_MADT_GIC_VERSION_V3,
		     gic_acpi_init);
IRQCHIP_ACPI_DECLARE(gic_v4, ACPI_MADT_TYPE_GENERIC_DISTRIBUTOR,
		     acpi_validate_gic_table, ACPI_MADT_GIC_VERSION_V4,
		     gic_acpi_init);
IRQCHIP_ACPI_DECLARE(gic_v3_or_v4, ACPI_MADT_TYPE_GENERIC_DISTRIBUTOR,
		     acpi_validate_gic_table, ACPI_MADT_GIC_VERSION_NONE,
		     gic_acpi_init);
#endif<|MERGE_RESOLUTION|>--- conflicted
+++ resolved
@@ -103,11 +103,7 @@
 {
 	u32 count = 1000000;	/* 1s! */
 
-<<<<<<< HEAD
-	while (readl_relaxed_no_log(base + GICD_CTLR) & GICD_CTLR_RWP) {
-=======
-	while (readl_relaxed(base + GICD_CTLR) & bit) {
->>>>>>> b6d1b4b4
+	while (readl_relaxed_no_log(base + GICD_CTLR) & bit) {
 		count--;
 		if (!count) {
 			pr_err_ratelimited("RWP timeout, gone fishing\n");
