--- conflicted
+++ resolved
@@ -1,7 +1,4 @@
 // SPDX-License-Identifier: GPL-2.0-only
-<<<<<<< HEAD
-/* Copyright (c) 2011-2020, The Linux Foundation. All rights reserved.
-=======
 /* Copyright (c) 2011-2021, The Linux Foundation. All rights reserved.
  *
  * This program is free software; you can redistribute it and/or modify
@@ -12,7 +9,6 @@
  * but WITHOUT ANY WARRANTY; without even the implied warranty of
  * MERCHANTABILITY or FITNESS FOR A PARTICULAR PURPOSE.  See the
  * GNU General Public License for more details.
->>>>>>> 1b28a7b8
  */
 
 #include <linux/delay.h>
