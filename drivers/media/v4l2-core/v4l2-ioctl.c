--- conflicted
+++ resolved
@@ -1428,21 +1428,12 @@
 		case V4L2_PIX_FMT_MT21C:	descr = "Mediatek Compressed Format"; break;
 		case V4L2_PIX_FMT_TME:
 			descr = "TME"; break;
-<<<<<<< HEAD
-		case V4L2_PIX_FMT_HEVC_HYBRID:
-			descr = "HEVC Hybrid"; break;
-		case V4L2_PIX_FMT_DIVX_311:
-			descr = "DIVX311"; break;
-		case V4L2_PIX_FMT_DIVX:
-			descr = "DIVX"; break;
-=======
 		case V4L2_PIX_FMT_DIVX:
 			descr = "DIVX"; break;
 		case V4L2_PIX_FMT_DIVX_311:
 			descr = "DIVX311"; break;
 		case V4L2_PIX_FMT_HEVC_HYBRID:
 			descr = "HEVC Hybrid"; break;
->>>>>>> 0c627d93
 		default:
 			WARN(1, "Unknown pixelformat 0x%08x\n", fmt->pixelformat);
 			if (fmt->description[0])
