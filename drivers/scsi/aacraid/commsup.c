--- conflicted
+++ resolved
@@ -95,14 +95,6 @@
 
 void aac_fib_map_free(struct aac_dev *dev)
 {
-<<<<<<< HEAD
-	if (dev->hw_fib_va && dev->max_cmd_size) {
-		pci_free_consistent(dev->pdev,
-		(dev->max_cmd_size *
-		(dev->scsi_host_ptr->can_queue + AAC_NUM_MGT_FIB)),
-		dev->hw_fib_va, dev->hw_fib_pa);
-	}
-=======
 	size_t alloc_size;
 	size_t fib_size;
 	int num_fibs;
@@ -117,7 +109,6 @@
 	pci_free_consistent(dev->pdev, alloc_size, dev->hw_fib_va,
 							dev->hw_fib_pa);
 
->>>>>>> af22a610
 	dev->hw_fib_va = NULL;
 	dev->hw_fib_pa = 0;
 }
@@ -806,16 +797,12 @@
 	FIB_COUNTER_INCREMENT(aac_config.NativeSent);
 
 	if (wait) {
-<<<<<<< HEAD
-		spin_unlock_irqrestore(&fibptr->event_lock, flags);
-=======
 
 		spin_unlock_irqrestore(&fibptr->event_lock, flags);
 
 		if (aac_check_eeh_failure(dev))
 			return -EFAULT;
 
->>>>>>> af22a610
 		/* Only set for first known interruptable command */
 		if (down_interruptible(&fibptr->event_wait)) {
 			fibptr->done = 2;
@@ -1921,12 +1908,6 @@
 	for (bus = 0; bus < AAC_MAX_BUSES; bus++) {
 		for (target = 0; target < AAC_MAX_TARGETS; target++) {
 
-<<<<<<< HEAD
-			if (aac_phys_to_logical(bus) == ENCLOSURE_CHANNEL)
-				continue;
-
-=======
->>>>>>> af22a610
 			if (bus == CONTAINER_CHANNEL)
 				channel = CONTAINER_CHANNEL;
 			else
@@ -1938,11 +1919,7 @@
 			sdev = scsi_device_lookup(dev->scsi_host_ptr, channel,
 					target, 0);
 
-<<<<<<< HEAD
-			if (!sdev && devtype)
-=======
 			if (!sdev && new_devtype)
->>>>>>> af22a610
 				scsi_add_device(dev->scsi_host_ptr, channel,
 						target, 0);
 			else if (sdev && new_devtype != devtype)
@@ -2235,11 +2212,7 @@
 			/* Thor AIF */
 			aac_handle_sa_aif(dev, fib);
 			aac_fib_adapter_complete(fib, (u16)sizeof(u32));
-<<<<<<< HEAD
-			continue;
-=======
 			goto free_fib;
->>>>>>> af22a610
 		}
 		/*
 		 *	We will process the FIB here or pass it to a
@@ -2353,13 +2326,8 @@
 
 	aac_fib_init(fibptr);
 
-<<<<<<< HEAD
-	vbus = (u32)le16_to_cpu(dev->supplement_adapter_info.VirtDeviceBus);
-	vid = (u32)le16_to_cpu(dev->supplement_adapter_info.VirtDeviceTarget);
-=======
 	vbus = (u32)le16_to_cpu(dev->supplement_adapter_info.virt_device_bus);
 	vid = (u32)le16_to_cpu(dev->supplement_adapter_info.virt_device_target);
->>>>>>> af22a610
 
 	srbcmd = (struct aac_srb *)fib_data(fibptr);
 
@@ -2528,11 +2496,7 @@
 
 			/* Don't even try to talk to adapter if its sick */
 			ret = aac_check_health(dev);
-<<<<<<< HEAD
-			if (!dev->queues)
-=======
 			if (ret || !dev->queues)
->>>>>>> af22a610
 				break;
 			next_check_jiffies = jiffies
 					   + ((long)(unsigned)check_interval)
@@ -2544,12 +2508,7 @@
 			 && (now.tv_usec > (1000000 / HZ)))
 				difference = (((1000000 - now.tv_usec) * HZ)
 				  + 500000) / 1000000;
-<<<<<<< HEAD
-			else if (ret == 0) {
-
-=======
 			else {
->>>>>>> af22a610
 				if (now.tv_usec > 500000)
 					++now.tv_sec;
 
