/*
 * Universal Flash Storage Host controller driver Core
 *
 * This code is based on drivers/scsi/ufs/ufshcd.c
 * Copyright (C) 2011-2013 Samsung India Software Operations
 * Copyright (c) 2013-2021, The Linux Foundation. All rights reserved.
 *
 * Authors:
 *	Santosh Yaraganavi <santosh.sy@samsung.com>
 *	Vinayak Holikatti <h.vinayak@samsung.com>
 *
 * This program is free software; you can redistribute it and/or
 * modify it under the terms of the GNU General Public License
 * as published by the Free Software Foundation; either version 2
 * of the License, or (at your option) any later version.
 * See the COPYING file in the top-level directory or visit
 * <http://www.gnu.org/licenses/gpl-2.0.html>
 *
 * This program is distributed in the hope that it will be useful,
 * but WITHOUT ANY WARRANTY; without even the implied warranty of
 * MERCHANTABILITY or FITNESS FOR A PARTICULAR PURPOSE.  See the
 * GNU General Public License for more details.
 *
 * This program is provided "AS IS" and "WITH ALL FAULTS" and
 * without warranty of any kind. You are solely responsible for
 * determining the appropriateness of using and distributing
 * the program and assume all risks associated with your exercise
 * of rights with respect to the program, including but not limited
 * to infringement of third party rights, the risks and costs of
 * program errors, damage to or loss of data, programs or equipment,
 * and unavailability or interruption of operations. Under no
 * circumstances will the contributor of this Program be liable for
 * any damages of any kind arising from your use or distribution of
 * this program.
 *
 * The Linux Foundation chooses to take subject only to the GPLv2
 * license terms, and distributes only under these terms.
 */

#include <linux/async.h>
#include <scsi/ufs/ioctl.h>
#include <linux/nls.h>
#include <linux/of.h>
#include <linux/bitfield.h>
#include <linux/blkdev.h>
#include <linux/suspend.h>
#include "ufshcd.h"
#include "ufs_quirks.h"
#include "unipro.h"
#include "ufs-sysfs.h"
<<<<<<< HEAD
#include "ufs-debugfs.h"
#include "ufs-qcom.h"

static bool ufshcd_wb_sup(struct ufs_hba *hba);
static int ufshcd_wb_ctrl(struct ufs_hba *hba, bool enable);
static int ufshcd_wb_buf_flush_enable(struct ufs_hba *hba);
static int ufshcd_wb_buf_flush_disable(struct ufs_hba *hba);
static bool ufshcd_wb_is_buf_flush_needed(struct ufs_hba *hba);
static int ufshcd_wb_toggle_flush_during_h8(struct ufs_hba *hba, bool set);

#ifdef CONFIG_DEBUG_FS

static int ufshcd_tag_req_type(struct request *rq)
{
	int rq_type = TS_WRITE;

	if (!rq)
		rq_type = TS_NOT_SUPPORTED;
	else if (rq->cmd_flags & REQ_PREFLUSH)
		rq_type = TS_FLUSH;
	else if (rq_data_dir(rq) == READ)
		rq_type = (rq->cmd_flags & REQ_URGENT) ?
			TS_URGENT_READ : TS_READ;
	else if (rq->cmd_flags & REQ_URGENT)
		rq_type = TS_URGENT_WRITE;

	return rq_type;
}

static void ufshcd_update_error_stats(struct ufs_hba *hba, int type)
{
	ufsdbg_set_err_state(hba);
	if (type < UFS_ERR_MAX)
		hba->ufs_stats.err_stats[type]++;
}

static void ufshcd_update_tag_stats(struct ufs_hba *hba, int tag)
{
	struct request *rq =
		hba->lrb[tag].cmd ? hba->lrb[tag].cmd->request : NULL;
	u64 **tag_stats = hba->ufs_stats.tag_stats;
	int rq_type;

	if (!hba->ufs_stats.enabled)
		return;

	tag_stats[tag][TS_TAG]++;
	if (!rq)
		return;

	WARN_ON(hba->ufs_stats.q_depth > hba->nutrs);
	rq_type = ufshcd_tag_req_type(rq);
	if (!(rq_type < 0 || rq_type > TS_NUM_STATS))
		tag_stats[hba->ufs_stats.q_depth++][rq_type]++;
}

static void ufshcd_update_tag_stats_completion(struct ufs_hba *hba,
		struct scsi_cmnd *cmd)
{
	struct request *rq = cmd ? cmd->request : NULL;

	if (rq)
		hba->ufs_stats.q_depth--;
}

static void update_req_stats(struct ufs_hba *hba, struct ufshcd_lrb *lrbp)
{
	int rq_type;
	struct request *rq = lrbp->cmd ? lrbp->cmd->request : NULL;
	s64 delta = ktime_us_delta(lrbp->compl_time_stamp,
		lrbp->issue_time_stamp);

	/* update general request statistics */
	if (hba->ufs_stats.req_stats[TS_TAG].count == 0)
		hba->ufs_stats.req_stats[TS_TAG].min = delta;
	hba->ufs_stats.req_stats[TS_TAG].count++;
	hba->ufs_stats.req_stats[TS_TAG].sum += delta;
	if (delta > hba->ufs_stats.req_stats[TS_TAG].max)
		hba->ufs_stats.req_stats[TS_TAG].max = delta;
	if (delta < hba->ufs_stats.req_stats[TS_TAG].min)
		hba->ufs_stats.req_stats[TS_TAG].min = delta;

	rq_type = ufshcd_tag_req_type(rq);
	if (rq_type == TS_NOT_SUPPORTED)
		return;

	/* update request type specific statistics */
	if (hba->ufs_stats.req_stats[rq_type].count == 0)
		hba->ufs_stats.req_stats[rq_type].min = delta;
	hba->ufs_stats.req_stats[rq_type].count++;
	hba->ufs_stats.req_stats[rq_type].sum += delta;
	if (delta > hba->ufs_stats.req_stats[rq_type].max)
		hba->ufs_stats.req_stats[rq_type].max = delta;
	if (delta < hba->ufs_stats.req_stats[rq_type].min)
			hba->ufs_stats.req_stats[rq_type].min = delta;
}

static void
ufshcd_update_query_stats(struct ufs_hba *hba, enum query_opcode opcode, u8 idn)
{
	if (opcode < UPIU_QUERY_OPCODE_MAX && idn < MAX_QUERY_IDN)
		hba->ufs_stats.query_stats_arr[opcode][idn]++;
}

#else
static inline void ufshcd_update_tag_stats(struct ufs_hba *hba, int tag)
{
}

static inline void ufshcd_update_tag_stats_completion(struct ufs_hba *hba,
		struct scsi_cmnd *cmd)
{
}

static inline void ufshcd_update_error_stats(struct ufs_hba *hba, int type)
{
}

static inline
void update_req_stats(struct ufs_hba *hba, struct ufshcd_lrb *lrbp)
{
}

static inline
void ufshcd_update_query_stats(struct ufs_hba *hba,
			       enum query_opcode opcode, u8 idn)
{
}
#endif

static void ufshcd_update_uic_error_cnt(struct ufs_hba *hba, u32 reg, int type)
{
	unsigned long err_bits;
	int ec;

	switch (type) {
	case UFS_UIC_ERROR_PA:
		err_bits = reg & UIC_PHY_ADAPTER_LAYER_ERROR_CODE_MASK;
		for_each_set_bit(ec, &err_bits, UFS_EC_PA_MAX) {
			hba->ufs_stats.pa_err_cnt[ec]++;
			hba->ufs_stats.pa_err_cnt_total++;
		}
		break;
	case UFS_UIC_ERROR_DL:
		err_bits = reg & UIC_DATA_LINK_LAYER_ERROR_CODE_MASK;
		for_each_set_bit(ec, &err_bits, UFS_EC_DL_MAX) {
			hba->ufs_stats.dl_err_cnt[ec]++;
			hba->ufs_stats.dl_err_cnt_total++;
		}
		break;
	case UFS_UIC_ERROR_DME:
		hba->ufs_stats.dme_err_cnt++;
	default:
		break;
	}
}
=======
>>>>>>> 68418bd5
#include "ufshcd-crypto.h"

#define CREATE_TRACE_POINTS
#include <trace/events/ufs.h>

#define PWR_INFO_MASK	0xF
#define PWR_RX_OFFSET	4

#define UFSHCD_REQ_SENSE_SIZE	18

#define UFSHCD_ENABLE_INTRS	(UTP_TRANSFER_REQ_COMPL |\
				 UTP_TASK_REQ_COMPL |\
				 UFSHCD_ERROR_MASK)
/* UIC command timeout, unit: ms */
#define UIC_CMD_TIMEOUT	500

/* NOP OUT retries waiting for NOP IN response */
#define NOP_OUT_RETRIES    10
/* Timeout after 30 msecs if NOP OUT hangs without response */
#define NOP_OUT_TIMEOUT    30 /* msecs */

/* Query request retries */
#define QUERY_REQ_RETRIES 3
/* Query request timeout */
#define QUERY_REQ_TIMEOUT 1500 /* 1.5 seconds */

/* Task management command timeout */
#define TM_CMD_TIMEOUT	100 /* msecs */

/* maximum number of retries for a general UIC command  */
#define UFS_UIC_COMMAND_RETRIES 3

/* maximum number of link-startup retries */
#define DME_LINKSTARTUP_RETRIES 3

/* Maximum retries for Hibern8 enter */
#define UIC_HIBERN8_ENTER_RETRIES 3

/* maximum number of reset retries before giving up */
#define MAX_HOST_RESET_RETRIES 5

/* Expose the flag value from utp_upiu_query.value */
#define MASK_QUERY_UPIU_FLAG_LOC 0xFF

/* Interrupt aggregation default timeout, unit: 40us */
#define INT_AGGR_DEF_TO	0x02

<<<<<<< HEAD
/* default value of auto suspend is 3 seconds */
#define UFSHCD_AUTO_SUSPEND_DELAY_MS 3000 /* millisecs */

/* default value of ref clock gating wait time is 100 micro seconds */
#define UFSHCD_REF_CLK_GATING_WAIT_US 100 /* microsecs */

#define UFSHCD_CLK_GATING_DELAY_MS_PWR_SAVE	10
#define UFSHCD_CLK_GATING_DELAY_MS_PERF		50

/* IOCTL opcode for command - ufs set device read only */
#define UFS_IOCTL_BLKROSET      BLKROSET
=======
/* default delay of autosuspend: 2000 ms */
#define RPM_AUTOSUSPEND_DELAY_MS 2000
>>>>>>> 68418bd5

#define ufshcd_toggle_vreg(_dev, _vreg, _on)				\
	({                                                              \
		int _ret;                                               \
		if (_on)                                                \
			_ret = ufshcd_enable_vreg(_dev, _vreg);         \
		else                                                    \
			_ret = ufshcd_disable_vreg(_dev, _vreg);        \
		_ret;                                                   \
	})

static void ufshcd_hex_dump(struct ufs_hba *hba, const char * const str,
			    const void *buf, size_t len)

{
	/*
	 * device name is expected to take up ~20 characters and "str" passed
	 * to this function is expected to be of ~10 character so we would need
	 * ~30 characters string to hold the concatenation of these 2 strings.
	 */
	#define MAX_PREFIX_STR_SIZE 50
	char prefix_str[MAX_PREFIX_STR_SIZE] = {0};

	/* concatenate the device name and "str" */
	snprintf(prefix_str, MAX_PREFIX_STR_SIZE, "%s %s: ",
		 dev_name(hba->dev), str);
	print_hex_dump(KERN_ERR, prefix_str, DUMP_PREFIX_OFFSET,
		       16, 4, buf, len, false);
}

enum {
	UFSHCD_MAX_CHANNEL	= 0,
	UFSHCD_MAX_ID		= 1,
	UFSHCD_CMD_PER_LUN	= 32,
	UFSHCD_CAN_QUEUE	= 32,
};

/* UFSHCD states */
enum {
	UFSHCD_STATE_RESET,
	UFSHCD_STATE_ERROR,
	UFSHCD_STATE_OPERATIONAL,
	UFSHCD_STATE_EH_SCHEDULED,
};

/* UFSHCD error handling flags */
enum {
	UFSHCD_EH_IN_PROGRESS = (1 << 0),
};

/* UFSHCD UIC layer error flags */
enum {
	UFSHCD_UIC_DL_PA_INIT_ERROR = (1 << 0), /* Data link layer error */
	UFSHCD_UIC_DL_NAC_RECEIVED_ERROR = (1 << 1), /* Data link layer error */
	UFSHCD_UIC_DL_TCx_REPLAY_ERROR = (1 << 2), /* Data link layer error */
	UFSHCD_UIC_NL_ERROR = (1 << 3), /* Network layer error */
	UFSHCD_UIC_TL_ERROR = (1 << 4), /* Transport Layer error */
	UFSHCD_UIC_DME_ERROR = (1 << 5), /* DME error */
};

#define DEFAULT_UFSHCD_DBG_PRINT_EN	UFSHCD_DBG_PRINT_ALL

#define ufshcd_set_eh_in_progress(h) \
	((h)->eh_flags |= UFSHCD_EH_IN_PROGRESS)
#define ufshcd_eh_in_progress(h) \
	((h)->eh_flags & UFSHCD_EH_IN_PROGRESS)
#define ufshcd_clear_eh_in_progress(h) \
	((h)->eh_flags &= ~UFSHCD_EH_IN_PROGRESS)

#define ufshcd_set_ufs_dev_active(h) \
	((h)->curr_dev_pwr_mode = UFS_ACTIVE_PWR_MODE)
#define ufshcd_set_ufs_dev_sleep(h) \
	((h)->curr_dev_pwr_mode = UFS_SLEEP_PWR_MODE)
#define ufshcd_set_ufs_dev_poweroff(h) \
	((h)->curr_dev_pwr_mode = UFS_POWERDOWN_PWR_MODE)
#define ufshcd_is_ufs_dev_active(h) \
	((h)->curr_dev_pwr_mode == UFS_ACTIVE_PWR_MODE)
#define ufshcd_is_ufs_dev_sleep(h) \
	((h)->curr_dev_pwr_mode == UFS_SLEEP_PWR_MODE)
#define ufshcd_is_ufs_dev_poweroff(h) \
	((h)->curr_dev_pwr_mode == UFS_POWERDOWN_PWR_MODE)

struct ufs_pm_lvl_states ufs_pm_lvl_states[] = {
	{UFS_ACTIVE_PWR_MODE, UIC_LINK_ACTIVE_STATE},
	{UFS_ACTIVE_PWR_MODE, UIC_LINK_HIBERN8_STATE},
	{UFS_SLEEP_PWR_MODE, UIC_LINK_ACTIVE_STATE},
	{UFS_SLEEP_PWR_MODE, UIC_LINK_HIBERN8_STATE},
	{UFS_POWERDOWN_PWR_MODE, UIC_LINK_HIBERN8_STATE},
	{UFS_POWERDOWN_PWR_MODE, UIC_LINK_OFF_STATE},
};

static inline enum ufs_dev_pwr_mode
ufs_get_pm_lvl_to_dev_pwr_mode(enum ufs_pm_level lvl)
{
	return ufs_pm_lvl_states[lvl].dev_state;
}

static inline enum uic_link_state
ufs_get_pm_lvl_to_link_pwr_state(enum ufs_pm_level lvl)
{
	return ufs_pm_lvl_states[lvl].link_state;
}

static inline void ufshcd_wb_toggle_flush(struct ufs_hba *hba)
{
	/*
	 * Query dAvailableWriteBoosterBufferSize attribute and enable
	 * the Write BoosterBuffer Flush if only 30% Write Booster
	 * Buffer is available.
	 * In reduction case, flush only if 10% is available
	 */
	if (ufshcd_wb_is_buf_flush_needed(hba))
		ufshcd_wb_buf_flush_enable(hba);
	else
		ufshcd_wb_buf_flush_disable(hba);
}

static inline void ufshcd_wb_config(struct ufs_hba *hba)
{
	int ret;

	if (!ufshcd_wb_sup(hba))
		return;

	ret = ufshcd_wb_ctrl(hba, true);
	if (ret)
		dev_err(hba->dev, "%s: Enable WB failed: %d\n", __func__, ret);
	else
		dev_info(hba->dev, "%s: Write Booster Configured\n", __func__);
	ret = ufshcd_wb_toggle_flush_during_h8(hba, true);
	if (ret)
		dev_err(hba->dev, "%s: En WB flush during H8: failed: %d\n",
			__func__, ret);
}

static inline enum ufs_pm_level
ufs_get_desired_pm_lvl_for_dev_link_state(enum ufs_dev_pwr_mode dev_state,
					enum uic_link_state link_state)
{
	enum ufs_pm_level lvl;

	for (lvl = UFS_PM_LVL_0; lvl < UFS_PM_LVL_MAX; lvl++) {
		if ((ufs_pm_lvl_states[lvl].dev_state == dev_state) &&
			(ufs_pm_lvl_states[lvl].link_state == link_state))
			return lvl;
	}

	/* if no match found, return the level 0 */
	return UFS_PM_LVL_0;
}

static inline bool ufshcd_is_valid_pm_lvl(int lvl)
{
	if (lvl >= 0 && lvl < ARRAY_SIZE(ufs_pm_lvl_states))
		return true;
	else
		return false;
}

static struct ufs_dev_fix ufs_fixups[] = {
	/* UFS cards deviations table */
	UFS_FIX(UFS_VENDOR_MICRON, UFS_ANY_MODEL,
		UFS_DEVICE_QUIRK_DELAY_BEFORE_LPM),
	UFS_FIX(UFS_VENDOR_SAMSUNG, UFS_ANY_MODEL,
		UFS_DEVICE_QUIRK_DELAY_BEFORE_LPM),
	UFS_FIX(UFS_ANY_VENDOR, UFS_ANY_MODEL,
		UFS_DEVICE_NO_FASTAUTO),
	UFS_FIX(UFS_VENDOR_SAMSUNG, UFS_ANY_MODEL,
		UFS_DEVICE_QUIRK_HOST_PA_TACTIVATE),
	UFS_FIX(UFS_VENDOR_WDC, UFS_ANY_MODEL,
		UFS_DEVICE_QUIRK_HOST_PA_TACTIVATE),
	UFS_FIX(UFS_VENDOR_SKHYNIX, UFS_ANY_MODEL,
		UFS_DEVICE_QUIRK_HOST_PA_TACTIVATE),
	UFS_FIX(UFS_VENDOR_SAMSUNG, UFS_ANY_MODEL, UFS_DEVICE_NO_VCCQ),
	UFS_FIX(UFS_VENDOR_TOSHIBA, UFS_ANY_MODEL,
		UFS_DEVICE_QUIRK_DELAY_BEFORE_LPM),
	UFS_FIX(UFS_VENDOR_TOSHIBA, UFS_ANY_MODEL,
		UFS_DEVICE_QUIRK_NO_LINK_OFF),
	UFS_FIX(UFS_VENDOR_MICRON, UFS_ANY_MODEL,
		UFS_DEVICE_QUIRK_NO_LINK_OFF),
	UFS_FIX(UFS_VENDOR_TOSHIBA, "THGLF2G9C8KBADG",
		UFS_DEVICE_QUIRK_PA_TACTIVATE),
	UFS_FIX(UFS_VENDOR_TOSHIBA, "THGLF2G9D8KBADG",
		UFS_DEVICE_QUIRK_PA_TACTIVATE),
	UFS_FIX(UFS_VENDOR_SKHYNIX, UFS_ANY_MODEL, UFS_DEVICE_NO_VCCQ),
	UFS_FIX(UFS_VENDOR_SKHYNIX, UFS_ANY_MODEL,
		UFS_DEVICE_QUIRK_HOST_PA_SAVECONFIGTIME),
	UFS_FIX(UFS_VENDOR_SKHYNIX, UFS_ANY_MODEL,
		UFS_DEVICE_QUIRK_WAIT_AFTER_REF_CLK_UNGATE),
	UFS_FIX(UFS_VENDOR_SKHYNIX, "hB8aL1",
		UFS_DEVICE_QUIRK_HS_G1_TO_HS_G3_SWITCH),
	UFS_FIX(UFS_VENDOR_SKHYNIX, "hC8aL1",
		UFS_DEVICE_QUIRK_HS_G1_TO_HS_G3_SWITCH),
	UFS_FIX(UFS_VENDOR_SKHYNIX, "hD8aL1",
		UFS_DEVICE_QUIRK_HS_G1_TO_HS_G3_SWITCH),
	UFS_FIX(UFS_VENDOR_SKHYNIX, "hC8aM1",
		UFS_DEVICE_QUIRK_HS_G1_TO_HS_G3_SWITCH),
	UFS_FIX(UFS_VENDOR_SKHYNIX, "h08aM1",
		UFS_DEVICE_QUIRK_HS_G1_TO_HS_G3_SWITCH),
	UFS_FIX(UFS_VENDOR_SKHYNIX, "hC8GL1",
		UFS_DEVICE_QUIRK_HS_G1_TO_HS_G3_SWITCH),
	UFS_FIX(UFS_VENDOR_SKHYNIX, "hC8HL1",
		UFS_DEVICE_QUIRK_HS_G1_TO_HS_G3_SWITCH),
	UFS_FIX(UFS_VENDOR_SAMSUNG, "KLUEG8UHDB-C2D1",
		UFS_DEVICE_QUIRK_PA_HIBER8TIME),
	UFS_FIX(UFS_VENDOR_SAMSUNG, "KLUDG4UHDB-B2D1",
		UFS_DEVICE_QUIRK_PA_HIBER8TIME),
	END_FIX
};

static irqreturn_t ufshcd_intr(int irq, void *__hba);
static irqreturn_t ufshcd_tmc_handler(struct ufs_hba *hba);
static void ufshcd_async_scan(void *data, async_cookie_t cookie);
static int ufshcd_reset_and_restore(struct ufs_hba *hba);
static int ufshcd_eh_host_reset_handler(struct scsi_cmnd *cmd);
static int ufshcd_clear_tm_cmd(struct ufs_hba *hba, int tag);
static void ufshcd_hba_exit(struct ufs_hba *hba);
static int ufshcd_probe_hba(struct ufs_hba *hba);
static int ufshcd_enable_clocks(struct ufs_hba *hba);
static int ufshcd_disable_clocks(struct ufs_hba *hba,
				 bool is_gating_context);
static int ufshcd_disable_clocks_keep_link_active(struct ufs_hba *hba,
					      bool is_gating_context);
static void ufshcd_hold_all(struct ufs_hba *hba);
static void ufshcd_release_all(struct ufs_hba *hba);
static int ufshcd_set_vccq_rail_unused(struct ufs_hba *hba, bool unused);
static inline void ufshcd_add_delay_before_dme_cmd(struct ufs_hba *hba);
static inline void ufshcd_save_tstamp_of_last_dme_cmd(struct ufs_hba *hba);
static int ufshcd_host_reset_and_restore(struct ufs_hba *hba);
static void ufshcd_resume_clkscaling(struct ufs_hba *hba);
static void ufshcd_suspend_clkscaling(struct ufs_hba *hba);
static void __ufshcd_suspend_clkscaling(struct ufs_hba *hba);
static void ufshcd_hold_all(struct ufs_hba *hba);
static void ufshcd_release_all(struct ufs_hba *hba);
static void ufshcd_hba_vreg_set_lpm(struct ufs_hba *hba);
static void ufshcd_hba_vreg_set_hpm(struct ufs_hba *hba);
static int ufshcd_devfreq_target(struct device *dev,
				unsigned long *freq, u32 flags);
static int ufshcd_devfreq_get_dev_status(struct device *dev,
		struct devfreq_dev_status *stat);
static void __ufshcd_shutdown_clkscaling(struct ufs_hba *hba);
static int ufshcd_set_dev_pwr_mode(struct ufs_hba *hba,
				enum ufs_dev_pwr_mode pwr_mode);
static int ufshcd_config_vreg(struct device *dev,
				struct ufs_vreg *vreg, bool on);
static int ufshcd_enable_vreg(struct device *dev, struct ufs_vreg *vreg);
static int ufshcd_disable_vreg(struct device *dev, struct ufs_vreg *vreg);

#if IS_ENABLED(CONFIG_DEVFREQ_GOV_SIMPLE_ONDEMAND)
static struct devfreq_simple_ondemand_data ufshcd_ondemand_data = {
	.upthreshold = 70,
	.downdifferential = 65,
	.simple_scaling = 1,
};

static void *gov_data = &ufshcd_ondemand_data;
#else
static void *gov_data;
#endif

static inline bool ufshcd_valid_tag(struct ufs_hba *hba, int tag)
{
	return tag >= 0 && tag < hba->nutrs;
}

static inline void ufshcd_enable_irq(struct ufs_hba *hba)
{
	if (!hba->is_irq_enabled) {
		enable_irq(hba->irq);
		hba->is_irq_enabled = true;
	}
}

static inline void ufshcd_disable_irq(struct ufs_hba *hba)
{
	if (hba->is_irq_enabled) {
		disable_irq(hba->irq);
		hba->is_irq_enabled = false;
	}
}

void ufshcd_scsi_unblock_requests(struct ufs_hba *hba)
{
	if (atomic_dec_and_test(&hba->scsi_block_reqs_cnt))
		scsi_unblock_requests(hba->host);
}
EXPORT_SYMBOL(ufshcd_scsi_unblock_requests);

void ufshcd_scsi_block_requests(struct ufs_hba *hba)
{
	if (atomic_inc_return(&hba->scsi_block_reqs_cnt) == 1)
		scsi_block_requests(hba->host);
}
EXPORT_SYMBOL(ufshcd_scsi_block_requests);

static int ufshcd_device_reset_ctrl(struct ufs_hba *hba, bool ctrl)
{
	int ret = 0;

	if (!hba->pctrl)
		return 0;

	/* Assert reset if ctrl == true */
	if (ctrl)
		ret = pinctrl_select_state(hba->pctrl,
			pinctrl_lookup_state(hba->pctrl, "dev-reset-assert"));
	else
		ret = pinctrl_select_state(hba->pctrl,
			pinctrl_lookup_state(hba->pctrl, "dev-reset-deassert"));

	if (ret < 0)
		dev_err(hba->dev, "%s: %s failed with err %d\n",
			__func__, ctrl ? "Assert" : "Deassert", ret);

	return ret;
}

static inline int ufshcd_assert_device_reset(struct ufs_hba *hba)
{
	return ufshcd_device_reset_ctrl(hba, true);
}

static inline int ufshcd_deassert_device_reset(struct ufs_hba *hba)
{
	return ufshcd_device_reset_ctrl(hba, false);
}

static int ufshcd_reset_device(struct ufs_hba *hba)
{
	int ret;

	/* reset the connected UFS device */
	ret = ufshcd_assert_device_reset(hba);
	if (ret)
		goto out;
	/*
	 * The reset signal is active low.
	 * The UFS device shall detect more than or equal to 1us of positive
	 * or negative RST_n pulse width.
	 * To be on safe side, keep the reset low for atleast 10us.
	 */
	usleep_range(10, 15);

	ret = ufshcd_deassert_device_reset(hba);
	if (ret)
		goto out;
	/* same as assert, wait for atleast 10us after deassert */
	usleep_range(10, 15);
out:
	return ret;
}

/* replace non-printable or non-ASCII characters with spaces */
static inline void ufshcd_remove_non_printable(char *val)
{
	if (!val || !*val)
		return;

	if (*val < 0x20 || *val > 0x7e)
		*val = ' ';
}

static void ufshcd_add_cmd_upiu_trace(struct ufs_hba *hba, unsigned int tag,
		const char *str)
{
	struct utp_upiu_req *rq = hba->lrb[tag].ucd_req_ptr;

	trace_ufshcd_upiu(dev_name(hba->dev), str, &rq->header, &rq->sc.cdb);
}

static void ufshcd_add_query_upiu_trace(struct ufs_hba *hba, unsigned int tag,
		const char *str)
{
	struct utp_upiu_req *rq = hba->lrb[tag].ucd_req_ptr;

	trace_ufshcd_upiu(dev_name(hba->dev), str, &rq->header, &rq->qr);
}

static void ufshcd_add_tm_upiu_trace(struct ufs_hba *hba, unsigned int tag,
		const char *str)
{
	struct utp_task_req_desc *descp;
	struct utp_upiu_task_req *task_req;
	int off = (int)tag - hba->nutrs;

	descp = &hba->utmrdl_base_addr[off];
	task_req = (struct utp_upiu_task_req *)descp->task_req_upiu;
	trace_ufshcd_upiu(dev_name(hba->dev), str, &task_req->header,
			&task_req->input_param1);
}

#define UFSHCD_MAX_CMD_LOGGING	200

#ifdef CONFIG_TRACEPOINTS
static inline void ufshcd_add_command_trace(struct ufs_hba *hba,
			struct ufshcd_cmd_log_entry *entry)
{
	if (trace_ufshcd_command_enabled()) {
		u32 intr = ufshcd_readl(hba, REG_INTERRUPT_STATUS);

		trace_ufshcd_command(dev_name(hba->dev), entry->str, entry->tag,
				     entry->doorbell, entry->transfer_len, intr,
				     entry->lba, entry->cmd_id);
	}
}
#else
static inline void ufshcd_add_command_trace(struct ufs_hba *hba,
			struct ufshcd_cmd_log_entry *entry)
{
}
#endif

#ifdef CONFIG_SCSI_UFSHCD_CMD_LOGGING
static void ufshcd_cmd_log_init(struct ufs_hba *hba)
{
	/* Allocate log entries */
	if (!hba->cmd_log.entries) {
		hba->cmd_log.entries = kcalloc(UFSHCD_MAX_CMD_LOGGING,
			sizeof(struct ufshcd_cmd_log_entry), GFP_KERNEL);
		if (!hba->cmd_log.entries)
			return;
		dev_dbg(hba->dev, "%s: cmd_log.entries initialized\n",
				__func__);
	}
}

static void __ufshcd_cmd_log(struct ufs_hba *hba, char *str, char *cmd_type,
			     unsigned int tag, u8 cmd_id, u8 idn, u8 lun,
			     sector_t lba, int transfer_len)
{
	struct ufshcd_cmd_log_entry *entry;

	if (!hba->cmd_log.entries)
		return;

	entry = &hba->cmd_log.entries[hba->cmd_log.pos];
	entry->lun = lun;
	entry->str = str;
	entry->cmd_type = cmd_type;
	entry->cmd_id = cmd_id;
	entry->lba = lba;
	entry->transfer_len = transfer_len;
	entry->idn = idn;
	entry->doorbell = ufshcd_readl(hba, REG_UTP_TRANSFER_REQ_DOOR_BELL);
	entry->tag = tag;
	entry->tstamp = ktime_get();
	entry->outstanding_reqs = hba->outstanding_reqs;
	entry->seq_num = hba->cmd_log.seq_num;
	hba->cmd_log.seq_num++;
	hba->cmd_log.pos =
			(hba->cmd_log.pos + 1) % UFSHCD_MAX_CMD_LOGGING;

	ufshcd_add_command_trace(hba, entry);
}

static void ufshcd_cmd_log(struct ufs_hba *hba, char *str, char *cmd_type,
	unsigned int tag, u8 cmd_id, u8 idn)
{
	__ufshcd_cmd_log(hba, str, cmd_type, tag, cmd_id, idn, 0, 0, 0);
}

static void ufshcd_dme_cmd_log(struct ufs_hba *hba, char *str, u8 cmd_id)
{
	ufshcd_cmd_log(hba, str, "dme", 0, cmd_id, 0);
}

static void ufshcd_custom_cmd_log(struct ufs_hba *hba, char *str)
{
	ufshcd_cmd_log(hba, str, "custom", 0, 0, 0);
}

static void ufshcd_print_cmd_log(struct ufs_hba *hba)
{
	int i;
	int pos;
	struct ufshcd_cmd_log_entry *p;

	if (!hba->cmd_log.entries)
		return;

	pos = hba->cmd_log.pos;
	for (i = 0; i < UFSHCD_MAX_CMD_LOGGING; i++) {
		p = &hba->cmd_log.entries[pos];
		pos = (pos + 1) % UFSHCD_MAX_CMD_LOGGING;

		if (ktime_to_us(p->tstamp)) {
			pr_err("%s: %s: seq_no=%u lun=0x%x cmd_id=0x%02x lba=0x%llx txfer_len=%d tag=%u, doorbell=0x%x outstanding=0x%x idn=%d time=%lld us\n",
				p->cmd_type, p->str, p->seq_num,
				p->lun, p->cmd_id, (unsigned long long)p->lba,
				p->transfer_len, p->tag, p->doorbell,
				p->outstanding_reqs, p->idn,
				ktime_to_us(p->tstamp));
				usleep_range(1000, 1100);
		}
	}
}
#else
static void ufshcd_cmd_log_init(struct ufs_hba *hba)
{
}

static void __ufshcd_cmd_log(struct ufs_hba *hba, char *str, char *cmd_type,
			     unsigned int tag, u8 cmd_id, u8 idn, u8 lun,
			     sector_t lba, int transfer_len)
{
	struct ufshcd_cmd_log_entry entry;

	entry.str = str;
	entry.lba = lba;
	entry.cmd_id = cmd_id;
	entry.transfer_len = transfer_len;
	entry.doorbell = ufshcd_readl(hba, REG_UTP_TRANSFER_REQ_DOOR_BELL);
	entry.tag = tag;

	ufshcd_add_command_trace(hba, &entry);
}

static void ufshcd_dme_cmd_log(struct ufs_hba *hba, char *str, u8 cmd_id)
{
}

static void ufshcd_custom_cmd_log(struct ufs_hba *hba, char *str)
{
}

static void ufshcd_print_cmd_log(struct ufs_hba *hba)
{
}
#endif

#ifdef CONFIG_TRACEPOINTS
static inline void ufshcd_cond_add_cmd_trace(struct ufs_hba *hba,
					unsigned int tag, const char *str)
{
	struct ufshcd_lrb *lrbp = &hba->lrb[tag];
	char *cmd_type = NULL;
	u8 opcode = 0;
	u8 cmd_id = 0, idn = 0;
	sector_t lba = 0;
	struct scsi_cmnd *cmd = lrbp->cmd;
	int transfer_len = 0;

	if (cmd) { /* data phase exists */
		/* trace UPIU also */
		ufshcd_add_cmd_upiu_trace(hba, tag, str);
		opcode = cmd->cmnd[0];
		if ((opcode == READ_10) || (opcode == WRITE_10)) {
			/*
			 * Currently we only fully trace read(10) and write(10)
			 * commands
			 */
			if (cmd->request && cmd->request->bio)
				lba = cmd->request->bio->bi_iter.bi_sector;
			transfer_len = be32_to_cpu(
				lrbp->ucd_req_ptr->sc.exp_data_transfer_len);
		}
	}

	if (lrbp->cmd && ((lrbp->command_type == UTP_CMD_TYPE_SCSI) ||
			  (lrbp->command_type == UTP_CMD_TYPE_UFS_STORAGE))) {
		cmd_type = "scsi";
		cmd_id = (u8)(*lrbp->cmd->cmnd);
	} else if (lrbp->command_type == UTP_CMD_TYPE_DEV_MANAGE) {
		if (hba->dev_cmd.type == DEV_CMD_TYPE_NOP) {
			cmd_type = "nop";
			cmd_id = 0;
		} else if (hba->dev_cmd.type == DEV_CMD_TYPE_QUERY) {
			cmd_type = "query";
			cmd_id = hba->dev_cmd.query.request.upiu_req.opcode;
			idn = hba->dev_cmd.query.request.upiu_req.idn;
		}
	}

	__ufshcd_cmd_log(hba, (char *) str, cmd_type, tag, cmd_id, idn,
			 lrbp->lun, lba, transfer_len);
}
#else
static inline void ufshcd_cond_add_cmd_trace(struct ufs_hba *hba,
					unsigned int tag, const char *str)
{
}
#endif

static void ufshcd_print_clk_freqs(struct ufs_hba *hba)
{
	struct ufs_clk_info *clki;
	struct list_head *head = &hba->clk_list_head;

	if (!(hba->ufshcd_dbg_print & UFSHCD_DBG_PRINT_CLK_FREQ_EN))
		return;

	if (list_empty(head))
		return;

	list_for_each_entry(clki, head, list) {
		if (!IS_ERR_OR_NULL(clki->clk) && clki->min_freq &&
				clki->max_freq)
			dev_err(hba->dev, "clk: %s, rate: %u\n",
					clki->name, clki->curr_freq);
	}
}

static void ufshcd_print_uic_err_hist(struct ufs_hba *hba,
		struct ufs_uic_err_reg_hist *err_hist, char *err_name)
{
	int i;

	if (!(hba->ufshcd_dbg_print & UFSHCD_DBG_PRINT_UIC_ERR_HIST_EN))
		return;

	for (i = 0; i < UIC_ERR_REG_HIST_LENGTH; i++) {
		int p = (i + err_hist->pos - 1) % UIC_ERR_REG_HIST_LENGTH;

		if (err_hist->reg[p] == 0)
			continue;
		dev_err(hba->dev, "%s[%d] = 0x%x at %lld us\n", err_name, i,
			err_hist->reg[p], ktime_to_us(err_hist->tstamp[p]));
	}
}

static inline void __ufshcd_print_host_regs(struct ufs_hba *hba, bool no_sleep)
{
	if (!(hba->ufshcd_dbg_print & UFSHCD_DBG_PRINT_HOST_REGS_EN))
		return;

	ufshcd_hex_dump(hba, "host regs", hba->mmio_base,
			UFSHCI_REG_SPACE_SIZE);
	dev_err(hba->dev, "hba->ufs_version = 0x%x, hba->capabilities = 0x%x\n",
		hba->ufs_version, hba->capabilities);
	dev_err(hba->dev,
		"hba->outstanding_reqs = 0x%x, hba->outstanding_tasks = 0x%x\n",
		(u32)hba->outstanding_reqs, (u32)hba->outstanding_tasks);
	dev_err(hba->dev,
		"last_hibern8_exit_tstamp at %lld us, hibern8_exit_cnt = %d\n",
		ktime_to_us(hba->ufs_stats.last_hibern8_exit_tstamp),
		hba->ufs_stats.hibern8_exit_cnt);

	ufshcd_print_uic_err_hist(hba, &hba->ufs_stats.pa_err, "pa_err");
	ufshcd_print_uic_err_hist(hba, &hba->ufs_stats.dl_err, "dl_err");
	ufshcd_print_uic_err_hist(hba, &hba->ufs_stats.nl_err, "nl_err");
	ufshcd_print_uic_err_hist(hba, &hba->ufs_stats.tl_err, "tl_err");
	ufshcd_print_uic_err_hist(hba, &hba->ufs_stats.dme_err, "dme_err");

	ufshcd_print_clk_freqs(hba);

<<<<<<< HEAD
	ufshcd_vops_dbg_register_dump(hba, no_sleep);
}

static void ufshcd_print_host_regs(struct ufs_hba *hba)
{
	__ufshcd_print_host_regs(hba, false);
=======
	if (hba->vops && hba->vops->dbg_register_dump)
		hba->vops->dbg_register_dump(hba);
>>>>>>> 68418bd5

	ufshcd_crypto_debug(hba);
}

static
void ufshcd_print_trs(struct ufs_hba *hba, unsigned long bitmap, bool pr_prdt)
{
	struct ufshcd_lrb *lrbp;
	int prdt_length;
	int tag;

	if (!(hba->ufshcd_dbg_print & UFSHCD_DBG_PRINT_TRS_EN))
		return;

	for_each_set_bit(tag, &bitmap, hba->nutrs) {
		lrbp = &hba->lrb[tag];

		dev_err(hba->dev, "UPIU[%d] - issue time %lld us\n",
				tag, ktime_to_us(lrbp->issue_time_stamp));
		dev_err(hba->dev, "UPIU[%d] - complete time %lld us\n",
				tag, ktime_to_us(lrbp->compl_time_stamp));
		dev_err(hba->dev,
			"UPIU[%d] - Transfer Request Descriptor phys@0x%llx\n",
			tag, (u64)lrbp->utrd_dma_addr);

		ufshcd_hex_dump(hba, "UPIU TRD", lrbp->utr_descriptor_ptr,
				sizeof(struct utp_transfer_req_desc));
		dev_err(hba->dev, "UPIU[%d] - Request UPIU phys@0x%llx\n", tag,
			(u64)lrbp->ucd_req_dma_addr);
		ufshcd_hex_dump(hba, "UPIU REQ", lrbp->ucd_req_ptr,
				sizeof(struct utp_upiu_req));
		dev_err(hba->dev, "UPIU[%d] - Response UPIU phys@0x%llx\n", tag,
			(u64)lrbp->ucd_rsp_dma_addr);
		ufshcd_hex_dump(hba, "UPIU RSP", lrbp->ucd_rsp_ptr,
				sizeof(struct utp_upiu_rsp));

		prdt_length =
			le16_to_cpu(lrbp->utr_descriptor_ptr->prd_table_length);
		if (hba->quirks & UFSHCD_QUIRK_PRDT_BYTE_GRAN)
			prdt_length /= hba->sg_entry_size;

		dev_err(hba->dev,
			"UPIU[%d] - PRDT - %d entries  phys@0x%llx\n",
			tag, prdt_length,
			(u64)lrbp->ucd_prdt_dma_addr);

		if (pr_prdt)
<<<<<<< HEAD
			ufshcd_hex_dump(hba, "UPIU PRDT: ", lrbp->ucd_prdt_ptr,
					hba->sg_entry_size * prdt_length);
=======
			ufshcd_hex_dump("UPIU PRDT: ", lrbp->ucd_prdt_ptr,
				hba->sg_entry_size * prdt_length);
>>>>>>> 68418bd5
	}
}

static void ufshcd_print_tmrs(struct ufs_hba *hba, unsigned long bitmap)
{
	struct utp_task_req_desc *tmrdp;
	int tag;

	if (!(hba->ufshcd_dbg_print & UFSHCD_DBG_PRINT_TMRS_EN))
		return;

	for_each_set_bit(tag, &bitmap, hba->nutmrs) {
		tmrdp = &hba->utmrdl_base_addr[tag];
		dev_err(hba->dev, "TM[%d] - Task Management Header\n", tag);
		ufshcd_hex_dump(hba, "TM TRD", &tmrdp->header,
				sizeof(struct request_desc_header));
		dev_err(hba->dev, "TM[%d] - Task Management Request UPIU\n",
				tag);
		ufshcd_hex_dump(hba, "TM REQ", tmrdp->task_req_upiu,
				sizeof(struct utp_upiu_req));
		dev_err(hba->dev, "TM[%d] - Task Management Response UPIU\n",
				tag);
		ufshcd_hex_dump(hba, "TM RSP", tmrdp->task_rsp_upiu,
				sizeof(struct utp_task_req_desc));
	}
}

static void ufshcd_print_fsm_state(struct ufs_hba *hba)
{
	int err = 0, tx_fsm_val = 0, rx_fsm_val = 0;

	err = ufshcd_dme_get(hba,
			UIC_ARG_MIB_SEL(MPHY_TX_FSM_STATE,
			UIC_ARG_MPHY_TX_GEN_SEL_INDEX(0)),
			&tx_fsm_val);
	dev_err(hba->dev, "%s: TX_FSM_STATE = %u, err = %d\n", __func__,
			tx_fsm_val, err);
	err = ufshcd_dme_get(hba,
			UIC_ARG_MIB_SEL(MPHY_RX_FSM_STATE,
			UIC_ARG_MPHY_RX_GEN_SEL_INDEX(0)),
			&rx_fsm_val);
	dev_err(hba->dev, "%s: RX_FSM_STATE = %u, err = %d\n", __func__,
			rx_fsm_val, err);
}

static void ufshcd_print_host_state(struct ufs_hba *hba)
{
	if (!(hba->ufshcd_dbg_print & UFSHCD_DBG_PRINT_HOST_STATE_EN))
		return;

	dev_err(hba->dev, "UFS Host state=%d\n", hba->ufshcd_state);
	dev_err(hba->dev, "lrb in use=0x%lx, outstanding reqs=0x%lx tasks=0x%lx\n",
		hba->lrb_in_use, hba->outstanding_reqs, hba->outstanding_tasks);
	dev_err(hba->dev, "saved_err=0x%x, saved_uic_err=0x%x, saved_ce_err=0x%x\n",
		hba->saved_err, hba->saved_uic_err, hba->saved_ce_err);
	dev_err(hba->dev, "Device power mode=%d, UIC link state=%d\n",
		hba->curr_dev_pwr_mode, hba->uic_link_state);
	dev_err(hba->dev, "PM in progress=%d, sys. suspended=%d\n",
		hba->pm_op_in_progress, hba->is_sys_suspended);
	dev_err(hba->dev, "Auto BKOPS=%d, Host self-block=%d\n",
		hba->auto_bkops_enabled, hba->host->host_self_blocked);
	dev_err(hba->dev, "Clk gate=%d, hibern8 on idle=%d\n",
		hba->clk_gating.state, hba->hibern8_on_idle.state);
	dev_err(hba->dev, "error handling flags=0x%x, req. abort count=%d\n",
		hba->eh_flags, hba->req_abort_count);
	dev_err(hba->dev, "Host capabilities=0x%x, caps=0x%x\n",
		hba->capabilities, hba->caps);
	dev_err(hba->dev, "quirks=0x%x, dev. quirks=0x%x\n", hba->quirks,
		hba->dev_info.quirks);
	dev_err(hba->dev, "pa_err_cnt_total=%d, pa_lane_0_err_cnt=%d, pa_lane_1_err_cnt=%d, pa_line_reset_err_cnt=%d\n",
		hba->ufs_stats.pa_err_cnt_total,
		hba->ufs_stats.pa_err_cnt[UFS_EC_PA_LANE_0],
		hba->ufs_stats.pa_err_cnt[UFS_EC_PA_LANE_1],
		hba->ufs_stats.pa_err_cnt[UFS_EC_PA_LINE_RESET]);
	dev_err(hba->dev, "dl_err_cnt_total=%d, dl_nac_received_err_cnt=%d, dl_tcx_replay_timer_expired_err_cnt=%d\n",
		hba->ufs_stats.dl_err_cnt_total,
		hba->ufs_stats.dl_err_cnt[UFS_EC_DL_NAC_RECEIVED],
		hba->ufs_stats.dl_err_cnt[UFS_EC_DL_TCx_REPLAY_TIMER_EXPIRED]);
	dev_err(hba->dev, "dl_afcx_request_timer_expired_err_cnt=%d, dl_fcx_protection_timer_expired_err_cnt=%d, dl_crc_err_cnt=%d\n",
		hba->ufs_stats.dl_err_cnt[UFS_EC_DL_AFCx_REQUEST_TIMER_EXPIRED],
		hba->ufs_stats.dl_err_cnt[UFS_EC_DL_FCx_PROTECT_TIMER_EXPIRED],
		hba->ufs_stats.dl_err_cnt[UFS_EC_DL_CRC_ERROR]);
	dev_err(hba->dev, "dll_rx_buffer_overflow_err_cnt=%d, dl_max_frame_length_exceeded_err_cnt=%d, dl_wrong_sequence_number_err_cnt=%d\n",
		hba->ufs_stats.dl_err_cnt[UFS_EC_DL_RX_BUFFER_OVERFLOW],
		hba->ufs_stats.dl_err_cnt[UFS_EC_DL_MAX_FRAME_LENGTH_EXCEEDED],
		hba->ufs_stats.dl_err_cnt[UFS_EC_DL_WRONG_SEQUENCE_NUMBER]);
	dev_err(hba->dev, "dl_afc_frame_syntax_err_cnt=%d, dl_nac_frame_syntax_err_cnt=%d, dl_eof_syntax_err_cnt=%d\n",
		hba->ufs_stats.dl_err_cnt[UFS_EC_DL_AFC_FRAME_SYNTAX_ERROR],
		hba->ufs_stats.dl_err_cnt[UFS_EC_DL_NAC_FRAME_SYNTAX_ERROR],
		hba->ufs_stats.dl_err_cnt[UFS_EC_DL_EOF_SYNTAX_ERROR]);
	dev_err(hba->dev, "dl_frame_syntax_err_cnt=%d, dl_bad_ctrl_symbol_type_err_cnt=%d, dl_pa_init_err_cnt=%d, dl_pa_error_ind_received=%d\n",
		hba->ufs_stats.dl_err_cnt[UFS_EC_DL_FRAME_SYNTAX_ERROR],
		hba->ufs_stats.dl_err_cnt[UFS_EC_DL_BAD_CTRL_SYMBOL_TYPE],
		hba->ufs_stats.dl_err_cnt[UFS_EC_DL_PA_INIT_ERROR],
		hba->ufs_stats.dl_err_cnt[UFS_EC_DL_PA_ERROR_IND_RECEIVED]);
	dev_err(hba->dev, "dme_err_cnt=%d\n", hba->ufs_stats.dme_err_cnt);
}

/**
 * ufshcd_print_pwr_info - print power params as saved in hba
 * power info
 * @hba: per-adapter instance
 */
static void ufshcd_print_pwr_info(struct ufs_hba *hba)
{
	static const char * const names[] = {
		"INVALID MODE",
		"FAST MODE",
		"SLOW_MODE",
		"INVALID MODE",
		"FASTAUTO_MODE",
		"SLOWAUTO_MODE",
		"INVALID MODE",
	};

	if (!(hba->ufshcd_dbg_print & UFSHCD_DBG_PRINT_PWR_EN))
		return;

	dev_err(hba->dev, "%s:[RX, TX]: gear=[%d, %d], lane[%d, %d], pwr[%s, %s], rate = %d\n",
		 __func__,
		 hba->pwr_info.gear_rx, hba->pwr_info.gear_tx,
		 hba->pwr_info.lane_rx, hba->pwr_info.lane_tx,
		 names[hba->pwr_info.pwr_rx],
		 names[hba->pwr_info.pwr_tx],
		 hba->pwr_info.hs_rate);
}

/*
 * ufshcd_wait_for_register - wait for register value to change
 * @hba - per-adapter interface
 * @reg - mmio register offset
 * @mask - mask to apply to read register value
 * @val - wait condition
 * @interval_us - polling interval in microsecs
 * @timeout_ms - timeout in millisecs
 * @can_sleep - perform sleep or just spin
 *
 * Returns -ETIMEDOUT on error, zero on success
 */
int ufshcd_wait_for_register(struct ufs_hba *hba, u32 reg, u32 mask,
				u32 val, unsigned long interval_us,
				unsigned long timeout_ms, bool can_sleep)
{
	int err = 0;
	unsigned long timeout = jiffies + msecs_to_jiffies(timeout_ms);

	/* ignore bits that we don't intend to wait on */
	val = val & mask;

	while ((ufshcd_readl(hba, reg) & mask) != val) {
		if (can_sleep)
			usleep_range(interval_us, interval_us + 50);
		else
			udelay(interval_us);
		if (time_after(jiffies, timeout)) {
			if ((ufshcd_readl(hba, reg) & mask) != val)
				err = -ETIMEDOUT;
			break;
		}
	}

	return err;
}

/**
 * ufshcd_get_intr_mask - Get the interrupt bit mask
 * @hba: Pointer to adapter instance
 *
 * Returns interrupt bit mask per version
 */
static inline u32 ufshcd_get_intr_mask(struct ufs_hba *hba)
{
	u32 intr_mask = 0;

	switch (hba->ufs_version) {
	case UFSHCI_VERSION_10:
		intr_mask = INTERRUPT_MASK_ALL_VER_10;
		break;
	case UFSHCI_VERSION_11:
	case UFSHCI_VERSION_20:
		intr_mask = INTERRUPT_MASK_ALL_VER_11;
		break;
	case UFSHCI_VERSION_21:
	default:
		intr_mask = INTERRUPT_MASK_ALL_VER_21;
		break;
	}

	if (!ufshcd_is_crypto_supported(hba))
		intr_mask &= ~CRYPTO_ENGINE_FATAL_ERROR;

	return intr_mask;
}

/**
 * ufshcd_get_ufs_version - Get the UFS version supported by the HBA
 * @hba: Pointer to adapter instance
 *
 * Returns UFSHCI version supported by the controller
 */
static inline u32 ufshcd_get_ufs_version(struct ufs_hba *hba)
{
	if (hba->quirks & UFSHCD_QUIRK_BROKEN_UFS_HCI_VERSION)
		return ufshcd_vops_get_ufs_hci_version(hba);

	return ufshcd_readl(hba, REG_UFS_VERSION);
}

/**
 * ufshcd_is_device_present - Check if any device connected to
 *			      the host controller
 * @hba: pointer to adapter instance
 *
 * Returns true if device present, false if no device detected
 */
static inline bool ufshcd_is_device_present(struct ufs_hba *hba)
{
	return (ufshcd_readl(hba, REG_CONTROLLER_STATUS) &
						DEVICE_PRESENT) ? true : false;
}

/**
 * ufshcd_get_tr_ocs - Get the UTRD Overall Command Status
 * @lrbp: pointer to local command reference block
 *
 * This function is used to get the OCS field from UTRD
 * Returns the OCS field in the UTRD
 */
static inline int ufshcd_get_tr_ocs(struct ufshcd_lrb *lrbp)
{
	return le32_to_cpu(lrbp->utr_descriptor_ptr->header.dword_2) & MASK_OCS;
}

/**
 * ufshcd_get_tmr_ocs - Get the UTMRD Overall Command Status
 * @task_req_descp: pointer to utp_task_req_desc structure
 *
 * This function is used to get the OCS field from UTMRD
 * Returns the OCS field in the UTMRD
 */
static inline int
ufshcd_get_tmr_ocs(struct utp_task_req_desc *task_req_descp)
{
	return le32_to_cpu(task_req_descp->header.dword_2) & MASK_OCS;
}

/**
 * ufshcd_get_tm_free_slot - get a free slot for task management request
 * @hba: per adapter instance
 * @free_slot: pointer to variable with available slot value
 *
 * Get a free tag and lock it until ufshcd_put_tm_slot() is called.
 * Returns 0 if free slot is not available, else return 1 with tag value
 * in @free_slot.
 */
static bool ufshcd_get_tm_free_slot(struct ufs_hba *hba, int *free_slot)
{
	int tag;
	bool ret = false;

	if (!free_slot)
		goto out;

	do {
		tag = find_first_zero_bit(&hba->tm_slots_in_use, hba->nutmrs);
		if (tag >= hba->nutmrs)
			goto out;
	} while (test_and_set_bit_lock(tag, &hba->tm_slots_in_use));

	*free_slot = tag;
	ret = true;
out:
	return ret;
}

static inline void ufshcd_put_tm_slot(struct ufs_hba *hba, int slot)
{
	clear_bit_unlock(slot, &hba->tm_slots_in_use);
}

/**
 * ufshcd_utrl_clear - Clear a bit in UTRLCLR register
 * @hba: per adapter instance
 * @pos: position of the bit to be cleared
 */
static inline void ufshcd_utrl_clear(struct ufs_hba *hba, u32 pos)
{
	if (hba->quirks & UFSHCI_QUIRK_BROKEN_REQ_LIST_CLR)
		ufshcd_writel(hba, (1 << pos), REG_UTP_TRANSFER_REQ_LIST_CLEAR);
	else
		ufshcd_writel(hba, ~(1 << pos),
				REG_UTP_TRANSFER_REQ_LIST_CLEAR);
}

/**
 * ufshcd_utmrl_clear - Clear a bit in UTRMLCLR register
 * @hba: per adapter instance
 * @pos: position of the bit to be cleared
 */
static inline void ufshcd_utmrl_clear(struct ufs_hba *hba, u32 pos)
{
	if (hba->quirks & UFSHCI_QUIRK_BROKEN_REQ_LIST_CLR)
		ufshcd_writel(hba, (1 << pos), REG_UTP_TASK_REQ_LIST_CLEAR);
	else
		ufshcd_writel(hba, ~(1 << pos), REG_UTP_TASK_REQ_LIST_CLEAR);
}

/**
 * ufshcd_outstanding_req_clear - Clear a bit in outstanding request field
 * @hba: per adapter instance
 * @tag: position of the bit to be cleared
 */
static inline void ufshcd_outstanding_req_clear(struct ufs_hba *hba, int tag)
{
	__clear_bit(tag, &hba->outstanding_reqs);
}

/**
 * ufshcd_get_lists_status - Check UCRDY, UTRLRDY and UTMRLRDY
 * @reg: Register value of host controller status
 *
 * Returns integer, 0 on Success and positive value if failed
 */
static inline int ufshcd_get_lists_status(u32 reg)
{
	return !((reg & UFSHCD_STATUS_READY) == UFSHCD_STATUS_READY);
}

/**
 * ufshcd_get_uic_cmd_result - Get the UIC command result
 * @hba: Pointer to adapter instance
 *
 * This function gets the result of UIC command completion
 * Returns 0 on success, non zero value on error
 */
static inline int ufshcd_get_uic_cmd_result(struct ufs_hba *hba)
{
	return ufshcd_readl(hba, REG_UIC_COMMAND_ARG_2) &
	       MASK_UIC_COMMAND_RESULT;
}

/**
 * ufshcd_get_dme_attr_val - Get the value of attribute returned by UIC command
 * @hba: Pointer to adapter instance
 *
 * This function gets UIC command argument3
 * Returns 0 on success, non zero value on error
 */
static inline u32 ufshcd_get_dme_attr_val(struct ufs_hba *hba)
{
	return ufshcd_readl(hba, REG_UIC_COMMAND_ARG_3);
}

/**
 * ufshcd_get_req_rsp - returns the TR response transaction type
 * @ucd_rsp_ptr: pointer to response UPIU
 */
static inline int
ufshcd_get_req_rsp(struct utp_upiu_rsp *ucd_rsp_ptr)
{
	return be32_to_cpu(ucd_rsp_ptr->header.dword_0) >> 24;
}

/**
 * ufshcd_get_rsp_upiu_result - Get the result from response UPIU
 * @ucd_rsp_ptr: pointer to response UPIU
 *
 * This function gets the response status and scsi_status from response UPIU
 * Returns the response result code.
 */
static inline int
ufshcd_get_rsp_upiu_result(struct utp_upiu_rsp *ucd_rsp_ptr)
{
	return be32_to_cpu(ucd_rsp_ptr->header.dword_1) & MASK_RSP_UPIU_RESULT;
}

/*
 * ufshcd_get_rsp_upiu_data_seg_len - Get the data segment length
 *				from response UPIU
 * @ucd_rsp_ptr: pointer to response UPIU
 *
 * Return the data segment length.
 */
static inline unsigned int
ufshcd_get_rsp_upiu_data_seg_len(struct utp_upiu_rsp *ucd_rsp_ptr)
{
	return be32_to_cpu(ucd_rsp_ptr->header.dword_2) &
		MASK_RSP_UPIU_DATA_SEG_LEN;
}

/**
 * ufshcd_is_exception_event - Check if the device raised an exception event
 * @ucd_rsp_ptr: pointer to response UPIU
 *
 * The function checks if the device raised an exception event indicated in
 * the Device Information field of response UPIU.
 *
 * Returns true if exception is raised, false otherwise.
 */
static inline bool ufshcd_is_exception_event(struct utp_upiu_rsp *ucd_rsp_ptr)
{
	return be32_to_cpu(ucd_rsp_ptr->header.dword_2) &
			MASK_RSP_EXCEPTION_EVENT ? true : false;
}

/**
 * ufshcd_reset_intr_aggr - Reset interrupt aggregation values.
 * @hba: per adapter instance
 */
static inline void
ufshcd_reset_intr_aggr(struct ufs_hba *hba)
{
	ufshcd_writel(hba, INT_AGGR_ENABLE |
		      INT_AGGR_COUNTER_AND_TIMER_RESET,
		      REG_UTP_TRANSFER_REQ_INT_AGG_CONTROL);
}

/**
 * ufshcd_config_intr_aggr - Configure interrupt aggregation values.
 * @hba: per adapter instance
 * @cnt: Interrupt aggregation counter threshold
 * @tmout: Interrupt aggregation timeout value
 */
static inline void
ufshcd_config_intr_aggr(struct ufs_hba *hba, u8 cnt, u8 tmout)
{
	ufshcd_writel(hba, INT_AGGR_ENABLE | INT_AGGR_PARAM_WRITE |
		      INT_AGGR_COUNTER_THLD_VAL(cnt) |
		      INT_AGGR_TIMEOUT_VAL(tmout),
		      REG_UTP_TRANSFER_REQ_INT_AGG_CONTROL);
}

/**
 * ufshcd_disable_intr_aggr - Disables interrupt aggregation.
 * @hba: per adapter instance
 */
static inline void ufshcd_disable_intr_aggr(struct ufs_hba *hba)
{
	ufshcd_writel(hba, 0, REG_UTP_TRANSFER_REQ_INT_AGG_CONTROL);
}

/**
 * ufshcd_enable_run_stop_reg - Enable run-stop registers,
 *			When run-stop registers are set to 1, it indicates the
 *			host controller that it can process the requests
 * @hba: per adapter instance
 */
static void ufshcd_enable_run_stop_reg(struct ufs_hba *hba)
{
	ufshcd_writel(hba, UTP_TASK_REQ_LIST_RUN_STOP_BIT,
		      REG_UTP_TASK_REQ_LIST_RUN_STOP);
	ufshcd_writel(hba, UTP_TRANSFER_REQ_LIST_RUN_STOP_BIT,
		      REG_UTP_TRANSFER_REQ_LIST_RUN_STOP);
}

/**
 * ufshcd_hba_start - Start controller initialization sequence
 * @hba: per adapter instance
 */
static inline void ufshcd_hba_start(struct ufs_hba *hba)
{
	u32 val = CONTROLLER_ENABLE;

	if (ufshcd_hba_is_crypto_supported(hba)) {
		ufshcd_crypto_enable(hba);
		val |= CRYPTO_GENERAL_ENABLE;
	}

	ufshcd_writel(hba, val, REG_CONTROLLER_ENABLE);
}

/**
 * ufshcd_is_hba_active - Get controller state
 * @hba: per adapter instance
 *
 * Returns false if controller is active, true otherwise
 */
static inline bool ufshcd_is_hba_active(struct ufs_hba *hba)
{
	return (ufshcd_readl(hba, REG_CONTROLLER_ENABLE) & CONTROLLER_ENABLE)
		? false : true;
}

u32 ufshcd_get_local_unipro_ver(struct ufs_hba *hba)
{
	/* HCI version 1.0 and 1.1 supports UniPro 1.41 */
	if ((hba->ufs_version == UFSHCI_VERSION_10) ||
	    (hba->ufs_version == UFSHCI_VERSION_11))
		return UFS_UNIPRO_VER_1_41;
	else
		return UFS_UNIPRO_VER_1_6;
}
EXPORT_SYMBOL(ufshcd_get_local_unipro_ver);

static bool ufshcd_is_unipro_pa_params_tuning_req(struct ufs_hba *hba)
{
	/*
	 * If both host and device support UniPro ver1.6 or later, PA layer
	 * parameters tuning happens during link startup itself.
	 *
	 * We can manually tune PA layer parameters if either host or device
	 * doesn't support UniPro ver 1.6 or later. But to keep manual tuning
	 * logic simple, we will only do manual tuning if local unipro version
	 * doesn't support ver1.6 or later.
	 */
	if (ufshcd_get_local_unipro_ver(hba) < UFS_UNIPRO_VER_1_6)
		return true;
	else
		return false;
}

/**
 * ufshcd_set_clk_freq - set UFS controller clock frequencies
 * @hba: per adapter instance
 * @scale_up: If True, set max possible frequency othewise set low frequency
 *
 * Returns 0 if successful
 * Returns < 0 for any other errors
 */
static int ufshcd_set_clk_freq(struct ufs_hba *hba, bool scale_up)
{
	int ret = 0;
	struct ufs_clk_info *clki;
	struct list_head *head = &hba->clk_list_head;

	if (list_empty(head))
		goto out;

	list_for_each_entry(clki, head, list) {
		if (!IS_ERR_OR_NULL(clki->clk)) {
			if (scale_up && clki->max_freq) {
				if ((clki->curr_freq == clki->max_freq) ||
				   (!strcmp(clki->name, "core_clk_ice_hw_ctl")))
					continue;

				ret = clk_set_rate(clki->clk, clki->max_freq);
				if (ret) {
					dev_err(hba->dev, "%s: %s clk set rate(%dHz) failed, %d\n",
						__func__, clki->name,
						clki->max_freq, ret);
					break;
				}
				trace_ufshcd_clk_scaling(dev_name(hba->dev),
						"scaled up", clki->name,
						clki->curr_freq,
						clki->max_freq);

				clki->curr_freq = clki->max_freq;

			} else if (!scale_up && clki->min_freq) {
				if ((clki->curr_freq == clki->min_freq) ||
				   (!strcmp(clki->name, "core_clk_ice_hw_ctl")))
					continue;

				ret = clk_set_rate(clki->clk, clki->min_freq);
				if (ret) {
					dev_err(hba->dev, "%s: %s clk set rate(%dHz) failed, %d\n",
						__func__, clki->name,
						clki->min_freq, ret);
					break;
				}
				trace_ufshcd_clk_scaling(dev_name(hba->dev),
						"scaled down", clki->name,
						clki->curr_freq,
						clki->min_freq);
				clki->curr_freq = clki->min_freq;
			}
		}
		dev_dbg(hba->dev, "%s: clk: %s, rate: %lu\n", __func__,
				clki->name, clk_get_rate(clki->clk));
	}

out:
	return ret;
}

/**
 * ufshcd_scale_clks - scale up or scale down UFS controller clocks
 * @hba: per adapter instance
 * @scale_up: True if scaling up and false if scaling down
 *
 * Returns 0 if successful
 * Returns < 0 for any other errors
 */
int ufshcd_scale_clks(struct ufs_hba *hba, bool scale_up)
{
	int ret = 0;

	ret = ufshcd_vops_clk_scale_notify(hba, scale_up, PRE_CHANGE);
	if (ret)
		return ret;

	ret = ufshcd_set_clk_freq(hba, scale_up);
	if (ret)
		return ret;

	ret = ufshcd_vops_clk_scale_notify(hba, scale_up, POST_CHANGE);
	if (ret) {
		ufshcd_set_clk_freq(hba, !scale_up);
		return ret;
	}

	return ret;
}

static inline void ufshcd_cancel_gate_work(struct ufs_hba *hba)
{
	hrtimer_cancel(&hba->clk_gating.gate_hrtimer);
	cancel_work_sync(&hba->clk_gating.gate_work);
}

/**
 * ufshcd_is_devfreq_scaling_required - check if scaling is required or not
 * @hba: per adapter instance
 * @scale_up: True if scaling up and false if scaling down
 *
 * Returns true if scaling is required, false otherwise.
 */
static bool ufshcd_is_devfreq_scaling_required(struct ufs_hba *hba,
					       bool scale_up)
{
	struct ufs_clk_info *clki;
	struct list_head *head = &hba->clk_list_head;

	if (list_empty(head))
		return false;

	list_for_each_entry(clki, head, list) {
		if (!IS_ERR_OR_NULL(clki->clk)) {
			if (scale_up && clki->max_freq) {
				if (clki->curr_freq == clki->max_freq)
					continue;
				return true;
			} else if (!scale_up && clki->min_freq) {
				if (clki->curr_freq == clki->min_freq)
					continue;
				return true;
			}
		}
	}

	return false;
}

int ufshcd_wait_for_doorbell_clr(struct ufs_hba *hba,
					u64 wait_timeout_us)
{
	unsigned long flags;
	int ret = 0;
	u32 tm_doorbell;
	u32 tr_doorbell;
	bool timeout = false, do_last_check = false;
	ktime_t start;

	ufshcd_hold_all(hba);
	spin_lock_irqsave(hba->host->host_lock, flags);
	/*
	 * Wait for all the outstanding tasks/transfer requests.
	 * Verify by checking the doorbell registers are clear.
	 */
	start = ktime_get();
	do {
		if (hba->ufshcd_state != UFSHCD_STATE_OPERATIONAL) {
			ret = -EBUSY;
			goto out;
		}

		tm_doorbell = ufshcd_readl(hba, REG_UTP_TASK_REQ_DOOR_BELL);
		tr_doorbell = ufshcd_readl(hba, REG_UTP_TRANSFER_REQ_DOOR_BELL);
		if (!tm_doorbell && !tr_doorbell) {
			timeout = false;
			break;
		} else if (do_last_check) {
			break;
		}

		spin_unlock_irqrestore(hba->host->host_lock, flags);
		schedule();
		if (ktime_to_us(ktime_sub(ktime_get(), start)) >
		    wait_timeout_us) {
			timeout = true;
			/*
			 * We might have scheduled out for long time so make
			 * sure to check if doorbells are cleared by this time
			 * or not.
			 */
			do_last_check = true;
		}
		spin_lock_irqsave(hba->host->host_lock, flags);
	} while (tm_doorbell || tr_doorbell);

	if (timeout) {
		dev_err(hba->dev,
			"%s: timedout waiting for doorbell to clear (tm=0x%x, tr=0x%x)\n",
			__func__, tm_doorbell, tr_doorbell);
		ret = -EBUSY;
	}
out:
	spin_unlock_irqrestore(hba->host->host_lock, flags);
	ufshcd_release_all(hba);
	return ret;
}

/**
 * ufshcd_scale_gear - scale up/down UFS gear
 * @hba: per adapter instance
 * @scale_up: True for scaling up gear and false for scaling down
 *
 * Returns 0 for success,
 * Returns -EBUSY if scaling can't happen at this time
 * Returns non-zero for any other errors
 */
static int ufshcd_scale_gear(struct ufs_hba *hba, bool scale_up)
{
	int ret = 0;
	struct ufs_pa_layer_attr new_pwr_info;
	u32 scale_down_gear = ufshcd_vops_get_scale_down_gear(hba);

	WARN_ON(!hba->clk_scaling.saved_pwr_info.is_valid);

	if (scale_up) {
		memcpy(&new_pwr_info, &hba->clk_scaling.saved_pwr_info.info,
		       sizeof(struct ufs_pa_layer_attr));
		/*
		 * Some UFS devices may stop responding after switching from
		 * HS-G1 to HS-G3. Also, it is found that these devices work
		 * fine if we do 2 steps switch: HS-G1 to HS-G2 followed by
		 * HS-G2 to HS-G3. If UFS_DEVICE_QUIRK_HS_G1_TO_HS_G3_SWITCH
		 * quirk is enabled for such devices, this 2 steps gear switch
		 * workaround will be applied.
		 */
		if ((hba->dev_info.quirks &
		     UFS_DEVICE_QUIRK_HS_G1_TO_HS_G3_SWITCH)
		    && (hba->pwr_info.gear_tx == UFS_HS_G1)
		    && (new_pwr_info.gear_tx == UFS_HS_G3)) {
			/* scale up to G2 first */
			new_pwr_info.gear_tx = UFS_HS_G2;
			new_pwr_info.gear_rx = UFS_HS_G2;
			ret = ufshcd_change_power_mode(hba, &new_pwr_info);
			if (ret)
				goto out;

			/* scale up to G3 now */
			new_pwr_info.gear_tx = UFS_HS_G3;
			new_pwr_info.gear_rx = UFS_HS_G3;
			/* now, fall through to set the HS-G3 */
		}
		ret = ufshcd_change_power_mode(hba, &new_pwr_info);
		if (ret)
			goto out;
	} else {
		memcpy(&new_pwr_info, &hba->pwr_info,
		       sizeof(struct ufs_pa_layer_attr));

		if (hba->pwr_info.gear_tx > scale_down_gear
		    || hba->pwr_info.gear_rx > scale_down_gear) {
			/* save the current power mode */
			memcpy(&hba->clk_scaling.saved_pwr_info.info,
				&hba->pwr_info,
				sizeof(struct ufs_pa_layer_attr));

			/* scale down gear */
			new_pwr_info.gear_tx = scale_down_gear;
			new_pwr_info.gear_rx = scale_down_gear;
			if (!(hba->dev_info.quirks & UFS_DEVICE_NO_FASTAUTO)) {
				new_pwr_info.pwr_tx = FASTAUTO_MODE;
				new_pwr_info.pwr_rx = FASTAUTO_MODE;
			}
		}
		ret = ufshcd_change_power_mode(hba, &new_pwr_info);
	}

out:
	if (ret)
		dev_err(hba->dev, "%s: failed err %d, old gear: (tx %d rx %d), new gear: (tx %d rx %d), scale_up = %d\n",
			__func__, ret,
			hba->pwr_info.gear_tx, hba->pwr_info.gear_rx,
			new_pwr_info.gear_tx, new_pwr_info.gear_rx,
			scale_up);

	return ret;
}

static int ufshcd_clock_scaling_prepare(struct ufs_hba *hba)
{
	#define DOORBELL_CLR_TOUT_US		(1000 * 1000) /* 1 sec */
	int ret = 0;
	/*
	 * make sure that there are no outstanding requests when
	 * clock scaling is in progress
	 */
	down_write(&hba->lock);
	ufshcd_scsi_block_requests(hba);
	if (ufshcd_wait_for_doorbell_clr(hba, DOORBELL_CLR_TOUT_US)) {
		ret = -EBUSY;
		up_write(&hba->lock);
		ufshcd_scsi_unblock_requests(hba);
	}

	return ret;
}

static void ufshcd_clock_scaling_unprepare(struct ufs_hba *hba)
{
	up_write(&hba->lock);
	ufshcd_scsi_unblock_requests(hba);
}

/**
 * ufshcd_devfreq_scale - scale up/down UFS clocks and gear
 * @hba: per adapter instance
 * @scale_up: True for scaling up and false for scalin down
 *
 * Returns 0 for success,
 * Returns -EBUSY if scaling can't happen at this time
 * Returns non-zero for any other errors
 */
static int ufshcd_devfreq_scale(struct ufs_hba *hba, bool scale_up)
{
	int ret = 0;

	/* let's not get into low power until clock scaling is completed */
	hba->ufs_stats.clk_hold.ctx = CLK_SCALE_WORK;
	ufshcd_hold_all(hba);

	ret = ufshcd_clock_scaling_prepare(hba);
	if (ret)
		goto out;

	ufshcd_custom_cmd_log(hba, "waited-for-DB-clear");

	/* scale down the gear before scaling down clocks */
	if (!scale_up) {
		ret = ufshcd_scale_gear(hba, false);
		if (ret)
			goto clk_scaling_unprepare;
		ufshcd_custom_cmd_log(hba, "Gear-scaled-down");
	}

	/* Enter hibern8 before scaling clocks */
	ret = ufshcd_uic_hibern8_enter(hba);
	if (ret)
		/* link will be bad state so no need to scale_up_gear */
		goto clk_scaling_unprepare;
	ufshcd_custom_cmd_log(hba, "Hibern8-entered");

	ret = ufshcd_scale_clks(hba, scale_up);
	if (ret) {
		dev_err(hba->dev, "%s: scaling %s clks failed %d\n", __func__,
			scale_up ? "up" : "down", ret);
		goto scale_up_gear;
	}
	ufshcd_custom_cmd_log(hba, "Clk-freq-switched");

	/* Exit hibern8 after scaling clocks */
	ret = ufshcd_uic_hibern8_exit(hba);
	if (ret)
		/* link will be bad state so no need to scale_up_gear */
		goto clk_scaling_unprepare;
	ufshcd_custom_cmd_log(hba, "Hibern8-Exited");

	/* scale up the gear after scaling up clocks */
	if (scale_up) {
		ret = ufshcd_scale_gear(hba, true);
		if (ret) {
			ufshcd_scale_clks(hba, false);
			goto clk_scaling_unprepare;
		}
		ufshcd_custom_cmd_log(hba, "Gear-scaled-up");
	}

	if (!ret) {
		hba->clk_scaling.is_scaled_up = scale_up;
		if (scale_up)
			hba->clk_gating.delay_ms =
				hba->clk_gating.delay_ms_perf;
		else
			hba->clk_gating.delay_ms =
				hba->clk_gating.delay_ms_pwr_save;
	}

	/* Enable Write Booster if we have scaled up else disable it */
	up_write(&hba->lock);
	ufshcd_wb_ctrl(hba, scale_up);
	down_write(&hba->lock);
	goto clk_scaling_unprepare;

scale_up_gear:
	if (ufshcd_uic_hibern8_exit(hba))
		goto clk_scaling_unprepare;
	if (!scale_up)
		ufshcd_scale_gear(hba, true);
clk_scaling_unprepare:
	ufshcd_clock_scaling_unprepare(hba);
out:
	hba->ufs_stats.clk_rel.ctx = CLK_SCALE_WORK;
	ufshcd_release_all(hba);
	return ret;
}

static void ufshcd_clk_scaling_suspend_work(struct work_struct *work)
{
	struct ufs_hba *hba = container_of(work, struct ufs_hba,
					   clk_scaling.suspend_work);
	unsigned long irq_flags;

	spin_lock_irqsave(hba->host->host_lock, irq_flags);
	if (hba->clk_scaling.active_reqs || hba->clk_scaling.is_suspended) {
		spin_unlock_irqrestore(hba->host->host_lock, irq_flags);
		return;
	}
	hba->clk_scaling.is_suspended = true;
	spin_unlock_irqrestore(hba->host->host_lock, irq_flags);

	__ufshcd_suspend_clkscaling(hba);
}

static void ufshcd_clk_scaling_resume_work(struct work_struct *work)
{
	struct ufs_hba *hba = container_of(work, struct ufs_hba,
					   clk_scaling.resume_work);
	unsigned long irq_flags;

	spin_lock_irqsave(hba->host->host_lock, irq_flags);
	if (!hba->clk_scaling.is_suspended) {
		spin_unlock_irqrestore(hba->host->host_lock, irq_flags);
		return;
	}
	hba->clk_scaling.is_suspended = false;
	spin_unlock_irqrestore(hba->host->host_lock, irq_flags);

	devfreq_resume_device(hba->devfreq);
}

static int ufshcd_devfreq_target(struct device *dev,
				unsigned long *freq, u32 flags)
{
	int ret = 0;
	struct ufs_hba *hba = dev_get_drvdata(dev);
	ktime_t start;
	bool scale_up, sched_clk_scaling_suspend_work = false;
	struct list_head *clk_list = &hba->clk_list_head;
	struct ufs_clk_info *clki;
	unsigned long irq_flags;

	if (!ufshcd_is_clkscaling_supported(hba))
		return -EINVAL;

	spin_lock_irqsave(hba->host->host_lock, irq_flags);
	if (ufshcd_eh_in_progress(hba)) {
		spin_unlock_irqrestore(hba->host->host_lock, irq_flags);
		return 0;
	}

	if (!hba->clk_scaling.active_reqs)
		sched_clk_scaling_suspend_work = true;

	if (list_empty(clk_list)) {
		spin_unlock_irqrestore(hba->host->host_lock, irq_flags);
		goto out;
	}

	clki = list_first_entry(&hba->clk_list_head, struct ufs_clk_info, list);
	scale_up = (*freq == clki->max_freq) ? true : false;
	if (!ufshcd_is_devfreq_scaling_required(hba, scale_up)) {
		spin_unlock_irqrestore(hba->host->host_lock, irq_flags);
		ret = 0;
		goto out; /* no state change required */
	}
	spin_unlock_irqrestore(hba->host->host_lock, irq_flags);

	pm_runtime_get_noresume(hba->dev);
	if (!pm_runtime_active(hba->dev)) {
		pm_runtime_put_noidle(hba->dev);
		ret = -EAGAIN;
		goto out;
	}
	start = ktime_get();
	ret = ufshcd_devfreq_scale(hba, scale_up);
	pm_runtime_put(hba->dev);

	trace_ufshcd_profile_clk_scaling(dev_name(hba->dev),
		(scale_up ? "up" : "down"),
		ktime_to_us(ktime_sub(ktime_get(), start)), ret);

out:
	if (sched_clk_scaling_suspend_work)
		queue_work(hba->clk_scaling.workq,
			   &hba->clk_scaling.suspend_work);

	return ret;
}


static int ufshcd_devfreq_get_dev_status(struct device *dev,
		struct devfreq_dev_status *stat)
{
	struct ufs_hba *hba = dev_get_drvdata(dev);
	struct ufs_clk_scaling *scaling = &hba->clk_scaling;
	unsigned long flags;

	if (!ufshcd_is_clkscaling_supported(hba))
		return -EINVAL;

	memset(stat, 0, sizeof(*stat));

	spin_lock_irqsave(hba->host->host_lock, flags);
	if (!scaling->window_start_t)
		goto start_window;

	if (scaling->is_busy_started)
		scaling->tot_busy_t += ktime_to_us(ktime_sub(ktime_get(),
					scaling->busy_start_t));

	stat->total_time = jiffies_to_usecs((long)jiffies -
				(long)scaling->window_start_t);
	stat->busy_time = scaling->tot_busy_t;
start_window:
	scaling->window_start_t = jiffies;
	scaling->tot_busy_t = 0;

	if (hba->outstanding_reqs) {
		scaling->busy_start_t = ktime_get();
		scaling->is_busy_started = true;
	} else {
		scaling->busy_start_t = 0;
		scaling->is_busy_started = false;
	}
	spin_unlock_irqrestore(hba->host->host_lock, flags);
	return 0;
}

static int ufshcd_devfreq_init(struct ufs_hba *hba)
{
	struct list_head *clk_list = &hba->clk_list_head;
	struct ufs_clk_info *clki;
	struct devfreq *devfreq;
	struct ufs_clk_scaling *scaling = &hba->clk_scaling;
	int ret;

	/* Skip devfreq if we don't have any clocks in the list */
	if (list_empty(clk_list))
		return 0;

	clki = list_first_entry(clk_list, struct ufs_clk_info, list);
	dev_pm_opp_add(hba->dev, clki->min_freq, 0);
	dev_pm_opp_add(hba->dev, clki->max_freq, 0);

	scaling->profile.polling_ms = 60;
	scaling->profile.target = ufshcd_devfreq_target;
	scaling->profile.get_dev_status = ufshcd_devfreq_get_dev_status;

	devfreq = devfreq_add_device(hba->dev,
			&scaling->profile,
			DEVFREQ_GOV_SIMPLE_ONDEMAND,
			gov_data);
	if (IS_ERR(devfreq)) {
		ret = PTR_ERR(devfreq);
		dev_err(hba->dev, "Unable to register with devfreq %d\n", ret);

		dev_pm_opp_remove(hba->dev, clki->min_freq);
		dev_pm_opp_remove(hba->dev, clki->max_freq);
		return ret;
	}

	hba->devfreq = devfreq;

	return 0;
}

static void ufshcd_devfreq_remove(struct ufs_hba *hba)
{
	struct list_head *clk_list = &hba->clk_list_head;
	struct ufs_clk_info *clki;

	if (!hba->devfreq)
		return;

	devfreq_remove_device(hba->devfreq);
	hba->devfreq = NULL;

	clki = list_first_entry(clk_list, struct ufs_clk_info, list);
	dev_pm_opp_remove(hba->dev, clki->min_freq);
	dev_pm_opp_remove(hba->dev, clki->max_freq);
}

static void __ufshcd_suspend_clkscaling(struct ufs_hba *hba)
{
	unsigned long flags;

	devfreq_suspend_device(hba->devfreq);
	spin_lock_irqsave(hba->host->host_lock, flags);
	hba->clk_scaling.window_start_t = 0;
	spin_unlock_irqrestore(hba->host->host_lock, flags);
}

static void ufshcd_suspend_clkscaling(struct ufs_hba *hba)
{
	unsigned long flags;
	bool suspend = false;

	if (!ufshcd_is_clkscaling_supported(hba))
		return;

	spin_lock_irqsave(hba->host->host_lock, flags);
	if (!hba->clk_scaling.is_suspended) {
		suspend = true;
		hba->clk_scaling.is_suspended = true;
	}
	spin_unlock_irqrestore(hba->host->host_lock, flags);

	if (suspend)
		__ufshcd_suspend_clkscaling(hba);
}

static void ufshcd_resume_clkscaling(struct ufs_hba *hba)
{
	unsigned long flags;
	bool resume = false;

	if (!ufshcd_is_clkscaling_supported(hba))
		return;

	spin_lock_irqsave(hba->host->host_lock, flags);
	if (hba->clk_scaling.is_suspended) {
		resume = true;
		hba->clk_scaling.is_suspended = false;
	}
	spin_unlock_irqrestore(hba->host->host_lock, flags);

	if (resume)
		devfreq_resume_device(hba->devfreq);
}

static ssize_t ufshcd_clkscale_enable_show(struct device *dev,
		struct device_attribute *attr, char *buf)
{
	struct ufs_hba *hba = dev_get_drvdata(dev);

	return snprintf(buf, PAGE_SIZE, "%d\n", hba->clk_scaling.is_allowed);
}

static ssize_t ufshcd_clkscale_enable_store(struct device *dev,
		struct device_attribute *attr, const char *buf, size_t count)
{
	struct ufs_hba *hba = dev_get_drvdata(dev);
	u32 value;
	int err;

	if (kstrtou32(buf, 0, &value))
		return -EINVAL;

	value = !!value;
	if (value == hba->clk_scaling.is_allowed)
		goto out;

	pm_runtime_get_sync(hba->dev);
	ufshcd_hold(hba, false);

	cancel_work_sync(&hba->clk_scaling.suspend_work);
	cancel_work_sync(&hba->clk_scaling.resume_work);

	hba->clk_scaling.is_allowed = value;

	if (value) {
		ufshcd_resume_clkscaling(hba);
	} else {
		ufshcd_suspend_clkscaling(hba);
		err = ufshcd_devfreq_scale(hba, true);
		if (err)
			dev_err(hba->dev, "%s: failed to scale clocks up %d\n",
					__func__, err);
	}

	ufshcd_release(hba, false);
	pm_runtime_put_sync(hba->dev);
out:
	return count;
}

static void ufshcd_clkscaling_init_sysfs(struct ufs_hba *hba)
{
	hba->clk_scaling.enable_attr.show = ufshcd_clkscale_enable_show;
	hba->clk_scaling.enable_attr.store = ufshcd_clkscale_enable_store;
	sysfs_attr_init(&hba->clk_scaling.enable_attr.attr);
	hba->clk_scaling.enable_attr.attr.name = "clkscale_enable";
	hba->clk_scaling.enable_attr.attr.mode = 0644;
	if (device_create_file(hba->dev, &hba->clk_scaling.enable_attr))
		dev_err(hba->dev, "Failed to create sysfs for clkscale_enable\n");
}

static void ufshcd_ungate_work(struct work_struct *work)
{
	int ret;
	unsigned long flags;
	struct ufs_hba *hba = container_of(work, struct ufs_hba,
			clk_gating.ungate_work);

	ufshcd_cancel_gate_work(hba);

	spin_lock_irqsave(hba->host->host_lock, flags);
	if (hba->clk_gating.state == CLKS_ON) {
		spin_unlock_irqrestore(hba->host->host_lock, flags);
		goto unblock_reqs;
	}

	spin_unlock_irqrestore(hba->host->host_lock, flags);
	ufshcd_hba_vreg_set_hpm(hba);
	ufshcd_enable_clocks(hba);

	/* Exit from hibern8 */
	if (ufshcd_can_hibern8_during_gating(hba)) {
		/* Prevent gating in this path */
		hba->clk_gating.is_suspended = true;
		if (ufshcd_is_link_hibern8(hba)) {
			ret = ufshcd_uic_hibern8_exit(hba);
			if (ret)
				dev_err(hba->dev, "%s: hibern8 exit failed %d\n",
					__func__, ret);
			else
				ufshcd_set_link_active(hba);
		}
		hba->clk_gating.is_suspended = false;
	}
unblock_reqs:
	ufshcd_scsi_unblock_requests(hba);
}

/**
 * ufshcd_hold - Enable clocks that were gated earlier due to ufshcd_release.
 * Also, exit from hibern8 mode and set the link as active.
 * @hba: per adapter instance
 * @async: This indicates whether caller should ungate clocks asynchronously.
 */
int ufshcd_hold(struct ufs_hba *hba, bool async)
{
	int rc = 0;
	bool flush_result;
	unsigned long flags;

	if (!ufshcd_is_clkgating_allowed(hba))
		goto out;
	spin_lock_irqsave(hba->host->host_lock, flags);
	hba->clk_gating.active_reqs++;

	if (ufshcd_eh_in_progress(hba)) {
		spin_unlock_irqrestore(hba->host->host_lock, flags);
		return 0;
	}

start:
	switch (hba->clk_gating.state) {
	case CLKS_ON:
		/*
		 * Wait for the ungate work to complete if in progress.
		 * Though the clocks may be in ON state, the link could
		 * still be in hibner8 state if hibern8 is allowed
		 * during clock gating.
		 * Make sure we exit hibern8 state also in addition to
		 * clocks being ON.
		 */
		if (ufshcd_can_hibern8_during_gating(hba) &&
		    ufshcd_is_link_hibern8(hba)) {
			if (async) {
				rc = -EAGAIN;
				hba->clk_gating.active_reqs--;
				break;
			}

			spin_unlock_irqrestore(hba->host->host_lock, flags);
			flush_result = flush_work(&hba->clk_gating.ungate_work);
			if (hba->clk_gating.is_suspended && !flush_result)
				goto out;
			spin_lock_irqsave(hba->host->host_lock, flags);
			if (hba->ufshcd_state == UFSHCD_STATE_OPERATIONAL)
				goto start;
		}
		break;
	case REQ_CLKS_OFF:
		/*
		 * If the timer was active but the callback was not running
		 * we have nothing to do, just change state and return.
		 */
		if ((hrtimer_try_to_cancel(&hba->clk_gating.gate_hrtimer) == 1)
			&& !(work_pending(&hba->clk_gating.gate_work))
			&& !hba->clk_gating.gate_wk_in_process) {
			hba->clk_gating.state = CLKS_ON;
			trace_ufshcd_clk_gating(dev_name(hba->dev),
						hba->clk_gating.state);
			break;
		}
		/*
		 * If we are here, it means gating work is either done or
		 * currently running. Hence, fall through to cancel gating
		 * work and to enable clocks.
		 */
	case CLKS_OFF:
		hba->clk_gating.state = REQ_CLKS_ON;
		trace_ufshcd_clk_gating(dev_name(hba->dev),
					hba->clk_gating.state);
		if (queue_work(hba->clk_gating.clk_gating_workq,
			       &hba->clk_gating.ungate_work))
			ufshcd_scsi_block_requests(hba);
		/*
		 * fall through to check if we should wait for this
		 * work to be done or not.
		 */
	case REQ_CLKS_ON:
		if (async) {
			rc = -EAGAIN;
			hba->clk_gating.active_reqs--;
			break;
		}

		spin_unlock_irqrestore(hba->host->host_lock, flags);
		flush_work(&hba->clk_gating.ungate_work);
		/* Make sure state is CLKS_ON before returning */
		spin_lock_irqsave(hba->host->host_lock, flags);
		goto start;
	default:
		dev_err(hba->dev, "%s: clk gating is in invalid state %d\n",
				__func__, hba->clk_gating.state);
		break;
	}
	spin_unlock_irqrestore(hba->host->host_lock, flags);
out:
	hba->ufs_stats.clk_hold.ts = ktime_get();
	return rc;
}
EXPORT_SYMBOL_GPL(ufshcd_hold);

static void ufshcd_gate_work(struct work_struct *work)
{
	struct ufs_hba *hba = container_of(work, struct ufs_hba,
						clk_gating.gate_work);
	unsigned long flags;

	hba->clk_gating.gate_wk_in_process = true;
	spin_lock_irqsave(hba->host->host_lock, flags);

	if (hba->clk_gating.state == CLKS_OFF)
		goto rel_lock;
	/*
	 * In case you are here to cancel this work the gating state
	 * would be marked as REQ_CLKS_ON. In this case save time by
	 * skipping the gating work and exit after changing the clock
	 * state to CLKS_ON.
	 */
	if (hba->clk_gating.is_suspended ||
		(hba->clk_gating.state != REQ_CLKS_OFF)) {
		hba->clk_gating.state = CLKS_ON;
		trace_ufshcd_clk_gating(dev_name(hba->dev),
					hba->clk_gating.state);
		goto rel_lock;
	}

	if (hba->clk_gating.active_reqs
		|| hba->ufshcd_state != UFSHCD_STATE_OPERATIONAL
		|| hba->lrb_in_use || hba->outstanding_tasks
		|| hba->active_uic_cmd || hba->uic_async_done)
		goto rel_lock;

	spin_unlock_irqrestore(hba->host->host_lock, flags);

	if (ufshcd_is_hibern8_on_idle_allowed(hba) &&
	    hba->hibern8_on_idle.is_enabled)
		/*
		 * Hibern8 enter work (on Idle) needs clocks to be ON hence
		 * make sure that it is flushed before turning off the clocks.
		 */
		flush_delayed_work(&hba->hibern8_on_idle.enter_work);

	/* put the link into hibern8 mode before turning off clocks */
	if (ufshcd_can_hibern8_during_gating(hba)) {
		if (ufshcd_uic_hibern8_enter(hba)) {
			hba->clk_gating.state = CLKS_ON;
			trace_ufshcd_clk_gating(dev_name(hba->dev),
						hba->clk_gating.state);
			goto out;
		}
		ufshcd_set_link_hibern8(hba);
	}

	/*
	 * If auto hibern8 is enabled then the link will already
	 * be in hibern8 state and the ref clock can be gated.
	 */
	if ((ufshcd_is_auto_hibern8_enabled(hba) ||
	     !ufshcd_is_link_active(hba)) && !hba->no_ref_clk_gating)
		ufshcd_disable_clocks(hba, true);
	else
		/* If link is active, device ref_clk can't be switched off */
		ufshcd_disable_clocks_keep_link_active(hba, true);

	/* Put the host controller in low power mode if possible */
	ufshcd_hba_vreg_set_lpm(hba);

	/*
	 * In case you are here to cancel this work the gating state
	 * would be marked as REQ_CLKS_ON. In this case keep the state
	 * as REQ_CLKS_ON which would anyway imply that clocks are off
	 * and a request to turn them on is pending. By doing this way,
	 * we keep the state machine in tact and this would ultimately
	 * prevent from doing cancel work multiple times when there are
	 * new requests arriving before the current cancel work is done.
	 */
	spin_lock_irqsave(hba->host->host_lock, flags);
	if (hba->clk_gating.state == REQ_CLKS_OFF) {
		hba->clk_gating.state = CLKS_OFF;
		trace_ufshcd_clk_gating(dev_name(hba->dev),
					hba->clk_gating.state);
	}
rel_lock:
	spin_unlock_irqrestore(hba->host->host_lock, flags);
out:
	hba->clk_gating.gate_wk_in_process = false;
	return;
}

/* host lock must be held before calling this variant */
static void __ufshcd_release(struct ufs_hba *hba, bool no_sched)
{
	if (!ufshcd_is_clkgating_allowed(hba))
		return;

	hba->clk_gating.active_reqs--;

	if (hba->clk_gating.active_reqs || hba->clk_gating.is_suspended
		|| hba->ufshcd_state != UFSHCD_STATE_OPERATIONAL
		|| hba->lrb_in_use || hba->outstanding_tasks
		|| hba->active_uic_cmd || hba->uic_async_done
		|| ufshcd_eh_in_progress(hba) || no_sched)
		return;

	hba->clk_gating.state = REQ_CLKS_OFF;
	trace_ufshcd_clk_gating(dev_name(hba->dev), hba->clk_gating.state);
	hba->ufs_stats.clk_rel.ts = ktime_get();

	hrtimer_start(&hba->clk_gating.gate_hrtimer,
			ms_to_ktime(hba->clk_gating.delay_ms),
			HRTIMER_MODE_REL);
}

void ufshcd_release(struct ufs_hba *hba, bool no_sched)
{
	unsigned long flags;

	spin_lock_irqsave(hba->host->host_lock, flags);
	__ufshcd_release(hba, no_sched);
	spin_unlock_irqrestore(hba->host->host_lock, flags);
}
EXPORT_SYMBOL_GPL(ufshcd_release);

static ssize_t ufshcd_clkgate_delay_show(struct device *dev,
		struct device_attribute *attr, char *buf)
{
	struct ufs_hba *hba = dev_get_drvdata(dev);

	return snprintf(buf, PAGE_SIZE, "%lu\n", hba->clk_gating.delay_ms);
}

static ssize_t ufshcd_clkgate_delay_store(struct device *dev,
		struct device_attribute *attr, const char *buf, size_t count)
{
	struct ufs_hba *hba = dev_get_drvdata(dev);
	unsigned long flags, value;

	if (kstrtoul(buf, 0, &value))
		return -EINVAL;

	spin_lock_irqsave(hba->host->host_lock, flags);
	hba->clk_gating.delay_ms = value;
	spin_unlock_irqrestore(hba->host->host_lock, flags);
	return count;
}

static ssize_t ufshcd_clkgate_delay_pwr_save_show(struct device *dev,
		struct device_attribute *attr, char *buf)
{
	struct ufs_hba *hba = dev_get_drvdata(dev);

	return snprintf(buf, PAGE_SIZE, "%lu\n",
			hba->clk_gating.delay_ms_pwr_save);
}

static ssize_t ufshcd_clkgate_delay_pwr_save_store(struct device *dev,
		struct device_attribute *attr, const char *buf, size_t count)
{
	struct ufs_hba *hba = dev_get_drvdata(dev);
	unsigned long flags, value;

	if (kstrtoul(buf, 0, &value))
		return -EINVAL;

	spin_lock_irqsave(hba->host->host_lock, flags);

	hba->clk_gating.delay_ms_pwr_save = value;
	if (ufshcd_is_clkscaling_supported(hba) &&
	    !hba->clk_scaling.is_scaled_up)
		hba->clk_gating.delay_ms = hba->clk_gating.delay_ms_pwr_save;

	spin_unlock_irqrestore(hba->host->host_lock, flags);
	return count;
}

static ssize_t ufshcd_clkgate_delay_perf_show(struct device *dev,
		struct device_attribute *attr, char *buf)
{
	struct ufs_hba *hba = dev_get_drvdata(dev);

	return snprintf(buf, PAGE_SIZE, "%lu\n", hba->clk_gating.delay_ms_perf);
}

static ssize_t ufshcd_clkgate_delay_perf_store(struct device *dev,
		struct device_attribute *attr, const char *buf, size_t count)
{
	struct ufs_hba *hba = dev_get_drvdata(dev);
	unsigned long flags, value;

	if (kstrtoul(buf, 0, &value))
		return -EINVAL;

	spin_lock_irqsave(hba->host->host_lock, flags);

	hba->clk_gating.delay_ms_perf = value;
	if (ufshcd_is_clkscaling_supported(hba) &&
	    hba->clk_scaling.is_scaled_up)
		hba->clk_gating.delay_ms = hba->clk_gating.delay_ms_perf;

	spin_unlock_irqrestore(hba->host->host_lock, flags);
	return count;
}

static ssize_t ufshcd_clkgate_enable_show(struct device *dev,
		struct device_attribute *attr, char *buf)
{
	struct ufs_hba *hba = dev_get_drvdata(dev);

	return snprintf(buf, PAGE_SIZE, "%d\n", hba->clk_gating.is_enabled);
}

static ssize_t ufshcd_clkgate_enable_store(struct device *dev,
		struct device_attribute *attr, const char *buf, size_t count)
{
	struct ufs_hba *hba = dev_get_drvdata(dev);
	unsigned long flags;
	u32 value;

	if (kstrtou32(buf, 0, &value))
		return -EINVAL;

	value = !!value;
	if (value == hba->clk_gating.is_enabled)
		goto out;

	if (value) {
		ufshcd_release(hba, false);
	} else {
		spin_lock_irqsave(hba->host->host_lock, flags);
		hba->clk_gating.active_reqs++;
		spin_unlock_irqrestore(hba->host->host_lock, flags);
	}

	hba->clk_gating.is_enabled = value;
out:
	return count;
}

static enum hrtimer_restart ufshcd_clkgate_hrtimer_handler(
					struct hrtimer *timer)
{
	struct ufs_hba *hba = container_of(timer, struct ufs_hba,
					   clk_gating.gate_hrtimer);

	queue_work(hba->clk_gating.clk_gating_workq,
				&hba->clk_gating.gate_work);

	return HRTIMER_NORESTART;
}

static void ufshcd_init_clk_scaling(struct ufs_hba *hba)
{
	char wq_name[sizeof("ufs_clkscaling_00")];

	if (!ufshcd_is_clkscaling_supported(hba))
		return;

	INIT_WORK(&hba->clk_scaling.suspend_work,
		  ufshcd_clk_scaling_suspend_work);
	INIT_WORK(&hba->clk_scaling.resume_work,
		  ufshcd_clk_scaling_resume_work);

	snprintf(wq_name, sizeof(wq_name), "ufs_clkscaling_%d",
		 hba->host->host_no);
	hba->clk_scaling.workq = create_singlethread_workqueue(wq_name);

	ufshcd_clkscaling_init_sysfs(hba);
}

static void ufshcd_exit_clk_scaling(struct ufs_hba *hba)
{
	if (!ufshcd_is_clkscaling_supported(hba))
		return;

	destroy_workqueue(hba->clk_scaling.workq);
	ufshcd_devfreq_remove(hba);
}

static void ufshcd_init_clk_gating(struct ufs_hba *hba)
{
	struct ufs_clk_gating *gating = &hba->clk_gating;
	char wq_name[sizeof("ufs_clk_gating_00")];

	hba->clk_gating.state = CLKS_ON;

	if (!ufshcd_is_clkgating_allowed(hba))
		return;

	INIT_WORK(&gating->gate_work, ufshcd_gate_work);
	INIT_WORK(&gating->ungate_work, ufshcd_ungate_work);
	/*
	 * Clock gating work must be executed only after auto hibern8
	 * timeout has expired in the hardware or after aggressive
	 * hibern8 on idle software timeout. Using jiffy based low
	 * resolution delayed work is not reliable to guarantee this,
	 * hence use a high resolution timer to make sure we schedule
	 * the gate work precisely more than hibern8 timeout.
	 *
	 * Always make sure gating->delay_ms > hibern8_on_idle->delay_ms
	 */
	hrtimer_init(&gating->gate_hrtimer, CLOCK_MONOTONIC, HRTIMER_MODE_REL);
	gating->gate_hrtimer.function = ufshcd_clkgate_hrtimer_handler;

	snprintf(wq_name, ARRAY_SIZE(wq_name), "ufs_clk_gating_%d",
		 hba->host->host_no);
	hba->clk_gating.clk_gating_workq = alloc_ordered_workqueue(wq_name,
							   WQ_MEM_RECLAIM);

	gating->is_enabled = true;

	gating->delay_ms_pwr_save = UFSHCD_CLK_GATING_DELAY_MS_PWR_SAVE;
	gating->delay_ms_perf = UFSHCD_CLK_GATING_DELAY_MS_PERF;

	/* start with performance mode */
	gating->delay_ms = gating->delay_ms_perf;

	if (!ufshcd_is_clkscaling_supported(hba))
		goto scaling_not_supported;

	gating->delay_pwr_save_attr.show = ufshcd_clkgate_delay_pwr_save_show;
	gating->delay_pwr_save_attr.store = ufshcd_clkgate_delay_pwr_save_store;
	sysfs_attr_init(&gating->delay_pwr_save_attr.attr);
	gating->delay_pwr_save_attr.attr.name = "clkgate_delay_ms_pwr_save";
	gating->delay_pwr_save_attr.attr.mode = 0644;
	if (device_create_file(hba->dev, &gating->delay_pwr_save_attr))
		dev_err(hba->dev, "Failed to create sysfs for clkgate_delay_ms_pwr_save\n");

	gating->delay_perf_attr.show = ufshcd_clkgate_delay_perf_show;
	gating->delay_perf_attr.store = ufshcd_clkgate_delay_perf_store;
	sysfs_attr_init(&gating->delay_perf_attr.attr);
	gating->delay_perf_attr.attr.name = "clkgate_delay_ms_perf";
	gating->delay_perf_attr.attr.mode = 0644;
	if (device_create_file(hba->dev, &gating->delay_perf_attr))
		dev_err(hba->dev, "Failed to create sysfs for clkgate_delay_ms_perf\n");

	goto add_clkgate_enable;

scaling_not_supported:
	hba->clk_gating.delay_attr.show = ufshcd_clkgate_delay_show;
	hba->clk_gating.delay_attr.store = ufshcd_clkgate_delay_store;
	sysfs_attr_init(&hba->clk_gating.delay_attr.attr);
	hba->clk_gating.delay_attr.attr.name = "clkgate_delay_ms";
	hba->clk_gating.delay_attr.attr.mode = 0644;
	if (device_create_file(hba->dev, &hba->clk_gating.delay_attr))
		dev_err(hba->dev, "Failed to create sysfs for clkgate_delay\n");

add_clkgate_enable:
	gating->enable_attr.show = ufshcd_clkgate_enable_show;
	gating->enable_attr.store = ufshcd_clkgate_enable_store;
	sysfs_attr_init(&gating->enable_attr.attr);
	gating->enable_attr.attr.name = "clkgate_enable";
	gating->enable_attr.attr.mode = 0644;
	if (device_create_file(hba->dev, &gating->enable_attr))
		dev_err(hba->dev, "Failed to create sysfs for clkgate_enable\n");
}

static void ufshcd_exit_clk_gating(struct ufs_hba *hba)
{
	if (!ufshcd_is_clkgating_allowed(hba))
		return;
	if (ufshcd_is_clkscaling_supported(hba)) {
		device_remove_file(hba->dev,
				   &hba->clk_gating.delay_pwr_save_attr);
		device_remove_file(hba->dev, &hba->clk_gating.delay_perf_attr);
	} else {
		device_remove_file(hba->dev, &hba->clk_gating.delay_attr);
	}
	device_remove_file(hba->dev, &hba->clk_gating.enable_attr);
	ufshcd_cancel_gate_work(hba);
	cancel_work_sync(&hba->clk_gating.ungate_work);
	destroy_workqueue(hba->clk_gating.clk_gating_workq);
}

/**
 * ufshcd_hibern8_hold - Make sure that link is not in hibern8.
 *
 * @hba: per adapter instance
 * @async: This indicates whether caller wants to exit hibern8 asynchronously.
 *
 * Exit from hibern8 mode and set the link as active.
 *
 * Return 0 on success, non-zero on failure.
 */
static int ufshcd_hibern8_hold(struct ufs_hba *hba, bool async)
{
	int rc = 0;
	unsigned long flags;

	if (!ufshcd_is_hibern8_on_idle_allowed(hba))
		goto out;

	spin_lock_irqsave(hba->host->host_lock, flags);
	hba->hibern8_on_idle.active_reqs++;

	if (ufshcd_eh_in_progress(hba)) {
		spin_unlock_irqrestore(hba->host->host_lock, flags);
		return 0;
	}

start:
	switch (hba->hibern8_on_idle.state) {
	case HIBERN8_EXITED:
		break;
	case REQ_HIBERN8_ENTER:
		if (cancel_delayed_work(&hba->hibern8_on_idle.enter_work)) {
			hba->hibern8_on_idle.state = HIBERN8_EXITED;
			trace_ufshcd_hibern8_on_idle(dev_name(hba->dev),
				hba->hibern8_on_idle.state);
			break;
		}
		/*
		 * If we here, it means Hibern8 enter work is either done or
		 * currently running. Hence, fall through to cancel hibern8
		 * work and exit hibern8.
		 */
	case HIBERN8_ENTERED:
		ufshcd_scsi_block_requests(hba);
		hba->hibern8_on_idle.state = REQ_HIBERN8_EXIT;
		trace_ufshcd_hibern8_on_idle(dev_name(hba->dev),
			hba->hibern8_on_idle.state);
		schedule_work(&hba->hibern8_on_idle.exit_work);
		/*
		 * fall through to check if we should wait for this
		 * work to be done or not.
		 */
	case REQ_HIBERN8_EXIT:
		if (async) {
			rc = -EAGAIN;
			hba->hibern8_on_idle.active_reqs--;
			break;
		} else {
			spin_unlock_irqrestore(hba->host->host_lock, flags);
			flush_work(&hba->hibern8_on_idle.exit_work);
			/* Make sure state is HIBERN8_EXITED before returning */
			spin_lock_irqsave(hba->host->host_lock, flags);
			goto start;
		}
	default:
		dev_err(hba->dev, "%s: H8 is in invalid state %d\n",
				__func__, hba->hibern8_on_idle.state);
		break;
	}
	spin_unlock_irqrestore(hba->host->host_lock, flags);
out:
	return rc;
}

/* host lock must be held before calling this variant */
static void __ufshcd_hibern8_release(struct ufs_hba *hba, bool no_sched)
{
	unsigned long delay_in_jiffies;

	if (!ufshcd_is_hibern8_on_idle_allowed(hba))
		return;

	hba->hibern8_on_idle.active_reqs--;
	BUG_ON(hba->hibern8_on_idle.active_reqs < 0);

	if (hba->hibern8_on_idle.active_reqs
		|| hba->hibern8_on_idle.is_suspended
		|| hba->ufshcd_state != UFSHCD_STATE_OPERATIONAL
		|| hba->lrb_in_use || hba->outstanding_tasks
		|| hba->active_uic_cmd || hba->uic_async_done
		|| ufshcd_eh_in_progress(hba) || no_sched)
		return;

	hba->hibern8_on_idle.state = REQ_HIBERN8_ENTER;
	trace_ufshcd_hibern8_on_idle(dev_name(hba->dev),
		hba->hibern8_on_idle.state);
	/*
	 * Scheduling the delayed work after 1 jiffies will make the work to
	 * get schedule any time from 0ms to 1000/HZ ms which is not desirable
	 * for hibern8 enter work as it may impact the performance if it gets
	 * scheduled almost immediately. Hence make sure that hibern8 enter
	 * work gets scheduled atleast after 2 jiffies (any time between
	 * 1000/HZ ms to 2000/HZ ms).
	 */
	delay_in_jiffies = msecs_to_jiffies(hba->hibern8_on_idle.delay_ms);
	if (delay_in_jiffies == 1)
		delay_in_jiffies++;

	schedule_delayed_work(&hba->hibern8_on_idle.enter_work,
			      delay_in_jiffies);
}

static void ufshcd_hibern8_release(struct ufs_hba *hba, bool no_sched)
{
	unsigned long flags;

	spin_lock_irqsave(hba->host->host_lock, flags);
	__ufshcd_hibern8_release(hba, no_sched);
	spin_unlock_irqrestore(hba->host->host_lock, flags);
}

static void ufshcd_hibern8_enter_work(struct work_struct *work)
{
	struct ufs_hba *hba = container_of(work, struct ufs_hba,
					   hibern8_on_idle.enter_work.work);
	unsigned long flags;

	spin_lock_irqsave(hba->host->host_lock, flags);
	if (hba->hibern8_on_idle.is_suspended) {
		hba->hibern8_on_idle.state = HIBERN8_EXITED;
		trace_ufshcd_hibern8_on_idle(dev_name(hba->dev),
			hba->hibern8_on_idle.state);
		goto rel_lock;
	}

	if (hba->hibern8_on_idle.active_reqs
		|| hba->ufshcd_state != UFSHCD_STATE_OPERATIONAL
		|| hba->lrb_in_use || hba->outstanding_tasks
		|| hba->active_uic_cmd || hba->uic_async_done)
		goto rel_lock;

	spin_unlock_irqrestore(hba->host->host_lock, flags);

	if (ufshcd_is_link_active(hba) && ufshcd_uic_hibern8_enter(hba)) {
		/* Enter failed */
		hba->hibern8_on_idle.state = HIBERN8_EXITED;
		trace_ufshcd_hibern8_on_idle(dev_name(hba->dev),
			hba->hibern8_on_idle.state);
		goto out;
	}
	ufshcd_set_link_hibern8(hba);

	/*
	 * In case you are here to cancel this work the hibern8_on_idle.state
	 * would be marked as REQ_HIBERN8_EXIT. In this case keep the state
	 * as REQ_HIBERN8_EXIT which would anyway imply that we are in hibern8
	 * and a request to exit from it is pending. By doing this way,
	 * we keep the state machine in tact and this would ultimately
	 * prevent from doing cancel work multiple times when there are
	 * new requests arriving before the current cancel work is done.
	 */
	spin_lock_irqsave(hba->host->host_lock, flags);
	if (hba->hibern8_on_idle.state == REQ_HIBERN8_ENTER) {
		hba->hibern8_on_idle.state = HIBERN8_ENTERED;
		trace_ufshcd_hibern8_on_idle(dev_name(hba->dev),
			hba->hibern8_on_idle.state);
	}
rel_lock:
	spin_unlock_irqrestore(hba->host->host_lock, flags);
out:
	return;
}

static void ufshcd_hibern8_exit_work(struct work_struct *work)
{
	int ret;
	unsigned long flags;
	struct ufs_hba *hba = container_of(work, struct ufs_hba,
					   hibern8_on_idle.exit_work);

	cancel_delayed_work_sync(&hba->hibern8_on_idle.enter_work);

	spin_lock_irqsave(hba->host->host_lock, flags);
	if ((hba->hibern8_on_idle.state == HIBERN8_EXITED)
	     || ufshcd_is_link_active(hba)) {
		hba->hibern8_on_idle.state = HIBERN8_EXITED;
		spin_unlock_irqrestore(hba->host->host_lock, flags);
		goto unblock_reqs;
	}
	spin_unlock_irqrestore(hba->host->host_lock, flags);

	/* Exit from hibern8 */
	if (ufshcd_is_link_hibern8(hba)) {
		hba->ufs_stats.clk_hold.ctx = H8_EXIT_WORK;
		ufshcd_hold(hba, false);
		ret = ufshcd_uic_hibern8_exit(hba);
		hba->ufs_stats.clk_rel.ctx = H8_EXIT_WORK;
		ufshcd_release(hba, false);
		if (!ret) {
			spin_lock_irqsave(hba->host->host_lock, flags);
			ufshcd_set_link_active(hba);
			hba->hibern8_on_idle.state = HIBERN8_EXITED;
			trace_ufshcd_hibern8_on_idle(dev_name(hba->dev),
				hba->hibern8_on_idle.state);
			spin_unlock_irqrestore(hba->host->host_lock, flags);
		}
	}
unblock_reqs:
	ufshcd_scsi_unblock_requests(hba);
}

static ssize_t ufshcd_hibern8_on_idle_delay_show(struct device *dev,
		struct device_attribute *attr, char *buf)
{
	struct ufs_hba *hba = dev_get_drvdata(dev);

	return snprintf(buf, PAGE_SIZE, "%lu\n", hba->hibern8_on_idle.delay_ms);
}

static ssize_t ufshcd_hibern8_on_idle_delay_store(struct device *dev,
		struct device_attribute *attr, const char *buf, size_t count)
{
	struct ufs_hba *hba = dev_get_drvdata(dev);
	unsigned long flags, value;
	bool change = true;

	if (kstrtoul(buf, 0, &value))
		return -EINVAL;

	spin_lock_irqsave(hba->host->host_lock, flags);
	if (hba->hibern8_on_idle.delay_ms == value)
		change = false;

	if (value >= hba->clk_gating.delay_ms_pwr_save ||
	    value >= hba->clk_gating.delay_ms_perf) {
		dev_err(hba->dev, "hibern8_on_idle_delay (%lu) can not be >= to clkgate_delay_ms_pwr_save (%lu) and clkgate_delay_ms_perf (%lu)\n",
			value, hba->clk_gating.delay_ms_pwr_save,
			hba->clk_gating.delay_ms_perf);
		spin_unlock_irqrestore(hba->host->host_lock, flags);
		return -EINVAL;
	}

	hba->hibern8_on_idle.delay_ms = value;
	spin_unlock_irqrestore(hba->host->host_lock, flags);

	return count;
}

static ssize_t ufshcd_hibern8_on_idle_enable_show(struct device *dev,
		struct device_attribute *attr, char *buf)
{
	struct ufs_hba *hba = dev_get_drvdata(dev);

	return snprintf(buf, PAGE_SIZE, "%d\n",
			hba->hibern8_on_idle.is_enabled);
}

static ssize_t ufshcd_hibern8_on_idle_enable_store(struct device *dev,
		struct device_attribute *attr, const char *buf, size_t count)
{
	struct ufs_hba *hba = dev_get_drvdata(dev);
	unsigned long flags;
	u32 value;

	if (kstrtou32(buf, 0, &value))
		return -EINVAL;

	value = !!value;
	if (value == hba->hibern8_on_idle.is_enabled)
		goto out;

	if (value) {
		/*
		 * As clock gating work would wait for the hibern8 enter work
		 * to finish, clocks would remain on during hibern8 enter work.
		 */
		ufshcd_hold(hba, false);
		ufshcd_release_all(hba);
	} else {
		spin_lock_irqsave(hba->host->host_lock, flags);
		hba->hibern8_on_idle.active_reqs++;
		spin_unlock_irqrestore(hba->host->host_lock, flags);
	}

	hba->hibern8_on_idle.is_enabled = value;
out:
	return count;
}

static void ufshcd_init_hibern8(struct ufs_hba *hba)
{
	struct ufs_hibern8_on_idle *h8 = &hba->hibern8_on_idle;

	/* initialize the state variable here */
	h8->state = HIBERN8_EXITED;

	if (!ufshcd_is_hibern8_on_idle_allowed(hba) &&
	    !ufshcd_is_auto_hibern8_supported(hba))
		return;

	if (ufshcd_is_auto_hibern8_supported(hba)) {
		/* Set the default auto-hiberate idle timer value to 1 ms */
		hba->ahit = FIELD_PREP(UFSHCI_AHIBERN8_TIMER_MASK, 1) |
			    FIELD_PREP(UFSHCI_AHIBERN8_SCALE_MASK, 3);
		h8->state = AUTO_HIBERN8;
		/*
		 * Disable SW hibern8 enter on idle in case
		 * auto hibern8 is supported
		 */
		hba->caps &= ~UFSHCD_CAP_HIBERN8_ENTER_ON_IDLE;
	} else {
		h8->delay_ms = 10;
		INIT_DELAYED_WORK(&hba->hibern8_on_idle.enter_work,
				  ufshcd_hibern8_enter_work);
		INIT_WORK(&hba->hibern8_on_idle.exit_work,
			  ufshcd_hibern8_exit_work);
		h8->is_enabled = true;

		h8->delay_attr.show = ufshcd_hibern8_on_idle_delay_show;
		h8->delay_attr.store = ufshcd_hibern8_on_idle_delay_store;
		sysfs_attr_init(&h8->delay_attr.attr);
		h8->delay_attr.attr.name = "hibern8_on_idle_delay_ms";
		h8->delay_attr.attr.mode = 0644;
		if (device_create_file(hba->dev, &h8->delay_attr))
			dev_err(hba->dev, "Failed to create sysfs for hibern8_on_idle_delay\n");

		h8->enable_attr.show = ufshcd_hibern8_on_idle_enable_show;
		h8->enable_attr.store = ufshcd_hibern8_on_idle_enable_store;
		sysfs_attr_init(&h8->enable_attr.attr);
		h8->enable_attr.attr.name = "hibern8_on_idle_enable";
		h8->enable_attr.attr.mode = 0644;
		if (device_create_file(hba->dev, &h8->enable_attr))
			dev_err(hba->dev, "Failed to create sysfs for hibern8_on_idle_enable\n");

	}
}

static void ufshcd_exit_hibern8_on_idle(struct ufs_hba *hba)
{
	if (!ufshcd_is_hibern8_on_idle_allowed(hba) &&
	    !ufshcd_is_auto_hibern8_supported(hba))
		return;
	device_remove_file(hba->dev, &hba->hibern8_on_idle.delay_attr);
	device_remove_file(hba->dev, &hba->hibern8_on_idle.enable_attr);
}

static void ufshcd_hold_all(struct ufs_hba *hba)
{
	ufshcd_hold(hba, false);
	ufshcd_hibern8_hold(hba, false);
}

static void ufshcd_release_all(struct ufs_hba *hba)
{
	ufshcd_hibern8_release(hba, false);
	ufshcd_release(hba, false);
}

/* Must be called with host lock acquired */
static void ufshcd_clk_scaling_start_busy(struct ufs_hba *hba)
{
	bool queue_resume_work = false;

	if (!ufshcd_is_clkscaling_supported(hba))
		return;

	if (!hba->clk_scaling.active_reqs++)
		queue_resume_work = true;

	if (!hba->clk_scaling.is_allowed || hba->pm_op_in_progress)
		return;

	if (queue_resume_work)
		queue_work(hba->clk_scaling.workq,
			   &hba->clk_scaling.resume_work);

	if (!hba->clk_scaling.window_start_t) {
		hba->clk_scaling.window_start_t = jiffies;
		hba->clk_scaling.tot_busy_t = 0;
		hba->clk_scaling.is_busy_started = false;
	}

	if (!hba->clk_scaling.is_busy_started) {
		hba->clk_scaling.busy_start_t = ktime_get();
		hba->clk_scaling.is_busy_started = true;
	}
}

static void ufshcd_clk_scaling_update_busy(struct ufs_hba *hba)
{
	struct ufs_clk_scaling *scaling = &hba->clk_scaling;

	if (!ufshcd_is_clkscaling_supported(hba))
		return;

	if (!hba->outstanding_reqs && scaling->is_busy_started) {
		scaling->tot_busy_t += ktime_to_us(ktime_sub(ktime_get(),
					scaling->busy_start_t));
		scaling->busy_start_t = 0;
		scaling->is_busy_started = false;
	}
}
/**
 * ufshcd_send_command - Send SCSI or device management commands
 * @hba: per adapter instance
 * @task_tag: Task tag of the command
 */
static inline
int ufshcd_send_command(struct ufs_hba *hba, unsigned int task_tag)
{
	hba->lrb[task_tag].issue_time_stamp = ktime_get();
	hba->lrb[task_tag].compl_time_stamp = ktime_set(0, 0);
	ufshcd_cond_add_cmd_trace(hba, task_tag,
			hba->lrb[task_tag].cmd ? "scsi_send" : "dev_cmd_send");
	ufshcd_clk_scaling_start_busy(hba);
	__set_bit(task_tag, &hba->outstanding_reqs);
	ufshcd_writel(hba, 1 << task_tag, REG_UTP_TRANSFER_REQ_DOOR_BELL);
	/* Make sure that doorbell is committed immediately */
	wmb();
	ufshcd_update_tag_stats(hba, task_tag);
	return 0;
}

/**
 * ufshcd_copy_sense_data - Copy sense data in case of check condition
 * @lrbp: pointer to local reference block
 */
static inline void ufshcd_copy_sense_data(struct ufshcd_lrb *lrbp)
{
	int len;
	if (lrbp->sense_buffer &&
	    ufshcd_get_rsp_upiu_data_seg_len(lrbp->ucd_rsp_ptr)) {
		int len_to_copy;

		len = be16_to_cpu(lrbp->ucd_rsp_ptr->sr.sense_data_len);
		len_to_copy = min_t(int, RESPONSE_UPIU_SENSE_DATA_LENGTH, len);

		memcpy(lrbp->sense_buffer,
			lrbp->ucd_rsp_ptr->sr.sense_data,
			min_t(int, len_to_copy, UFSHCD_REQ_SENSE_SIZE));
	}
}

/**
 * ufshcd_copy_query_response() - Copy the Query Response and the data
 * descriptor
 * @hba: per adapter instance
 * @lrbp: pointer to local reference block
 */
static
int ufshcd_copy_query_response(struct ufs_hba *hba, struct ufshcd_lrb *lrbp)
{
	struct ufs_query_res *query_res = &hba->dev_cmd.query.response;

	memcpy(&query_res->upiu_res, &lrbp->ucd_rsp_ptr->qr, QUERY_OSF_SIZE);

	/* Get the descriptor */
	if (hba->dev_cmd.query.descriptor &&
	    lrbp->ucd_rsp_ptr->qr.opcode == UPIU_QUERY_OPCODE_READ_DESC) {
		u8 *descp = (u8 *)lrbp->ucd_rsp_ptr +
				GENERAL_UPIU_REQUEST_SIZE;
		u16 resp_len;
		u16 buf_len;

		/* data segment length */
		resp_len = be32_to_cpu(lrbp->ucd_rsp_ptr->header.dword_2) &
						MASK_QUERY_DATA_SEG_LEN;
		buf_len = be16_to_cpu(
				hba->dev_cmd.query.request.upiu_req.length);
		if (likely(buf_len >= resp_len)) {
			memcpy(hba->dev_cmd.query.descriptor, descp, resp_len);
		} else {
			dev_warn(hba->dev,
				"%s: Response size is bigger than buffer",
				__func__);
			return -EINVAL;
		}
	}

	return 0;
}

/**
 * ufshcd_hba_capabilities - Read controller capabilities
 * @hba: per adapter instance
 */
static inline void ufshcd_hba_capabilities(struct ufs_hba *hba)
{
	hba->capabilities = ufshcd_readl(hba, REG_CONTROLLER_CAPABILITIES);

	/* nutrs and nutmrs are 0 based values */
	hba->nutrs = (hba->capabilities & MASK_TRANSFER_REQUESTS_SLOTS) + 1;
	hba->nutmrs =
	((hba->capabilities & MASK_TASK_MANAGEMENT_REQUEST_SLOTS) >> 16) + 1;
}

/**
 * ufshcd_ready_for_uic_cmd - Check if controller is ready
 *                            to accept UIC commands
 * @hba: per adapter instance
 * Return true on success, else false
 */
static inline bool ufshcd_ready_for_uic_cmd(struct ufs_hba *hba)
{
	if (ufshcd_readl(hba, REG_CONTROLLER_STATUS) & UIC_COMMAND_READY)
		return true;
	else
		return false;
}

/**
 * ufshcd_get_upmcrs - Get the power mode change request status
 * @hba: Pointer to adapter instance
 *
 * This function gets the UPMCRS field of HCS register
 * Returns value of UPMCRS field
 */
static inline u8 ufshcd_get_upmcrs(struct ufs_hba *hba)
{
	return (ufshcd_readl(hba, REG_CONTROLLER_STATUS) >> 8) & 0x7;
}

/**
 * ufshcd_dispatch_uic_cmd - Dispatch UIC commands to unipro layers
 * @hba: per adapter instance
 * @uic_cmd: UIC command
 *
 * Mutex must be held.
 */
static inline void
ufshcd_dispatch_uic_cmd(struct ufs_hba *hba, struct uic_command *uic_cmd)
{
	WARN_ON(hba->active_uic_cmd);

	hba->active_uic_cmd = uic_cmd;

	ufshcd_dme_cmd_log(hba, "dme_send", hba->active_uic_cmd->command);
	/* Write Args */
	ufshcd_writel(hba, uic_cmd->argument1, REG_UIC_COMMAND_ARG_1);
	ufshcd_writel(hba, uic_cmd->argument2, REG_UIC_COMMAND_ARG_2);
	ufshcd_writel(hba, uic_cmd->argument3, REG_UIC_COMMAND_ARG_3);

	/* Write UIC Cmd */
	ufshcd_writel(hba, uic_cmd->command & COMMAND_OPCODE_MASK,
		      REG_UIC_COMMAND);
	/* Make sure that UIC command is committed immediately */
	wmb();
}

/**
 * ufshcd_wait_for_uic_cmd - Wait complectioin of UIC command
 * @hba: per adapter instance
 * @uic_cmd: UIC command
 *
 * Must be called with mutex held.
 * Returns 0 only if success.
 */
static int
ufshcd_wait_for_uic_cmd(struct ufs_hba *hba, struct uic_command *uic_cmd)
{
	int ret;
	unsigned long flags;

	if (wait_for_completion_timeout(&uic_cmd->done,
					msecs_to_jiffies(UIC_CMD_TIMEOUT)))
		ret = uic_cmd->argument2 & MASK_UIC_COMMAND_RESULT;
	else
		ret = -ETIMEDOUT;

	if (ret)
		ufsdbg_set_err_state(hba);

	ufshcd_dme_cmd_log(hba, "dme_cmpl_1", hba->active_uic_cmd->command);

	spin_lock_irqsave(hba->host->host_lock, flags);
	hba->active_uic_cmd = NULL;
	spin_unlock_irqrestore(hba->host->host_lock, flags);

	return ret;
}

/**
 * __ufshcd_send_uic_cmd - Send UIC commands and retrieve the result
 * @hba: per adapter instance
 * @uic_cmd: UIC command
 * @completion: initialize the completion only if this is set to true
 *
 * Identical to ufshcd_send_uic_cmd() expect mutex. Must be called
 * with mutex held and host_lock locked.
 * Returns 0 only if success.
 */
static int
__ufshcd_send_uic_cmd(struct ufs_hba *hba, struct uic_command *uic_cmd,
		      bool completion)
{
	if (!ufshcd_ready_for_uic_cmd(hba)) {
		dev_err(hba->dev,
			"Controller not ready to accept UIC commands\n");
		return -EIO;
	}

	if (completion)
		init_completion(&uic_cmd->done);

	ufshcd_dispatch_uic_cmd(hba, uic_cmd);

	return 0;
}

/**
 * ufshcd_send_uic_cmd - Send UIC commands and retrieve the result
 * @hba: per adapter instance
 * @uic_cmd: UIC command
 *
 * Returns 0 only if success.
 */
static int
ufshcd_send_uic_cmd(struct ufs_hba *hba, struct uic_command *uic_cmd)
{
	int ret;
	unsigned long flags;

	hba->ufs_stats.clk_hold.ctx = UIC_CMD_SEND;
	ufshcd_hold_all(hba);
	mutex_lock(&hba->uic_cmd_mutex);
	ufshcd_add_delay_before_dme_cmd(hba);

	spin_lock_irqsave(hba->host->host_lock, flags);
	ret = __ufshcd_send_uic_cmd(hba, uic_cmd, true);
	spin_unlock_irqrestore(hba->host->host_lock, flags);
	if (!ret)
		ret = ufshcd_wait_for_uic_cmd(hba, uic_cmd);

	ufshcd_save_tstamp_of_last_dme_cmd(hba);
	mutex_unlock(&hba->uic_cmd_mutex);
	ufshcd_release_all(hba);
	hba->ufs_stats.clk_rel.ctx = UIC_CMD_SEND;

	ufsdbg_error_inject_dispatcher(hba,
		ERR_INJECT_UIC, 0, &ret);

	return ret;
}

/**
 * ufshcd_map_sg - Map scatter-gather list to prdt
 * @hba: per adapter instance
 * @lrbp: pointer to local reference block
 *
 * Returns 0 in case of success, non-zero value in case of failure
 */
static int ufshcd_map_sg(struct ufs_hba *hba, struct ufshcd_lrb *lrbp)
{
	struct ufshcd_sg_entry *prd;
	struct scatterlist *sg;
	struct scsi_cmnd *cmd;
	int sg_segments;
	int i;

	cmd = lrbp->cmd;
	sg_segments = scsi_dma_map(cmd);
	if (sg_segments < 0)
		return sg_segments;

	if (sg_segments) {
		if (hba->quirks & UFSHCD_QUIRK_PRDT_BYTE_GRAN)
			lrbp->utr_descriptor_ptr->prd_table_length =
				cpu_to_le16((u16)(sg_segments *
						  hba->sg_entry_size));
		else
			lrbp->utr_descriptor_ptr->prd_table_length =
				cpu_to_le16((u16) (sg_segments));

		prd = (struct ufshcd_sg_entry *)lrbp->ucd_prdt_ptr;

		scsi_for_each_sg(cmd, sg, sg_segments, i) {
			prd->size =
				cpu_to_le32(((u32) sg_dma_len(sg))-1);
			prd->base_addr =
				cpu_to_le32(lower_32_bits(sg->dma_address));
			prd->upper_addr =
				cpu_to_le32(upper_32_bits(sg->dma_address));
			prd->reserved = 0;
			prd = (void *)prd + hba->sg_entry_size;
		}
	} else {
		lrbp->utr_descriptor_ptr->prd_table_length = 0;
	}

	return ufshcd_map_sg_crypto(hba, lrbp);
}

/**
 * ufshcd_enable_intr - enable interrupts
 * @hba: per adapter instance
 * @intrs: interrupt bits
 */
static void ufshcd_enable_intr(struct ufs_hba *hba, u32 intrs)
{
	u32 set = ufshcd_readl(hba, REG_INTERRUPT_ENABLE);

	if (hba->ufs_version == UFSHCI_VERSION_10) {
		u32 rw;
		rw = set & INTERRUPT_MASK_RW_VER_10;
		set = rw | ((set ^ intrs) & intrs);
	} else {
		set |= intrs;
	}

	ufshcd_writel(hba, set, REG_INTERRUPT_ENABLE);
}

/**
 * ufshcd_disable_intr - disable interrupts
 * @hba: per adapter instance
 * @intrs: interrupt bits
 */
static void ufshcd_disable_intr(struct ufs_hba *hba, u32 intrs)
{
	u32 set = ufshcd_readl(hba, REG_INTERRUPT_ENABLE);

	if (hba->ufs_version == UFSHCI_VERSION_10) {
		u32 rw;
		rw = (set & INTERRUPT_MASK_RW_VER_10) &
			~(intrs & INTERRUPT_MASK_RW_VER_10);
		set = rw | ((set & intrs) & ~INTERRUPT_MASK_RW_VER_10);

	} else {
		set &= ~intrs;
	}

	ufshcd_writel(hba, set, REG_INTERRUPT_ENABLE);
}

/**
 * ufshcd_prepare_req_desc_hdr() - Fills the requests header
 * descriptor according to request
 * @hba: per adapter instance
 * @lrbp: pointer to local reference block
 * @upiu_flags: flags required in the header
 * @cmd_dir: requests data direction
 */
static int ufshcd_prepare_req_desc_hdr(struct ufs_hba *hba,
	struct ufshcd_lrb *lrbp, u32 *upiu_flags,
	enum dma_data_direction cmd_dir)
{
	struct utp_transfer_req_desc *req_desc = lrbp->utr_descriptor_ptr;
	u32 data_direction;
	u32 dword_0;

	if (cmd_dir == DMA_FROM_DEVICE) {
		data_direction = UTP_DEVICE_TO_HOST;
		*upiu_flags = UPIU_CMD_FLAGS_READ;
	} else if (cmd_dir == DMA_TO_DEVICE) {
		data_direction = UTP_HOST_TO_DEVICE;
		*upiu_flags = UPIU_CMD_FLAGS_WRITE;
	} else {
		data_direction = UTP_NO_DATA_TRANSFER;
		*upiu_flags = UPIU_CMD_FLAGS_NONE;
	}

	dword_0 = data_direction | (lrbp->command_type
				<< UPIU_COMMAND_TYPE_OFFSET);
	if (lrbp->intr_cmd)
		dword_0 |= UTP_REQ_DESC_INT_CMD;

	/* Transfer request descriptor header fields */
	if (ufshcd_lrbp_crypto_enabled(lrbp)) {
#if IS_ENABLED(CONFIG_SCSI_UFS_CRYPTO)
		dword_0 |= UTP_REQ_DESC_CRYPTO_ENABLE_CMD;
		dword_0 |= lrbp->crypto_key_slot;
		req_desc->header.dword_1 =
			cpu_to_le32(lower_32_bits(lrbp->data_unit_num));
		req_desc->header.dword_3 =
			cpu_to_le32(upper_32_bits(lrbp->data_unit_num));
#endif /* CONFIG_SCSI_UFS_CRYPTO */
	} else {
		/* dword_1 and dword_3 are reserved, hence they are set to 0 */
		req_desc->header.dword_1 = 0;
		req_desc->header.dword_3 = 0;
	}

	req_desc->header.dword_0 = cpu_to_le32(dword_0);

	/*
	 * assigning invalid value for command status. Controller
	 * updates OCS on command completion, with the command
	 * status
	 */
	req_desc->header.dword_2 =
		cpu_to_le32(OCS_INVALID_COMMAND_STATUS);

	req_desc->prd_table_length = 0;

	return 0;
}

/**
 * ufshcd_prepare_utp_scsi_cmd_upiu() - fills the utp_transfer_req_desc,
 * for scsi commands
 * @lrbp: local reference block pointer
 * @upiu_flags: flags
 */
static
void ufshcd_prepare_utp_scsi_cmd_upiu(struct ufshcd_lrb *lrbp, u32 upiu_flags)
{
	struct utp_upiu_req *ucd_req_ptr = lrbp->ucd_req_ptr;
	unsigned short cdb_len;

	/* command descriptor fields */
	ucd_req_ptr->header.dword_0 = UPIU_HEADER_DWORD(
				UPIU_TRANSACTION_COMMAND, upiu_flags,
				lrbp->lun, lrbp->task_tag);
	ucd_req_ptr->header.dword_1 = UPIU_HEADER_DWORD(
				UPIU_COMMAND_SET_TYPE_SCSI, 0, 0, 0);

	/* Total EHS length and Data segment length will be zero */
	ucd_req_ptr->header.dword_2 = 0;

	ucd_req_ptr->sc.exp_data_transfer_len =
		cpu_to_be32(lrbp->cmd->sdb.length);

	cdb_len = min_t(unsigned short, lrbp->cmd->cmd_len, MAX_CDB_SIZE);
	memcpy(ucd_req_ptr->sc.cdb, lrbp->cmd->cmnd, cdb_len);
	if (cdb_len < MAX_CDB_SIZE)
		memset(ucd_req_ptr->sc.cdb + cdb_len, 0,
			(MAX_CDB_SIZE - cdb_len));
	memset(lrbp->ucd_rsp_ptr, 0, sizeof(struct utp_upiu_rsp));
}

/**
 * ufshcd_prepare_utp_query_req_upiu() - fills the utp_transfer_req_desc,
 * for query requsts
 * @hba: UFS hba
 * @lrbp: local reference block pointer
 * @upiu_flags: flags
 */
static void ufshcd_prepare_utp_query_req_upiu(struct ufs_hba *hba,
				struct ufshcd_lrb *lrbp, u32 upiu_flags)
{
	struct utp_upiu_req *ucd_req_ptr = lrbp->ucd_req_ptr;
	struct ufs_query *query = &hba->dev_cmd.query;
	u16 len = be16_to_cpu(query->request.upiu_req.length);
	u8 *descp = (u8 *)lrbp->ucd_req_ptr + GENERAL_UPIU_REQUEST_SIZE;

	/* Query request header */
	ucd_req_ptr->header.dword_0 = UPIU_HEADER_DWORD(
			UPIU_TRANSACTION_QUERY_REQ, upiu_flags,
			lrbp->lun, lrbp->task_tag);
	ucd_req_ptr->header.dword_1 = UPIU_HEADER_DWORD(
			0, query->request.query_func, 0, 0);

	/* Data segment length only need for WRITE_DESC */
	if (query->request.upiu_req.opcode == UPIU_QUERY_OPCODE_WRITE_DESC)
		ucd_req_ptr->header.dword_2 =
			UPIU_HEADER_DWORD(0, 0, (len >> 8), (u8)len);
	else
		ucd_req_ptr->header.dword_2 = 0;

	/* Copy the Query Request buffer as is */
	memcpy(&ucd_req_ptr->qr, &query->request.upiu_req,
			QUERY_OSF_SIZE);

	/* Copy the Descriptor */
	if (query->request.upiu_req.opcode == UPIU_QUERY_OPCODE_WRITE_DESC)
		memcpy(descp, query->descriptor, len);

	memset(lrbp->ucd_rsp_ptr, 0, sizeof(struct utp_upiu_rsp));
}

static inline void ufshcd_prepare_utp_nop_upiu(struct ufshcd_lrb *lrbp)
{
	struct utp_upiu_req *ucd_req_ptr = lrbp->ucd_req_ptr;

	memset(ucd_req_ptr, 0, sizeof(struct utp_upiu_req));

	/* command descriptor fields */
	ucd_req_ptr->header.dword_0 =
		UPIU_HEADER_DWORD(
			UPIU_TRANSACTION_NOP_OUT, 0, 0, lrbp->task_tag);
	/* clear rest of the fields of basic header */
	ucd_req_ptr->header.dword_1 = 0;
	ucd_req_ptr->header.dword_2 = 0;

	memset(lrbp->ucd_rsp_ptr, 0, sizeof(struct utp_upiu_rsp));
}

/**
 * ufshcd_comp_devman_upiu - UFS Protocol Information Unit(UPIU)
 *			     for Device Management Purposes
 * @hba: per adapter instance
 * @lrbp: pointer to local reference block
 */
static int ufshcd_comp_devman_upiu(struct ufs_hba *hba, struct ufshcd_lrb *lrbp)
{
	u32 upiu_flags;
	int ret = 0;

	if ((hba->ufs_version == UFSHCI_VERSION_10) ||
	    (hba->ufs_version == UFSHCI_VERSION_11))
		lrbp->command_type = UTP_CMD_TYPE_DEV_MANAGE;
	else
		lrbp->command_type = UTP_CMD_TYPE_UFS_STORAGE;

	ret = ufshcd_prepare_req_desc_hdr(hba, lrbp, &upiu_flags,
			DMA_NONE);
	if (hba->dev_cmd.type == DEV_CMD_TYPE_QUERY)
		ufshcd_prepare_utp_query_req_upiu(hba, lrbp, upiu_flags);
	else if (hba->dev_cmd.type == DEV_CMD_TYPE_NOP)
		ufshcd_prepare_utp_nop_upiu(lrbp);
	else
		ret = -EINVAL;

	return ret;
}

/**
 * ufshcd_comp_scsi_upiu - UFS Protocol Information Unit(UPIU)
 *			   for SCSI Purposes
 * @hba: per adapter instance
 * @lrbp: pointer to local reference block
 */
static int ufshcd_comp_scsi_upiu(struct ufs_hba *hba, struct ufshcd_lrb *lrbp)
{
	u32 upiu_flags;
	int ret = 0;

	if ((hba->ufs_version == UFSHCI_VERSION_10) ||
	    (hba->ufs_version == UFSHCI_VERSION_11))
		lrbp->command_type = UTP_CMD_TYPE_SCSI;
	else
		lrbp->command_type = UTP_CMD_TYPE_UFS_STORAGE;

	if (likely(lrbp->cmd)) {
		ret = ufshcd_prepare_req_desc_hdr(hba, lrbp,
				&upiu_flags, lrbp->cmd->sc_data_direction);
		ufshcd_prepare_utp_scsi_cmd_upiu(lrbp, upiu_flags);
	} else {
		ret = -EINVAL;
	}

	return ret;
}

/**
 * ufshcd_upiu_wlun_to_scsi_wlun - maps UPIU W-LUN id to SCSI W-LUN ID
 * @upiu_wlun_id: UPIU W-LUN id
 *
 * Returns SCSI W-LUN id
 */
static inline u16 ufshcd_upiu_wlun_to_scsi_wlun(u8 upiu_wlun_id)
{
	return (upiu_wlun_id & ~UFS_UPIU_WLUN_ID) | SCSI_W_LUN_BASE;
}

/**
 * ufshcd_get_write_lock - synchronize between shutdown, scaling &
 * arrival of requests
 * @hba: ufs host
 *
 * Lock is predominantly held by shutdown context thus, ensuring
 * that no requests from any other context may sneak through.
 */
static inline void ufshcd_get_write_lock(struct ufs_hba *hba)
{
	down_write(&hba->lock);
}

/**
 * ufshcd_get_read_lock - synchronize between shutdown, scaling &
 * arrival of requests
 * @hba: ufs host
 *
 * Returns 1 if acquired, < 0 on contention
 *
 * After shutdown's initiated, allow requests only directed to the
 * well known device lun. The sync between scaling & issue is maintained
 * as is and this restructuring syncs shutdown with these too.
 */
static int ufshcd_get_read_lock(struct ufs_hba *hba, u64 lun)
{
	int err = 0;

	err = down_read_trylock(&hba->lock);
	if (err > 0)
		goto out;
	/* let requests for well known device lun to go through */
	if (ufshcd_scsi_to_upiu_lun(lun) == UFS_UPIU_UFS_DEVICE_WLUN)
		return 0;
	else if (!ufshcd_is_shutdown_ongoing(hba))
		return -EAGAIN;
	else
		return -EPERM;

out:
	return err;
}

/**
 * ufshcd_put_read_lock - synchronize between shutdown, scaling &
 * arrival of requests
 * @hba: ufs host
 *
 * Returns none
 */
static inline void ufshcd_put_read_lock(struct ufs_hba *hba)
{
	up_read(&hba->lock);
}

/**
 * ufshcd_queuecommand - main entry point for SCSI requests
 * @host: SCSI host pointer
 * @cmd: command from SCSI Midlayer
 *
 * Returns 0 for success, non-zero in case of failure
 */
static int ufshcd_queuecommand(struct Scsi_Host *host, struct scsi_cmnd *cmd)
{
	struct ufshcd_lrb *lrbp;
	struct ufs_hba *hba;
	unsigned long flags;
	int tag;
	int err = 0;
	bool has_read_lock = false;

	hba = shost_priv(host);

	if (!cmd || !cmd->request || !hba)
		return -EINVAL;

	tag = cmd->request->tag;
	if (!ufshcd_valid_tag(hba, tag)) {
		dev_err(hba->dev,
			"%s: invalid command tag %d: cmd=0x%pK, cmd->request=0x%pK\n",
			__func__, tag, cmd, cmd->request);
		BUG_ON(1);
	}

	err = ufshcd_get_read_lock(hba, cmd->device->lun);
	if (unlikely(err < 0)) {
		if (err == -EPERM) {
			set_host_byte(cmd, DID_ERROR);
			cmd->scsi_done(cmd);
			return 0;
		}
		if (err == -EAGAIN) {
			hba->ufs_stats.scsi_blk_reqs.ts = ktime_get();
			hba->ufs_stats.scsi_blk_reqs.busy_ctx = SCALING_BUSY;
			return SCSI_MLQUEUE_HOST_BUSY;
		}
	} else if (err == 1) {
		has_read_lock = true;
	}

	/*
	 * err might be non-zero here but logic later in this function
	 * assumes that err is set to 0.
	 */
	err = 0;

	spin_lock_irqsave(hba->host->host_lock, flags);

	/* if error handling is in progress, return host busy */
	if (ufshcd_eh_in_progress(hba)) {
		err = SCSI_MLQUEUE_HOST_BUSY;
		hba->ufs_stats.scsi_blk_reqs.ts = ktime_get();
		hba->ufs_stats.scsi_blk_reqs.busy_ctx = EH_IN_PROGRESS;
		goto out_unlock;
	}

	switch (hba->ufshcd_state) {
	case UFSHCD_STATE_OPERATIONAL:
		break;
	case UFSHCD_STATE_EH_SCHEDULED:
	case UFSHCD_STATE_RESET:
		err = SCSI_MLQUEUE_HOST_BUSY;
		hba->ufs_stats.scsi_blk_reqs.ts = ktime_get();
		hba->ufs_stats.scsi_blk_reqs.busy_ctx =
			UFS_RESET_OR_EH_SCHEDULED;
		goto out_unlock;
	case UFSHCD_STATE_ERROR:
		set_host_byte(cmd, DID_ERROR);
		cmd->scsi_done(cmd);
		goto out_unlock;
	default:
		dev_WARN_ONCE(hba->dev, 1, "%s: invalid state %d\n",
				__func__, hba->ufshcd_state);
		set_host_byte(cmd, DID_BAD_TARGET);
		cmd->scsi_done(cmd);
		goto out_unlock;
	}
	spin_unlock_irqrestore(hba->host->host_lock, flags);

	hba->req_abort_count = 0;

	/* acquire the tag to make sure device cmds don't use it */
	if (test_and_set_bit_lock(tag, &hba->lrb_in_use)) {
		/*
		 * Dev manage command in progress, requeue the command.
		 * Requeuing the command helps in cases where the request *may*
		 * find different tag instead of waiting for dev manage command
		 * completion.
		 */
		err = SCSI_MLQUEUE_HOST_BUSY;
		hba->ufs_stats.scsi_blk_reqs.ts = ktime_get();
		hba->ufs_stats.scsi_blk_reqs.busy_ctx = LRB_IN_USE;
		goto out;
	}

	hba->ufs_stats.clk_hold.ctx = QUEUE_CMD;
	err = ufshcd_hold(hba, true);
	if (err) {
		err = SCSI_MLQUEUE_HOST_BUSY;
		hba->ufs_stats.scsi_blk_reqs.ts = ktime_get();
		hba->ufs_stats.scsi_blk_reqs.busy_ctx = UFSHCD_HOLD;
		clear_bit_unlock(tag, &hba->lrb_in_use);
		goto out;
	}
	if (ufshcd_is_clkgating_allowed(hba))
		WARN_ON(hba->clk_gating.state != CLKS_ON);

	err = ufshcd_hibern8_hold(hba, true);
	if (err) {
		clear_bit_unlock(tag, &hba->lrb_in_use);
		err = SCSI_MLQUEUE_HOST_BUSY;
		hba->ufs_stats.scsi_blk_reqs.ts = ktime_get();
		hba->ufs_stats.scsi_blk_reqs.busy_ctx = UFSHCD_HIBERN8_HOLD;
		hba->ufs_stats.clk_rel.ctx = QUEUE_CMD;
		ufshcd_release(hba, true);
		goto out;
	}
	if (ufshcd_is_hibern8_on_idle_allowed(hba))
		WARN_ON(hba->hibern8_on_idle.state != HIBERN8_EXITED);

	/* Vote PM QoS for the request */
	ufshcd_vops_pm_qos_req_start(hba, cmd->request);

	WARN_ON(hba->clk_gating.state != CLKS_ON);

	lrbp = &hba->lrb[tag];

	WARN_ON(lrbp->cmd);
	lrbp->cmd = cmd;
	lrbp->sense_bufflen = UFSHCD_REQ_SENSE_SIZE;
	lrbp->sense_buffer = cmd->sense_buffer;
	lrbp->task_tag = tag;
	lrbp->lun = ufshcd_scsi_to_upiu_lun(cmd->device->lun);
	lrbp->intr_cmd = !ufshcd_is_intr_aggr_allowed(hba) ? true : false;

	err = ufshcd_prepare_lrbp_crypto(hba, cmd, lrbp);
	if (err) {
<<<<<<< HEAD
		ufshcd_release(hba, false);
=======
		ufshcd_release(hba);
>>>>>>> 68418bd5
		lrbp->cmd = NULL;
		clear_bit_unlock(tag, &hba->lrb_in_use);
		goto out;
	}
	lrbp->req_abort_skip = false;

	err = ufshcd_comp_scsi_upiu(hba, lrbp);
	if (err) {
		if (err != -EAGAIN)
			dev_err(hba->dev,
				"%s: failed to compose upiu %d\n",
				__func__, err);

		lrbp->cmd = NULL;
		clear_bit_unlock(tag, &hba->lrb_in_use);
		ufshcd_release_all(hba);
		ufshcd_vops_pm_qos_req_end(hba, cmd->request, true);
		goto out;
	}

	err = ufshcd_map_sg(hba, lrbp);
	if (err) {
		lrbp->cmd = NULL;
		clear_bit_unlock(tag, &hba->lrb_in_use);
		ufshcd_release_all(hba);
		ufshcd_vops_pm_qos_req_end(hba, cmd->request, true);
		goto out;
	}


	/* Make sure descriptors are ready before ringing the doorbell */
	wmb();

	/* issue command to the controller */
	spin_lock_irqsave(hba->host->host_lock, flags);
	ufshcd_vops_setup_xfer_req(hba, tag, (lrbp->cmd ? true : false));

	err = ufshcd_send_command(hba, tag);
	if (err) {
		spin_unlock_irqrestore(hba->host->host_lock, flags);
		scsi_dma_unmap(lrbp->cmd);
		lrbp->cmd = NULL;
		clear_bit_unlock(tag, &hba->lrb_in_use);
		ufshcd_release_all(hba);
		ufshcd_vops_pm_qos_req_end(hba, cmd->request, true);
		dev_err(hba->dev, "%s: failed sending command, %d\n",
							__func__, err);
		err = DID_ERROR;
		goto out;
	}

out_unlock:
	spin_unlock_irqrestore(hba->host->host_lock, flags);
out:
	if (has_read_lock)
		ufshcd_put_read_lock(hba);
	return err;
}

static int ufshcd_compose_dev_cmd(struct ufs_hba *hba,
		struct ufshcd_lrb *lrbp, enum dev_cmd_type cmd_type, int tag)
{
	lrbp->cmd = NULL;
	lrbp->sense_bufflen = 0;
	lrbp->sense_buffer = NULL;
	lrbp->task_tag = tag;
	lrbp->lun = 0; /* device management cmd is not specific to any LUN */
	lrbp->intr_cmd = true; /* No interrupt aggregation */
#if IS_ENABLED(CONFIG_SCSI_UFS_CRYPTO)
	lrbp->crypto_enable = false; /* No crypto operations */
#endif
	hba->dev_cmd.type = cmd_type;

	return ufshcd_comp_devman_upiu(hba, lrbp);
}

static int
ufshcd_clear_cmd(struct ufs_hba *hba, int tag)
{
	int err = 0;
	unsigned long flags;
	u32 mask = 1 << tag;

	/* clear outstanding transaction before retry */
	spin_lock_irqsave(hba->host->host_lock, flags);
	ufshcd_utrl_clear(hba, tag);
	spin_unlock_irqrestore(hba->host->host_lock, flags);

	/*
	 * wait for for h/w to clear corresponding bit in door-bell.
	 * max. wait is 1 sec.
	 */
	err = ufshcd_wait_for_register(hba,
			REG_UTP_TRANSFER_REQ_DOOR_BELL,
			mask, ~mask, 1000, 1000, true);

	return err;
}

static int
ufshcd_check_query_response(struct ufs_hba *hba, struct ufshcd_lrb *lrbp)
{
	struct ufs_query_res *query_res = &hba->dev_cmd.query.response;

	/* Get the UPIU response */
	query_res->response = ufshcd_get_rsp_upiu_result(lrbp->ucd_rsp_ptr) >>
				UPIU_RSP_CODE_OFFSET;
	return query_res->response;
}

/**
 * ufshcd_dev_cmd_completion() - handles device management command responses
 * @hba: per adapter instance
 * @lrbp: pointer to local reference block
 */
static int
ufshcd_dev_cmd_completion(struct ufs_hba *hba, struct ufshcd_lrb *lrbp)
{
	int resp;
	int err = 0;

	hba->ufs_stats.last_hibern8_exit_tstamp = ktime_set(0, 0);
	resp = ufshcd_get_req_rsp(lrbp->ucd_rsp_ptr);

	switch (resp) {
	case UPIU_TRANSACTION_NOP_IN:
		if (hba->dev_cmd.type != DEV_CMD_TYPE_NOP) {
			err = -EINVAL;
			dev_err(hba->dev, "%s: unexpected response %x\n",
					__func__, resp);
		}
		break;
	case UPIU_TRANSACTION_QUERY_RSP:
		err = ufshcd_check_query_response(hba, lrbp);
		if (!err)
			err = ufshcd_copy_query_response(hba, lrbp);
		break;
	case UPIU_TRANSACTION_REJECT_UPIU:
		/* TODO: handle Reject UPIU Response */
		err = -EPERM;
		dev_err(hba->dev, "%s: Reject UPIU not fully implemented\n",
				__func__);
		break;
	default:
		err = -EINVAL;
		dev_err(hba->dev, "%s: Invalid device management cmd response: %x\n",
				__func__, resp);
		break;
	}

	return err;
}

static int ufshcd_wait_for_dev_cmd(struct ufs_hba *hba,
		struct ufshcd_lrb *lrbp, int max_timeout)
{
	int err = 0;
	unsigned long time_left;
	unsigned long flags;

	time_left = wait_for_completion_timeout(hba->dev_cmd.complete,
			msecs_to_jiffies(max_timeout));

	/* Make sure descriptors are ready before ringing the doorbell */
	wmb();
	spin_lock_irqsave(hba->host->host_lock, flags);
	hba->dev_cmd.complete = NULL;
	if (likely(time_left)) {
		err = ufshcd_get_tr_ocs(lrbp);
		if (!err)
			err = ufshcd_dev_cmd_completion(hba, lrbp);
	}
	spin_unlock_irqrestore(hba->host->host_lock, flags);

	if (!time_left) {
		err = -ETIMEDOUT;
		dev_dbg(hba->dev, "%s: dev_cmd request timedout, tag %d\n",
			__func__, lrbp->task_tag);
		if (!ufshcd_clear_cmd(hba, lrbp->task_tag))
			/* successfully cleared the command, retry if needed */
			err = -EAGAIN;
		/*
		 * in case of an error, after clearing the doorbell,
		 * we also need to clear the outstanding_request
		 * field in hba
		 */
		ufshcd_outstanding_req_clear(hba, lrbp->task_tag);
	}

	if (err)
		ufsdbg_set_err_state(hba);

	return err;
}

/**
 * ufshcd_get_dev_cmd_tag - Get device management command tag
 * @hba: per-adapter instance
 * @tag_out: pointer to variable with available slot value
 *
 * Get a free slot and lock it until device management command
 * completes.
 *
 * Returns false if free slot is unavailable for locking, else
 * return true with tag value in @tag.
 */
static bool ufshcd_get_dev_cmd_tag(struct ufs_hba *hba, int *tag_out)
{
	int tag;
	bool ret = false;
	unsigned long tmp;

	if (!tag_out)
		goto out;

	do {
		tmp = ~hba->lrb_in_use;
		tag = find_last_bit(&tmp, hba->nutrs);
		if (tag >= hba->nutrs)
			goto out;
	} while (test_and_set_bit_lock(tag, &hba->lrb_in_use));

	*tag_out = tag;
	ret = true;
out:
	return ret;
}

static inline void ufshcd_put_dev_cmd_tag(struct ufs_hba *hba, int tag)
{
	clear_bit_unlock(tag, &hba->lrb_in_use);
}

/**
 * ufshcd_exec_dev_cmd - API for sending device management requests
 * @hba: UFS hba
 * @cmd_type: specifies the type (NOP, Query...)
 * @timeout: time in seconds
 *
 * NOTE: Since there is only one available tag for device management commands,
 * it is expected you hold the hba->dev_cmd.lock mutex.
 */
static int ufshcd_exec_dev_cmd(struct ufs_hba *hba,
		enum dev_cmd_type cmd_type, int timeout)
{
	struct ufshcd_lrb *lrbp;
	int err;
	int tag;
	struct completion wait;
	unsigned long flags;
	bool has_read_lock = false;

	/*
	 * May get invoked from shutdown and IOCTL contexts.
	 * In shutdown context, it comes in with lock acquired.
	 * In error recovery context, it may come with lock acquired.
	 */

	if (!ufshcd_is_shutdown_ongoing(hba) && !ufshcd_eh_in_progress(hba)) {
		down_read(&hba->lock);
		has_read_lock = true;
	}

	/*
	 * Get free slot, sleep if slots are unavailable.
	 * Even though we use wait_event() which sleeps indefinitely,
	 * the maximum wait time is bounded by SCSI request timeout.
	 */
	wait_event(hba->dev_cmd.tag_wq, ufshcd_get_dev_cmd_tag(hba, &tag));

	init_completion(&wait);
	lrbp = &hba->lrb[tag];
	WARN_ON(lrbp->cmd);
	err = ufshcd_compose_dev_cmd(hba, lrbp, cmd_type, tag);
	if (unlikely(err))
		goto out_put_tag;

	hba->dev_cmd.complete = &wait;

	ufshcd_add_query_upiu_trace(hba, tag, "query_send");
	/* Make sure descriptors are ready before ringing the doorbell */
	wmb();
	spin_lock_irqsave(hba->host->host_lock, flags);
	ufshcd_vops_setup_xfer_req(hba, tag, (lrbp->cmd ? true : false));
	err = ufshcd_send_command(hba, tag);
	spin_unlock_irqrestore(hba->host->host_lock, flags);
	if (err) {
		dev_err(hba->dev, "%s: failed sending command, %d\n",
							__func__, err);
		goto out_put_tag;
	}
	err = ufshcd_wait_for_dev_cmd(hba, lrbp, timeout);

	ufshcd_add_query_upiu_trace(hba, tag,
			err ? "query_complete_err" : "query_complete");

out_put_tag:
	ufshcd_put_dev_cmd_tag(hba, tag);
	wake_up(&hba->dev_cmd.tag_wq);
	if (has_read_lock)
		up_read(&hba->lock);
	return err;
}

/**
 * ufshcd_init_query() - init the query response and request parameters
 * @hba: per-adapter instance
 * @request: address of the request pointer to be initialized
 * @response: address of the response pointer to be initialized
 * @opcode: operation to perform
 * @idn: flag idn to access
 * @index: LU number to access
 * @selector: query/flag/descriptor further identification
 */
static inline void ufshcd_init_query(struct ufs_hba *hba,
		struct ufs_query_req **request, struct ufs_query_res **response,
		enum query_opcode opcode, u8 idn, u8 index, u8 selector)
{
	int idn_t = (int)idn;

	ufsdbg_error_inject_dispatcher(hba,
		ERR_INJECT_QUERY, idn_t, (int *)&idn_t);
	idn = idn_t;

	*request = &hba->dev_cmd.query.request;
	*response = &hba->dev_cmd.query.response;
	memset(*request, 0, sizeof(struct ufs_query_req));
	memset(*response, 0, sizeof(struct ufs_query_res));
	(*request)->upiu_req.opcode = opcode;
	(*request)->upiu_req.idn = idn;
	(*request)->upiu_req.index = index;
	(*request)->upiu_req.selector = selector;

	ufshcd_update_query_stats(hba, opcode, idn);
}

static int ufshcd_query_flag_retry(struct ufs_hba *hba,
	enum query_opcode opcode, enum flag_idn idn, bool *flag_res)
{
	int ret;
	int retries;

	for (retries = 0; retries < QUERY_REQ_RETRIES; retries++) {
		ret = ufshcd_query_flag(hba, opcode, idn, flag_res);
		if (ret)
			dev_dbg(hba->dev,
				"%s: failed with error %d, retries %d\n",
				__func__, ret, retries);
		else
			break;
	}

	if (ret)
		dev_err(hba->dev,
			"%s: query attribute, opcode %d, idn %d, failed with error %d after %d retires\n",
			__func__, opcode, idn, ret, retries);
	return ret;
}

/**
 * ufshcd_query_flag() - API function for sending flag query requests
 * @hba: per-adapter instance
 * @opcode: flag query to perform
 * @idn: flag idn to access
 * @flag_res: the flag value after the query request completes
 *
 * Returns 0 for success, non-zero in case of failure
 */
int ufshcd_query_flag(struct ufs_hba *hba, enum query_opcode opcode,
			enum flag_idn idn, bool *flag_res)
{
	struct ufs_query_req *request = NULL;
	struct ufs_query_res *response = NULL;
	int err, index = 0, selector = 0;
	int timeout = QUERY_REQ_TIMEOUT;

	BUG_ON(!hba);

	ufshcd_hold_all(hba);
	mutex_lock(&hba->dev_cmd.lock);
	ufshcd_init_query(hba, &request, &response, opcode, idn, index,
			selector);

	switch (opcode) {
	case UPIU_QUERY_OPCODE_SET_FLAG:
	case UPIU_QUERY_OPCODE_CLEAR_FLAG:
	case UPIU_QUERY_OPCODE_TOGGLE_FLAG:
		request->query_func = UPIU_QUERY_FUNC_STANDARD_WRITE_REQUEST;
		break;
	case UPIU_QUERY_OPCODE_READ_FLAG:
		request->query_func = UPIU_QUERY_FUNC_STANDARD_READ_REQUEST;
		if (!flag_res) {
			/* No dummy reads */
			dev_err(hba->dev, "%s: Invalid argument for read request\n",
					__func__);
			err = -EINVAL;
			goto out_unlock;
		}
		break;
	default:
		dev_err(hba->dev,
			"%s: Expected query flag opcode but got = %d\n",
			__func__, opcode);
		err = -EINVAL;
		goto out_unlock;
	}

	err = ufshcd_exec_dev_cmd(hba, DEV_CMD_TYPE_QUERY, timeout);

	if (err) {
		dev_err(hba->dev,
			"%s: Sending flag query for idn %d failed, err = %d\n",
			__func__, request->upiu_req.idn, err);
		goto out_unlock;
	}

	if (flag_res)
		*flag_res = (be32_to_cpu(response->upiu_res.value) &
				MASK_QUERY_UPIU_FLAG_LOC) & 0x1;

out_unlock:
	mutex_unlock(&hba->dev_cmd.lock);
	ufshcd_release_all(hba);
	return err;
}

/**
 * ufshcd_query_attr - API function for sending attribute requests
 * @hba: per-adapter instance
 * @opcode: attribute opcode
 * @idn: attribute idn to access
 * @index: index field
 * @selector: selector field
 * @attr_val: the attribute value after the query request completes
 *
 * Returns 0 for success, non-zero in case of failure
*/
int ufshcd_query_attr(struct ufs_hba *hba, enum query_opcode opcode,
		      enum attr_idn idn, u8 index, u8 selector, u32 *attr_val)
{
	struct ufs_query_req *request = NULL;
	struct ufs_query_res *response = NULL;
	int err;

	BUG_ON(!hba);

	ufshcd_hold_all(hba);
	if (!attr_val) {
		dev_err(hba->dev, "%s: attribute value required for opcode 0x%x\n",
				__func__, opcode);
		err = -EINVAL;
		goto out;
	}

	mutex_lock(&hba->dev_cmd.lock);
	ufshcd_init_query(hba, &request, &response, opcode, idn, index,
			selector);

	switch (opcode) {
	case UPIU_QUERY_OPCODE_WRITE_ATTR:
		request->query_func = UPIU_QUERY_FUNC_STANDARD_WRITE_REQUEST;
		request->upiu_req.value = cpu_to_be32(*attr_val);
		break;
	case UPIU_QUERY_OPCODE_READ_ATTR:
		request->query_func = UPIU_QUERY_FUNC_STANDARD_READ_REQUEST;
		break;
	default:
		dev_err(hba->dev, "%s: Expected query attr opcode but got = 0x%.2x\n",
				__func__, opcode);
		err = -EINVAL;
		goto out_unlock;
	}

	err = ufshcd_exec_dev_cmd(hba, DEV_CMD_TYPE_QUERY, QUERY_REQ_TIMEOUT);

	if (err) {
		dev_err(hba->dev, "%s: opcode 0x%.2x for idn %d failed, index %d, err = %d\n",
				__func__, opcode,
				request->upiu_req.idn, index, err);
		goto out_unlock;
	}

	*attr_val = be32_to_cpu(response->upiu_res.value);

out_unlock:
	mutex_unlock(&hba->dev_cmd.lock);
out:
	ufshcd_release_all(hba);
	return err;
}

/**
 * ufshcd_query_attr_retry() - API function for sending query
 * attribute with retries
 * @hba: per-adapter instance
 * @opcode: attribute opcode
 * @idn: attribute idn to access
 * @index: index field
 * @selector: selector field
 * @attr_val: the attribute value after the query request
 * completes
 *
 * Returns 0 for success, non-zero in case of failure
*/
static int ufshcd_query_attr_retry(struct ufs_hba *hba,
	enum query_opcode opcode, enum attr_idn idn, u8 index, u8 selector,
	u32 *attr_val)
{
	int ret = 0;
	u32 retries;

	 for (retries = QUERY_REQ_RETRIES; retries > 0; retries--) {
		ret = ufshcd_query_attr(hba, opcode, idn, index,
						selector, attr_val);
		if (ret)
			dev_dbg(hba->dev, "%s: failed with error %d, retries %d\n",
				__func__, ret, retries);
		else
			break;
	}

	if (ret)
		dev_err(hba->dev,
			"%s: query attribute, idn %d, failed with error %d after %d retires\n",
			__func__, idn, ret, retries);
	return ret;
}

static int __ufshcd_query_descriptor(struct ufs_hba *hba,
			enum query_opcode opcode, enum desc_idn idn, u8 index,
			u8 selector, u8 *desc_buf, int *buf_len)
{
	struct ufs_query_req *request = NULL;
	struct ufs_query_res *response = NULL;
	int err;

	BUG_ON(!hba);

	ufshcd_hold_all(hba);
	if (!desc_buf) {
		dev_err(hba->dev, "%s: descriptor buffer required for opcode 0x%x\n",
				__func__, opcode);
		err = -EINVAL;
		goto out;
	}

	if (*buf_len < QUERY_DESC_MIN_SIZE || *buf_len > QUERY_DESC_MAX_SIZE) {
		dev_err(hba->dev, "%s: descriptor buffer size (%d) is out of range\n",
				__func__, *buf_len);
		err = -EINVAL;
		goto out;
	}

	mutex_lock(&hba->dev_cmd.lock);
	ufshcd_init_query(hba, &request, &response, opcode, idn, index,
			selector);
	hba->dev_cmd.query.descriptor = desc_buf;
	request->upiu_req.length = cpu_to_be16(*buf_len);

	switch (opcode) {
	case UPIU_QUERY_OPCODE_WRITE_DESC:
		request->query_func = UPIU_QUERY_FUNC_STANDARD_WRITE_REQUEST;
		break;
	case UPIU_QUERY_OPCODE_READ_DESC:
		request->query_func = UPIU_QUERY_FUNC_STANDARD_READ_REQUEST;
		break;
	default:
		dev_err(hba->dev,
				"%s: Expected query descriptor opcode but got = 0x%.2x\n",
				__func__, opcode);
		err = -EINVAL;
		goto out_unlock;
	}

	err = ufshcd_exec_dev_cmd(hba, DEV_CMD_TYPE_QUERY, QUERY_REQ_TIMEOUT);

	if (err) {
		dev_err(hba->dev, "%s: opcode 0x%.2x for idn %d failed, index %d, err = %d\n",
				__func__, opcode,
				request->upiu_req.idn, index, err);
		goto out_unlock;
	}

	*buf_len = be16_to_cpu(response->upiu_res.length);

out_unlock:
	hba->dev_cmd.query.descriptor = NULL;
	mutex_unlock(&hba->dev_cmd.lock);
out:
	ufshcd_release_all(hba);
	return err;
}

/**
 * ufshcd_query_descriptor_retry - API function for sending descriptor requests
 * @hba: per-adapter instance
 * @opcode: attribute opcode
 * @idn: attribute idn to access
 * @index: index field
 * @selector: selector field
 * @desc_buf: the buffer that contains the descriptor
 * @buf_len: length parameter passed to the device
 *
 * Returns 0 for success, non-zero in case of failure.
 * The buf_len parameter will contain, on return, the length parameter
 * received on the response.
 */
int ufshcd_query_descriptor_retry(struct ufs_hba *hba,
				  enum query_opcode opcode,
				  enum desc_idn idn, u8 index,
				  u8 selector,
				  u8 *desc_buf, int *buf_len)
{
	int err;
	int retries;

	for (retries = QUERY_REQ_RETRIES; retries > 0; retries--) {
		err = __ufshcd_query_descriptor(hba, opcode, idn, index,
						selector, desc_buf, buf_len);
		if (!err || err == -EINVAL)
			break;
	}

	return err;
}
EXPORT_SYMBOL(ufshcd_query_descriptor_retry);

/**
 * ufshcd_read_desc_length - read the specified descriptor length from header
 * @hba: Pointer to adapter instance
 * @desc_id: descriptor idn value
 * @desc_index: descriptor index
 * @desc_length: pointer to variable to read the length of descriptor
 *
 * Return 0 in case of success, non-zero otherwise
 */
static int ufshcd_read_desc_length(struct ufs_hba *hba,
	enum desc_idn desc_id,
	int desc_index,
	int *desc_length)
{
	int ret;
	u8 header[QUERY_DESC_HDR_SIZE];
	int header_len = QUERY_DESC_HDR_SIZE;

	if (desc_id >= QUERY_DESC_IDN_MAX)
		return -EINVAL;

	ret = ufshcd_query_descriptor_retry(hba, UPIU_QUERY_OPCODE_READ_DESC,
					desc_id, desc_index, 0, header,
					&header_len);

	if (ret) {
		dev_err(hba->dev, "%s: Failed to get descriptor header id %d",
			__func__, desc_id);
		return ret;
	} else if (desc_id != header[QUERY_DESC_DESC_TYPE_OFFSET]) {
		dev_warn(hba->dev, "%s: descriptor header id %d and desc_id %d mismatch",
			__func__, header[QUERY_DESC_DESC_TYPE_OFFSET],
			desc_id);
		ret = -EINVAL;
	}

	*desc_length = header[QUERY_DESC_LENGTH_OFFSET];
	return ret;

}

/**
 * ufshcd_map_desc_id_to_length - map descriptor IDN to its length
 * @hba: Pointer to adapter instance
 * @desc_id: descriptor idn value
 * @desc_len: mapped desc length (out)
 *
 * Return 0 in case of success, non-zero otherwise
 */
int ufshcd_map_desc_id_to_length(struct ufs_hba *hba,
	enum desc_idn desc_id, int *desc_len)
{
	switch (desc_id) {
	case QUERY_DESC_IDN_DEVICE:
		*desc_len = hba->desc_size.dev_desc;
		break;
	case QUERY_DESC_IDN_POWER:
		*desc_len = hba->desc_size.pwr_desc;
		break;
	case QUERY_DESC_IDN_GEOMETRY:
		*desc_len = hba->desc_size.geom_desc;
		break;
	case QUERY_DESC_IDN_CONFIGURATION:
		*desc_len = hba->desc_size.conf_desc;
		break;
	case QUERY_DESC_IDN_UNIT:
		*desc_len = hba->desc_size.unit_desc;
		break;
	case QUERY_DESC_IDN_INTERCONNECT:
		*desc_len = hba->desc_size.interc_desc;
		break;
	case QUERY_DESC_IDN_STRING:
		*desc_len = QUERY_DESC_MAX_SIZE;
		break;
	case QUERY_DESC_IDN_HEALTH:
		*desc_len = hba->desc_size.hlth_desc;
		break;
	case QUERY_DESC_IDN_RFU_0:
	case QUERY_DESC_IDN_RFU_1:
		*desc_len = 0;
		break;
	default:
		*desc_len = 0;
		return -EINVAL;
	}
	return 0;
}
EXPORT_SYMBOL(ufshcd_map_desc_id_to_length);

/**
 * ufshcd_read_desc_param - read the specified descriptor parameter
 * @hba: Pointer to adapter instance
 * @desc_id: descriptor idn value
 * @desc_index: descriptor index
 * @param_offset: offset of the parameter to read
 * @param_read_buf: pointer to buffer where parameter would be read
 * @param_size: sizeof(param_read_buf)
 *
 * Return 0 in case of success, non-zero otherwise
 */
int ufshcd_read_desc_param(struct ufs_hba *hba,
			   enum desc_idn desc_id,
			   int desc_index,
			   u8 param_offset,
			   u8 *param_read_buf,
			   u8 param_size)
{
	int ret;
	u8 *desc_buf;
	int buff_len;
	bool is_kmalloc = true;

	/* Safety check */
	if (desc_id >= QUERY_DESC_IDN_MAX || !param_size)
		return -EINVAL;

	/* Get the max length of descriptor from structure filled up at probe
	 * time.
	 */
	ret = ufshcd_map_desc_id_to_length(hba, desc_id, &buff_len);

	/* Sanity checks */
	if (ret || !buff_len) {
		dev_err(hba->dev, "%s: Failed to get full descriptor length\n",
			__func__);
		return ret;
	}

	if (param_offset >= buff_len ||
	    param_offset + param_size > buff_len) {
		dev_err(hba->dev, "%s: Invalid offset 0x%x or size 0x%x in descriptor IDN 0x%x, length 0x%x\n",
			__func__, param_offset, param_size, desc_id, buff_len);
		return -EINVAL;
	}

	/* Check whether we need temp memory */
	if (param_offset != 0 || param_size < buff_len) {
		desc_buf = kzalloc(buff_len, GFP_KERNEL);
		if (!desc_buf)
			return -ENOMEM;
	} else {
		desc_buf = param_read_buf;
		is_kmalloc = false;
	}

	/* Request for full descriptor */
	ret = ufshcd_query_descriptor_retry(hba, UPIU_QUERY_OPCODE_READ_DESC,
					desc_id, desc_index, 0,
					desc_buf, &buff_len);

	if (ret) {
		dev_err(hba->dev, "%s: Failed reading descriptor. desc_id %d, desc_index %d, param_offset %d, ret %d\n",
			__func__, desc_id, desc_index, param_offset, ret);
		goto out;
	}

	/* Sanity check */
	if (desc_buf[QUERY_DESC_DESC_TYPE_OFFSET] != desc_id) {
		dev_err(hba->dev, "%s: invalid desc_id %d in descriptor header\n",
			__func__, desc_buf[QUERY_DESC_DESC_TYPE_OFFSET]);
		ret = -EINVAL;
		goto out;
	}

	/* Check wherher we will not copy more data, than available */
	if (is_kmalloc && param_size > buff_len)
		param_size = buff_len;

	if (is_kmalloc)
		memcpy(param_read_buf, &desc_buf[param_offset], param_size);
out:
	if (is_kmalloc)
		kfree(desc_buf);
	return ret;
}

static inline int ufshcd_read_desc(struct ufs_hba *hba,
				   enum desc_idn desc_id,
				   int desc_index,
				   u8 *buf,
				   u32 size)
{
	return ufshcd_read_desc_param(hba, desc_id, desc_index, 0, buf, size);
}

static inline int ufshcd_read_power_desc(struct ufs_hba *hba,
					 u8 *buf,
					 u32 size)
{
	return ufshcd_read_desc(hba, QUERY_DESC_IDN_POWER, 0, buf, size);
}

int ufshcd_read_device_desc(struct ufs_hba *hba, u8 *buf, u32 size)
{
	return ufshcd_read_desc(hba, QUERY_DESC_IDN_DEVICE, 0, buf, size);
}

/**
 * ufshcd_read_string_desc - read string descriptor
 * @hba: pointer to adapter instance
 * @desc_index: descriptor index
 * @buf: pointer to buffer where descriptor would be read
 * @size: size of buf
 * @ascii: if true convert from unicode to ascii characters
 *
 * Return 0 in case of success, non-zero otherwise
 */
int ufshcd_read_string_desc(struct ufs_hba *hba, int desc_index,
			    u8 *buf, u32 size, bool ascii)
{
	int err = 0;

	err = ufshcd_read_desc(hba,
				QUERY_DESC_IDN_STRING, desc_index, buf, size);

	if (err) {
		dev_err(hba->dev, "%s: reading String Desc failed after %d retries. err = %d\n",
			__func__, QUERY_REQ_RETRIES, err);
		goto out;
	}

	if (ascii) {
		int desc_len;
		int ascii_len;
		int i;
		char *buff_ascii;

		desc_len = buf[0];
		/* remove header and divide by 2 to move from UTF16 to UTF8 */
		ascii_len = (desc_len - QUERY_DESC_HDR_SIZE) / 2 + 1;
		if (size < ascii_len + QUERY_DESC_HDR_SIZE) {
			dev_err(hba->dev, "%s: buffer allocated size is too small\n",
					__func__);
			err = -ENOMEM;
			goto out;
		}

		buff_ascii = kzalloc(ascii_len, GFP_KERNEL);
		if (!buff_ascii) {
			err = -ENOMEM;
			goto out;
		}

		/*
		 * the descriptor contains string in UTF16 format
		 * we need to convert to utf-8 so it can be displayed
		 */
		utf16s_to_utf8s((wchar_t *)&buf[QUERY_DESC_HDR_SIZE],
				desc_len - QUERY_DESC_HDR_SIZE,
				UTF16_BIG_ENDIAN, buff_ascii, ascii_len);

		/* replace non-printable or non-ASCII characters with spaces */
		for (i = 0; i < ascii_len; i++)
			ufshcd_remove_non_printable(&buff_ascii[i]);

		memset(buf + QUERY_DESC_HDR_SIZE, 0,
				size - QUERY_DESC_HDR_SIZE);
		memcpy(buf + QUERY_DESC_HDR_SIZE, buff_ascii, ascii_len);
		buf[QUERY_DESC_LENGTH_OFFSET] = ascii_len + QUERY_DESC_HDR_SIZE;
		kfree(buff_ascii);
	}
out:
	return err;
}

/**
 * ufshcd_read_unit_desc_param - read the specified unit descriptor parameter
 * @hba: Pointer to adapter instance
 * @lun: lun id
 * @param_offset: offset of the parameter to read
 * @param_read_buf: pointer to buffer where parameter would be read
 * @param_size: sizeof(param_read_buf)
 *
 * Return 0 in case of success, non-zero otherwise
 */
static inline int ufshcd_read_unit_desc_param(struct ufs_hba *hba,
					      int lun,
					      enum unit_desc_param param_offset,
					      u8 *param_read_buf,
					      u32 param_size)
{
	/*
	 * Unit descriptors are only available for general purpose LUs (LUN id
	 * from 0 to 7) and RPMB Well known LU.
	 */
	if (!ufs_is_valid_unit_desc_lun(lun))
		return -EOPNOTSUPP;

	return ufshcd_read_desc_param(hba, QUERY_DESC_IDN_UNIT, lun,
				      param_offset, param_read_buf, param_size);
}

/**
 * ufshcd_memory_alloc - allocate memory for host memory space data structures
 * @hba: per adapter instance
 *
 * 1. Allocate DMA memory for Command Descriptor array
 *	Each command descriptor consist of Command UPIU, Response UPIU and PRDT
 * 2. Allocate DMA memory for UTP Transfer Request Descriptor List (UTRDL).
 * 3. Allocate DMA memory for UTP Task Management Request Descriptor List
 *	(UTMRDL)
 * 4. Allocate memory for local reference block(lrb).
 *
 * Returns 0 for success, non-zero in case of failure
 */
static int ufshcd_memory_alloc(struct ufs_hba *hba)
{
	size_t utmrdl_size, utrdl_size, ucdl_size;

	/* Allocate memory for UTP command descriptors */
	ucdl_size = (sizeof_utp_transfer_cmd_desc(hba) * hba->nutrs);
	hba->ucdl_base_addr = dmam_alloc_coherent(hba->dev,
						  ucdl_size,
						  &hba->ucdl_dma_addr,
						  GFP_KERNEL);

	/*
	 * UFSHCI requires UTP command descriptor to be 128 byte aligned.
	 * make sure hba->ucdl_dma_addr is aligned to PAGE_SIZE
	 * if hba->ucdl_dma_addr is aligned to PAGE_SIZE, then it will
	 * be aligned to 128 bytes as well
	 */
	if (!hba->ucdl_base_addr ||
	    WARN_ON(hba->ucdl_dma_addr & (PAGE_SIZE - 1))) {
		dev_err(hba->dev,
			"Command Descriptor Memory allocation failed\n");
		goto out;
	}

	/*
	 * Allocate memory for UTP Transfer descriptors
	 * UFSHCI requires 1024 byte alignment of UTRD
	 */
	utrdl_size = (sizeof(struct utp_transfer_req_desc) * hba->nutrs);
	hba->utrdl_base_addr = dmam_alloc_coherent(hba->dev,
						   utrdl_size,
						   &hba->utrdl_dma_addr,
						   GFP_KERNEL);
	if (!hba->utrdl_base_addr ||
	    WARN_ON(hba->utrdl_dma_addr & (PAGE_SIZE - 1))) {
		dev_err(hba->dev,
			"Transfer Descriptor Memory allocation failed\n");
		goto out;
	}

	/*
	 * Allocate memory for UTP Task Management descriptors
	 * UFSHCI requires 1024 byte alignment of UTMRD
	 */
	utmrdl_size = sizeof(struct utp_task_req_desc) * hba->nutmrs;
	hba->utmrdl_base_addr = dmam_alloc_coherent(hba->dev,
						    utmrdl_size,
						    &hba->utmrdl_dma_addr,
						    GFP_KERNEL);
	if (!hba->utmrdl_base_addr ||
	    WARN_ON(hba->utmrdl_dma_addr & (PAGE_SIZE - 1))) {
		dev_err(hba->dev,
		"Task Management Descriptor Memory allocation failed\n");
		goto out;
	}

	/* Allocate memory for local reference block */
	hba->lrb = devm_kcalloc(hba->dev,
				hba->nutrs, sizeof(struct ufshcd_lrb),
				GFP_KERNEL);
	if (!hba->lrb) {
		dev_err(hba->dev, "LRB Memory allocation failed\n");
		goto out;
	}
	return 0;
out:
	return -ENOMEM;
}

/**
 * ufshcd_host_memory_configure - configure local reference block with
 *				memory offsets
 * @hba: per adapter instance
 *
 * Configure Host memory space
 * 1. Update Corresponding UTRD.UCDBA and UTRD.UCDBAU with UCD DMA
 * address.
 * 2. Update each UTRD with Response UPIU offset, Response UPIU length
 * and PRDT offset.
 * 3. Save the corresponding addresses of UTRD, UCD.CMD, UCD.RSP and UCD.PRDT
 * into local reference block.
 */
static void ufshcd_host_memory_configure(struct ufs_hba *hba)
{
	struct utp_transfer_cmd_desc *cmd_descp;
	struct utp_transfer_req_desc *utrdlp;
	dma_addr_t cmd_desc_dma_addr;
	dma_addr_t cmd_desc_element_addr;
	u16 response_offset;
	u16 prdt_offset;
	int cmd_desc_size;
	int i;

	utrdlp = hba->utrdl_base_addr;
	cmd_descp = hba->ucdl_base_addr;

	response_offset =
		offsetof(struct utp_transfer_cmd_desc, response_upiu);
	prdt_offset =
		offsetof(struct utp_transfer_cmd_desc, prd_table);

	cmd_desc_size = sizeof_utp_transfer_cmd_desc(hba);
	cmd_desc_dma_addr = hba->ucdl_dma_addr;

	for (i = 0; i < hba->nutrs; i++) {
		/* Configure UTRD with command descriptor base address */
		cmd_desc_element_addr =
				(cmd_desc_dma_addr + (cmd_desc_size * i));
		utrdlp[i].command_desc_base_addr_lo =
				cpu_to_le32(lower_32_bits(cmd_desc_element_addr));
		utrdlp[i].command_desc_base_addr_hi =
				cpu_to_le32(upper_32_bits(cmd_desc_element_addr));

		/* Response upiu and prdt offset should be in double words */
		if (hba->quirks & UFSHCD_QUIRK_PRDT_BYTE_GRAN) {
			utrdlp[i].response_upiu_offset =
				cpu_to_le16(response_offset);
			utrdlp[i].prd_table_offset =
				cpu_to_le16(prdt_offset);
			utrdlp[i].response_upiu_length =
				cpu_to_le16(ALIGNED_UPIU_SIZE);
		} else {
			utrdlp[i].response_upiu_offset =
				cpu_to_le16((response_offset >> 2));
			utrdlp[i].prd_table_offset =
				cpu_to_le16((prdt_offset >> 2));
			utrdlp[i].response_upiu_length =
				cpu_to_le16(ALIGNED_UPIU_SIZE >> 2);
		}

		hba->lrb[i].utr_descriptor_ptr = (utrdlp + i);
		hba->lrb[i].utrd_dma_addr = hba->utrdl_dma_addr +
				(i * sizeof(struct utp_transfer_req_desc));
		hba->lrb[i].ucd_req_ptr = (struct utp_upiu_req *)cmd_descp;
		hba->lrb[i].ucd_req_dma_addr = cmd_desc_element_addr;
		hba->lrb[i].ucd_rsp_ptr =
			(struct utp_upiu_rsp *)cmd_descp->response_upiu;
		hba->lrb[i].ucd_rsp_dma_addr = cmd_desc_element_addr +
				response_offset;
		hba->lrb[i].ucd_prdt_ptr =
			(struct ufshcd_sg_entry *)cmd_descp->prd_table;
		hba->lrb[i].ucd_prdt_dma_addr = cmd_desc_element_addr +
				prdt_offset;
		cmd_descp = (void *)cmd_descp + cmd_desc_size;
	}
}

/**
 * ufshcd_dme_link_startup - Notify Unipro to perform link startup
 * @hba: per adapter instance
 *
 * UIC_CMD_DME_LINK_STARTUP command must be issued to Unipro layer,
 * in order to initialize the Unipro link startup procedure.
 * Once the Unipro links are up, the device connected to the controller
 * is detected.
 *
 * Returns 0 on success, non-zero value on failure
 */
static int ufshcd_dme_link_startup(struct ufs_hba *hba)
{
	struct uic_command uic_cmd = {0};
	int ret;

	uic_cmd.command = UIC_CMD_DME_LINK_STARTUP;

	ret = ufshcd_send_uic_cmd(hba, &uic_cmd);
	if (ret)
		dev_dbg(hba->dev,
			"dme-link-startup: error code %d\n", ret);
	return ret;
}
/**
 * ufshcd_dme_reset - UIC command for DME_RESET
 * @hba: per adapter instance
 *
 * DME_RESET command is issued in order to reset UniPro stack.
 * This function now deal with cold reset.
 *
 * Returns 0 on success, non-zero value on failure
 */
static int ufshcd_dme_reset(struct ufs_hba *hba)
{
	struct uic_command uic_cmd = {0};
	int ret;

	uic_cmd.command = UIC_CMD_DME_RESET;

	ret = ufshcd_send_uic_cmd(hba, &uic_cmd);
	if (ret)
		dev_err(hba->dev,
			"dme-reset: error code %d\n", ret);

	return ret;
}

/**
 * ufshcd_dme_enable - UIC command for DME_ENABLE
 * @hba: per adapter instance
 *
 * DME_ENABLE command is issued in order to enable UniPro stack.
 *
 * Returns 0 on success, non-zero value on failure
 */
static int ufshcd_dme_enable(struct ufs_hba *hba)
{
	struct uic_command uic_cmd = {0};
	int ret;

	uic_cmd.command = UIC_CMD_DME_ENABLE;

	ret = ufshcd_send_uic_cmd(hba, &uic_cmd);
	if (ret)
		dev_err(hba->dev,
			"dme-enable: error code %d\n", ret);

	return ret;
}

static inline void ufshcd_add_delay_before_dme_cmd(struct ufs_hba *hba)
{
	#define MIN_DELAY_BEFORE_DME_CMDS_US	1000
	unsigned long min_sleep_time_us;

	if (!(hba->quirks & UFSHCD_QUIRK_DELAY_BEFORE_DME_CMDS))
		return;

	/*
	 * last_dme_cmd_tstamp will be 0 only for 1st call to
	 * this function
	 */
	if (unlikely(!ktime_to_us(hba->last_dme_cmd_tstamp))) {
		min_sleep_time_us = MIN_DELAY_BEFORE_DME_CMDS_US;
	} else {
		unsigned long delta =
			(unsigned long) ktime_to_us(
				ktime_sub(ktime_get(),
				hba->last_dme_cmd_tstamp));

		if (delta < MIN_DELAY_BEFORE_DME_CMDS_US)
			min_sleep_time_us =
				MIN_DELAY_BEFORE_DME_CMDS_US - delta;
		else
			return; /* no more delay required */
	}

	/* allow sleep for extra 50us if needed */
	usleep_range(min_sleep_time_us, min_sleep_time_us + 50);
}

static inline void ufshcd_save_tstamp_of_last_dme_cmd(
			struct ufs_hba *hba)
{
	if (hba->quirks & UFSHCD_QUIRK_DELAY_BEFORE_DME_CMDS)
		hba->last_dme_cmd_tstamp = ktime_get();
}

/**
 * ufshcd_dme_set_attr - UIC command for DME_SET, DME_PEER_SET
 * @hba: per adapter instance
 * @attr_sel: uic command argument1
 * @attr_set: attribute set type as uic command argument2
 * @mib_val: setting value as uic command argument3
 * @peer: indicate whether peer or local
 *
 * Returns 0 on success, non-zero value on failure
 */
int ufshcd_dme_set_attr(struct ufs_hba *hba, u32 attr_sel,
			u8 attr_set, u32 mib_val, u8 peer)
{
	struct uic_command uic_cmd = {0};
	static const char *const action[] = {
		"dme-set",
		"dme-peer-set"
	};
	const char *set = action[!!peer];
	int ret;
	int retries = UFS_UIC_COMMAND_RETRIES;

	ufsdbg_error_inject_dispatcher(hba,
		ERR_INJECT_DME_ATTR, attr_sel, &attr_sel);

	uic_cmd.command = peer ?
		UIC_CMD_DME_PEER_SET : UIC_CMD_DME_SET;
	uic_cmd.argument1 = attr_sel;
	uic_cmd.argument2 = UIC_ARG_ATTR_TYPE(attr_set);
	uic_cmd.argument3 = mib_val;

	do {
		/* for peer attributes we retry upon failure */
		ret = ufshcd_send_uic_cmd(hba, &uic_cmd);
		if (ret)
			dev_dbg(hba->dev, "%s: attr-id 0x%x val 0x%x error code %d\n",
				set, UIC_GET_ATTR_ID(attr_sel), mib_val, ret);
	} while (ret && peer && --retries);

	if (ret)
		dev_err(hba->dev, "%s: attr-id 0x%x val 0x%x failed %d retries\n",
			set, UIC_GET_ATTR_ID(attr_sel), mib_val,
			UFS_UIC_COMMAND_RETRIES - retries);

	return ret;
}
EXPORT_SYMBOL_GPL(ufshcd_dme_set_attr);

/**
 * ufshcd_dme_get_attr - UIC command for DME_GET, DME_PEER_GET
 * @hba: per adapter instance
 * @attr_sel: uic command argument1
 * @mib_val: the value of the attribute as returned by the UIC command
 * @peer: indicate whether peer or local
 *
 * Returns 0 on success, non-zero value on failure
 */
int ufshcd_dme_get_attr(struct ufs_hba *hba, u32 attr_sel,
			u32 *mib_val, u8 peer)
{
	struct uic_command uic_cmd = {0};
	static const char *const action[] = {
		"dme-get",
		"dme-peer-get"
	};
	const char *get = action[!!peer];
	int ret;
	int retries = UFS_UIC_COMMAND_RETRIES;
	struct ufs_pa_layer_attr orig_pwr_info;
	struct ufs_pa_layer_attr temp_pwr_info;
	bool pwr_mode_change = false;

	if (peer && (hba->quirks & UFSHCD_QUIRK_DME_PEER_ACCESS_AUTO_MODE)) {
		orig_pwr_info = hba->pwr_info;
		temp_pwr_info = orig_pwr_info;

		if (orig_pwr_info.pwr_tx == FAST_MODE ||
		    orig_pwr_info.pwr_rx == FAST_MODE) {
			temp_pwr_info.pwr_tx = FASTAUTO_MODE;
			temp_pwr_info.pwr_rx = FASTAUTO_MODE;
			pwr_mode_change = true;
		} else if (orig_pwr_info.pwr_tx == SLOW_MODE ||
		    orig_pwr_info.pwr_rx == SLOW_MODE) {
			temp_pwr_info.pwr_tx = SLOWAUTO_MODE;
			temp_pwr_info.pwr_rx = SLOWAUTO_MODE;
			pwr_mode_change = true;
		}
		if (pwr_mode_change) {
			ret = ufshcd_change_power_mode(hba, &temp_pwr_info);
			if (ret)
				goto out;
		}
	}

	uic_cmd.command = peer ?
		UIC_CMD_DME_PEER_GET : UIC_CMD_DME_GET;

	ufsdbg_error_inject_dispatcher(hba,
		ERR_INJECT_DME_ATTR, attr_sel, &attr_sel);

	uic_cmd.argument1 = attr_sel;

	do {
		/* for peer attributes we retry upon failure */
		ret = ufshcd_send_uic_cmd(hba, &uic_cmd);
		if (ret)
			dev_dbg(hba->dev, "%s: attr-id 0x%x error code %d\n",
				get, UIC_GET_ATTR_ID(attr_sel), ret);
	} while (ret && peer && --retries);

	if (ret)
		dev_err(hba->dev, "%s: attr-id 0x%x failed %d retries\n",
			get, UIC_GET_ATTR_ID(attr_sel),
			UFS_UIC_COMMAND_RETRIES - retries);

	if (mib_val && !ret)
		*mib_val = uic_cmd.argument3;

	if (peer && (hba->quirks & UFSHCD_QUIRK_DME_PEER_ACCESS_AUTO_MODE)
	    && pwr_mode_change)
		ufshcd_change_power_mode(hba, &orig_pwr_info);
out:
	return ret;
}
EXPORT_SYMBOL_GPL(ufshcd_dme_get_attr);

/**
 * ufshcd_uic_pwr_ctrl - executes UIC commands (which affects the link power
 * state) and waits for it to take effect.
 *
 * @hba: per adapter instance
 * @cmd: UIC command to execute
 *
 * DME operations like DME_SET(PA_PWRMODE), DME_HIBERNATE_ENTER &
 * DME_HIBERNATE_EXIT commands take some time to take its effect on both host
 * and device UniPro link and hence it's final completion would be indicated by
 * dedicated status bits in Interrupt Status register (UPMS, UHES, UHXS) in
 * addition to normal UIC command completion Status (UCCS). This function only
 * returns after the relevant status bits indicate the completion.
 *
 * Returns 0 on success, non-zero value on failure
 */
static int ufshcd_uic_pwr_ctrl(struct ufs_hba *hba, struct uic_command *cmd)
{
	struct completion uic_async_done;
	unsigned long flags;
	u8 status;
	int ret;
	bool reenable_intr = false;
	int wait_retries = 6; /* Allows 3secs max wait time */

	mutex_lock(&hba->uic_cmd_mutex);
	init_completion(&uic_async_done);
	ufshcd_add_delay_before_dme_cmd(hba);

	spin_lock_irqsave(hba->host->host_lock, flags);
	hba->uic_async_done = &uic_async_done;

	if (ufshcd_readl(hba, REG_INTERRUPT_ENABLE) & UIC_COMMAND_COMPL) {
		ufshcd_disable_intr(hba, UIC_COMMAND_COMPL);
		/*
		 * Make sure UIC command completion interrupt is disabled before
		 * issuing UIC command.
		 */
		wmb();
		reenable_intr = true;
	}
	ret = __ufshcd_send_uic_cmd(hba, cmd, false);
	spin_unlock_irqrestore(hba->host->host_lock, flags);
	if (ret) {
		dev_err(hba->dev,
			"pwr ctrl cmd 0x%x with mode 0x%x uic error %d\n",
			cmd->command, cmd->argument3, ret);
		goto out;
	}

more_wait:
	if (!wait_for_completion_timeout(hba->uic_async_done,
					 msecs_to_jiffies(UIC_CMD_TIMEOUT))) {
		u32 intr_status = 0;
		s64 ts_since_last_intr;

		dev_err(hba->dev,
			"pwr ctrl cmd 0x%x with mode 0x%x completion timeout\n",
			cmd->command, cmd->argument3);
		/*
		 * The controller must have triggered interrupt but ISR couldn't
		 * run due to interrupt starvation.
		 * Or ISR must have executed just after the timeout
		 * (which clears IS registers)
		 * If either of these two cases is true, then
		 * wait for little more time for completion.
		 */
		intr_status = ufshcd_readl(hba, REG_INTERRUPT_STATUS);
		ts_since_last_intr = ktime_ms_delta(ktime_get(),
						hba->ufs_stats.last_intr_ts);

		if ((intr_status & UFSHCD_UIC_PWR_MASK) ||
		    ((hba->ufs_stats.last_intr_status & UFSHCD_UIC_PWR_MASK) &&
		     (ts_since_last_intr < (s64)UIC_CMD_TIMEOUT))) {
			dev_info(hba->dev, "IS:0x%08x last_intr_sts:0x%08x last_intr_ts:%lld, retry-cnt:%d\n",
				intr_status, hba->ufs_stats.last_intr_status,
				hba->ufs_stats.last_intr_ts, wait_retries);
			if (wait_retries--)
				goto more_wait;

			/*
			 * If same state continues event after more wait time,
			 * something must be hogging CPU.
			 */
			BUG_ON(hba->crash_on_err);
		}
		ret = -ETIMEDOUT;
		goto out;
	}

	status = ufshcd_get_upmcrs(hba);
	if (status != PWR_LOCAL) {
		dev_err(hba->dev,
			"pwr ctrl cmd 0x%x failed, host upmcrs:0x%x\n",
			cmd->command, status);
		ret = (status != PWR_OK) ? status : -1;
	}
	ufshcd_dme_cmd_log(hba, "dme_cmpl_2", hba->active_uic_cmd->command);

out:
	if (ret) {
		ufsdbg_set_err_state(hba);
		ufshcd_print_host_state(hba);
		ufshcd_print_pwr_info(hba);
		ufshcd_print_host_regs(hba);
		ufshcd_print_cmd_log(hba);
		BUG_ON(hba->crash_on_err);
	}

	ufshcd_save_tstamp_of_last_dme_cmd(hba);
	spin_lock_irqsave(hba->host->host_lock, flags);
	hba->active_uic_cmd = NULL;
	hba->uic_async_done = NULL;
	if (reenable_intr)
		ufshcd_enable_intr(hba, UIC_COMMAND_COMPL);
	spin_unlock_irqrestore(hba->host->host_lock, flags);
	mutex_unlock(&hba->uic_cmd_mutex);
	return ret;
}

/**
 * ufshcd_uic_change_pwr_mode - Perform the UIC power mode chage
 *				using DME_SET primitives.
 * @hba: per adapter instance
 * @mode: powr mode value
 *
 * Returns 0 on success, non-zero value on failure
 */
static int ufshcd_uic_change_pwr_mode(struct ufs_hba *hba, u8 mode)
{
	struct uic_command uic_cmd = {0};
	int ret;

	if (hba->quirks & UFSHCD_QUIRK_BROKEN_PA_RXHSUNTERMCAP) {
		ret = ufshcd_dme_set(hba,
				UIC_ARG_MIB_SEL(PA_RXHSUNTERMCAP, 0), 1);
		if (ret) {
			dev_err(hba->dev, "%s: failed to enable PA_RXHSUNTERMCAP ret %d\n",
						__func__, ret);
			goto out;
		}
	}

	uic_cmd.command = UIC_CMD_DME_SET;
	uic_cmd.argument1 = UIC_ARG_MIB(PA_PWRMODE);
	uic_cmd.argument3 = mode;
	hba->ufs_stats.clk_hold.ctx = PWRCTL_CMD_SEND;
	ufshcd_hold_all(hba);
	ret = ufshcd_uic_pwr_ctrl(hba, &uic_cmd);
	hba->ufs_stats.clk_rel.ctx = PWRCTL_CMD_SEND;
	ufshcd_release_all(hba);
out:
	return ret;
}

static int ufshcd_link_recovery(struct ufs_hba *hba)
{
	int ret = 0;
	unsigned long flags;

	/*
	 * Check if there is any race with fatal error handling.
	 * If so, wait for it to complete. Even though fatal error
	 * handling does reset and restore in some cases, don't assume
	 * anything out of it. We are just avoiding race here.
	 */
	do {
		spin_lock_irqsave(hba->host->host_lock, flags);
		if (!(work_pending(&hba->eh_work) ||
				hba->ufshcd_state == UFSHCD_STATE_RESET))
			break;
		spin_unlock_irqrestore(hba->host->host_lock, flags);
		dev_dbg(hba->dev, "%s: reset in progress\n", __func__);
		flush_work(&hba->eh_work);
	} while (1);


	/*
	 * we don't know if previous reset had really reset the host controller
	 * or not. So let's force reset here to be sure.
	 */
	hba->ufshcd_state = UFSHCD_STATE_ERROR;
	hba->force_host_reset = true;
	ufshcd_set_eh_in_progress(hba);
	queue_work(hba->recovery_wq, &hba->eh_work);

	/* wait for the reset work to finish */
	do {
		if (!(work_pending(&hba->eh_work) ||
				hba->ufshcd_state == UFSHCD_STATE_RESET))
			break;
		spin_unlock_irqrestore(hba->host->host_lock, flags);
		dev_dbg(hba->dev, "%s: reset in progress\n", __func__);
		flush_work(&hba->eh_work);
		spin_lock_irqsave(hba->host->host_lock, flags);
	} while (1);

	if (!((hba->ufshcd_state == UFSHCD_STATE_OPERATIONAL) &&
	      ufshcd_is_link_active(hba)))
		ret = -ENOLINK;
	spin_unlock_irqrestore(hba->host->host_lock, flags);

	return ret;
}

static int __ufshcd_uic_hibern8_enter(struct ufs_hba *hba)
{
	int ret;
	struct uic_command uic_cmd = {0};
	ktime_t start = ktime_get();

	ufshcd_vops_hibern8_notify(hba, UIC_CMD_DME_HIBER_ENTER, PRE_CHANGE);

	uic_cmd.command = UIC_CMD_DME_HIBER_ENTER;
	ret = ufshcd_uic_pwr_ctrl(hba, &uic_cmd);
	trace_ufshcd_profile_hibern8(dev_name(hba->dev), "enter",
			     ktime_to_us(ktime_sub(ktime_get(), start)), ret);

	ufsdbg_error_inject_dispatcher(hba, ERR_INJECT_HIBERN8_ENTER, 0, &ret);

	/*
	 * Do full reinit if enter failed or if LINERESET was detected during
	 * Hibern8 operation. After LINERESET, link moves to default PWM-G1
	 * mode hence full reinit is required to move link to HS speeds.
	 */
	if (ret || hba->full_init_linereset) {
		int err;

		hba->full_init_linereset = false;
		ufshcd_update_error_stats(hba, UFS_ERR_HIBERN8_ENTER);
		dev_err(hba->dev, "%s: hibern8 enter failed. ret = %d\n",
			__func__, ret);

		/*
		 * If link recovery fails then return error code (-ENOLINK)
		 * returned ufshcd_link_recovery().
		 * If link recovery succeeds then return -EAGAIN to attempt
		 * hibern8 enter retry again.
		 */
		err = ufshcd_link_recovery(hba);
		if (err) {
			dev_err(hba->dev, "%s: link recovery failed\n",
				__func__);
			ret = err;
		} else {
			ret = -EAGAIN;
		}
	} else {
		ufshcd_vops_hibern8_notify(hba, UIC_CMD_DME_HIBER_ENTER,
								POST_CHANGE);
		dev_dbg(hba->dev, "%s: Hibern8 Enter at %lld us\n", __func__,
			ktime_to_us(ktime_get()));
	}

	return ret;
}

int ufshcd_uic_hibern8_enter(struct ufs_hba *hba)
{
	int ret = 0, retries;

	for (retries = UIC_HIBERN8_ENTER_RETRIES; retries > 0; retries--) {
		ret = __ufshcd_uic_hibern8_enter(hba);
		if (!ret)
			goto out;
		else if (ret != -EAGAIN)
			/* Unable to recover the link, so no point proceeding */
			BUG_ON(1);
	}
out:
	return ret;
}

int ufshcd_uic_hibern8_exit(struct ufs_hba *hba)
{
	struct uic_command uic_cmd = {0};
	int ret;
	ktime_t start = ktime_get();

	ufshcd_vops_hibern8_notify(hba, UIC_CMD_DME_HIBER_EXIT, PRE_CHANGE);

	uic_cmd.command = UIC_CMD_DME_HIBER_EXIT;
	ret = ufshcd_uic_pwr_ctrl(hba, &uic_cmd);
	trace_ufshcd_profile_hibern8(dev_name(hba->dev), "exit",
			     ktime_to_us(ktime_sub(ktime_get(), start)), ret);

	ufsdbg_error_inject_dispatcher(hba, ERR_INJECT_HIBERN8_EXIT, 0, &ret);

	/* Do full reinit if exit failed */
	if (ret) {
		ufshcd_update_error_stats(hba, UFS_ERR_HIBERN8_EXIT);
		dev_err(hba->dev, "%s: hibern8 exit failed. ret = %d\n",
			__func__, ret);
		ret = ufshcd_link_recovery(hba);
		/* Unable to recover the link, so no point proceeding */
		if (ret)
			BUG_ON(1);
	} else {
		ufshcd_vops_hibern8_notify(hba, UIC_CMD_DME_HIBER_EXIT,
								POST_CHANGE);
		dev_dbg(hba->dev, "%s: Hibern8 Exit at %lld us", __func__,
			ktime_to_us(ktime_get()));
		hba->ufs_stats.last_hibern8_exit_tstamp = ktime_get();
		hba->ufs_stats.hibern8_exit_cnt++;
	}

	return ret;
}

static void ufshcd_set_auto_hibern8_timer(struct ufs_hba *hba)
{
	unsigned long flags;

	if (!ufshcd_is_auto_hibern8_supported(hba))
		return;

	spin_lock_irqsave(hba->host->host_lock, flags);
	ufshcd_writel(hba, hba->ahit, REG_AUTO_HIBERNATE_IDLE_TIMER);
	/* Make sure the timer gets applied before further operations */
	mb();
	spin_unlock_irqrestore(hba->host->host_lock, flags);
}

 /**
 * ufshcd_init_pwr_info - setting the POR (power on reset)
 * values in hba power info
 * @hba: per-adapter instance
 */
static void ufshcd_init_pwr_info(struct ufs_hba *hba)
{
	hba->pwr_info.gear_rx = UFS_PWM_G1;
	hba->pwr_info.gear_tx = UFS_PWM_G1;
	hba->pwr_info.lane_rx = 1;
	hba->pwr_info.lane_tx = 1;
	hba->pwr_info.pwr_rx = SLOWAUTO_MODE;
	hba->pwr_info.pwr_tx = SLOWAUTO_MODE;
	hba->pwr_info.hs_rate = 0;
}

/**
 * ufshcd_get_max_pwr_mode - reads the max power mode negotiated with device
 * @hba: per-adapter instance
 */
static int ufshcd_get_max_pwr_mode(struct ufs_hba *hba)
{
	struct ufs_pa_layer_attr *pwr_info = &hba->max_pwr_info.info;

	if (hba->max_pwr_info.is_valid)
		return 0;

	pwr_info->pwr_tx = FAST_MODE;
	pwr_info->pwr_rx = FAST_MODE;
	pwr_info->hs_rate = PA_HS_MODE_B;

	/* Get the connected lane count */
	ufshcd_dme_get(hba, UIC_ARG_MIB(PA_CONNECTEDRXDATALANES),
			&pwr_info->lane_rx);
	ufshcd_dme_get(hba, UIC_ARG_MIB(PA_CONNECTEDTXDATALANES),
			&pwr_info->lane_tx);

	if (!pwr_info->lane_rx || !pwr_info->lane_tx) {
		dev_err(hba->dev, "%s: invalid connected lanes value. rx=%d, tx=%d\n",
				__func__,
				pwr_info->lane_rx,
				pwr_info->lane_tx);
		return -EINVAL;
	}

	/*
	 * First, get the maximum gears of HS speed.
	 * If a zero value, it means there is no HSGEAR capability.
	 * Then, get the maximum gears of PWM speed.
	 */
	ufshcd_dme_get(hba, UIC_ARG_MIB(PA_MAXRXHSGEAR), &pwr_info->gear_rx);
	if (!pwr_info->gear_rx) {
		ufshcd_dme_get(hba, UIC_ARG_MIB(PA_MAXRXPWMGEAR),
				&pwr_info->gear_rx);
		if (!pwr_info->gear_rx) {
			dev_err(hba->dev, "%s: invalid max pwm rx gear read = %d\n",
				__func__, pwr_info->gear_rx);
			return -EINVAL;
		} else {
			if (hba->limit_rx_pwm_gear > 0 &&
			    (hba->limit_rx_pwm_gear < pwr_info->gear_rx))
				pwr_info->gear_rx = hba->limit_rx_pwm_gear;
		}
		pwr_info->pwr_rx = SLOW_MODE;
	} else {
		if (hba->limit_rx_hs_gear > 0 &&
		    (hba->limit_rx_hs_gear < pwr_info->gear_rx))
			pwr_info->gear_rx = hba->limit_rx_hs_gear;
	}

	ufshcd_dme_peer_get(hba, UIC_ARG_MIB(PA_MAXRXHSGEAR),
			&pwr_info->gear_tx);
	if (!pwr_info->gear_tx) {
		ufshcd_dme_peer_get(hba, UIC_ARG_MIB(PA_MAXRXPWMGEAR),
				&pwr_info->gear_tx);
		if (!pwr_info->gear_tx) {
			dev_err(hba->dev, "%s: invalid max pwm tx gear read = %d\n",
				__func__, pwr_info->gear_tx);
			return -EINVAL;
		} else {
			if (hba->limit_tx_pwm_gear > 0 &&
			    (hba->limit_tx_pwm_gear < pwr_info->gear_tx))
				pwr_info->gear_tx = hba->limit_tx_pwm_gear;
		}
		pwr_info->pwr_tx = SLOW_MODE;
	} else {
		if (hba->limit_tx_hs_gear > 0 &&
		    (hba->limit_tx_hs_gear < pwr_info->gear_tx))
			pwr_info->gear_tx = hba->limit_tx_hs_gear;
	}

	hba->max_pwr_info.is_valid = true;
	return 0;
}

int ufshcd_change_power_mode(struct ufs_hba *hba,
			     struct ufs_pa_layer_attr *pwr_mode)
{
	int ret = 0;
	u32 peer_rx_hs_adapt_initial_cap;

	/* if already configured to the requested pwr_mode */
	if (!hba->restore_needed &&
		pwr_mode->gear_rx == hba->pwr_info.gear_rx &&
		pwr_mode->gear_tx == hba->pwr_info.gear_tx &&
	    pwr_mode->lane_rx == hba->pwr_info.lane_rx &&
	    pwr_mode->lane_tx == hba->pwr_info.lane_tx &&
	    pwr_mode->pwr_rx == hba->pwr_info.pwr_rx &&
	    pwr_mode->pwr_tx == hba->pwr_info.pwr_tx &&
	    pwr_mode->hs_rate == hba->pwr_info.hs_rate) {
		dev_dbg(hba->dev, "%s: power already configured\n", __func__);
		return 0;
	}

	ufsdbg_error_inject_dispatcher(hba, ERR_INJECT_PWR_CHANGE, 0, &ret);
	if (ret)
		return ret;

	/*
	 * Configure attributes for power mode change with below.
	 * - PA_RXGEAR, PA_ACTIVERXDATALANES, PA_RXTERMINATION,
	 * - PA_TXGEAR, PA_ACTIVETXDATALANES, PA_TXTERMINATION,
	 * - PA_HSSERIES
	 */
	ufshcd_dme_set(hba, UIC_ARG_MIB(PA_RXGEAR), pwr_mode->gear_rx);
	ufshcd_dme_set(hba, UIC_ARG_MIB(PA_ACTIVERXDATALANES),
			pwr_mode->lane_rx);
	if (pwr_mode->pwr_rx == FASTAUTO_MODE ||
			pwr_mode->pwr_rx == FAST_MODE)
		ufshcd_dme_set(hba, UIC_ARG_MIB(PA_RXTERMINATION), TRUE);
	else
		ufshcd_dme_set(hba, UIC_ARG_MIB(PA_RXTERMINATION), FALSE);

	ufshcd_dme_set(hba, UIC_ARG_MIB(PA_TXGEAR), pwr_mode->gear_tx);
	ufshcd_dme_set(hba, UIC_ARG_MIB(PA_ACTIVETXDATALANES),
			pwr_mode->lane_tx);
	if (pwr_mode->pwr_tx == FASTAUTO_MODE ||
			pwr_mode->pwr_tx == FAST_MODE)
		ufshcd_dme_set(hba, UIC_ARG_MIB(PA_TXTERMINATION), TRUE);
	else
		ufshcd_dme_set(hba, UIC_ARG_MIB(PA_TXTERMINATION), FALSE);

	if (pwr_mode->pwr_rx == FASTAUTO_MODE ||
	    pwr_mode->pwr_tx == FASTAUTO_MODE ||
	    pwr_mode->pwr_rx == FAST_MODE ||
	    pwr_mode->pwr_tx == FAST_MODE)
		ufshcd_dme_set(hba, UIC_ARG_MIB(PA_HSSERIES),
						pwr_mode->hs_rate);

	if (pwr_mode->gear_tx == UFS_HS_G4) {
		ret = ufshcd_dme_peer_get(hba,
				UIC_ARG_MIB_SEL(RX_HS_ADAPT_INITIAL_CAPABILITY,
				UIC_ARG_MPHY_RX_GEN_SEL_INDEX(0)),
				&peer_rx_hs_adapt_initial_cap);
		if (ret) {
			dev_err(hba->dev,
				"%s: RX_HS_ADAPT_INITIAL_CAP get failed %d\n",
				__func__, ret);
			peer_rx_hs_adapt_initial_cap =
				PA_PEERRXHSADAPTINITIAL_Default;
		}
		ret = ufshcd_dme_set(hba, UIC_ARG_MIB(PA_PEERRXHSADAPTINITIAL),
			peer_rx_hs_adapt_initial_cap);
		/* INITIAL ADAPT */
		ufshcd_dme_set(hba, UIC_ARG_MIB(PA_TXHSADAPTTYPE),
			PA_INITIAL_ADAPT);
	} else {
		/* NO ADAPT */
		ufshcd_dme_set(hba, UIC_ARG_MIB(PA_TXHSADAPTTYPE), PA_NO_ADAPT);
	}

	ufshcd_dme_set(hba, UIC_ARG_MIB(PA_PWRMODEUSERDATA0),
			DL_FC0ProtectionTimeOutVal_Default);
	ufshcd_dme_set(hba, UIC_ARG_MIB(PA_PWRMODEUSERDATA1),
			DL_TC0ReplayTimeOutVal_Default);
	ufshcd_dme_set(hba, UIC_ARG_MIB(PA_PWRMODEUSERDATA2),
			DL_AFC0ReqTimeOutVal_Default);
	ufshcd_dme_set(hba, UIC_ARG_MIB(PA_PWRMODEUSERDATA3),
			DL_FC1ProtectionTimeOutVal_Default);
	ufshcd_dme_set(hba, UIC_ARG_MIB(PA_PWRMODEUSERDATA4),
			DL_TC1ReplayTimeOutVal_Default);
	ufshcd_dme_set(hba, UIC_ARG_MIB(PA_PWRMODEUSERDATA5),
			DL_AFC1ReqTimeOutVal_Default);

	ufshcd_dme_set(hba, UIC_ARG_MIB(DME_LocalFC0ProtectionTimeOutVal),
			DL_FC0ProtectionTimeOutVal_Default);
	ufshcd_dme_set(hba, UIC_ARG_MIB(DME_LocalTC0ReplayTimeOutVal),
			DL_TC0ReplayTimeOutVal_Default);
	ufshcd_dme_set(hba, UIC_ARG_MIB(DME_LocalAFC0ReqTimeOutVal),
			DL_AFC0ReqTimeOutVal_Default);

	ret = ufshcd_uic_change_pwr_mode(hba, pwr_mode->pwr_rx << 4
			| pwr_mode->pwr_tx);

	if (ret) {
		ufshcd_update_error_stats(hba, UFS_ERR_POWER_MODE_CHANGE);
		dev_err(hba->dev,
			"%s: power mode change failed %d\n", __func__, ret);
	} else {
		ufshcd_vops_pwr_change_notify(hba, POST_CHANGE, NULL,
								pwr_mode);

		memcpy(&hba->pwr_info, pwr_mode,
			sizeof(struct ufs_pa_layer_attr));
		hba->ufs_stats.power_mode_change_cnt++;
	}

	return ret;
}

/**
 * ufshcd_config_pwr_mode - configure a new power mode
 * @hba: per-adapter instance
 * @desired_pwr_mode: desired power configuration
 */
int ufshcd_config_pwr_mode(struct ufs_hba *hba,
		struct ufs_pa_layer_attr *desired_pwr_mode)
{
	struct ufs_pa_layer_attr final_params = { 0 };
	int ret;

	ret = ufshcd_vops_pwr_change_notify(hba, PRE_CHANGE,
					desired_pwr_mode, &final_params);

	if (ret)
		memcpy(&final_params, desired_pwr_mode, sizeof(final_params));

	ret = ufshcd_change_power_mode(hba, &final_params);
	if (!ret)
		ufshcd_print_pwr_info(hba);

	return ret;
}
EXPORT_SYMBOL_GPL(ufshcd_config_pwr_mode);

/**
 * ufshcd_complete_dev_init() - checks device readiness
 * @hba: per-adapter instance
 *
 * Set fDeviceInit flag and poll until device toggles it.
 */
static int ufshcd_complete_dev_init(struct ufs_hba *hba)
{
	int i = 0;
	int err;
	bool flag_res = 1;
	ktime_t timeout;

	err = ufshcd_query_flag_retry(hba, UPIU_QUERY_OPCODE_SET_FLAG,
		QUERY_FLAG_IDN_FDEVICEINIT, NULL);
	if (err) {
		dev_err(hba->dev,
			"%s setting fDeviceInit flag failed with error %d\n",
			__func__, err);
		goto out;
	}

	/*
	 * Some vendor devices are taking longer time to complete its internal
	 * initialization, so set fDeviceInit flag poll time to 5 secs
	 */
	timeout = ktime_add_ms(ktime_get(), 5000);

	/* poll for max. 5sec for fDeviceInit flag to clear */
	while (1) {
		bool timedout = ktime_after(ktime_get(), timeout);
		err = ufshcd_query_flag_retry(hba, UPIU_QUERY_OPCODE_READ_FLAG,
					QUERY_FLAG_IDN_FDEVICEINIT, &flag_res);
		if (err || !flag_res || timedout)
			break;

		/*
		 * Poll for this flag in a tight loop for first 1000 iterations.
		 * This is same as old logic which is working for most of the
		 * devices, so continue using the same.
		 */
		if (i == 1000)
			msleep(20);
		else
			i++;
	}

	if (err)
		dev_err(hba->dev,
			"%s reading fDeviceInit flag failed with error %d\n",
			__func__, err);
	else if (flag_res)
		dev_err(hba->dev,
			"%s fDeviceInit was not cleared by the device\n",
			__func__);

out:
	return err;
}

/**
 * ufshcd_make_hba_operational - Make UFS controller operational
 * @hba: per adapter instance
 *
 * To bring UFS host controller to operational state,
 * 1. Enable required interrupts
 * 2. Configure interrupt aggregation
 * 3. Program UTRL and UTMRL base address
 * 4. Configure run-stop-registers
 *
 * Returns 0 on success, non-zero value on failure
 */
static int ufshcd_make_hba_operational(struct ufs_hba *hba)
{
	int err = 0;
	u32 reg;

	/* Enable required interrupts */
	ufshcd_enable_intr(hba, UFSHCD_ENABLE_INTRS);

	/* Configure interrupt aggregation */
	if (ufshcd_is_intr_aggr_allowed(hba))
		ufshcd_config_intr_aggr(hba, hba->nutrs - 1, INT_AGGR_DEF_TO);
	else
		ufshcd_disable_intr_aggr(hba);

	/* Configure UTRL and UTMRL base address registers */
	ufshcd_writel(hba, lower_32_bits(hba->utrdl_dma_addr),
			REG_UTP_TRANSFER_REQ_LIST_BASE_L);
	ufshcd_writel(hba, upper_32_bits(hba->utrdl_dma_addr),
			REG_UTP_TRANSFER_REQ_LIST_BASE_H);
	ufshcd_writel(hba, lower_32_bits(hba->utmrdl_dma_addr),
			REG_UTP_TASK_REQ_LIST_BASE_L);
	ufshcd_writel(hba, upper_32_bits(hba->utmrdl_dma_addr),
			REG_UTP_TASK_REQ_LIST_BASE_H);

	/*
	 * Make sure base address and interrupt setup are updated before
	 * enabling the run/stop registers below.
	 */
	wmb();

	/*
	 * UCRDY, UTMRLDY and UTRLRDY bits must be 1
	 */
	reg = ufshcd_readl(hba, REG_CONTROLLER_STATUS);
	if (!(ufshcd_get_lists_status(reg))) {
		ufshcd_enable_run_stop_reg(hba);
	} else {
		dev_err(hba->dev,
			"Host controller not ready to process requests");
		err = -EIO;
		goto out;
	}

out:
	return err;
}

/**
 * ufshcd_hba_stop - Send controller to reset state
 * @hba: per adapter instance
 * @can_sleep: perform sleep or just spin
 */
static inline void ufshcd_hba_stop(struct ufs_hba *hba, bool can_sleep)
{
	int err;

	ufshcd_crypto_disable(hba);

	ufshcd_writel(hba, CONTROLLER_DISABLE,  REG_CONTROLLER_ENABLE);
	err = ufshcd_wait_for_register(hba, REG_CONTROLLER_ENABLE,
					CONTROLLER_ENABLE, CONTROLLER_DISABLE,
					10, 1, can_sleep);
	if (err)
		dev_err(hba->dev, "%s: Controller disable failed\n", __func__);
}

/**
 * ufshcd_hba_execute_hce - initialize the controller
 * @hba: per adapter instance
 *
 * The controller resets itself and controller firmware initialization
 * sequence kicks off. When controller is ready it will set
 * the Host Controller Enable bit to 1.
 *
 * Returns 0 on success, non-zero value on failure
 */
static int ufshcd_hba_execute_hce(struct ufs_hba *hba)
{
	int retry;

	/*
	 * msleep of 1 and 5 used in this function might result in msleep(20),
	 * but it was necessary to send the UFS FPGA to reset mode during
	 * development and testing of this driver. msleep can be changed to
	 * mdelay and retry count can be reduced based on the controller.
	 */
	if (!ufshcd_is_hba_active(hba))
		/* change controller state to "reset state" */
		ufshcd_hba_stop(hba, true);

	/* UniPro link is disabled at this point */
	ufshcd_set_link_off(hba);

	ufshcd_vops_hce_enable_notify(hba, PRE_CHANGE);

	/* start controller initialization sequence */
	ufshcd_hba_start(hba);

	/*
	 * To initialize a UFS host controller HCE bit must be set to 1.
	 * During initialization the HCE bit value changes from 1->0->1.
	 * When the host controller completes initialization sequence
	 * it sets the value of HCE bit to 1. The same HCE bit is read back
	 * to check if the controller has completed initialization sequence.
	 * So without this delay the value HCE = 1, set in the previous
	 * instruction might be read back.
	 * This delay can be changed based on the controller.
	 */
	msleep(1);

	/* wait for the host controller to complete initialization */
	retry = 10;
	while (ufshcd_is_hba_active(hba)) {
		if (retry) {
			retry--;
		} else {
			dev_err(hba->dev,
				"Controller enable failed\n");
			return -EIO;
		}
		msleep(5);
	}

	/* enable UIC related interrupts */
	ufshcd_enable_intr(hba, UFSHCD_UIC_MASK);

	ufshcd_vops_hce_enable_notify(hba, POST_CHANGE);

	return 0;
}

static int ufshcd_hba_enable(struct ufs_hba *hba)
{
	int ret;

	if (hba->quirks & UFSHCI_QUIRK_BROKEN_HCE) {
		ufshcd_set_link_off(hba);
		ufshcd_vops_hce_enable_notify(hba, PRE_CHANGE);

		/* enable UIC related interrupts */
		ufshcd_enable_intr(hba, UFSHCD_UIC_MASK);
		ret = ufshcd_dme_reset(hba);
		if (!ret) {
			ret = ufshcd_dme_enable(hba);
			if (!ret)
				ufshcd_vops_hce_enable_notify(hba, POST_CHANGE);
			if (ret)
				dev_err(hba->dev,
					"Host controller enable failed with non-hce\n");
		}
	} else {
		ret = ufshcd_hba_execute_hce(hba);
	}

	return ret;
}
static int ufshcd_disable_tx_lcc(struct ufs_hba *hba, bool peer)
{
	int tx_lanes, i, err = 0;

	if (!peer)
		ufshcd_dme_get(hba, UIC_ARG_MIB(PA_CONNECTEDTXDATALANES),
			       &tx_lanes);
	else
		ufshcd_dme_peer_get(hba, UIC_ARG_MIB(PA_CONNECTEDTXDATALANES),
				    &tx_lanes);
	for (i = 0; i < tx_lanes; i++) {
		if (!peer)
			err = ufshcd_dme_set(hba,
				UIC_ARG_MIB_SEL(TX_LCC_ENABLE,
					UIC_ARG_MPHY_TX_GEN_SEL_INDEX(i)),
					0);
		else
			err = ufshcd_dme_peer_set(hba,
				UIC_ARG_MIB_SEL(TX_LCC_ENABLE,
					UIC_ARG_MPHY_TX_GEN_SEL_INDEX(i)),
					0);
		if (err) {
			dev_err(hba->dev, "%s: TX LCC Disable failed, peer = %d, lane = %d, err = %d",
				__func__, peer, i, err);
			break;
		}
	}

	return err;
}

static inline int ufshcd_disable_host_tx_lcc(struct ufs_hba *hba)
{
	return ufshcd_disable_tx_lcc(hba, false);
}

static inline int ufshcd_disable_device_tx_lcc(struct ufs_hba *hba)
{
	return ufshcd_disable_tx_lcc(hba, true);
}

/**
 * ufshcd_link_startup - Initialize unipro link startup
 * @hba: per adapter instance
 *
 * Returns 0 for success, non-zero in case of failure
 */
static int ufshcd_link_startup(struct ufs_hba *hba)
{
	int ret;
	int retries = DME_LINKSTARTUP_RETRIES;

	do {
		ufshcd_vops_link_startup_notify(hba, PRE_CHANGE);

		ret = ufshcd_dme_link_startup(hba);
		if (ret)
			ufshcd_update_error_stats(hba, UFS_ERR_LINKSTARTUP);

		/* check if device is detected by inter-connect layer */
		if (!ret && !ufshcd_is_device_present(hba)) {
			ufshcd_update_error_stats(hba, UFS_ERR_LINKSTARTUP);
			dev_err(hba->dev, "%s: Device not present\n", __func__);
			ret = -ENXIO;
			goto out;
		}

		/*
		 * DME link lost indication is only received when link is up,
		 * but we can't be sure if the link is up until link startup
		 * succeeds. So reset the local Uni-Pro and try again.
		 */
		if (ret && ufshcd_hba_enable(hba))
			goto out;
	} while (ret && retries--);

	if (ret)
		/* failed to get the link up... retire */
		goto out;

	/* Mark that link is up in PWM-G1, 1-lane, SLOW-AUTO mode */
	ufshcd_init_pwr_info(hba);
	ufshcd_print_pwr_info(hba);

	if (hba->quirks & UFSHCD_QUIRK_BROKEN_LCC) {
		ret = ufshcd_disable_device_tx_lcc(hba);
		if (ret)
			goto out;
	}

	if (hba->dev_info.quirks & UFS_DEVICE_QUIRK_BROKEN_LCC) {
		ret = ufshcd_disable_host_tx_lcc(hba);
		if (ret)
			goto out;
	}

	/* Include any host controller configuration via UIC commands */
	ret = ufshcd_vops_link_startup_notify(hba, POST_CHANGE);
	if (ret)
		goto out;

	ret = ufshcd_make_hba_operational(hba);
out:
	if (ret)
		dev_err(hba->dev, "link startup failed %d\n", ret);

	return ret;
}

/**
 * ufshcd_verify_dev_init() - Verify device initialization
 * @hba: per-adapter instance
 *
 * Send NOP OUT UPIU and wait for NOP IN response to check whether the
 * device Transport Protocol (UTP) layer is ready after a reset.
 * If the UTP layer at the device side is not initialized, it may
 * not respond with NOP IN UPIU within timeout of %NOP_OUT_TIMEOUT
 * and we retry sending NOP OUT for %NOP_OUT_RETRIES iterations.
 */
static int ufshcd_verify_dev_init(struct ufs_hba *hba)
{
	int err = 0;
	int retries;

	ufshcd_hold_all(hba);
	mutex_lock(&hba->dev_cmd.lock);
	for (retries = NOP_OUT_RETRIES; retries > 0; retries--) {
		err = ufshcd_exec_dev_cmd(hba, DEV_CMD_TYPE_NOP,
					       NOP_OUT_TIMEOUT);

		if (!err || err == -ETIMEDOUT)
			break;

		dev_dbg(hba->dev, "%s: error %d retrying\n", __func__, err);
	}
	mutex_unlock(&hba->dev_cmd.lock);
	ufshcd_release_all(hba);

	if (err)
		dev_err(hba->dev, "%s: NOP OUT failed %d\n", __func__, err);
	return err;
}

/**
 * ufshcd_set_queue_depth - set lun queue depth
 * @sdev: pointer to SCSI device
 *
 * Read bLUQueueDepth value and activate scsi tagged command
 * queueing. For WLUN, queue depth is set to 1. For best-effort
 * cases (bLUQueueDepth = 0) the queue depth is set to a maximum
 * value that host can queue.
 */
static void ufshcd_set_queue_depth(struct scsi_device *sdev)
{
	int ret = 0;
	u8 lun_qdepth;
	struct ufs_hba *hba;

	hba = shost_priv(sdev->host);

	lun_qdepth = hba->nutrs;
	ret = ufshcd_read_unit_desc_param(hba,
			  ufshcd_scsi_to_upiu_lun(sdev->lun),
			  UNIT_DESC_PARAM_LU_Q_DEPTH,
			  &lun_qdepth,
			  sizeof(lun_qdepth));

	/* Some WLUN doesn't support unit descriptor */
	if (ret == -EOPNOTSUPP)
		lun_qdepth = 1;
	else if (!lun_qdepth)
		/* eventually, we can figure out the real queue depth */
		lun_qdepth = hba->nutrs;
	else
		lun_qdepth = min_t(int, lun_qdepth, hba->nutrs);

	dev_dbg(hba->dev, "%s: activate tcq with queue depth %d\n",
			__func__, lun_qdepth);
	scsi_change_queue_depth(sdev, lun_qdepth);
}

/*
 * ufshcd_get_lu_wp - returns the "b_lu_write_protect" from UNIT DESCRIPTOR
 * @hba: per-adapter instance
 * @lun: UFS device lun id
 * @b_lu_write_protect: pointer to buffer to hold the LU's write protect info
 *
 * Returns 0 in case of success and b_lu_write_protect status would be returned
 * @b_lu_write_protect parameter.
 * Returns -ENOTSUPP if reading b_lu_write_protect is not supported.
 * Returns -EINVAL in case of invalid parameters passed to this function.
 */
static int ufshcd_get_lu_wp(struct ufs_hba *hba,
			    u8 lun,
			    u8 *b_lu_write_protect)
{
	int ret;

	if (!b_lu_write_protect)
		ret = -EINVAL;
	/*
	 * According to UFS device spec, RPMB LU can't be write
	 * protected so skip reading bLUWriteProtect parameter for
	 * it. For other W-LUs, UNIT DESCRIPTOR is not available.
	 */
	else if (lun >= UFS_UPIU_MAX_GENERAL_LUN)
		ret = -ENOTSUPP;
	else
		ret = ufshcd_read_unit_desc_param(hba,
					  lun,
					  UNIT_DESC_PARAM_LU_WR_PROTECT,
					  b_lu_write_protect,
					  sizeof(*b_lu_write_protect));
	return ret;
}

/**
 * ufshcd_get_lu_power_on_wp_status - get LU's power on write protect
 * status
 * @hba: per-adapter instance
 * @sdev: pointer to SCSI device
 *
 */
static inline void ufshcd_get_lu_power_on_wp_status(struct ufs_hba *hba,
						    struct scsi_device *sdev)
{
	if (hba->dev_info.f_power_on_wp_en &&
	    !hba->dev_info.is_lu_power_on_wp) {
		u8 b_lu_write_protect;

		if (!ufshcd_get_lu_wp(hba, ufshcd_scsi_to_upiu_lun(sdev->lun),
				      &b_lu_write_protect) &&
		    (b_lu_write_protect == UFS_LU_POWER_ON_WP))
			hba->dev_info.is_lu_power_on_wp = true;
	}
}

/**
 * ufshcd_slave_alloc - handle initial SCSI device configurations
 * @sdev: pointer to SCSI device
 *
 * Returns success
 */
static int ufshcd_slave_alloc(struct scsi_device *sdev)
{
	struct ufs_hba *hba;

	hba = shost_priv(sdev->host);

	/* Mode sense(6) is not supported by UFS, so use Mode sense(10) */
	sdev->use_10_for_ms = 1;

	/* allow SCSI layer to restart the device in case of errors */
	sdev->allow_restart = 1;

	/* REPORT SUPPORTED OPERATION CODES is not supported */
	sdev->no_report_opcodes = 1;

	/* WRITE_SAME command is not supported*/
	sdev->no_write_same = 1;

	ufshcd_set_queue_depth(sdev);

	ufshcd_get_lu_power_on_wp_status(hba, sdev);

	return 0;
}

/**
 * ufshcd_change_queue_depth - change queue depth
 * @sdev: pointer to SCSI device
 * @depth: required depth to set
 *
 * Change queue depth and make sure the max. limits are not crossed.
 */
static int ufshcd_change_queue_depth(struct scsi_device *sdev, int depth)
{
	struct ufs_hba *hba = shost_priv(sdev->host);

	if (depth > hba->nutrs)
		depth = hba->nutrs;
	return scsi_change_queue_depth(sdev, depth);
}

/**
 * ufshcd_slave_configure - adjust SCSI device configurations
 * @sdev: pointer to SCSI device
 */
static int ufshcd_slave_configure(struct scsi_device *sdev)
{
	struct ufs_hba *hba = shost_priv(sdev->host);
	struct request_queue *q = sdev->request_queue;

	blk_queue_update_dma_pad(q, PRDT_DATA_BYTE_COUNT_PAD - 1);
	blk_queue_max_segment_size(q, PRDT_DATA_BYTE_COUNT_MAX);

<<<<<<< HEAD
	if (hba->scsi_cmd_timeout) {
		blk_queue_rq_timeout(q, hba->scsi_cmd_timeout * HZ);
		scsi_set_cmd_timeout_override(sdev, hba->scsi_cmd_timeout * HZ);
	}

	sdev->autosuspend_delay = UFSHCD_AUTO_SUSPEND_DELAY_MS;
	sdev->use_rpm_auto = 1;
=======
	if (ufshcd_is_rpm_autosuspend_allowed(hba))
		sdev->rpm_autosuspend = 1;
>>>>>>> 68418bd5

	ufshcd_crypto_setup_rq_keyslot_manager(hba, q);

	return 0;
}

/**
 * ufshcd_slave_destroy - remove SCSI device configurations
 * @sdev: pointer to SCSI device
 */
static void ufshcd_slave_destroy(struct scsi_device *sdev)
{
	struct ufs_hba *hba;
	struct request_queue *q = sdev->request_queue;

	hba = shost_priv(sdev->host);
	/* Drop the reference as it won't be needed anymore */
	if (ufshcd_scsi_to_upiu_lun(sdev->lun) == UFS_UPIU_UFS_DEVICE_WLUN) {
		unsigned long flags;

		spin_lock_irqsave(hba->host->host_lock, flags);
		hba->sdev_ufs_device = NULL;
		spin_unlock_irqrestore(hba->host->host_lock, flags);
	}

	ufshcd_crypto_destroy_rq_keyslot_manager(hba, q);
}

/**
 * ufshcd_task_req_compl - handle task management request completion
 * @hba: per adapter instance
 * @index: index of the completed request
 * @resp: task management service response
 *
 * Returns non-zero value on error, zero on success
 */
static int ufshcd_task_req_compl(struct ufs_hba *hba, u32 index, u8 *resp)
{
	struct utp_task_req_desc *task_req_descp;
	struct utp_upiu_task_rsp *task_rsp_upiup;
	unsigned long flags;
	int ocs_value;
	int task_result;

	spin_lock_irqsave(hba->host->host_lock, flags);

	/* Clear completed tasks from outstanding_tasks */
	__clear_bit(index, &hba->outstanding_tasks);

	task_req_descp = hba->utmrdl_base_addr;
	ocs_value = ufshcd_get_tmr_ocs(&task_req_descp[index]);

	if (ocs_value == OCS_SUCCESS) {
		task_rsp_upiup = (struct utp_upiu_task_rsp *)
				task_req_descp[index].task_rsp_upiu;
		task_result = be32_to_cpu(task_rsp_upiup->output_param1);
		task_result = task_result & MASK_TM_SERVICE_RESP;
		if (resp)
			*resp = (u8)task_result;
	} else {
		dev_err(hba->dev, "%s: failed, ocs = 0x%x\n",
				__func__, ocs_value);
	}
	spin_unlock_irqrestore(hba->host->host_lock, flags);

	return ocs_value;
}

/**
 * ufshcd_scsi_cmd_status - Update SCSI command result based on SCSI status
 * @lrbp: pointer to local reference block of completed command
 * @scsi_status: SCSI command status
 *
 * Returns value base on SCSI command status
 */
static inline int
ufshcd_scsi_cmd_status(struct ufshcd_lrb *lrbp, int scsi_status)
{
	int result = 0;

	switch (scsi_status) {
	case SAM_STAT_CHECK_CONDITION:
		ufshcd_copy_sense_data(lrbp);
	case SAM_STAT_GOOD:
		result |= DID_OK << 16 |
			  COMMAND_COMPLETE << 8 |
			  scsi_status;
		break;
	case SAM_STAT_TASK_SET_FULL:
	case SAM_STAT_BUSY:
	case SAM_STAT_TASK_ABORTED:
		ufshcd_copy_sense_data(lrbp);
		result |= scsi_status;
		break;
	default:
		result |= DID_ERROR << 16;
		break;
	} /* end of switch */

	return result;
}

/**
 * ufshcd_transfer_rsp_status - Get overall status of the response
 * @hba: per adapter instance
 * @lrbp: pointer to local reference block of completed command
 *
 * Returns result of the command to notify SCSI midlayer
 */
static inline int
ufshcd_transfer_rsp_status(struct ufs_hba *hba, struct ufshcd_lrb *lrbp)
{
	int result = 0;
	int scsi_status;
	int ocs;
	bool print_prdt;

	/* overall command status of utrd */
	ocs = ufshcd_get_tr_ocs(lrbp);

	switch (ocs) {
	case OCS_SUCCESS:
		result = ufshcd_get_req_rsp(lrbp->ucd_rsp_ptr);
		hba->ufs_stats.last_hibern8_exit_tstamp = ktime_set(0, 0);
		switch (result) {
		case UPIU_TRANSACTION_RESPONSE:
			/*
			 * get the response UPIU result to extract
			 * the SCSI command status
			 */
			result = ufshcd_get_rsp_upiu_result(lrbp->ucd_rsp_ptr);

			/*
			 * get the result based on SCSI status response
			 * to notify the SCSI midlayer of the command status
			 */
			scsi_status = result & MASK_SCSI_STATUS;
			result = ufshcd_scsi_cmd_status(lrbp, scsi_status);

			/*
			 * Currently we are only supporting BKOPs exception
			 * events hence we can ignore BKOPs exception event
			 * during power management callbacks. BKOPs exception
			 * event is not expected to be raised in runtime suspend
			 * callback as it allows the urgent bkops.
			 * During system suspend, we are anyway forcefully
			 * disabling the bkops and if urgent bkops is needed
			 * it will be enabled on system resume. Long term
			 * solution could be to abort the system suspend if
			 * UFS device needs urgent BKOPs.
			 */
			if (!hba->pm_op_in_progress &&
			    ufshcd_is_exception_event(lrbp->ucd_rsp_ptr)) {
				/*
				 * Prevent suspend once eeh_work is scheduled
				 * to avoid deadlock between ufshcd_suspend
				 * and exception event handler.
				 */
				if (queue_work(hba->recovery_wq,
							&hba->eeh_work))
					pm_runtime_get_noresume(hba->dev);
			}
			break;
		case UPIU_TRANSACTION_REJECT_UPIU:
			/* TODO: handle Reject UPIU Response */
			result = DID_ERROR << 16;
			dev_err(hba->dev,
				"Reject UPIU not fully implemented\n");
			break;
		default:
			result = DID_ERROR << 16;
			dev_err(hba->dev,
				"Unexpected request response code = %x\n",
				result);
			break;
		}
		break;
	case OCS_ABORTED:
		result |= DID_ABORT << 16;
		break;
	case OCS_INVALID_COMMAND_STATUS:
		result |= DID_REQUEUE << 16;
		break;
	case OCS_INVALID_CMD_TABLE_ATTR:
	case OCS_INVALID_PRDT_ATTR:
	case OCS_MISMATCH_DATA_BUF_SIZE:
	case OCS_MISMATCH_RESP_UPIU_SIZE:
	case OCS_PEER_COMM_FAILURE:
	case OCS_FATAL_ERROR:
<<<<<<< HEAD
	case OCS_DEVICE_FATAL_ERROR:
=======
>>>>>>> 68418bd5
	case OCS_INVALID_CRYPTO_CONFIG:
	case OCS_GENERAL_CRYPTO_ERROR:
	default:
		result |= DID_ERROR << 16;
		dev_err(hba->dev,
				"OCS error from controller = %x for tag %d\n",
				ocs, lrbp->task_tag);
		/*
		 * This is called in interrupt context, hence avoid sleep
		 * while printing debug registers. Also print only the minimum
		 * debug registers needed to debug OCS failure.
		 */
		__ufshcd_print_host_regs(hba, true);
		ufshcd_print_host_state(hba);
		break;
	} /* end of switch */

	if ((host_byte(result) != DID_OK) && !hba->silence_err_logs) {
		print_prdt = (ocs == OCS_INVALID_PRDT_ATTR ||
			ocs == OCS_MISMATCH_DATA_BUF_SIZE);
		ufshcd_print_trs(hba, 1 << lrbp->task_tag, print_prdt);
	}

	if ((host_byte(result) == DID_ERROR) ||
	    (host_byte(result) == DID_ABORT))
		ufsdbg_set_err_state(hba);

	return result;
}

/**
 * ufshcd_uic_cmd_compl - handle completion of uic command
 * @hba: per adapter instance
 * @intr_status: interrupt status generated by the controller
 *
 * Returns
 *  IRQ_HANDLED - If interrupt is valid
 *  IRQ_NONE    - If invalid interrupt
 */
static irqreturn_t ufshcd_uic_cmd_compl(struct ufs_hba *hba, u32 intr_status)
{
	irqreturn_t retval = IRQ_NONE;

	if ((intr_status & UIC_COMMAND_COMPL) && hba->active_uic_cmd) {
		hba->active_uic_cmd->argument2 |=
			ufshcd_get_uic_cmd_result(hba);
		hba->active_uic_cmd->argument3 =
			ufshcd_get_dme_attr_val(hba);
		complete(&hba->active_uic_cmd->done);
		retval = IRQ_HANDLED;
	}

	if (intr_status & UFSHCD_UIC_PWR_MASK) {
		if (hba->uic_async_done) {
			complete(hba->uic_async_done);
			retval = IRQ_HANDLED;
		} else if (ufshcd_is_auto_hibern8_enabled(hba)) {
			/*
			 * If uic_async_done flag is not set then this
			 * is an Auto hibern8 err interrupt.
			 * Perform a host reset followed by a full
			 * link recovery.
			 */
			hba->ufshcd_state = UFSHCD_STATE_ERROR;
			hba->force_host_reset = true;
			dev_err(hba->dev, "%s: Auto Hibern8 %s failed - status: 0x%08x, upmcrs: 0x%08x\n",
				__func__, (intr_status & UIC_HIBERNATE_ENTER) ?
				"Enter" : "Exit",
				intr_status, ufshcd_get_upmcrs(hba));
			/*
			 * It is possible to see auto-h8 errors during card
			 * removal, so set this flag and let the error handler
			 * decide if this error is seen while card was present
			 * or due to card removal.
			 * If error is seen during card removal, we don't want
			 * to printout the debug messages.
			 */
			hba->auto_h8_err = true;
			queue_work(hba->recovery_wq, &hba->eh_work);
			retval = IRQ_HANDLED;
		}
	}
	return retval;
}

/**
 * __ufshcd_transfer_req_compl - handle SCSI and query command completion
 * @hba: per adapter instance
 * @completed_reqs: requests to complete
 */
static void __ufshcd_transfer_req_compl(struct ufs_hba *hba,
					unsigned long completed_reqs)
{
	struct ufshcd_lrb *lrbp;
	struct scsi_cmnd *cmd;
	int result;
	int index;

	for_each_set_bit(index, &completed_reqs, hba->nutrs) {
		lrbp = &hba->lrb[index];
		cmd = lrbp->cmd;
		if (cmd) {
			ufshcd_cond_add_cmd_trace(hba, index, "scsi_cmpl");
			ufshcd_update_tag_stats_completion(hba, cmd);
			result = ufshcd_transfer_rsp_status(hba, lrbp);
			scsi_dma_unmap(cmd);
			cmd->result = result;
<<<<<<< HEAD
			lrbp->compl_time_stamp = ktime_get();
			update_req_stats(hba, lrbp);
=======
>>>>>>> 68418bd5
			ufshcd_complete_lrbp_crypto(hba, cmd, lrbp);
			/* Mark completed command as NULL in LRB */
			lrbp->cmd = NULL;
			hba->ufs_stats.clk_rel.ctx = XFR_REQ_COMPL;
			if (cmd->request) {
				/*
				 * As we are accessing the "request" structure,
				 * this must be called before calling
				 * ->scsi_done() callback.
				 */
				ufshcd_vops_pm_qos_req_end(hba, cmd->request,
					false);
			}

			clear_bit_unlock(index, &hba->lrb_in_use);
			/*
			 *__ufshcd_release and __ufshcd_hibern8_release is
			 * called after clear_bit_unlock so that
			 * these function can be called with updated state of
			 * lrb_in_use flag so that for last transfer req
			 * completion, gate and hibernate work function would
			 * be called to gate the clock and put the link in
			 * hibern8 state.
			 */
			__ufshcd_release(hba, false);
			__ufshcd_hibern8_release(hba, false);

			/* Do not touch lrbp after scsi done */
			cmd->scsi_done(cmd);
		} else if (lrbp->command_type == UTP_CMD_TYPE_DEV_MANAGE ||
			lrbp->command_type == UTP_CMD_TYPE_UFS_STORAGE) {
			lrbp->compl_time_stamp = ktime_get();
			if (hba->dev_cmd.complete) {
				ufshcd_cond_add_cmd_trace(hba, index,
						"dev_cmd_cmpl");
				complete(hba->dev_cmd.complete);
			}
		}
		if (ufshcd_is_clkscaling_supported(hba))
			hba->clk_scaling.active_reqs--;
	}

	/* clear corresponding bits of completed commands */
	hba->outstanding_reqs ^= completed_reqs;

	ufshcd_clk_scaling_update_busy(hba);

	/* we might have free'd some tags above */
	wake_up(&hba->dev_cmd.tag_wq);
}

/**
 * ufshcd_abort_outstanding_requests - abort all outstanding transfer requests.
 * @hba: per adapter instance
 * @result: error result to inform scsi layer about
 */
void ufshcd_abort_outstanding_transfer_requests(struct ufs_hba *hba, int result)
{
	u8 index;
	struct ufshcd_lrb *lrbp;
	struct scsi_cmnd *cmd;

	if (!hba->outstanding_reqs)
		return;

	for_each_set_bit(index, &hba->outstanding_reqs, hba->nutrs) {
		lrbp = &hba->lrb[index];
		cmd = lrbp->cmd;
		if (cmd) {
			ufshcd_cond_add_cmd_trace(hba, index, "scsi_failed");
			ufshcd_update_error_stats(hba,
					UFS_ERR_INT_FATAL_ERRORS);
			scsi_dma_unmap(cmd);
			cmd->result = result;
			/* Clear pending transfer requests */
			ufshcd_clear_cmd(hba, index);
			ufshcd_outstanding_req_clear(hba, index);
			lrbp->compl_time_stamp = ktime_get();
			update_req_stats(hba, lrbp);
			/* Mark completed command as NULL in LRB */
			lrbp->cmd = NULL;
			if (cmd->request) {
				/*
				 * As we are accessing the "request" structure,
				 * this must be called before calling
				 * ->scsi_done() callback.
				 */
				ufshcd_vops_pm_qos_req_end(hba, cmd->request,
					true);
			}
			clear_bit_unlock(index, &hba->lrb_in_use);

			/*
			 * ufshcd_release_all is called after clear_bit_unlock
			 * so that the function can be called with updated state
			 * of lrb_in_use flag so that for last abort req
			 * completion, gate and hibernate work function would
			 * be called to gate the clock and put the link in
			 * hibern8 state.
			 */
			 ufshcd_release_all(hba);

			/* Do not touch lrbp after scsi done */
			cmd->scsi_done(cmd);
		} else if (lrbp->command_type == UTP_CMD_TYPE_DEV_MANAGE) {
			lrbp->compl_time_stamp = ktime_get();
			if (hba->dev_cmd.complete) {
				ufshcd_cond_add_cmd_trace(hba, index,
							"dev_cmd_failed");
				ufshcd_outstanding_req_clear(hba, index);
				complete(hba->dev_cmd.complete);
			}
		}
		if (ufshcd_is_clkscaling_supported(hba))
			hba->clk_scaling.active_reqs--;
	}
}

/**
 * ufshcd_transfer_req_compl - handle SCSI and query command completion
 * @hba: per adapter instance
 *
 * Returns
 *  IRQ_HANDLED - If interrupt is valid
 *  IRQ_NONE    - If invalid interrupt
 */
static irqreturn_t ufshcd_transfer_req_compl(struct ufs_hba *hba)
{
	unsigned long completed_reqs;
	u32 tr_doorbell;

	/* Resetting interrupt aggregation counters first and reading the
	 * DOOR_BELL afterward allows us to handle all the completed requests.
	 * In order to prevent other interrupts starvation the DB is read once
	 * after reset. The down side of this solution is the possibility of
	 * false interrupt if device completes another request after resetting
	 * aggregation and before reading the DB.
	 */
	if (ufshcd_is_intr_aggr_allowed(hba) &&
	    !(hba->quirks & UFSHCI_QUIRK_SKIP_RESET_INTR_AGGR))
		ufshcd_reset_intr_aggr(hba);

	tr_doorbell = ufshcd_readl(hba, REG_UTP_TRANSFER_REQ_DOOR_BELL);
	completed_reqs = tr_doorbell ^ hba->outstanding_reqs;

	if (completed_reqs) {
		__ufshcd_transfer_req_compl(hba, completed_reqs);
		return IRQ_HANDLED;
	} else {
		return IRQ_NONE;
	}
}

/**
 * ufshcd_disable_ee - disable exception event
 * @hba: per-adapter instance
 * @mask: exception event to disable
 *
 * Disables exception event in the device so that the EVENT_ALERT
 * bit is not set.
 *
 * Returns zero on success, non-zero error value on failure.
 */
static int ufshcd_disable_ee(struct ufs_hba *hba, u16 mask)
{
	int err = 0;
	u32 val;

	if (!(hba->ee_ctrl_mask & mask))
		goto out;

	val = hba->ee_ctrl_mask & ~mask;
	val &= MASK_EE_STATUS;
	err = ufshcd_query_attr_retry(hba, UPIU_QUERY_OPCODE_WRITE_ATTR,
			QUERY_ATTR_IDN_EE_CONTROL, 0, 0, &val);
	if (!err)
		hba->ee_ctrl_mask &= ~mask;
out:
	return err;
}

/**
 * ufshcd_enable_ee - enable exception event
 * @hba: per-adapter instance
 * @mask: exception event to enable
 *
 * Enable corresponding exception event in the device to allow
 * device to alert host in critical scenarios.
 *
 * Returns zero on success, non-zero error value on failure.
 */
static int ufshcd_enable_ee(struct ufs_hba *hba, u16 mask)
{
	int err = 0;
	u32 val;

	if (hba->ee_ctrl_mask & mask)
		goto out;

	val = hba->ee_ctrl_mask | mask;
	val &= MASK_EE_STATUS;
	err = ufshcd_query_attr_retry(hba, UPIU_QUERY_OPCODE_WRITE_ATTR,
			QUERY_ATTR_IDN_EE_CONTROL, 0, 0, &val);
	if (!err)
		hba->ee_ctrl_mask |= mask;
out:
	return err;
}

/**
 * ufshcd_enable_auto_bkops - Allow device managed BKOPS
 * @hba: per-adapter instance
 *
 * Allow device to manage background operations on its own. Enabling
 * this might lead to inconsistent latencies during normal data transfers
 * as the device is allowed to manage its own way of handling background
 * operations.
 *
 * Returns zero on success, non-zero on failure.
 */
static int ufshcd_enable_auto_bkops(struct ufs_hba *hba)
{
	int err = 0;

	if (hba->auto_bkops_enabled)
		goto out;

	err = ufshcd_query_flag_retry(hba, UPIU_QUERY_OPCODE_SET_FLAG,
			QUERY_FLAG_IDN_BKOPS_EN, NULL);
	if (err) {
		dev_err(hba->dev, "%s: failed to enable bkops %d\n",
				__func__, err);
		goto out;
	}

	hba->auto_bkops_enabled = true;
	trace_ufshcd_auto_bkops_state(dev_name(hba->dev), 1);

	/* No need of URGENT_BKOPS exception from the device */
	err = ufshcd_disable_ee(hba, MASK_EE_URGENT_BKOPS);
	if (err)
		dev_err(hba->dev, "%s: failed to disable exception event %d\n",
				__func__, err);
out:
	return err;
}

/**
 * ufshcd_disable_auto_bkops - block device in doing background operations
 * @hba: per-adapter instance
 *
 * Disabling background operations improves command response latency but
 * has drawback of device moving into critical state where the device is
 * not-operable. Make sure to call ufshcd_enable_auto_bkops() whenever the
 * host is idle so that BKOPS are managed effectively without any negative
 * impacts.
 *
 * Returns zero on success, non-zero on failure.
 */
static int ufshcd_disable_auto_bkops(struct ufs_hba *hba)
{
	int err = 0;

	if (!hba->auto_bkops_enabled)
		goto out;

	/*
	 * If host assisted BKOPs is to be enabled, make sure
	 * urgent bkops exception is allowed.
	 */
	err = ufshcd_enable_ee(hba, MASK_EE_URGENT_BKOPS);
	if (err) {
		dev_err(hba->dev, "%s: failed to enable exception event %d\n",
				__func__, err);
		goto out;
	}

	err = ufshcd_query_flag_retry(hba, UPIU_QUERY_OPCODE_CLEAR_FLAG,
			QUERY_FLAG_IDN_BKOPS_EN, NULL);
	if (err) {
		dev_err(hba->dev, "%s: failed to disable bkops %d\n",
				__func__, err);
		ufshcd_disable_ee(hba, MASK_EE_URGENT_BKOPS);
		goto out;
	}

	hba->auto_bkops_enabled = false;
	trace_ufshcd_auto_bkops_state(dev_name(hba->dev), 0);
out:
	return err;
}

/**
 * ufshcd_force_reset_auto_bkops - force reset auto bkops state
 * @hba: per adapter instance
 *
 * After a device reset the device may toggle the BKOPS_EN flag
 * to default value. The s/w tracking variables should be updated
 * as well. This function would change the auto-bkops state based on
 * UFSHCD_CAP_KEEP_AUTO_BKOPS_ENABLED_EXCEPT_SUSPEND.
 */
static void ufshcd_force_reset_auto_bkops(struct ufs_hba *hba)
{
	if (ufshcd_keep_autobkops_enabled_except_suspend(hba)) {
		hba->auto_bkops_enabled = false;
		hba->ee_ctrl_mask |= MASK_EE_URGENT_BKOPS;
		ufshcd_enable_auto_bkops(hba);
	} else {
		hba->auto_bkops_enabled = true;
		hba->ee_ctrl_mask &= ~MASK_EE_URGENT_BKOPS;
		ufshcd_disable_auto_bkops(hba);
	}
}

static inline int ufshcd_get_bkops_status(struct ufs_hba *hba, u32 *status)
{
	return ufshcd_query_attr_retry(hba, UPIU_QUERY_OPCODE_READ_ATTR,
			QUERY_ATTR_IDN_BKOPS_STATUS, 0, 0, status);
}

/**
 * ufshcd_bkops_ctrl - control the auto bkops based on current bkops status
 * @hba: per-adapter instance
 * @status: bkops_status value
 *
 * Read the bkops_status from the UFS device and Enable fBackgroundOpsEn
 * flag in the device to permit background operations if the device
 * bkops_status is greater than or equal to "status" argument passed to
 * this function, disable otherwise.
 *
 * Returns 0 for success, non-zero in case of failure.
 *
 * NOTE: Caller of this function can check the "hba->auto_bkops_enabled" flag
 * to know whether auto bkops is enabled or disabled after this function
 * returns control to it.
 */
static int ufshcd_bkops_ctrl(struct ufs_hba *hba,
			     enum bkops_status status)
{
	int err;
	u32 curr_status = 0;

	err = ufshcd_get_bkops_status(hba, &curr_status);
	if (err) {
		dev_err(hba->dev, "%s: failed to get BKOPS status %d\n",
				__func__, err);
		goto out;
	} else if (curr_status > BKOPS_STATUS_MAX) {
		dev_err(hba->dev, "%s: invalid BKOPS status %d\n",
				__func__, curr_status);
		err = -EINVAL;
		goto out;
	}

	if (curr_status >= status)
		err = ufshcd_enable_auto_bkops(hba);
	else
		err = ufshcd_disable_auto_bkops(hba);
out:
	return err;
}

/**
 * ufshcd_urgent_bkops - handle urgent bkops exception event
 * @hba: per-adapter instance
 *
 * Enable fBackgroundOpsEn flag in the device to permit background
 * operations.
 *
 * If BKOPs is enabled, this function returns 0, 1 if the bkops in not enabled
 * and negative error value for any other failure.
 */
static int ufshcd_urgent_bkops(struct ufs_hba *hba)
{
	return ufshcd_bkops_ctrl(hba, hba->urgent_bkops_lvl);
}

static inline int ufshcd_get_ee_status(struct ufs_hba *hba, u32 *status)
{
	return ufshcd_query_attr_retry(hba, UPIU_QUERY_OPCODE_READ_ATTR,
			QUERY_ATTR_IDN_EE_STATUS, 0, 0, status);
}

static void ufshcd_bkops_exception_event_handler(struct ufs_hba *hba)
{
	int err;
	u32 curr_status = 0;

	if (hba->is_urgent_bkops_lvl_checked)
		goto enable_auto_bkops;

	err = ufshcd_get_bkops_status(hba, &curr_status);
	if (err) {
		dev_err(hba->dev, "%s: failed to get BKOPS status %d\n",
				__func__, err);
		goto out;
	}

	/*
	 * We are seeing that some devices are raising the urgent bkops
	 * exception events even when BKOPS status doesn't indicate performace
	 * impacted or critical. Handle these device by determining their urgent
	 * bkops status at runtime.
	 */
	if (curr_status < BKOPS_STATUS_PERF_IMPACT) {
		dev_err(hba->dev, "%s: device raised urgent BKOPS exception for bkops status %d\n",
				__func__, curr_status);
		/* update the current status as the urgent bkops level */
		hba->urgent_bkops_lvl = curr_status;
		hba->is_urgent_bkops_lvl_checked = true;
	}

enable_auto_bkops:
	err = ufshcd_enable_auto_bkops(hba);
out:
	if (err < 0)
		dev_err(hba->dev, "%s: failed to handle urgent bkops %d\n",
				__func__, err);
}

static bool ufshcd_wb_sup(struct ufs_hba *hba)
{
	return ((hba->dev_info.d_ext_ufs_feature_sup &
		   UFS_DEV_WRITE_BOOSTER_SUP) &&
		  (hba->dev_info.b_wb_buffer_type
		   || hba->dev_info.wb_config_lun));
}

static int ufshcd_wb_ctrl(struct ufs_hba *hba, bool enable)
{
	int ret;
	enum query_opcode opcode;

	if (!ufshcd_wb_sup(hba))
		return 0;

	if (enable)
		opcode = UPIU_QUERY_OPCODE_SET_FLAG;
	else
		opcode = UPIU_QUERY_OPCODE_CLEAR_FLAG;

	ret = ufshcd_query_flag_retry(hba, opcode,
				      QUERY_FLAG_IDN_WB_EN, NULL);
	if (ret) {
		dev_err(hba->dev, "%s write booster %s failed %d\n",
			__func__, enable ? "enable" : "disable", ret);
		return ret;
	}

	hba->wb_enabled = enable;
	dev_dbg(hba->dev, "%s write booster %s %d\n",
			__func__, enable ? "enable" : "disable", ret);

	return ret;
}

static int ufshcd_wb_toggle_flush_during_h8(struct ufs_hba *hba, bool set)
{
	int val;

	if (set)
		val =  UPIU_QUERY_OPCODE_SET_FLAG;
	else
		val = UPIU_QUERY_OPCODE_CLEAR_FLAG;

	return ufshcd_query_flag_retry(hba, val,
			       QUERY_FLAG_IDN_WB_BUFF_FLUSH_DURING_HIBERN8,
				       NULL);
}

static int ufshcd_wb_buf_flush_enable(struct ufs_hba *hba)
{
	int ret;

	if (!ufshcd_wb_sup(hba) || hba->wb_buf_flush_enabled)
		return 0;

	ret = ufshcd_query_flag_retry(hba, UPIU_QUERY_OPCODE_SET_FLAG,
				      QUERY_FLAG_IDN_WB_BUFF_FLUSH_EN, NULL);
	if (ret)
		dev_err(hba->dev, "%s WB - buf flush enable failed %d\n",
			__func__, ret);
	else
		hba->wb_buf_flush_enabled = true;

	dev_dbg(hba->dev, "WB - Flush enabled: %d\n", ret);
	return ret;
}

static int ufshcd_wb_buf_flush_disable(struct ufs_hba *hba)
{
	int ret;

	if (!ufshcd_wb_sup(hba) || !hba->wb_buf_flush_enabled)
		return 0;

	ret = ufshcd_query_flag_retry(hba, UPIU_QUERY_OPCODE_CLEAR_FLAG,
				      QUERY_FLAG_IDN_WB_BUFF_FLUSH_EN, NULL);
	if (ret) {
		dev_warn(hba->dev, "%s: WB - buf flush disable failed %d\n",
			__func__, ret);
	} else {
		hba->wb_buf_flush_enabled = false;
		dev_dbg(hba->dev, "WB - Flush disabled: %d\n", ret);
	}

	return ret;
}

static bool ufshcd_wb_is_buf_flush_needed(struct ufs_hba *hba)
{
	int ret;
	u32 cur_buf, status, avail_buf;

	if (!ufshcd_wb_sup(hba))
		return false;

	ret = ufshcd_query_attr_retry(hba, UPIU_QUERY_OPCODE_READ_ATTR,
				      QUERY_ATTR_IDN_AVAIL_WB_BUFF_SIZE,
				      0, 0, &avail_buf);
	if (ret) {
		dev_warn(hba->dev, "%s dAvailableWriteBoosterBufferSize read failed %d\n",
			 __func__, ret);
		return false;
	}

	ret = ufshcd_vops_get_user_cap_mode(hba);
	if (ret <= 0) {
		dev_dbg(hba->dev, "Get user-cap reduction mode: failed: %d\n",
			ret);
		/* Most commonly used */
		ret = UFS_WB_BUFF_PRESERVE_USER_SPACE;
	}

	hba->dev_info.keep_vcc_on = false;
	if (ret == UFS_WB_BUFF_USER_SPACE_RED_EN) {
		if (avail_buf <= UFS_WB_10_PERCENT_BUF_REMAIN) {
			hba->dev_info.keep_vcc_on = true;
			return true;
		}
		return false;
	} else if (ret == UFS_WB_BUFF_PRESERVE_USER_SPACE) {
		ret = ufshcd_query_attr_retry(hba, UPIU_QUERY_OPCODE_READ_ATTR,
					      QUERY_ATTR_IDN_CURR_WB_BUFF_SIZE,
					      0, 0, &cur_buf);
		if (ret) {
			dev_err(hba->dev, "%s dCurWriteBoosterBufferSize read failed %d\n",
				 __func__, ret);
			return false;
		}

		if (!cur_buf) {
			dev_info(hba->dev, "dCurWBBuf: %d WB disabled until free-space is available\n",
				 cur_buf);
			return false;
		}

		ret = ufshcd_get_ee_status(hba, &status);
		if (ret) {
			dev_err(hba->dev, "%s: failed to get exception status %d\n",
				__func__, ret);
			if (avail_buf < UFS_WB_40_PERCENT_BUF_REMAIN) {
				hba->dev_info.keep_vcc_on = true;
				return true;
			}
			return false;
		}

		status &= hba->ee_ctrl_mask;

		if ((status & MASK_EE_URGENT_BKOPS) ||
		    (avail_buf < UFS_WB_40_PERCENT_BUF_REMAIN)) {
			hba->dev_info.keep_vcc_on = true;
			return true;
		}
	}
	return false;
}

/**
 * ufshcd_exception_event_handler - handle exceptions raised by device
 * @work: pointer to work data
 *
 * Read bExceptionEventStatus attribute from the device and handle the
 * exception event accordingly.
 */
static void ufshcd_exception_event_handler(struct work_struct *work)
{
	struct ufs_hba *hba;
	int err;
	u32 status = 0;
	hba = container_of(work, struct ufs_hba, eeh_work);

	pm_runtime_get_sync(hba->dev);
	ufshcd_scsi_block_requests(hba);
	err = ufshcd_get_ee_status(hba, &status);
	if (err) {
		dev_err(hba->dev, "%s: failed to get exception status %d\n",
				__func__, err);
		goto out;
	}

	status &= hba->ee_ctrl_mask;

	if (status & MASK_EE_URGENT_BKOPS)
		ufshcd_bkops_exception_event_handler(hba);

out:
	ufshcd_scsi_unblock_requests(hba);
	/*
	 * pm_runtime_get_noresume is called while scheduling
	 * eeh_work to avoid suspend racing with exception work.
	 * Hence decrement usage counter using pm_runtime_put_noidle
	 * to allow suspend on completion of exception event handler.
	 */
	pm_runtime_put_noidle(hba->dev);
	pm_runtime_put(hba->dev);
	return;
}

/* Complete requests that have door-bell cleared */
static void ufshcd_complete_requests(struct ufs_hba *hba)
{
	ufshcd_transfer_req_compl(hba);
	ufshcd_tmc_handler(hba);
}

/**
 * ufshcd_quirk_dl_nac_errors - This function checks if error handling is
 *				to recover from the DL NAC errors or not.
 * @hba: per-adapter instance
 *
 * Returns true if error handling is required, false otherwise
 */
static bool ufshcd_quirk_dl_nac_errors(struct ufs_hba *hba)
{
	unsigned long flags;
	bool err_handling = true;

	spin_lock_irqsave(hba->host->host_lock, flags);
	/*
	 * UFS_DEVICE_QUIRK_RECOVERY_FROM_DL_NAC_ERRORS only workaround the
	 * device fatal error and/or DL NAC & REPLAY timeout errors.
	 */
	if (hba->saved_err & (CONTROLLER_FATAL_ERROR | SYSTEM_BUS_FATAL_ERROR))
		goto out;

	if ((hba->saved_err & DEVICE_FATAL_ERROR) ||
	    ((hba->saved_err & UIC_ERROR) &&
	     (hba->saved_uic_err & UFSHCD_UIC_DL_TCx_REPLAY_ERROR))) {
		/*
		 * we have to do error recovery but atleast silence the error
		 * logs.
		 */
		hba->silence_err_logs = true;
		goto out;
	}

	if ((hba->saved_err & UIC_ERROR) &&
	    (hba->saved_uic_err & UFSHCD_UIC_DL_NAC_RECEIVED_ERROR)) {
		int err;
		/*
		 * wait for 50ms to see if we can get any other errors or not.
		 */
		spin_unlock_irqrestore(hba->host->host_lock, flags);
		msleep(50);
		spin_lock_irqsave(hba->host->host_lock, flags);

		/*
		 * now check if we have got any other severe errors other than
		 * DL NAC error?
		 */
		if ((hba->saved_err & INT_FATAL_ERRORS) ||
		    ((hba->saved_err & UIC_ERROR) &&
		    (hba->saved_uic_err & ~UFSHCD_UIC_DL_NAC_RECEIVED_ERROR))) {
			if (((hba->saved_err & INT_FATAL_ERRORS) ==
				DEVICE_FATAL_ERROR) || (hba->saved_uic_err &
					~UFSHCD_UIC_DL_NAC_RECEIVED_ERROR))
				hba->silence_err_logs = true;
			goto out;
		}

		/*
		 * As DL NAC is the only error received so far, send out NOP
		 * command to confirm if link is still active or not.
		 *   - If we don't get any response then do error recovery.
		 *   - If we get response then clear the DL NAC error bit.
		 */

		/* silence the error logs from NOP command */
		hba->silence_err_logs = true;
		spin_unlock_irqrestore(hba->host->host_lock, flags);
		err = ufshcd_verify_dev_init(hba);
		spin_lock_irqsave(hba->host->host_lock, flags);
		hba->silence_err_logs = false;

		if (err) {
			hba->silence_err_logs = true;
			goto out;
		}

		/* Link seems to be alive hence ignore the DL NAC errors */
		if (hba->saved_uic_err == UFSHCD_UIC_DL_NAC_RECEIVED_ERROR)
			hba->saved_err &= ~UIC_ERROR;
		/* clear NAC error */
		hba->saved_uic_err &= ~UFSHCD_UIC_DL_NAC_RECEIVED_ERROR;
		if (!hba->saved_uic_err) {
			err_handling = false;
			goto out;
		}
		/*
		 * there seems to be some errors other than NAC, so do error
		 * recovery
		 */
		hba->silence_err_logs = true;
	}
out:
	spin_unlock_irqrestore(hba->host->host_lock, flags);
	return err_handling;
}

/**
 * ufshcd_err_handler - handle UFS errors that require s/w attention
 * @work: pointer to work structure
 */
static void ufshcd_err_handler(struct work_struct *work)
{
	struct ufs_hba *hba;
	unsigned long flags;
	bool err_xfer = false, err_tm = false;
	int err = 0;
	int tag;
	bool needs_reset = false;
	bool clks_enabled = false;

	hba = container_of(work, struct ufs_hba, eh_work);

	spin_lock_irqsave(hba->host->host_lock, flags);
	ufsdbg_set_err_state(hba);

	if (hba->ufshcd_state == UFSHCD_STATE_RESET)
		goto out;

	/*
	 * Make sure the clocks are ON before we proceed with err
	 * handling. For the majority of cases err handler would be
	 * run with clocks ON. There is a possibility that the err
	 * handler was scheduled due to auto hibern8 error interrupt,
	 * in which case the clocks could be gated or be in the
	 * process of gating when the err handler runs.
	 */
	if (unlikely((hba->clk_gating.state != CLKS_ON) &&
	    ufshcd_is_auto_hibern8_enabled(hba))) {
		spin_unlock_irqrestore(hba->host->host_lock, flags);
		hba->ufs_stats.clk_hold.ctx = ERR_HNDLR_WORK;
		ufshcd_hold(hba, false);
		spin_lock_irqsave(hba->host->host_lock, flags);
		clks_enabled = true;
	}

	hba->ufshcd_state = UFSHCD_STATE_RESET;
	ufshcd_set_eh_in_progress(hba);

	/* Complete requests that have door-bell cleared by h/w */
	ufshcd_complete_requests(hba);

	if (hba->dev_info.quirks &
	    UFS_DEVICE_QUIRK_RECOVERY_FROM_DL_NAC_ERRORS) {
		bool ret;

		spin_unlock_irqrestore(hba->host->host_lock, flags);
		/* release the lock as ufshcd_quirk_dl_nac_errors() may sleep */
		ret = ufshcd_quirk_dl_nac_errors(hba);
		spin_lock_irqsave(hba->host->host_lock, flags);
		if (!ret)
			goto skip_err_handling;
	}

	/*
	 * Dump controller state before resetting. Transfer requests state
	 * will be dump as part of the request completion.
	 */
	if ((hba->saved_err & (INT_FATAL_ERRORS | UIC_ERROR | UIC_LINK_LOST)) ||
	    hba->auto_h8_err) {
		dev_err(hba->dev, "%s: saved_err 0x%x saved_uic_err 0x%x\n",
			__func__, hba->saved_err, hba->saved_uic_err);
		if (!hba->silence_err_logs) {
			/* release lock as print host regs sleeps */
			spin_unlock_irqrestore(hba->host->host_lock, flags);
			ufshcd_print_host_regs(hba);
			ufshcd_print_host_state(hba);
			ufshcd_print_pwr_info(hba);
			ufshcd_print_tmrs(hba, hba->outstanding_tasks);
			ufshcd_print_cmd_log(hba);
			spin_lock_irqsave(hba->host->host_lock, flags);
		}
		hba->auto_h8_err = false;
	}

	if ((hba->saved_err & (INT_FATAL_ERRORS | UIC_LINK_LOST))
	    || hba->saved_ce_err || hba->force_host_reset ||
	    ((hba->saved_err & UIC_ERROR) &&
	    (hba->saved_uic_err & (UFSHCD_UIC_DL_PA_INIT_ERROR |
				   UFSHCD_UIC_DL_NAC_RECEIVED_ERROR |
				   UFSHCD_UIC_DL_TCx_REPLAY_ERROR))))
		needs_reset = true;

	/*
	 * if host reset is required then skip clearing the pending
	 * transfers forcefully because they will get cleared during
	 * host reset and restore
	 */
	if (needs_reset)
		goto skip_pending_xfer_clear;

	/* release lock as clear command might sleep */
	spin_unlock_irqrestore(hba->host->host_lock, flags);
	/* Clear pending transfer requests */
	for_each_set_bit(tag, &hba->outstanding_reqs, hba->nutrs) {
		if (ufshcd_clear_cmd(hba, tag)) {
			err_xfer = true;
			goto lock_skip_pending_xfer_clear;
		}
	}

	/* Clear pending task management requests */
	for_each_set_bit(tag, &hba->outstanding_tasks, hba->nutmrs) {
		if (ufshcd_clear_tm_cmd(hba, tag)) {
			err_tm = true;
			goto lock_skip_pending_xfer_clear;
		}
	}

lock_skip_pending_xfer_clear:
	spin_lock_irqsave(hba->host->host_lock, flags);

	/* Complete the requests that are cleared by s/w */
	ufshcd_complete_requests(hba);

	if (err_xfer || err_tm)
		needs_reset = true;

skip_pending_xfer_clear:
	/* Fatal errors need reset */
	if (needs_reset) {
		unsigned long max_doorbells = (1UL << hba->nutrs) - 1;

		if (hba->saved_err & INT_FATAL_ERRORS)
			ufshcd_update_error_stats(hba,
						  UFS_ERR_INT_FATAL_ERRORS);
		if (hba->saved_ce_err)
			ufshcd_update_error_stats(hba, UFS_ERR_CRYPTO_ENGINE);

		if (hba->saved_err & UIC_ERROR)
			ufshcd_update_error_stats(hba,
						  UFS_ERR_INT_UIC_ERROR);

		if (err_xfer || err_tm)
			ufshcd_update_error_stats(hba,
						  UFS_ERR_CLEAR_PEND_XFER_TM);

		/*
		 * ufshcd_reset_and_restore() does the link reinitialization
		 * which will need atleast one empty doorbell slot to send the
		 * device management commands (NOP and query commands).
		 * If there is no slot empty at this moment then free up last
		 * slot forcefully.
		 */
		if (hba->outstanding_reqs == max_doorbells)
			__ufshcd_transfer_req_compl(hba,
						    (1UL << (hba->nutrs - 1)));

		spin_unlock_irqrestore(hba->host->host_lock, flags);
		err = ufshcd_reset_and_restore(hba);
		spin_lock_irqsave(hba->host->host_lock, flags);
		if (err) {
			dev_err(hba->dev, "%s: reset and restore failed\n",
					__func__);
			hba->ufshcd_state = UFSHCD_STATE_ERROR;
		}
		/*
		 * Inform scsi mid-layer that we did reset and allow to handle
		 * Unit Attention properly.
		 */
		scsi_report_bus_reset(hba->host, 0);
		hba->saved_err = 0;
		hba->saved_uic_err = 0;
		hba->saved_ce_err = 0;
		hba->force_host_reset = false;
	}

skip_err_handling:
	if (!needs_reset) {
		hba->ufshcd_state = UFSHCD_STATE_OPERATIONAL;
		if (hba->saved_err || hba->saved_uic_err)
			dev_err_ratelimited(hba->dev, "%s: exit: saved_err 0x%x saved_uic_err 0x%x",
			    __func__, hba->saved_err, hba->saved_uic_err);
	}

	hba->silence_err_logs = false;

	if (clks_enabled) {
		__ufshcd_release(hba, false);
		hba->ufs_stats.clk_rel.ctx = ERR_HNDLR_WORK;
	}
out:
	ufshcd_clear_eh_in_progress(hba);
	spin_unlock_irqrestore(hba->host->host_lock, flags);
}

static void ufshcd_update_uic_reg_hist(struct ufs_uic_err_reg_hist *reg_hist,
		u32 reg)
{
	reg_hist->reg[reg_hist->pos] = reg;
	reg_hist->tstamp[reg_hist->pos] = ktime_get();
	reg_hist->pos = (reg_hist->pos + 1) % UIC_ERR_REG_HIST_LENGTH;
}

static void ufshcd_rls_handler(struct work_struct *work)
{
	struct ufs_hba *hba;
	int ret = 0;
	u32 mode;

	hba = container_of(work, struct ufs_hba, rls_work);

	pm_runtime_get_sync(hba->dev);
	down_write(&hba->lock);
	ufshcd_scsi_block_requests(hba);
	if (ufshcd_is_shutdown_ongoing(hba))
		goto out;
	ret = ufshcd_wait_for_doorbell_clr(hba, U64_MAX);
	if (ret) {
		dev_err(hba->dev,
			"Timed out (%d) waiting for DB to clear\n",
			ret);
		goto out;
	}

	ufshcd_dme_get(hba, UIC_ARG_MIB(PA_PWRMODE), &mode);
	if (hba->pwr_info.pwr_rx != ((mode >> PWR_RX_OFFSET) & PWR_INFO_MASK))
		hba->restore_needed = true;

	if (hba->pwr_info.pwr_tx != (mode & PWR_INFO_MASK))
		hba->restore_needed = true;

	ufshcd_dme_get(hba, UIC_ARG_MIB(PA_RXGEAR), &mode);
	if (hba->pwr_info.gear_rx != mode)
		hba->restore_needed = true;

	ufshcd_dme_get(hba, UIC_ARG_MIB(PA_TXGEAR), &mode);
	if (hba->pwr_info.gear_tx != mode)
		hba->restore_needed = true;

	if (hba->restore_needed)
		ret = ufshcd_config_pwr_mode(hba, &(hba->pwr_info));

	if (ret)
		dev_err(hba->dev, "%s: Failed setting power mode, err = %d\n",
			__func__, ret);
	else
		hba->restore_needed = false;

out:
	up_write(&hba->lock);
	ufshcd_scsi_unblock_requests(hba);
	pm_runtime_put_sync(hba->dev);
}

/**
 * ufshcd_update_uic_error - check and set fatal UIC error flags.
 * @hba: per-adapter instance
 *
 * Returns
 *  IRQ_HANDLED - If interrupt is valid
 *  IRQ_NONE    - If invalid interrupt
 */
static irqreturn_t ufshcd_update_uic_error(struct ufs_hba *hba)
{
	u32 reg;
	irqreturn_t retval = IRQ_NONE;

	/* PHY layer lane error */
	reg = ufshcd_readl(hba, REG_UIC_ERROR_CODE_PHY_ADAPTER_LAYER);
	if ((reg & UIC_PHY_ADAPTER_LAYER_ERROR) &&
	    (reg & UIC_PHY_ADAPTER_LAYER_ERROR_CODE_MASK)) {
		/*
		 * To know whether this error is fatal or not, DB timeout
		 * must be checked but this error is handled separately.
		 */
		dev_dbg(hba->dev, "%s: UIC Lane error reported, reg 0x%x\n",
				__func__, reg);
		ufshcd_update_uic_error_cnt(hba, reg, UFS_UIC_ERROR_PA);
		ufshcd_update_uic_reg_hist(&hba->ufs_stats.pa_err, reg);

		/*
		 * Don't ignore LINERESET indication during hibern8
		 * enter operation.
		 */
		if (reg & UIC_PHY_ADAPTER_LAYER_GENERIC_ERROR) {
			struct uic_command *cmd = hba->active_uic_cmd;

			if (cmd) {
				if (cmd->command == UIC_CMD_DME_HIBER_ENTER) {
					dev_err(hba->dev, "%s: LINERESET during hibern8 enter, reg 0x%x\n",
						__func__, reg);
					hba->full_init_linereset = true;
				}
			}
			if (!hba->full_init_linereset)
				queue_work(hba->recovery_wq, &hba->rls_work);
		}
		retval |= IRQ_HANDLED;
	}

	/* PA_INIT_ERROR is fatal and needs UIC reset */
	reg = ufshcd_readl(hba, REG_UIC_ERROR_CODE_DATA_LINK_LAYER);
	if ((reg & UIC_DATA_LINK_LAYER_ERROR) &&
	    (reg & UIC_DATA_LINK_LAYER_ERROR_CODE_MASK)) {
		ufshcd_update_uic_error_cnt(hba, reg, UFS_UIC_ERROR_DL);
		ufshcd_update_uic_reg_hist(&hba->ufs_stats.dl_err, reg);

		if (reg & UIC_DATA_LINK_LAYER_ERROR_PA_INIT) {
			hba->uic_error |= UFSHCD_UIC_DL_PA_INIT_ERROR;
		} else if (hba->dev_info.quirks &
			   UFS_DEVICE_QUIRK_RECOVERY_FROM_DL_NAC_ERRORS) {
			if (reg & UIC_DATA_LINK_LAYER_ERROR_NAC_RECEIVED)
				hba->uic_error |=
					UFSHCD_UIC_DL_NAC_RECEIVED_ERROR;
			else if (reg &
				 UIC_DATA_LINK_LAYER_ERROR_TCx_REPLAY_TIMEOUT)
				hba->uic_error |=
					UFSHCD_UIC_DL_TCx_REPLAY_ERROR;
		}
		retval |= IRQ_HANDLED;
	}

	/* UIC NL/TL/DME errors needs software retry */
	reg = ufshcd_readl(hba, REG_UIC_ERROR_CODE_NETWORK_LAYER);
	if ((reg & UIC_NETWORK_LAYER_ERROR) &&
	    (reg & UIC_NETWORK_LAYER_ERROR_CODE_MASK)) {
		ufshcd_update_uic_reg_hist(&hba->ufs_stats.nl_err, reg);
		hba->uic_error |= UFSHCD_UIC_NL_ERROR;
		retval |= IRQ_HANDLED;
	}

	reg = ufshcd_readl(hba, REG_UIC_ERROR_CODE_TRANSPORT_LAYER);
	if ((reg & UIC_TRANSPORT_LAYER_ERROR) &&
	    (reg & UIC_TRANSPORT_LAYER_ERROR_CODE_MASK)) {
		ufshcd_update_uic_reg_hist(&hba->ufs_stats.tl_err, reg);
		hba->uic_error |= UFSHCD_UIC_TL_ERROR;
		retval |= IRQ_HANDLED;
	}

	reg = ufshcd_readl(hba, REG_UIC_ERROR_CODE_DME);
	if ((reg & UIC_DME_ERROR) &&
	    (reg & UIC_DME_ERROR_CODE_MASK)) {
		ufshcd_update_uic_error_cnt(hba, reg, UFS_UIC_ERROR_DME);
		ufshcd_update_uic_reg_hist(&hba->ufs_stats.dme_err, reg);
		hba->uic_error |= UFSHCD_UIC_DME_ERROR;
		retval |= IRQ_HANDLED;
	}

	dev_dbg(hba->dev, "%s: UIC error flags = 0x%08x\n",
			__func__, hba->uic_error);
	return retval;
}

/**
 * ufshcd_check_errors - Check for errors that need s/w attention
 * @hba: per-adapter instance
 *
 * Returns
 *  IRQ_HANDLED - If interrupt is valid
 *  IRQ_NONE    - If invalid interrupt
 */
static irqreturn_t ufshcd_check_errors(struct ufs_hba *hba)
{
	bool queue_eh_work = false;
	irqreturn_t retval = IRQ_NONE;

	if (hba->errors & INT_FATAL_ERRORS || hba->ce_error)
		queue_eh_work = true;

	if (hba->errors & UIC_LINK_LOST) {
		dev_err(hba->dev, "%s: UIC_LINK_LOST received, errors 0x%x\n",
					__func__, hba->errors);
		queue_eh_work = true;
	}

	if (hba->errors & UIC_ERROR) {
		hba->uic_error = 0;
		retval = ufshcd_update_uic_error(hba);
		if (hba->uic_error)
			queue_eh_work = true;
	}

	if (queue_eh_work) {
		/*
		 * update the transfer error masks to sticky bits, let's do this
		 * irrespective of current ufshcd_state.
		 */
		hba->saved_err |= hba->errors;
		hba->saved_uic_err |= hba->uic_error;
		hba->saved_ce_err |= hba->ce_error;

		/* handle fatal errors only when link is functional */
		if (hba->ufshcd_state == UFSHCD_STATE_OPERATIONAL) {
			/*
			 * Set error handling in progress flag early so that we
			 * don't issue new requests any more.
			 */
			ufshcd_set_eh_in_progress(hba);

			hba->ufshcd_state = UFSHCD_STATE_EH_SCHEDULED;

			queue_work(hba->recovery_wq, &hba->eh_work);
		}
		retval |= IRQ_HANDLED;
	}
	/*
	 * if (!queue_eh_work) -
	 * Other errors are either non-fatal where host recovers
	 * itself without s/w intervention or errors that will be
	 * handled by the SCSI core layer.
	 */
	return retval;
}

/**
 * ufshcd_tmc_handler - handle task management function completion
 * @hba: per adapter instance
 *
 * Returns
 *  IRQ_HANDLED - If interrupt is valid
 *  IRQ_NONE    - If invalid interrupt
 */
static irqreturn_t ufshcd_tmc_handler(struct ufs_hba *hba)
{
	u32 tm_doorbell;

	tm_doorbell = ufshcd_readl(hba, REG_UTP_TASK_REQ_DOOR_BELL);
	hba->tm_condition = tm_doorbell ^ hba->outstanding_tasks;
	if (hba->tm_condition) {
		wake_up(&hba->tm_wq);
		return IRQ_HANDLED;
	} else {
		return IRQ_NONE;
	}
}

/**
 * ufshcd_sl_intr - Interrupt service routine
 * @hba: per adapter instance
 * @intr_status: contains interrupts generated by the controller
 *
 * Returns
 *  IRQ_HANDLED - If interrupt is valid
 *  IRQ_NONE    - If invalid interrupt
 */
static irqreturn_t ufshcd_sl_intr(struct ufs_hba *hba, u32 intr_status)
{
	irqreturn_t retval = IRQ_NONE;

	ufsdbg_error_inject_dispatcher(hba,
		ERR_INJECT_INTR, intr_status, &intr_status);

	hba->errors = UFSHCD_ERROR_MASK & intr_status;
	if (hba->errors || hba->ce_error)
		retval |= ufshcd_check_errors(hba);

	if (intr_status & UFSHCD_UIC_MASK)
		retval |= ufshcd_uic_cmd_compl(hba, intr_status);

	if (intr_status & UTP_TASK_REQ_COMPL)
		retval |= ufshcd_tmc_handler(hba);

	if (intr_status & UTP_TRANSFER_REQ_COMPL)
		retval |= ufshcd_transfer_req_compl(hba);

	return retval;
}

/**
 * ufshcd_intr - Main interrupt service routine
 * @irq: irq number
 * @__hba: pointer to adapter instance
 *
 * Returns IRQ_HANDLED - If interrupt is valid
 *		IRQ_NONE - If invalid interrupt
 */
static irqreturn_t ufshcd_intr(int irq, void *__hba)
{
	u32 intr_status, enabled_intr_status = 0;
	irqreturn_t retval = IRQ_NONE;
	struct ufs_hba *hba = __hba;
	int retries = hba->nutrs;

	spin_lock(hba->host->host_lock);
	intr_status = ufshcd_readl(hba, REG_INTERRUPT_STATUS);
	hba->ufs_stats.last_intr_status = intr_status;
	hba->ufs_stats.last_intr_ts = ktime_get();

	/*
	 * There could be max of hba->nutrs reqs in flight and in worst case
	 * if the reqs get finished 1 by 1 after the interrupt status is
	 * read, make sure we handle them by checking the interrupt status
	 * again in a loop until we process all of the reqs before returning.
	 */
	while (intr_status && retries--) {
		enabled_intr_status =
			intr_status & ufshcd_readl(hba, REG_INTERRUPT_ENABLE);
		if (intr_status)
			ufshcd_writel(hba, intr_status, REG_INTERRUPT_STATUS);
		if (enabled_intr_status) {
			ufshcd_sl_intr(hba, enabled_intr_status);
			retval = IRQ_HANDLED;
		}

		intr_status = ufshcd_readl(hba, REG_INTERRUPT_STATUS);
	}

	if (retval == IRQ_NONE) {
		dev_err(hba->dev, "%s: Unhandled interrupt 0x%08x\n",
					__func__, intr_status);
		ufshcd_hex_dump(hba, "host regs: ", hba->mmio_base,
					UFSHCI_REG_SPACE_SIZE);
	}

	spin_unlock(hba->host->host_lock);
	return retval;
}

static int ufshcd_clear_tm_cmd(struct ufs_hba *hba, int tag)
{
	int err = 0;
	u32 mask = 1 << tag;
	unsigned long flags;

	if (!test_bit(tag, &hba->outstanding_tasks))
		goto out;

	spin_lock_irqsave(hba->host->host_lock, flags);
	ufshcd_utmrl_clear(hba, tag);
	spin_unlock_irqrestore(hba->host->host_lock, flags);

	/* poll for max. 1 sec to clear door bell register by h/w */
	err = ufshcd_wait_for_register(hba,
			REG_UTP_TASK_REQ_DOOR_BELL,
			mask, 0, 1000, 1000, true);
out:
	return err;
}

/**
 * ufshcd_issue_tm_cmd - issues task management commands to controller
 * @hba: per adapter instance
 * @lun_id: LUN ID to which TM command is sent
 * @task_id: task ID to which the TM command is applicable
 * @tm_function: task management function opcode
 * @tm_response: task management service response return value
 *
 * Returns non-zero value on error, zero on success.
 */
static int ufshcd_issue_tm_cmd(struct ufs_hba *hba, int lun_id, int task_id,
		u8 tm_function, u8 *tm_response)
{
	struct utp_task_req_desc *task_req_descp;
	struct utp_upiu_task_req *task_req_upiup;
	struct Scsi_Host *host;
	unsigned long flags;
	int free_slot;
	int err;
	int task_tag;

	host = hba->host;

	/*
	 * Get free slot, sleep if slots are unavailable.
	 * Even though we use wait_event() which sleeps indefinitely,
	 * the maximum wait time is bounded by %TM_CMD_TIMEOUT.
	 */
	wait_event(hba->tm_tag_wq, ufshcd_get_tm_free_slot(hba, &free_slot));
	hba->ufs_stats.clk_hold.ctx = TM_CMD_SEND;
	ufshcd_hold_all(hba);

	spin_lock_irqsave(host->host_lock, flags);
	task_req_descp = hba->utmrdl_base_addr;
	task_req_descp += free_slot;

	/* Configure task request descriptor */
	task_req_descp->header.dword_0 = cpu_to_le32(UTP_REQ_DESC_INT_CMD);
	task_req_descp->header.dword_2 =
			cpu_to_le32(OCS_INVALID_COMMAND_STATUS);

	/* Configure task request UPIU */
	task_req_upiup =
		(struct utp_upiu_task_req *) task_req_descp->task_req_upiu;
	task_tag = hba->nutrs + free_slot;
	task_req_upiup->header.dword_0 =
		UPIU_HEADER_DWORD(UPIU_TRANSACTION_TASK_REQ, 0,
					      lun_id, task_tag);
	task_req_upiup->header.dword_1 =
		UPIU_HEADER_DWORD(0, tm_function, 0, 0);
	/*
	 * The host shall provide the same value for LUN field in the basic
	 * header and for Input Parameter.
	 */
	task_req_upiup->input_param1 = cpu_to_be32(lun_id);
	task_req_upiup->input_param2 = cpu_to_be32(task_id);

	ufshcd_vops_setup_task_mgmt(hba, free_slot, tm_function);

	/* send command to the controller */
	__set_bit(free_slot, &hba->outstanding_tasks);

	/* Make sure descriptors are ready before ringing the task doorbell */
	wmb();

	ufshcd_writel(hba, 1 << free_slot, REG_UTP_TASK_REQ_DOOR_BELL);
	/* Make sure that doorbell is committed immediately */
	wmb();

	spin_unlock_irqrestore(host->host_lock, flags);

	ufshcd_add_tm_upiu_trace(hba, task_tag, "tm_send");

	/* wait until the task management command is completed */
	err = wait_event_timeout(hba->tm_wq,
			test_bit(free_slot, &hba->tm_condition),
			msecs_to_jiffies(TM_CMD_TIMEOUT));
	if (!err) {
		ufshcd_add_tm_upiu_trace(hba, task_tag, "tm_complete_err");
		dev_err(hba->dev, "%s: task management cmd 0x%.2x timed-out\n",
				__func__, tm_function);
		if (ufshcd_clear_tm_cmd(hba, free_slot))
			dev_WARN(hba->dev, "%s: unable clear tm cmd (slot %d) after timeout\n",
					__func__, free_slot);
		spin_lock_irqsave(host->host_lock, flags);
		__clear_bit(free_slot, &hba->outstanding_tasks);
		spin_unlock_irqrestore(host->host_lock, flags);
		err = -ETIMEDOUT;
	} else {
		err = ufshcd_task_req_compl(hba, free_slot, tm_response);
		ufshcd_add_tm_upiu_trace(hba, task_tag, "tm_complete");
	}

	clear_bit(free_slot, &hba->tm_condition);
	ufshcd_put_tm_slot(hba, free_slot);
	wake_up(&hba->tm_tag_wq);
	hba->ufs_stats.clk_rel.ctx = TM_CMD_SEND;

	ufshcd_release_all(hba);
	return err;
}

/**
 * ufshcd_eh_device_reset_handler - device reset handler registered to
 *                                    scsi layer.
 * @cmd: SCSI command pointer
 *
 * Returns SUCCESS/FAILED
 */
static int ufshcd_eh_device_reset_handler(struct scsi_cmnd *cmd)
{
	struct Scsi_Host *host;
	struct ufs_hba *hba;
	u32 pos;
	int err;
	u8 resp = 0xF, lun;
	unsigned long flags;

	host = cmd->device->host;
	hba = shost_priv(host);

	lun = ufshcd_scsi_to_upiu_lun(cmd->device->lun);
	err = ufshcd_issue_tm_cmd(hba, lun, 0, UFS_LOGICAL_RESET, &resp);
	if (err || resp != UPIU_TASK_MANAGEMENT_FUNC_COMPL) {
		if (!err)
			err = resp;
		goto out;
	}

	/* clear the commands that were pending for corresponding LUN */
	for_each_set_bit(pos, &hba->outstanding_reqs, hba->nutrs) {
		if (hba->lrb[pos].lun == lun) {
			err = ufshcd_clear_cmd(hba, pos);
			if (err)
				break;
		}
	}
	spin_lock_irqsave(host->host_lock, flags);
	ufshcd_transfer_req_compl(hba);
	spin_unlock_irqrestore(host->host_lock, flags);

out:
	hba->req_abort_count = 0;
	if (!err) {
		err = SUCCESS;
	} else {
		dev_err(hba->dev, "%s: failed with err %d\n", __func__, err);
		err = FAILED;
	}
	return err;
}

static void ufshcd_set_req_abort_skip(struct ufs_hba *hba, unsigned long bitmap)
{
	struct ufshcd_lrb *lrbp;
	int tag;

	for_each_set_bit(tag, &bitmap, hba->nutrs) {
		lrbp = &hba->lrb[tag];
		lrbp->req_abort_skip = true;
	}
}

/**
 * ufshcd_abort - abort a specific command
 * @cmd: SCSI command pointer
 *
 * Abort the pending command in device by sending UFS_ABORT_TASK task management
 * command, and in host controller by clearing the door-bell register. There can
 * be race between controller sending the command to the device while abort is
 * issued. To avoid that, first issue UFS_QUERY_TASK to check if the command is
 * really issued and then try to abort it.
 *
 * Returns SUCCESS/FAILED
 */
static int ufshcd_abort(struct scsi_cmnd *cmd)
{
	struct Scsi_Host *host;
	struct ufs_hba *hba;
	unsigned long flags;
	unsigned int tag;
	int err = 0;
	int poll_cnt;
	u8 resp = 0xF;
	struct ufshcd_lrb *lrbp;
	u32 reg;

	host = cmd->device->host;
	hba = shost_priv(host);
	tag = cmd->request->tag;
	if (!ufshcd_valid_tag(hba, tag)) {
		dev_err(hba->dev,
			"%s: invalid command tag %d: cmd=0x%pK, cmd->request=0x%pK\n",
			__func__, tag, cmd, cmd->request);
		BUG_ON(1);
	}

	lrbp = &hba->lrb[tag];

	ufshcd_update_error_stats(hba, UFS_ERR_TASK_ABORT);

	if (!ufshcd_valid_tag(hba, tag)) {
		dev_err(hba->dev,
			"%s: invalid command tag %d: cmd=0x%pK, cmd->request=0x%pK\n",
			__func__, tag, cmd, cmd->request);
		BUG_ON(1);
	}

	/*
	 * Task abort to the device W-LUN is illegal. When this command
	 * will fail, due to spec violation, scsi err handling next step
	 * will be to send LU reset which, again, is a spec violation.
	 * To avoid these unnecessary/illegal step we skip to the last error
	 * handling stage: reset and restore.
	 */
	if (lrbp->lun == UFS_UPIU_UFS_DEVICE_WLUN)
		return ufshcd_eh_host_reset_handler(cmd);

	ufshcd_hold_all(hba);
	reg = ufshcd_readl(hba, REG_UTP_TRANSFER_REQ_DOOR_BELL);
	/* If command is already aborted/completed, return SUCCESS */
	if (!(test_bit(tag, &hba->outstanding_reqs))) {
		dev_err(hba->dev,
			"%s: cmd at tag %d already completed, outstanding=0x%lx, doorbell=0x%x\n",
			__func__, tag, hba->outstanding_reqs, reg);
		goto out;
	}

	if (!(reg & (1 << tag))) {
		dev_err(hba->dev,
		"%s: cmd was completed, but without a notifying intr, tag = %d",
		__func__, tag);
	}

	/* Print Transfer Request of aborted task */
	dev_err(hba->dev, "%s: Device abort task at tag %d\n", __func__, tag);

	/*
	 * Print detailed info about aborted request.
	 * As more than one request might get aborted at the same time,
	 * print full information only for the first aborted request in order
	 * to reduce repeated printouts. For other aborted requests only print
	 * basic details.
	 */
	scsi_print_command(cmd);
	if (!hba->req_abort_count) {
		ufshcd_print_fsm_state(hba);
		ufshcd_print_host_regs(hba);
		ufshcd_print_host_state(hba);
		ufshcd_print_pwr_info(hba);
		ufshcd_print_trs(hba, 1 << tag, true);
		/* crash the system upon setting this debugfs. */
		BUG_ON(hba->crash_on_err);
	} else {
		ufshcd_print_trs(hba, 1 << tag, false);
	}
	hba->req_abort_count++;

	/* Skip task abort in case previous aborts failed and report failure */
	if (lrbp->req_abort_skip) {
		err = -EIO;
		goto out;
	}

	for (poll_cnt = 100; poll_cnt; poll_cnt--) {
		err = ufshcd_issue_tm_cmd(hba, lrbp->lun, lrbp->task_tag,
				UFS_QUERY_TASK, &resp);
		if (!err && resp == UPIU_TASK_MANAGEMENT_FUNC_SUCCEEDED) {
			/* cmd pending in the device */
			dev_err(hba->dev, "%s: cmd pending in the device. tag = %d\n",
				__func__, tag);
			break;
		} else if (!err && resp == UPIU_TASK_MANAGEMENT_FUNC_COMPL) {
			/*
			 * cmd not pending in the device, check if it is
			 * in transition.
			 */
			dev_err(hba->dev, "%s: cmd at tag %d not pending in the device.\n",
				__func__, tag);
			reg = ufshcd_readl(hba, REG_UTP_TRANSFER_REQ_DOOR_BELL);
			if (reg & (1 << tag)) {
				/* sleep for max. 200us to stabilize */
				usleep_range(100, 200);
				continue;
			}
			/* command completed already */
			dev_err(hba->dev, "%s: cmd at tag %d successfully cleared from DB.\n",
				__func__, tag);
			goto cleanup;
		} else {
			dev_err(hba->dev,
				"%s: no response from device. tag = %d, err %d\n",
				__func__, tag, err);
			if (!err)
				err = resp; /* service response error */
			goto out;
		}
	}

	if (!poll_cnt) {
		err = -EBUSY;
		goto out;
	}

	err = ufshcd_issue_tm_cmd(hba, lrbp->lun, lrbp->task_tag,
			UFS_ABORT_TASK, &resp);
	if (err || resp != UPIU_TASK_MANAGEMENT_FUNC_COMPL) {
		if (!err) {
			err = resp; /* service response error */
			dev_err(hba->dev, "%s: issued. tag = %d, err %d\n",
				__func__, tag, err);
		}
		goto out;
	}

	err = ufshcd_clear_cmd(hba, tag);
	if (err) {
		dev_err(hba->dev, "%s: Failed clearing cmd at tag %d, err %d\n",
			__func__, tag, err);
		goto out;
	}

cleanup:
	scsi_dma_unmap(cmd);

	spin_lock_irqsave(host->host_lock, flags);
	ufshcd_outstanding_req_clear(hba, tag);
	hba->lrb[tag].cmd = NULL;
	spin_unlock_irqrestore(host->host_lock, flags);

	clear_bit_unlock(tag, &hba->lrb_in_use);
	wake_up(&hba->dev_cmd.tag_wq);

out:
	if (!err) {
		err = SUCCESS;
	} else {
		dev_err(hba->dev, "%s: failed with err %d\n", __func__, err);
		ufshcd_set_req_abort_skip(hba, hba->outstanding_reqs);
		err = FAILED;
	}

	/*
	 * This ufshcd_release_all() corresponds to the original scsi cmd that
	 * got aborted here (as we won't get any IRQ for it).
	 */
	ufshcd_release_all(hba);
	return err;
}

/**
 * ufshcd_host_reset_and_restore - reset and restore host controller
 * @hba: per-adapter instance
 *
 * Note that host controller reset may issue DME_RESET to
 * local and remote (device) Uni-Pro stack and the attributes
 * are reset to default state.
 *
 * Returns zero on success, non-zero on failure
 */
static int ufshcd_host_reset_and_restore(struct ufs_hba *hba)
{
	int err;
	unsigned long flags;

	/*
	 * Stop the host controller and complete the requests
	 * cleared by h/w
	 */
	spin_lock_irqsave(hba->host->host_lock, flags);
	ufshcd_hba_stop(hba, false);
	hba->silence_err_logs = true;
	ufshcd_complete_requests(hba);
	hba->silence_err_logs = false;
	spin_unlock_irqrestore(hba->host->host_lock, flags);

	/* scale up clocks to max frequency before full reinitialization */
	ufshcd_set_clk_freq(hba, true);

	err = ufshcd_hba_enable(hba);
	if (err)
		goto out;

	/* Establish the link again and restore the device */
	err = ufshcd_probe_hba(hba);

	if (!err && (hba->ufshcd_state != UFSHCD_STATE_OPERATIONAL)) {
		err = -EIO;
		goto out;
	}


out:
	if (err)
		dev_err(hba->dev, "%s: Host init failed %d\n", __func__, err);

	return err;
}

static int ufshcd_detect_device(struct ufs_hba *hba)
{
	int err = 0;

	err = ufshcd_vops_full_reset(hba);
	if (err)
		dev_warn(hba->dev, "%s: full reset returned %d\n",
			 __func__, err);

	err = ufshcd_reset_device(hba);
	if (err)
		dev_warn(hba->dev, "%s: device reset failed. err %d\n",
			 __func__, err);

	return ufshcd_host_reset_and_restore(hba);
}

/**
 * ufshcd_reset_and_restore - reset and re-initialize host/device
 * @hba: per-adapter instance
 *
 * Reset and recover device, host and re-establish link. This
 * is helpful to recover the communication in fatal error conditions.
 *
 * Returns zero on success, non-zero on failure
 */
static int ufshcd_reset_and_restore(struct ufs_hba *hba)
{
	int err = 0;
	int retries = MAX_HOST_RESET_RETRIES;

	ufshcd_enable_irq(hba);

	do {
		err = ufshcd_detect_device(hba);
	} while (err && --retries);

	/*
	 * There is no point proceeding even after failing
	 * to recover after multiple retries.
	 */
	BUG_ON(err && ufshcd_is_embedded_dev(hba));

	return err;
}

/**
 * ufshcd_eh_host_reset_handler - host reset handler registered to scsi layer
 * @cmd: SCSI command pointer
 *
 * Returns SUCCESS/FAILED
 */
static int ufshcd_eh_host_reset_handler(struct scsi_cmnd *cmd)
{
	int err = SUCCESS;
	unsigned long flags;
	struct ufs_hba *hba;

	hba = shost_priv(cmd->device->host);

	/*
	 * Check if there is any race with fatal error handling.
	 * If so, wait for it to complete. Even though fatal error
	 * handling does reset and restore in some cases, don't assume
	 * anything out of it. We are just avoiding race here.
	 */
	do {
		spin_lock_irqsave(hba->host->host_lock, flags);
		if (!(work_pending(&hba->eh_work) ||
			    hba->ufshcd_state == UFSHCD_STATE_RESET ||
			    hba->ufshcd_state == UFSHCD_STATE_EH_SCHEDULED))
			break;
		spin_unlock_irqrestore(hba->host->host_lock, flags);
		dev_err(hba->dev, "%s: reset in progress - 1\n", __func__);
		flush_work(&hba->eh_work);
	} while (1);

	/*
	 * we don't know if previous reset had really reset the host controller
	 * or not. So let's force reset here to be sure.
	 */
	hba->ufshcd_state = UFSHCD_STATE_ERROR;
	hba->force_host_reset = true;
	queue_work(hba->recovery_wq, &hba->eh_work);

	/* wait for the reset work to finish */
	do {
		if (!(work_pending(&hba->eh_work) ||
				hba->ufshcd_state == UFSHCD_STATE_RESET))
			break;
		spin_unlock_irqrestore(hba->host->host_lock, flags);
		dev_err(hba->dev, "%s: reset in progress - 2\n", __func__);
		flush_work(&hba->eh_work);
		spin_lock_irqsave(hba->host->host_lock, flags);
	} while (1);

	if (!((hba->ufshcd_state == UFSHCD_STATE_OPERATIONAL) &&
	      ufshcd_is_link_active(hba))) {
		err = FAILED;
		hba->ufshcd_state = UFSHCD_STATE_ERROR;
	}

	spin_unlock_irqrestore(hba->host->host_lock, flags);

	return err;
}

/**
 * ufshcd_get_max_icc_level - calculate the ICC level
 * @sup_curr_uA: max. current supported by the regulator
 * @start_scan: row at the desc table to start scan from
 * @buff: power descriptor buffer
 *
 * Returns calculated max ICC level for specific regulator
 */
static u32 ufshcd_get_max_icc_level(int sup_curr_uA, u32 start_scan, char *buff)
{
	int i;
	int curr_uA;
	u16 data;
	u16 unit;

	for (i = start_scan; i >= 0; i--) {
		data = be16_to_cpup((__be16 *)&buff[2 * i]);
		unit = (data & ATTR_ICC_LVL_UNIT_MASK) >>
						ATTR_ICC_LVL_UNIT_OFFSET;
		curr_uA = data & ATTR_ICC_LVL_VALUE_MASK;
		switch (unit) {
		case UFSHCD_NANO_AMP:
			curr_uA = curr_uA / 1000;
			break;
		case UFSHCD_MILI_AMP:
			curr_uA = curr_uA * 1000;
			break;
		case UFSHCD_AMP:
			curr_uA = curr_uA * 1000 * 1000;
			break;
		case UFSHCD_MICRO_AMP:
		default:
			break;
		}
		if (sup_curr_uA >= curr_uA)
			break;
	}
	if (i < 0) {
		i = 0;
		pr_err("%s: Couldn't find valid icc_level = %d\n", __func__, i);
	}

	return (u32)i;
}

/**
 * ufshcd_find_max_sup_active_icc_level - find the max ICC level
 * In case regulators are not initialized we'll return 0
 * @hba: per-adapter instance
 * @desc_buf: power descriptor buffer to extract ICC levels from.
 * @len: length of desc_buff
 *
 * Returns calculated max ICC level
 */
static u32 ufshcd_find_max_sup_active_icc_level(struct ufs_hba *hba,
							u8 *desc_buf, int len)
{
	u32 icc_level = 0;

	/*
	 * VCCQ rail is optional for removable UFS card and also most of the
	 * vendors don't use this rail for embedded UFS devices as well. So
	 * it is normal that VCCQ rail may not be provided for given platform.
	 */
	if (!hba->vreg_info.vcc || !hba->vreg_info.vccq2) {
		dev_err(hba->dev, "%s: Regulator capability was not set, bActiveICCLevel=%d\n",
			__func__, icc_level);
		goto out;
	}

	if (hba->vreg_info.vcc && hba->vreg_info.vcc->max_uA)
		icc_level = ufshcd_get_max_icc_level(
				hba->vreg_info.vcc->max_uA,
				POWER_DESC_MAX_ACTV_ICC_LVLS - 1,
				&desc_buf[PWR_DESC_ACTIVE_LVLS_VCC_0]);

	if (hba->vreg_info.vccq && hba->vreg_info.vccq->max_uA)
		icc_level = ufshcd_get_max_icc_level(
				hba->vreg_info.vccq->max_uA,
				icc_level,
				&desc_buf[PWR_DESC_ACTIVE_LVLS_VCCQ_0]);

	if (hba->vreg_info.vccq2 && hba->vreg_info.vccq2->max_uA)
		icc_level = ufshcd_get_max_icc_level(
				hba->vreg_info.vccq2->max_uA,
				icc_level,
				&desc_buf[PWR_DESC_ACTIVE_LVLS_VCCQ2_0]);
out:
	return icc_level;
}

static void ufshcd_set_active_icc_lvl(struct ufs_hba *hba)
{
	int ret;
	int buff_len = hba->desc_size.pwr_desc;
	u8 *desc_buf = NULL;
	u32 icc_level;

	if (buff_len) {
		desc_buf = kmalloc(buff_len, GFP_KERNEL);
		if (!desc_buf)
			return;
	}

	ret = ufshcd_read_power_desc(hba, desc_buf, buff_len);
	if (ret) {
		dev_err(hba->dev,
			"%s: Failed reading power descriptor.len = %d ret = %d",
			__func__, buff_len, ret);
		goto out;
	}

	icc_level = ufshcd_find_max_sup_active_icc_level(hba, desc_buf,
							 buff_len);
	dev_dbg(hba->dev, "%s: setting icc_level 0x%x", __func__, icc_level);

	ret = ufshcd_query_attr_retry(hba, UPIU_QUERY_OPCODE_WRITE_ATTR,
		QUERY_ATTR_IDN_ACTIVE_ICC_LVL, 0, 0, &icc_level);

	if (ret)
		dev_err(hba->dev,
			"%s: Failed configuring bActiveICCLevel = %d ret = %d",
			__func__, icc_level, ret);

out:
	kfree(desc_buf);
}

static int ufshcd_set_low_vcc_level(struct ufs_hba *hba,
					struct ufs_dev_desc *dev_desc)
{
	int ret;
	struct ufs_vreg *vreg = hba->vreg_info.vcc;

	/* Check if device supports the low voltage VCC feature */
	if (dev_desc->wspecversion < 0x300)
		return 0;

	/*
	 * Check if host has support for low VCC voltage?
	 * In addition, also check if we have already set the low VCC level
	 * or not?
	 */
	if (!vreg->low_voltage_sup || vreg->low_voltage_active)
		return 0;

	/* Put the device in sleep before lowering VCC level */
	ret = ufshcd_set_dev_pwr_mode(hba, UFS_SLEEP_PWR_MODE);

	/* Switch off VCC before switching it ON at 2.5v */
	ret = ufshcd_disable_vreg(hba->dev, vreg);
	/* add ~2ms delay before renabling VCC at lower voltage */
	usleep_range(2000, 2100);
	/* Now turn back VCC ON at low voltage */
	vreg->low_voltage_active = true;
	ret = ufshcd_enable_vreg(hba->dev, vreg);

	/* Bring the device in active now */
	ret = ufshcd_set_dev_pwr_mode(hba, UFS_ACTIVE_PWR_MODE);

	return ret;
}

/**
 * ufshcd_scsi_add_wlus - Adds required W-LUs
 * @hba: per-adapter instance
 *
 * UFS device specification requires the UFS devices to support 4 well known
 * logical units:
 *	"REPORT_LUNS" (address: 01h)
 *	"UFS Device" (address: 50h)
 *	"RPMB" (address: 44h)
 *	"BOOT" (address: 30h)
 * UFS device's power management needs to be controlled by "POWER CONDITION"
 * field of SSU (START STOP UNIT) command. But this "power condition" field
 * will take effect only when its sent to "UFS device" well known logical unit
 * hence we require the scsi_device instance to represent this logical unit in
 * order for the UFS host driver to send the SSU command for power management.
 *
 * We also require the scsi_device instance for "RPMB" (Replay Protected Memory
 * Block) LU so user space process can control this LU. User space may also
 * want to have access to BOOT LU.
 *
 * This function adds scsi device instances for each of all well known LUs
 * (except "REPORT LUNS" LU).
 *
 * Returns zero on success (all required W-LUs are added successfully),
 * non-zero error value on failure (if failed to add any of the required W-LU).
 */
static int ufshcd_scsi_add_wlus(struct ufs_hba *hba)
{
	int ret = 0;
	struct scsi_device *sdev_rpmb = NULL;
	struct scsi_device *sdev_boot = NULL;

	hba->sdev_ufs_device = __scsi_add_device(hba->host, 0, 0,
		ufshcd_upiu_wlun_to_scsi_wlun(UFS_UPIU_UFS_DEVICE_WLUN), NULL);
	if (IS_ERR(hba->sdev_ufs_device)) {
		ret = PTR_ERR(hba->sdev_ufs_device);
		hba->sdev_ufs_device = NULL;
		goto out;
	}
	scsi_device_put(hba->sdev_ufs_device);

	sdev_rpmb = __scsi_add_device(hba->host, 0, 0,
		ufshcd_upiu_wlun_to_scsi_wlun(UFS_UPIU_RPMB_WLUN), NULL);
	if (IS_ERR(sdev_rpmb)) {
		ret = PTR_ERR(sdev_rpmb);
		goto remove_sdev_ufs_device;
	}
	scsi_device_put(sdev_rpmb);

	sdev_boot = __scsi_add_device(hba->host, 0, 0,
		ufshcd_upiu_wlun_to_scsi_wlun(UFS_UPIU_BOOT_WLUN), NULL);
	if (IS_ERR(sdev_boot))
		dev_err(hba->dev, "%s: BOOT WLUN not found\n", __func__);
	else
		scsi_device_put(sdev_boot);
	goto out;

remove_sdev_ufs_device:
	scsi_remove_device(hba->sdev_ufs_device);
out:
	return ret;
}

static int ufs_get_device_desc(struct ufs_hba *hba,
			       struct ufs_dev_desc *dev_desc)
{
	int err;
	size_t buff_len;
	u8 model_index, lun;
	u8 *desc_buf;
	u32 d_lu_wb_buf_alloc;

	buff_len = max_t(size_t, hba->desc_size.dev_desc,
			 QUERY_DESC_MAX_SIZE + 1);
	desc_buf = kmalloc(buff_len, GFP_KERNEL);
	if (!desc_buf)
		return -ENOMEM;

	err = ufshcd_read_device_desc(hba, desc_buf, hba->desc_size.dev_desc);
	if (err) {
		dev_err(hba->dev, "%s: Failed reading Device Desc. err = %d\n",
			__func__, err);
		goto out;
	}

	/*
	 * getting vendor (manufacturerID) and Bank Index in big endian
	 * format
	 */
	dev_desc->wmanufacturerid = desc_buf[DEVICE_DESC_PARAM_MANF_ID] << 8 |
				     desc_buf[DEVICE_DESC_PARAM_MANF_ID + 1];

	dev_desc->wspecversion = desc_buf[DEVICE_DESC_PARAM_SPEC_VER] << 8 |
				  desc_buf[DEVICE_DESC_PARAM_SPEC_VER + 1];

	model_index = desc_buf[DEVICE_DESC_PARAM_PRDCT_NAME];


	/* Enable WB only for UFS-3.1 or UFS-2.2 OR if desc len >= 0x59 */
	if ((dev_desc->wspecversion >= 0x310) ||
	    (dev_desc->wspecversion == 0x220) ||
	    (dev_desc->wmanufacturerid == UFS_VENDOR_TOSHIBA &&
	     dev_desc->wspecversion >= 0x300 &&
	     hba->desc_size.dev_desc >= 0x59)) {
		hba->dev_info.d_ext_ufs_feature_sup =
			desc_buf[DEVICE_DESC_PARAM_EXT_UFS_FEATURE_SUP]
								<< 24 |
			desc_buf[DEVICE_DESC_PARAM_EXT_UFS_FEATURE_SUP + 1]
								<< 16 |
			desc_buf[DEVICE_DESC_PARAM_EXT_UFS_FEATURE_SUP + 2]
								<< 8 |
			desc_buf[DEVICE_DESC_PARAM_EXT_UFS_FEATURE_SUP + 3];
		hba->dev_info.b_wb_buffer_type =
			desc_buf[DEVICE_DESC_PARAM_WB_TYPE];

		if (hba->dev_info.b_wb_buffer_type)
			goto skip_unit_desc;

		hba->dev_info.wb_config_lun = false;
		for (lun = 0; lun < UFS_UPIU_MAX_GENERAL_LUN; lun++) {
			d_lu_wb_buf_alloc = 0;
			err = ufshcd_read_unit_desc_param(hba,
					lun,
					UNIT_DESC_PARAM_WB_BUF_ALLOC_UNITS,
					(u8 *)&d_lu_wb_buf_alloc,
					sizeof(d_lu_wb_buf_alloc));

			if (err)
				break;

			if (d_lu_wb_buf_alloc) {
				hba->dev_info.wb_config_lun = true;
				break;
			}
		}
	}

skip_unit_desc:
	/* Zero-pad entire buffer for string termination. */
	memset(desc_buf, 0, buff_len);

	err = ufshcd_read_string_desc(hba, model_index, desc_buf,
				      QUERY_DESC_MAX_SIZE, true/*ASCII*/);
	if (err) {
		dev_err(hba->dev, "%s: Failed reading Product Name. err = %d\n",
			__func__, err);
		goto out;
	}

	desc_buf[QUERY_DESC_MAX_SIZE] = '\0';
	strlcpy(dev_desc->model, (desc_buf + QUERY_DESC_HDR_SIZE),
		min_t(u8, desc_buf[QUERY_DESC_LENGTH_OFFSET],
		      MAX_MODEL_LEN));

	/* Null terminate the model string */
	dev_desc->model[MAX_MODEL_LEN] = '\0';

out:
	kfree(desc_buf);
	return err;
}

static void ufs_fixup_device_setup(struct ufs_hba *hba,
				   struct ufs_dev_desc *dev_desc)
{
	struct ufs_dev_fix *f;

	for (f = ufs_fixups; f->quirk; f++) {
		if ((f->w_manufacturer_id == dev_desc->wmanufacturerid ||
		     f->w_manufacturer_id == UFS_ANY_VENDOR) &&
		    (STR_PRFX_EQUAL(f->model, dev_desc->model) ||
		     !strcmp(f->model, UFS_ANY_MODEL)))
			hba->dev_info.quirks |= f->quirk;
	}
}

/**
 * ufshcd_tune_pa_tactivate - Tunes PA_TActivate of local UniPro
 * @hba: per-adapter instance
 *
 * PA_TActivate parameter can be tuned manually if UniPro version is less than
 * 1.61. PA_TActivate needs to be greater than or equal to peerM-PHY's
 * RX_MIN_ACTIVATETIME_CAPABILITY attribute. This optimal value can help reduce
 * the hibern8 exit latency.
 *
 * Returns zero on success, non-zero error value on failure.
 */
static int ufshcd_tune_pa_tactivate(struct ufs_hba *hba)
{
	int ret = 0;
	u32 peer_rx_min_activatetime = 0, tuned_pa_tactivate;

	if (!ufshcd_is_unipro_pa_params_tuning_req(hba))
		return 0;

	ret = ufshcd_dme_peer_get(hba,
				  UIC_ARG_MIB_SEL(
					RX_MIN_ACTIVATETIME_CAPABILITY,
					UIC_ARG_MPHY_RX_GEN_SEL_INDEX(0)),
				  &peer_rx_min_activatetime);
	if (ret)
		goto out;

	/* make sure proper unit conversion is applied */
	tuned_pa_tactivate =
		((peer_rx_min_activatetime * RX_MIN_ACTIVATETIME_UNIT_US)
		 / PA_TACTIVATE_TIME_UNIT_US);
	ret = ufshcd_dme_set(hba, UIC_ARG_MIB(PA_TACTIVATE),
			     tuned_pa_tactivate);

out:
	return ret;
}

/**
 * ufshcd_tune_pa_hibern8time - Tunes PA_Hibern8Time of local UniPro
 * @hba: per-adapter instance
 *
 * PA_Hibern8Time parameter can be tuned manually if UniPro version is less than
 * 1.61. PA_Hibern8Time needs to be maximum of local M-PHY's
 * TX_HIBERN8TIME_CAPABILITY & peer M-PHY's RX_HIBERN8TIME_CAPABILITY.
 * This optimal value can help reduce the hibern8 exit latency.
 *
 * Returns zero on success, non-zero error value on failure.
 */
static int ufshcd_tune_pa_hibern8time(struct ufs_hba *hba)
{
	int ret = 0;
	u32 local_tx_hibern8_time_cap = 0, peer_rx_hibern8_time_cap = 0;
	u32 max_hibern8_time, tuned_pa_hibern8time;
	u32 pa_hibern8time_quirk_enabled = hba->dev_info.quirks &
		UFS_DEVICE_QUIRK_PA_HIBER8TIME;

	if (!ufshcd_is_unipro_pa_params_tuning_req(hba) &&
	    !pa_hibern8time_quirk_enabled) {
		return 0;
	}

	ret = ufshcd_dme_get(hba,
			     UIC_ARG_MIB_SEL(TX_HIBERN8TIME_CAPABILITY,
					UIC_ARG_MPHY_TX_GEN_SEL_INDEX(0)),
				  &local_tx_hibern8_time_cap);
	if (ret)
		goto out;

	ret = ufshcd_dme_peer_get(hba,
				  UIC_ARG_MIB_SEL(RX_HIBERN8TIME_CAPABILITY,
					UIC_ARG_MPHY_RX_GEN_SEL_INDEX(0)),
				  &peer_rx_hibern8_time_cap);
	if (ret)
		goto out;

	max_hibern8_time = max(local_tx_hibern8_time_cap,
			       peer_rx_hibern8_time_cap);
	/* make sure proper unit conversion is applied */
	tuned_pa_hibern8time = ((max_hibern8_time * HIBERN8TIME_UNIT_US)
				/ PA_HIBERN8_TIME_UNIT_US);
	/* PA_HIBERN8TIME is product of tuned_pa_hibern8time * granularity,
	 * setting tuned_pa_hibern8time as 3 and since granularity is 100us
	 * for both host and device side, 3 *100us = 300us is set as
	 * PA_HIBERN8TIME if UFS_DEVICE_QUIRK_PA_HIBER8TIME quirk is enabled
	 */
	if (pa_hibern8time_quirk_enabled)
		tuned_pa_hibern8time = 3; /* 3 *100us =300us */
	ret = ufshcd_dme_set(hba, UIC_ARG_MIB(PA_HIBERN8TIME),
			     tuned_pa_hibern8time);
out:
	return ret;
}

/**
 * ufshcd_quirk_tune_host_pa_tactivate - Ensures that host PA_TACTIVATE is
 * less than device PA_TACTIVATE time.
 * @hba: per-adapter instance
 *
 * Some UFS devices require host PA_TACTIVATE to be lower than device
 * PA_TACTIVATE, we need to enable UFS_DEVICE_QUIRK_HOST_PA_TACTIVATE quirk
 * for such devices.
 *
 * Returns zero on success, non-zero error value on failure.
 */
static int ufshcd_quirk_tune_host_pa_tactivate(struct ufs_hba *hba)
{
	int ret = 0;
	u32 granularity, peer_granularity;
	u32 pa_tactivate, peer_pa_tactivate;
	u32 pa_tactivate_us, peer_pa_tactivate_us;
	u8 gran_to_us_table[] = {1, 4, 8, 16, 32, 100};

	ret = ufshcd_dme_get(hba, UIC_ARG_MIB(PA_GRANULARITY),
				  &granularity);
	if (ret)
		goto out;

	ret = ufshcd_dme_peer_get(hba, UIC_ARG_MIB(PA_GRANULARITY),
				  &peer_granularity);
	if (ret)
		goto out;

	if ((granularity < PA_GRANULARITY_MIN_VAL) ||
	    (granularity > PA_GRANULARITY_MAX_VAL)) {
		dev_err(hba->dev, "%s: invalid host PA_GRANULARITY %d",
			__func__, granularity);
		return -EINVAL;
	}

	if ((peer_granularity < PA_GRANULARITY_MIN_VAL) ||
	    (peer_granularity > PA_GRANULARITY_MAX_VAL)) {
		dev_err(hba->dev, "%s: invalid device PA_GRANULARITY %d",
			__func__, peer_granularity);
		return -EINVAL;
	}

	ret = ufshcd_dme_get(hba, UIC_ARG_MIB(PA_TACTIVATE), &pa_tactivate);
	if (ret)
		goto out;

	ret = ufshcd_dme_peer_get(hba, UIC_ARG_MIB(PA_TACTIVATE),
				  &peer_pa_tactivate);
	if (ret)
		goto out;

	pa_tactivate_us = pa_tactivate * gran_to_us_table[granularity - 1];
	peer_pa_tactivate_us = peer_pa_tactivate *
			     gran_to_us_table[peer_granularity - 1];

	if (pa_tactivate_us > peer_pa_tactivate_us) {
		u32 new_peer_pa_tactivate;

		new_peer_pa_tactivate = pa_tactivate_us /
				      gran_to_us_table[peer_granularity - 1];
		new_peer_pa_tactivate++;
		ret = ufshcd_dme_peer_set(hba, UIC_ARG_MIB(PA_TACTIVATE),
					  new_peer_pa_tactivate);
	}

out:
	return ret;
}

static void ufshcd_tune_unipro_params(struct ufs_hba *hba)
{
	if (ufshcd_is_unipro_pa_params_tuning_req(hba))
		ufshcd_tune_pa_tactivate(hba);

	ufshcd_tune_pa_hibern8time(hba);
	if (hba->dev_info.quirks & UFS_DEVICE_QUIRK_PA_TACTIVATE)
		/* set 1ms timeout for PA_TACTIVATE */
		ufshcd_dme_set(hba, UIC_ARG_MIB(PA_TACTIVATE), 10);

	if (hba->dev_info.quirks & UFS_DEVICE_QUIRK_HOST_PA_TACTIVATE)
		ufshcd_quirk_tune_host_pa_tactivate(hba);

	ufshcd_vops_apply_dev_quirks(hba);
}

static void ufshcd_clear_dbg_ufs_stats(struct ufs_hba *hba)
{
	int err_reg_hist_size = sizeof(struct ufs_uic_err_reg_hist);

	memset(&hba->ufs_stats.pa_err, 0, err_reg_hist_size);
	memset(&hba->ufs_stats.dl_err, 0, err_reg_hist_size);
	memset(&hba->ufs_stats.nl_err, 0, err_reg_hist_size);
	memset(&hba->ufs_stats.tl_err, 0, err_reg_hist_size);
	memset(&hba->ufs_stats.dme_err, 0, err_reg_hist_size);

	hba->req_abort_count = 0;
}

static void ufshcd_init_desc_sizes(struct ufs_hba *hba)
{
	int err;

	err = ufshcd_read_desc_length(hba, QUERY_DESC_IDN_DEVICE, 0,
		&hba->desc_size.dev_desc);
	if (err)
		hba->desc_size.dev_desc = QUERY_DESC_DEVICE_DEF_SIZE;

	err = ufshcd_read_desc_length(hba, QUERY_DESC_IDN_POWER, 0,
		&hba->desc_size.pwr_desc);
	if (err)
		hba->desc_size.pwr_desc = QUERY_DESC_POWER_DEF_SIZE;

	err = ufshcd_read_desc_length(hba, QUERY_DESC_IDN_INTERCONNECT, 0,
		&hba->desc_size.interc_desc);
	if (err)
		hba->desc_size.interc_desc = QUERY_DESC_INTERCONNECT_DEF_SIZE;

	err = ufshcd_read_desc_length(hba, QUERY_DESC_IDN_CONFIGURATION, 0,
		&hba->desc_size.conf_desc);
	if (err)
		hba->desc_size.conf_desc = QUERY_DESC_CONFIGURATION_DEF_SIZE;

	err = ufshcd_read_desc_length(hba, QUERY_DESC_IDN_UNIT, 0,
		&hba->desc_size.unit_desc);
	if (err)
		hba->desc_size.unit_desc = QUERY_DESC_UNIT_DEF_SIZE;

	err = ufshcd_read_desc_length(hba, QUERY_DESC_IDN_GEOMETRY, 0,
		&hba->desc_size.geom_desc);
	if (err)
		hba->desc_size.geom_desc = QUERY_DESC_GEOMETRY_DEF_SIZE;
	err = ufshcd_read_desc_length(hba, QUERY_DESC_IDN_HEALTH, 0,
		&hba->desc_size.hlth_desc);
	if (err)
		hba->desc_size.hlth_desc = QUERY_DESC_HEALTH_DEF_SIZE;
}

static void ufshcd_def_desc_sizes(struct ufs_hba *hba)
{
	hba->desc_size.dev_desc = QUERY_DESC_DEVICE_DEF_SIZE;
	hba->desc_size.pwr_desc = QUERY_DESC_POWER_DEF_SIZE;
	hba->desc_size.interc_desc = QUERY_DESC_INTERCONNECT_DEF_SIZE;
	hba->desc_size.conf_desc = QUERY_DESC_CONFIGURATION_DEF_SIZE;
	hba->desc_size.unit_desc = QUERY_DESC_UNIT_DEF_SIZE;
	hba->desc_size.geom_desc = QUERY_DESC_GEOMETRY_DEF_SIZE;
	hba->desc_size.hlth_desc = QUERY_DESC_HEALTH_DEF_SIZE;
}

void ufshcd_apply_pm_quirks(struct ufs_hba *hba)
{
	if (hba->dev_info.quirks & UFS_DEVICE_QUIRK_NO_LINK_OFF) {
		if (ufs_get_pm_lvl_to_link_pwr_state(hba->rpm_lvl) ==
		    UIC_LINK_OFF_STATE) {
			hba->rpm_lvl =
				ufs_get_desired_pm_lvl_for_dev_link_state(
						UFS_SLEEP_PWR_MODE,
						UIC_LINK_HIBERN8_STATE);
			dev_info(hba->dev, "UFS_DEVICE_QUIRK_NO_LINK_OFF enabled, changed rpm_lvl to %d\n",
				hba->rpm_lvl);
		}
		if (ufs_get_pm_lvl_to_link_pwr_state(hba->spm_lvl) ==
		    UIC_LINK_OFF_STATE) {
			hba->spm_lvl =
				ufs_get_desired_pm_lvl_for_dev_link_state(
						UFS_SLEEP_PWR_MODE,
						UIC_LINK_HIBERN8_STATE);
			dev_info(hba->dev, "UFS_DEVICE_QUIRK_NO_LINK_OFF enabled, changed spm_lvl to %d\n",
				hba->spm_lvl);
		}
	}
}
EXPORT_SYMBOL(ufshcd_apply_pm_quirks);

/**
 * ufshcd_set_dev_ref_clk - set the device bRefClkFreq
 * @hba: per-adapter instance
 *
 * Read the current value of the bRefClkFreq attribute from device and update it
 * if host is supplying different reference clock frequency than one mentioned
 * in bRefClkFreq attribute.
 *
 * Returns zero on success, non-zero error value on failure.
 */
static int ufshcd_set_dev_ref_clk(struct ufs_hba *hba)
{
	int err = 0;
	int ref_clk = -1;
	static const char * const ref_clk_freqs[] = {"19.2 MHz", "26 MHz",
						     "38.4 MHz", "52 MHz"};

	err = ufshcd_query_attr_retry(hba, UPIU_QUERY_OPCODE_READ_ATTR,
			QUERY_ATTR_IDN_REF_CLK_FREQ, 0, 0, &ref_clk);

	if (err) {
		dev_err(hba->dev, "%s: failed reading bRefClkFreq. err = %d\n",
			 __func__, err);
		goto out;
	}

	if ((ref_clk < 0) || (ref_clk > REF_CLK_FREQ_52_MHZ)) {
		dev_err(hba->dev, "%s: invalid ref_clk setting = %d\n",
			 __func__, ref_clk);
		err = -EINVAL;
		goto out;
	}

	if (ref_clk == hba->dev_ref_clk_freq)
		goto out; /* nothing to update */

	err = ufshcd_query_attr_retry(hba, UPIU_QUERY_OPCODE_WRITE_ATTR,
			QUERY_ATTR_IDN_REF_CLK_FREQ, 0, 0,
			&hba->dev_ref_clk_freq);

	if (err)
		dev_err(hba->dev, "%s: bRefClkFreq setting to %s failed\n",
			__func__, ref_clk_freqs[hba->dev_ref_clk_freq]);
	else
		/*
		 * It is good to print this out here to debug any later failures
		 * related to gear switch.
		 */
		dev_info(hba->dev, "%s: bRefClkFreq setting to %s succeeded\n",
			__func__, ref_clk_freqs[hba->dev_ref_clk_freq]);

out:
	return err;
}

static int ufshcd_get_dev_ref_clk_gating_wait(struct ufs_hba *hba,
					struct ufs_dev_desc *dev_desc)
{
	int err = 0;
	u32 gating_wait = UFSHCD_REF_CLK_GATING_WAIT_US;

	if (dev_desc->wspecversion >= 0x300) {
		err = ufshcd_query_attr_retry(hba, UPIU_QUERY_OPCODE_READ_ATTR,
				QUERY_ATTR_IDN_REF_CLK_GATING_WAIT_TIME, 0, 0,
				&gating_wait);

		if (err)
			dev_err(hba->dev, "failed reading bRefClkGatingWait. err = %d, use default %uus\n",
					err, gating_wait);

		if (gating_wait == 0) {
			gating_wait = UFSHCD_REF_CLK_GATING_WAIT_US;
			dev_err(hba->dev, "undefined ref clk gating wait time, use default %uus\n",
					gating_wait);
		}
	}

	hba->dev_ref_clk_gating_wait = gating_wait;
	return err;
}

static int ufs_read_device_desc_data(struct ufs_hba *hba)
{
	int err;
	u8 *desc_buf = NULL;

	if (hba->desc_size.dev_desc) {
		desc_buf = kmalloc(hba->desc_size.dev_desc, GFP_KERNEL);
		if (!desc_buf) {
			dev_err(hba->dev,
				"%s: Failed to allocate desc_buf\n", __func__);
			return -ENOMEM;
		}
	}
	err = ufshcd_read_device_desc(hba, desc_buf, hba->desc_size.dev_desc);
	if (err)
		goto out;

	/*
	 * getting vendor (manufacturerID) and Bank Index in big endian
	 * format
	 */
	hba->dev_info.w_manufacturer_id =
		desc_buf[DEVICE_DESC_PARAM_MANF_ID] << 8 |
		desc_buf[DEVICE_DESC_PARAM_MANF_ID + 1];
	hba->dev_info.b_device_sub_class =
		desc_buf[DEVICE_DESC_PARAM_DEVICE_SUB_CLASS];
	hba->dev_info.i_product_name = desc_buf[DEVICE_DESC_PARAM_PRDCT_NAME];
	hba->dev_info.w_spec_version =
		desc_buf[DEVICE_DESC_PARAM_SPEC_VER] << 8 |
		desc_buf[DEVICE_DESC_PARAM_SPEC_VER + 1];
out:
	kfree(desc_buf);
	return err;
}

static inline bool ufshcd_needs_reinit(struct ufs_hba *hba)
{
	bool reinit = false;

	if (hba->dev_info.w_spec_version < 0x300 && hba->phy_init_g4) {
		dev_warn(hba->dev, "%s: Using force-g4 setting for a non-g4 device, re-init\n",
				  __func__);
		hba->phy_init_g4 = false;
		reinit = true;
	} else if (hba->dev_info.w_spec_version >= 0x300 && !hba->phy_init_g4) {
		dev_warn(hba->dev, "%s: Re-init UFS host to use proper PHY settings for the UFS device. This can be avoided by setting the force-g4 in DT\n",
				  __func__);
		hba->phy_init_g4 = true;
		reinit = true;
	}

	return reinit;
}

/**
 * ufshcd_probe_hba - probe hba to detect device and initialize
 * @hba: per-adapter instance
 *
 * Execute link-startup and verify device initialization
 */
static int ufshcd_probe_hba(struct ufs_hba *hba)
{
	struct ufs_dev_desc card = {0};
	int ret;
	ktime_t start = ktime_get();

reinit:
	ret = ufshcd_link_startup(hba);
	if (ret)
		goto out;

	/* Debug counters initialization */
	ufshcd_clear_dbg_ufs_stats(hba);
	/* set the default level for urgent bkops */
	hba->urgent_bkops_lvl = BKOPS_STATUS_PERF_IMPACT;
	hba->is_urgent_bkops_lvl_checked = false;

	/* UniPro link is active now */
	ufshcd_set_link_active(hba);

	ret = ufshcd_verify_dev_init(hba);
	if (ret)
		goto out;

	ret = ufshcd_complete_dev_init(hba);
	if (ret)
		goto out;

	/* clear any previous UFS device information */
	memset(&hba->dev_info, 0, sizeof(hba->dev_info));

	/* cache important parameters from device descriptor for later use */
	ret = ufs_read_device_desc_data(hba);
	if (ret)
		goto out;

	/* Init check for device descriptor sizes */
	ufshcd_init_desc_sizes(hba);

	ret = ufs_get_device_desc(hba, &card);
	if (ret) {
		dev_err(hba->dev, "%s: Failed getting device info. err = %d\n",
			__func__, ret);
		goto out;
	}

	if (ufshcd_needs_reinit(hba)) {
		unsigned long flags;
		int err;

		err = ufshcd_vops_full_reset(hba);
		if (err)
			dev_warn(hba->dev, "%s: full reset returned %d\n",
				 __func__, err);

		err = ufshcd_reset_device(hba);
		if (err)
			dev_warn(hba->dev, "%s: device reset failed. err %d\n",
				 __func__, err);

		/* Reset the host controller */
		spin_lock_irqsave(hba->host->host_lock, flags);
		ufshcd_hba_stop(hba, false);
		spin_unlock_irqrestore(hba->host->host_lock, flags);

		err = ufshcd_hba_enable(hba);
		if (err)
			goto out;

		goto reinit;
	}

	ufs_fixup_device_setup(hba, &card);
	ufshcd_tune_unipro_params(hba);

	ufshcd_apply_pm_quirks(hba);
	if (card.wspecversion < 0x300) {
		ret = ufshcd_set_vccq_rail_unused(hba,
			(hba->dev_info.quirks & UFS_DEVICE_NO_VCCQ) ?
			true : false);
		if (ret)
			goto out;
	}

	/*
	 * On 4.19 kernel, the controlling of Vccq requlator got changed.
	 * Its relying on sys_suspend_pwr_off regulator dt flag instead of spm
	 * level.
	 * Updated logic is not honoring spm level specified and the device
	 * specific quirks for the desired link state.
	 * Below change is to fix above listed issue without distrubing the
	 * present logic.
	 */
	if (hba->spm_lvl == ufs_get_desired_pm_lvl_for_dev_link_state(
				UFS_POWERDOWN_PWR_MODE,
				UIC_LINK_OFF_STATE)) {
		if ((hba->dev_info.w_spec_version >= 0x300 &&
		     hba->vreg_info.vccq &&
		     !hba->vreg_info.vccq->sys_suspend_pwr_off))
			hba->vreg_info.vccq->sys_suspend_pwr_off = true;

		if ((hba->dev_info.w_spec_version < 0x300 &&
		     !hba->vreg_info.vccq2->sys_suspend_pwr_off))
			hba->vreg_info.vccq2->sys_suspend_pwr_off = true;
	}

	/* UFS device is also active now */
	ufshcd_set_ufs_dev_active(hba);
	ufshcd_force_reset_auto_bkops(hba);

	if (ufshcd_get_max_pwr_mode(hba)) {
		dev_err(hba->dev,
			"%s: Failed getting max supported power mode\n",
			__func__);
	} else {
		ufshcd_get_dev_ref_clk_gating_wait(hba, &card);

		/*
		 * Set the right value to bRefClkFreq before attempting to
		 * switch to HS gears.
		 */
		ufshcd_set_dev_ref_clk(hba);
		ret = ufshcd_config_pwr_mode(hba, &hba->max_pwr_info.info);
		if (ret) {
			dev_err(hba->dev, "%s: Failed setting power mode, err = %d\n",
					__func__, ret);
			goto out;
		}
	}

	/*
	 * bActiveICCLevel is volatile for UFS device (as per latest v2.1 spec)
	 * and for removable UFS card as well, hence always set the parameter.
	 * Note: Error handler may issue the device reset hence resetting
	 *       bActiveICCLevel as well so it is always safe to set this here.
	 */
	ufshcd_set_active_icc_lvl(hba);

	/* set the state as operational after switching to desired gear */
	hba->ufshcd_state = UFSHCD_STATE_OPERATIONAL;

	ufshcd_wb_config(hba);

	/*
	 * Enable auto hibern8 if supported, after full host and
	 * device initialization.
	 */
	ufshcd_set_auto_hibern8_timer(hba);

	/*
	 * If we are in error handling context or in power management callbacks
	 * context, no need to scan the host
	 */
	if (!ufshcd_eh_in_progress(hba) && !hba->pm_op_in_progress) {
		bool flag;

		if (!ufshcd_query_flag_retry(hba, UPIU_QUERY_OPCODE_READ_FLAG,
				QUERY_FLAG_IDN_PWR_ON_WPE, &flag))
			hba->dev_info.f_power_on_wp_en = flag;

		/* Add required well known logical units to scsi mid layer */
		ret = ufshcd_scsi_add_wlus(hba);
		if (ret)
			goto out;

		/* lower VCC voltage level */
		ufshcd_set_low_vcc_level(hba, &card);

		/* Initialize devfreq after UFS device is detected */
		if (ufshcd_is_clkscaling_supported(hba)) {
			memcpy(&hba->clk_scaling.saved_pwr_info.info,
				&hba->pwr_info,
				sizeof(struct ufs_pa_layer_attr));
			hba->clk_scaling.saved_pwr_info.is_valid = true;
			hba->clk_scaling.is_scaled_up = true;
			if (!hba->devfreq) {
				ret = ufshcd_devfreq_init(hba);
				if (ret)
					goto out;
			}
			hba->clk_scaling.is_allowed = true;
			hba->clk_scaling.is_suspended = false;
		}

		scsi_scan_host(hba->host);
		pm_runtime_put_sync(hba->dev);
	}

out:
	if (ret) {
		ufshcd_set_ufs_dev_poweroff(hba);
		ufshcd_set_link_off(hba);
	}

	/*
	 * If we failed to initialize the device or the device is not
	 * present, turn off the power/clocks etc.
	 */
	if (ret && !ufshcd_eh_in_progress(hba) && !hba->pm_op_in_progress) {
		pm_runtime_put_sync(hba->dev);
		ufshcd_exit_clk_scaling(hba);
		ufshcd_hba_exit(hba);
	}

	trace_ufshcd_init(dev_name(hba->dev), ret,
		ktime_to_us(ktime_sub(ktime_get(), start)),
		hba->curr_dev_pwr_mode, hba->uic_link_state);
	return ret;
}

/**
 * ufshcd_async_scan - asynchronous execution for probing hba
 * @data: data pointer to pass to this function
 * @cookie: cookie data
 */
static void ufshcd_async_scan(void *data, async_cookie_t cookie)
{
	struct ufs_hba *hba = (struct ufs_hba *)data;

	/*
	 * Don't allow clock gating and hibern8 enter for faster device
	 * detection.
	 */
	ufshcd_hold_all(hba);
	ufshcd_probe_hba(hba);
	ufshcd_release_all(hba);
}

static enum blk_eh_timer_return ufshcd_eh_timed_out(struct scsi_cmnd *scmd)
{
	unsigned long flags;
	struct Scsi_Host *host;
	struct ufs_hba *hba;
	int index;
	bool found = false;

	if (!scmd || !scmd->device || !scmd->device->host)
		return BLK_EH_DONE;

	host = scmd->device->host;
	hba = shost_priv(host);
	if (!hba)
		return BLK_EH_DONE;

	spin_lock_irqsave(host->host_lock, flags);

	for_each_set_bit(index, &hba->outstanding_reqs, hba->nutrs) {
		if (hba->lrb[index].cmd == scmd) {
			found = true;
			break;
		}
	}

	spin_unlock_irqrestore(host->host_lock, flags);

	/*
	 * Bypass SCSI error handling and reset the block layer timer if this
	 * SCSI command was not actually dispatched to UFS driver, otherwise
	 * let SCSI layer handle the error as usual.
	 */
	return found ? BLK_EH_DONE : BLK_EH_RESET_TIMER;
}

/**
 * ufshcd_query_ioctl - perform user read queries
 * @hba: per-adapter instance
 * @lun: used for lun specific queries
 * @buffer: user space buffer for reading and submitting query data and params
 * @return: 0 for success negative error code otherwise
 *
 * Expected/Submitted buffer structure is struct ufs_ioctl_query_data.
 * It will read the opcode, idn and buf_length parameters, and, put the
 * response in the buffer field while updating the used size in buf_length.
 */
static int ufshcd_query_ioctl(struct ufs_hba *hba, u8 lun, void __user *buffer)
{
	struct ufs_ioctl_query_data *ioctl_data;
	int err = 0;
	int length = 0;
	void *data_ptr;
	bool flag;
	u32 att;
	u8 index;
	u8 *desc = NULL;

	ioctl_data = kzalloc(sizeof(struct ufs_ioctl_query_data), GFP_KERNEL);
	if (!ioctl_data) {
		err = -ENOMEM;
		goto out;
	}

	/* extract params from user buffer */
	err = copy_from_user(ioctl_data, buffer,
			sizeof(struct ufs_ioctl_query_data));
	if (err) {
		dev_err(hba->dev,
			"%s: Failed copying buffer from user, err %d\n",
			__func__, err);
		goto out_release_mem;
	}

	/* verify legal parameters & send query */
	switch (ioctl_data->opcode) {
	case UPIU_QUERY_OPCODE_READ_DESC:
		switch (ioctl_data->idn) {
		case QUERY_DESC_IDN_DEVICE:
		case QUERY_DESC_IDN_CONFIGURATION:
		case QUERY_DESC_IDN_INTERCONNECT:
		case QUERY_DESC_IDN_GEOMETRY:
		case QUERY_DESC_IDN_POWER:
			index = 0;
			break;
		case QUERY_DESC_IDN_UNIT:
			if (!ufs_is_valid_unit_desc_lun(lun)) {
				dev_err(hba->dev,
					"%s: No unit descriptor for lun 0x%x\n",
					__func__, lun);
				err = -EINVAL;
				goto out_release_mem;
			}
			index = lun;
			break;
		default:
			goto out_einval;
		}
		length = min_t(int, QUERY_DESC_MAX_SIZE,
				ioctl_data->buf_size);
		desc = kzalloc(length, GFP_KERNEL);
		if (!desc) {
			dev_err(hba->dev, "%s: Failed allocating %d bytes\n",
					__func__, length);
			err = -ENOMEM;
			goto out_release_mem;
		}
		err = ufshcd_query_descriptor_retry(hba, ioctl_data->opcode,
				ioctl_data->idn, index, 0, desc, &length);
		break;
	case UPIU_QUERY_OPCODE_READ_ATTR:
		switch (ioctl_data->idn) {
		case QUERY_ATTR_IDN_BOOT_LU_EN:
		case QUERY_ATTR_IDN_POWER_MODE:
		case QUERY_ATTR_IDN_ACTIVE_ICC_LVL:
		case QUERY_ATTR_IDN_OOO_DATA_EN:
		case QUERY_ATTR_IDN_BKOPS_STATUS:
		case QUERY_ATTR_IDN_PURGE_STATUS:
		case QUERY_ATTR_IDN_MAX_DATA_IN:
		case QUERY_ATTR_IDN_MAX_DATA_OUT:
		case QUERY_ATTR_IDN_REF_CLK_FREQ:
		case QUERY_ATTR_IDN_CONF_DESC_LOCK:
		case QUERY_ATTR_IDN_MAX_NUM_OF_RTT:
		case QUERY_ATTR_IDN_EE_CONTROL:
		case QUERY_ATTR_IDN_EE_STATUS:
		case QUERY_ATTR_IDN_SECONDS_PASSED:
			index = 0;
			break;
		case QUERY_ATTR_IDN_DYN_CAP_NEEDED:
		case QUERY_ATTR_IDN_CORR_PRG_BLK_NUM:
			index = lun;
			break;
		default:
			goto out_einval;
		}
		err = ufshcd_query_attr(hba, ioctl_data->opcode,
					ioctl_data->idn, index, 0, &att);
		break;

	case UPIU_QUERY_OPCODE_WRITE_ATTR:
		err = copy_from_user(&att,
				buffer + sizeof(struct ufs_ioctl_query_data),
				sizeof(u32));
		if (err) {
			dev_err(hba->dev,
				"%s: Failed copying buffer from user, err %d\n",
				__func__, err);
			goto out_release_mem;
		}

		switch (ioctl_data->idn) {
		case QUERY_ATTR_IDN_BOOT_LU_EN:
			index = 0;
			if (!att || att > QUERY_ATTR_IDN_BOOT_LU_EN_MAX) {
				dev_err(hba->dev,
					"%s: Illegal ufs query ioctl data, opcode 0x%x, idn 0x%x, att 0x%x\n",
					__func__, ioctl_data->opcode,
					(unsigned int)ioctl_data->idn, att);
				err = -EINVAL;
				goto out_release_mem;
			}
			break;
		default:
			goto out_einval;
		}
		err = ufshcd_query_attr(hba, ioctl_data->opcode,
					ioctl_data->idn, index, 0, &att);
		break;

	case UPIU_QUERY_OPCODE_READ_FLAG:
		switch (ioctl_data->idn) {
		case QUERY_FLAG_IDN_FDEVICEINIT:
		case QUERY_FLAG_IDN_PERMANENT_WPE:
		case QUERY_FLAG_IDN_PWR_ON_WPE:
		case QUERY_FLAG_IDN_BKOPS_EN:
		case QUERY_FLAG_IDN_PURGE_ENABLE:
		case QUERY_FLAG_IDN_FPHYRESOURCEREMOVAL:
		case QUERY_FLAG_IDN_BUSY_RTC:
			break;
		default:
			goto out_einval;
		}
		err = ufshcd_query_flag_retry(hba, ioctl_data->opcode,
			ioctl_data->idn, &flag);
		break;
	default:
		goto out_einval;
	}

	if (err) {
		dev_err(hba->dev, "%s: Query for idn %d failed\n", __func__,
				ioctl_data->idn);
		goto out_release_mem;
	}

	/*
	 * copy response data
	 * As we might end up reading less data then what is specified in
	 * "ioctl_data->buf_size". So we are updating "ioctl_data->
	 * buf_size" to what exactly we have read.
	 */
	switch (ioctl_data->opcode) {
	case UPIU_QUERY_OPCODE_READ_DESC:
		ioctl_data->buf_size = min_t(int, ioctl_data->buf_size, length);
		data_ptr = desc;
		break;
	case UPIU_QUERY_OPCODE_READ_ATTR:
		ioctl_data->buf_size = sizeof(u32);
		data_ptr = &att;
		break;
	case UPIU_QUERY_OPCODE_READ_FLAG:
		ioctl_data->buf_size = 1;
		data_ptr = &flag;
		break;
	case UPIU_QUERY_OPCODE_WRITE_ATTR:
		goto out_release_mem;
	default:
		goto out_einval;
	}

	/* copy to user */
	err = copy_to_user(buffer, ioctl_data,
			sizeof(struct ufs_ioctl_query_data));
	if (err)
		dev_err(hba->dev, "%s: Failed copying back to user.\n",
			__func__);
	err = copy_to_user(buffer + sizeof(struct ufs_ioctl_query_data),
			data_ptr, ioctl_data->buf_size);
	if (err)
		dev_err(hba->dev, "%s: err %d copying back to user.\n",
				__func__, err);
	goto out_release_mem;

out_einval:
	dev_err(hba->dev,
		"%s: illegal ufs query ioctl data, opcode 0x%x, idn 0x%x\n",
		__func__, ioctl_data->opcode, (unsigned int)ioctl_data->idn);
	err = -EINVAL;
out_release_mem:
	kfree(ioctl_data);
	kfree(desc);
out:
	return err;
}

/**
 * ufshcd_ioctl - ufs ioctl callback registered in scsi_host
 * @dev: scsi device required for per LUN queries
 * @cmd: command opcode
 * @buffer: user space buffer for transferring data
 *
 * Supported commands:
 * UFS_IOCTL_QUERY
 */
static int ufshcd_ioctl(struct scsi_device *dev, int cmd, void __user *buffer)
{
	struct ufs_hba *hba = shost_priv(dev->host);
	int err = 0;

	BUG_ON(!hba);

	switch (cmd) {
	case UFS_IOCTL_QUERY:
		if (!buffer) {
			dev_err(hba->dev, "%s: User buffer is NULL!\n",
				 __func__);
			return -EINVAL;
		}
		pm_runtime_get_sync(hba->dev);
		err = ufshcd_query_ioctl(hba, ufshcd_scsi_to_upiu_lun(dev->lun),
				buffer);
		pm_runtime_put_sync(hba->dev);
		break;
	default:
		err = -ENOIOCTLCMD;
		dev_dbg(hba->dev, "%s: Unsupported ioctl cmd %d\n", __func__,
			cmd);
		break;
	}

	return err;
}

static const struct attribute_group *ufshcd_driver_groups[] = {
	&ufs_sysfs_unit_descriptor_group,
	&ufs_sysfs_lun_attributes_group,
	NULL,
};

static struct scsi_host_template ufshcd_driver_template = {
	.module			= THIS_MODULE,
	.name			= UFSHCD,
	.proc_name		= UFSHCD,
	.queuecommand		= ufshcd_queuecommand,
	.slave_alloc		= ufshcd_slave_alloc,
	.slave_configure	= ufshcd_slave_configure,
	.slave_destroy		= ufshcd_slave_destroy,
	.change_queue_depth	= ufshcd_change_queue_depth,
	.eh_abort_handler	= ufshcd_abort,
	.eh_device_reset_handler = ufshcd_eh_device_reset_handler,
	.eh_host_reset_handler   = ufshcd_eh_host_reset_handler,
	.eh_timed_out		= ufshcd_eh_timed_out,
	.ioctl			= ufshcd_ioctl,
#ifdef CONFIG_COMPAT
	.compat_ioctl		= ufshcd_ioctl,
#endif
	.this_id		= -1,
	.sg_tablesize		= SG_ALL,
	.cmd_per_lun		= UFSHCD_CMD_PER_LUN,
	.can_queue		= UFSHCD_CAN_QUEUE,
	.max_host_blocked	= 1,
	.track_queue_depth	= 1,
	.sdev_groups		= ufshcd_driver_groups,
	.rpm_autosuspend_delay	= RPM_AUTOSUSPEND_DELAY_MS,
};

static int ufshcd_config_vreg_load(struct device *dev, struct ufs_vreg *vreg,
				   int ua)
{
	int ret;

	if (!vreg)
		return 0;

	/*
	 * "set_load" operation shall be required on those regulators
	 * which specifically configured current limitation. Otherwise
	 * zero max_uA may cause unexpected behavior when regulator is
	 * enabled or set as high power mode.
	 */
	if (!vreg->max_uA)
		return 0;

	ret = regulator_set_load(vreg->reg, ua);
	if (ret < 0) {
		dev_err(dev, "%s: %s set load (ua=%d) failed, err=%d\n",
				__func__, vreg->name, ua, ret);
	}

	return ret;
}

static inline int ufshcd_config_vreg_lpm(struct ufs_hba *hba,
					 struct ufs_vreg *vreg)
{
	if (!vreg)
		return 0;
	else if (vreg->unused)
		return 0;
	else
		return ufshcd_config_vreg_load(hba->dev, vreg, vreg->min_uA);
}

static inline int ufshcd_config_vreg_hpm(struct ufs_hba *hba,
					 struct ufs_vreg *vreg)
{
	if (!vreg)
		return 0;
	else if (vreg->unused)
		return 0;
	else
		return ufshcd_config_vreg_load(hba->dev, vreg, vreg->max_uA);
}

static int ufshcd_config_vreg(struct device *dev,
		struct ufs_vreg *vreg, bool on)
{
	int ret = 0;
	struct regulator *reg;
	const char *name;
	int min_uV, uA_load;

	BUG_ON(!vreg);

	reg = vreg->reg;
	name = vreg->name;

	if (regulator_count_voltages(reg) > 0) {
		uA_load = on ? vreg->max_uA : 0;
		ret = ufshcd_config_vreg_load(dev, vreg, uA_load);
		if (ret)
			goto out;

		if (vreg->min_uV && vreg->max_uV) {
			min_uV = on ? vreg->min_uV : 0;
			if (vreg->low_voltage_sup && !vreg->low_voltage_active)
				min_uV = vreg->max_uV;

			ret = regulator_set_voltage(reg, min_uV, vreg->max_uV);
			if (ret) {
				dev_err(dev,
					"%s: %s set voltage failed, err=%d\n",
					__func__, name, ret);
				goto out;
			}
		}
	}
out:
	return ret;
}

static int ufshcd_enable_vreg(struct device *dev, struct ufs_vreg *vreg)
{
	int ret = 0;

	if (!vreg)
		goto out;
	else if (vreg->enabled || vreg->unused)
		goto out;

	ret = ufshcd_config_vreg(dev, vreg, true);
	if (!ret)
		ret = regulator_enable(vreg->reg);

	if (!ret)
		vreg->enabled = true;
	else
		dev_err(dev, "%s: %s enable failed, err=%d\n",
				__func__, vreg->name, ret);
out:
	return ret;
}

static int ufshcd_disable_vreg(struct device *dev, struct ufs_vreg *vreg)
{
	int ret = 0;

	if (!vreg)
		goto out;
	else if (!vreg->enabled || vreg->unused)
		goto out;

	ret = regulator_disable(vreg->reg);

	if (!ret) {
		/* ignore errors on applying disable config */
		ufshcd_config_vreg(dev, vreg, false);
		vreg->enabled = false;
	} else {
		dev_err(dev, "%s: %s disable failed, err=%d\n",
				__func__, vreg->name, ret);
	}
out:
	return ret;
}

static int ufshcd_setup_vreg(struct ufs_hba *hba, bool on)
{
	int ret = 0;
	struct device *dev = hba->dev;
	struct ufs_vreg_info *info = &hba->vreg_info;

	if (!info)
		goto out;

	ret = ufshcd_toggle_vreg(dev, info->vcc, on);
	if (ret)
		goto out;

	ret = ufshcd_toggle_vreg(dev, info->vccq, on);
	if (ret)
		goto out;

	ret = ufshcd_toggle_vreg(dev, info->vccq2, on);
	if (ret)
		goto out;

out:
	if (ret) {
		ufshcd_toggle_vreg(dev, info->vccq2, false);
		ufshcd_toggle_vreg(dev, info->vccq, false);
		ufshcd_toggle_vreg(dev, info->vcc, false);
	}
	return ret;
}

static int ufshcd_setup_hba_vreg(struct ufs_hba *hba, bool on)
{
	struct ufs_vreg_info *info = &hba->vreg_info;
	int ret = 0;

	if (info->vdd_hba) {
		ret = ufshcd_toggle_vreg(hba->dev, info->vdd_hba, on);

		if (!ret)
			ufshcd_vops_update_sec_cfg(hba, on);
	}

	return ret;
}

static int ufshcd_get_vreg(struct device *dev, struct ufs_vreg *vreg)
{
	int ret = 0;

	if (!vreg)
		goto out;

	vreg->reg = devm_regulator_get(dev, vreg->name);
	if (IS_ERR(vreg->reg)) {
		ret = PTR_ERR(vreg->reg);
		dev_err(dev, "%s: %s get failed, err=%d\n",
				__func__, vreg->name, ret);
	}
out:
	return ret;
}

static int ufshcd_init_vreg(struct ufs_hba *hba)
{
	int ret = 0;
	struct device *dev = hba->dev;
	struct ufs_vreg_info *info = &hba->vreg_info;

	if (!info)
		goto out;

	ret = ufshcd_get_vreg(dev, info->vcc);
	if (ret)
		goto out;

	ret = ufshcd_get_vreg(dev, info->vccq);
	if (ret)
		goto out;

	ret = ufshcd_get_vreg(dev, info->vccq2);
out:
	return ret;
}

static int ufshcd_init_hba_vreg(struct ufs_hba *hba)
{
	struct ufs_vreg_info *info = &hba->vreg_info;

	if (info)
		return ufshcd_get_vreg(hba->dev, info->vdd_hba);

	return 0;
}

static int ufshcd_set_vccq_rail_unused(struct ufs_hba *hba, bool unused)
{
	int ret = 0;
	struct ufs_vreg_info *info = &hba->vreg_info;

	if (!info)
		goto out;
	else if (!info->vccq)
		goto out;

	if (unused) {
		/* shut off the rail here */
		ret = ufshcd_toggle_vreg(hba->dev, info->vccq, false);
		/*
		 * Mark this rail as no longer used, so it doesn't get enabled
		 * later by mistake
		 */
		if (!ret)
			info->vccq->unused = true;
	} else {
		/*
		 * rail should have been already enabled hence just make sure
		 * that unused flag is cleared.
		 */
		info->vccq->unused = false;
	}
out:
	return ret;
}

static int ufshcd_setup_clocks(struct ufs_hba *hba, bool on,
			       bool keep_link_active, bool is_gating_context)
{
	int ret = 0;
	struct ufs_clk_info *clki;
	struct list_head *head = &hba->clk_list_head;
	unsigned long flags;
	ktime_t start = ktime_get();
	bool clk_state_changed = false;

	if (list_empty(head))
		goto out;

	/* call vendor specific bus vote before enabling the clocks */
	if (on) {
		ret = ufshcd_vops_set_bus_vote(hba, on);
		if (ret)
			return ret;
	}

	/*
	 * vendor specific setup_clocks ops may depend on clocks managed by
	 * this standard driver hence call the vendor specific setup_clocks
	 * before disabling the clocks managed here.
	 */
	if (!on) {
		ret = ufshcd_vops_setup_clocks(hba, on, PRE_CHANGE);
		if (ret)
			return ret;
	}

	list_for_each_entry(clki, head, list) {
		if (!IS_ERR_OR_NULL(clki->clk)) {
			/*
			 * To keep link active, both device ref clock and unipro
			 * clock should be kept ON.
			 */
			if (keep_link_active &&
			    (!strcmp(clki->name, "ref_clk") ||
			     !strcmp(clki->name, "core_clk_unipro")))
				continue;

			clk_state_changed = on ^ clki->enabled;
			if (on && !clki->enabled) {
				ret = clk_prepare_enable(clki->clk);
				if (ret) {
					dev_err(hba->dev, "%s: %s prepare enable failed, %d\n",
						__func__, clki->name, ret);
					goto out;
				}
			} else if (!on && clki->enabled) {
				clk_disable_unprepare(clki->clk);
			}
			clki->enabled = on;
			dev_dbg(hba->dev, "%s: clk: %s %sabled\n", __func__,
					clki->name, on ? "en" : "dis");
		}
	}

	/*
	 * vendor specific setup_clocks ops may depend on clocks managed by
	 * this standard driver hence call the vendor specific setup_clocks
	 * after enabling the clocks managed here.
	 */
	if (on) {
		ret = ufshcd_vops_setup_clocks(hba, on, POST_CHANGE);
		if (ret)
			return ret;
	}

	/*
	 * call vendor specific bus vote to remove the vote after
	 * disabling the clocks.
	 */
	if (!on)
		ret = ufshcd_vops_set_bus_vote(hba, on);

out:
	if (ret) {
		if (on)
			/* Can't do much if this fails */
			(void) ufshcd_vops_set_bus_vote(hba, false);
		list_for_each_entry(clki, head, list) {
			if (!IS_ERR_OR_NULL(clki->clk) && clki->enabled)
				clk_disable_unprepare(clki->clk);
		}
	} else if (!ret && on) {
		spin_lock_irqsave(hba->host->host_lock, flags);
		hba->clk_gating.state = CLKS_ON;
		trace_ufshcd_clk_gating(dev_name(hba->dev),
					hba->clk_gating.state);
		spin_unlock_irqrestore(hba->host->host_lock, flags);
		/* restore the secure configuration as clocks are enabled */
		ufshcd_vops_update_sec_cfg(hba, true);
	}

	if (clk_state_changed)
		trace_ufshcd_profile_clk_gating(dev_name(hba->dev),
			(on ? "on" : "off"),
			ktime_to_us(ktime_sub(ktime_get(), start)), ret);
	return ret;
}

static int ufshcd_enable_clocks(struct ufs_hba *hba)
{
	return  ufshcd_setup_clocks(hba, true, false, false);
}

static int ufshcd_disable_clocks(struct ufs_hba *hba,
				 bool is_gating_context)
{
	return  ufshcd_setup_clocks(hba, false, false, is_gating_context);
}

static int ufshcd_disable_clocks_keep_link_active(struct ufs_hba *hba,
					      bool is_gating_context)
{
	return  ufshcd_setup_clocks(hba, false, true, is_gating_context);
}

static int ufshcd_init_clocks(struct ufs_hba *hba)
{
	int ret = 0;
	struct ufs_clk_info *clki;
	struct device *dev = hba->dev;
	struct list_head *head = &hba->clk_list_head;

	if (list_empty(head))
		goto out;

	list_for_each_entry(clki, head, list) {
		if ((!clki->name) ||
		   (!strcmp(clki->name, "core_clk_ice_hw_ctl")))
			continue;

		clki->clk = devm_clk_get(dev, clki->name);
		if (IS_ERR(clki->clk)) {
			ret = PTR_ERR(clki->clk);
			dev_err(dev, "%s: %s clk get failed, %d\n",
					__func__, clki->name, ret);
			goto out;
		}

		if (clki->max_freq) {
			ret = clk_set_rate(clki->clk, clki->max_freq);
			if (ret) {
				dev_err(hba->dev, "%s: %s clk set rate(%dHz) failed, %d\n",
					__func__, clki->name,
					clki->max_freq, ret);
				goto out;
			}
			clki->curr_freq = clki->max_freq;
		}
		dev_dbg(dev, "%s: clk: %s, rate: %lu\n", __func__,
				clki->name, clk_get_rate(clki->clk));
	}
out:
	return ret;
}

static int ufshcd_variant_hba_init(struct ufs_hba *hba)
{
	int err = 0;

	if (!hba->var || !hba->var->vops)
		goto out;

	err = ufshcd_vops_init(hba);
	if (err)
		dev_err(hba->dev, "%s: variant %s init failed err %d\n",
			__func__, ufshcd_get_var_name(hba), err);
out:
	return err;
}

static void ufshcd_variant_hba_exit(struct ufs_hba *hba)
{
	if (!hba->var || !hba->var->vops)
		return;

	ufshcd_vops_exit(hba);
}

static int ufshcd_hba_init(struct ufs_hba *hba)
{
	int err;

	/*
	 * Handle host controller power separately from the UFS device power
	 * rails as it will help controlling the UFS host controller power
	 * collapse easily which is different than UFS device power collapse.
	 * Also, enable the host controller power before we go ahead with rest
	 * of the initialization here.
	 */
	err = ufshcd_init_hba_vreg(hba);
	if (err)
		goto out;

	err = ufshcd_setup_hba_vreg(hba, true);
	if (err)
		goto out;

	err = ufshcd_init_clocks(hba);
	if (err)
		goto out_disable_hba_vreg;

	err = ufshcd_enable_clocks(hba);
	if (err)
		goto out_disable_hba_vreg;

	err = ufshcd_init_vreg(hba);
	if (err)
		goto out_disable_clks;

	err = ufshcd_setup_vreg(hba, true);
	if (err)
		goto out_disable_clks;

	err = ufshcd_variant_hba_init(hba);
	if (err)
		goto out_disable_vreg;

	hba->is_powered = true;
	goto out;

out_disable_vreg:
	ufshcd_setup_vreg(hba, false);
out_disable_clks:
	ufshcd_disable_clocks(hba, false);
out_disable_hba_vreg:
	ufshcd_setup_hba_vreg(hba, false);
out:
	return err;
}

static void ufshcd_hba_exit(struct ufs_hba *hba)
{
	if (hba->is_powered) {
		ufshcd_variant_hba_exit(hba);
		ufshcd_setup_vreg(hba, false);
		if (ufshcd_is_clkscaling_supported(hba))
			if (hba->devfreq)
				ufshcd_suspend_clkscaling(hba);

		if (hba->recovery_wq)
			destroy_workqueue(hba->recovery_wq);
		ufshcd_disable_clocks(hba, false);
		ufshcd_setup_hba_vreg(hba, false);
		hba->is_powered = false;
	}
}

static int
ufshcd_send_request_sense(struct ufs_hba *hba, struct scsi_device *sdp)
{
	unsigned char cmd[6] = {REQUEST_SENSE,
				0,
				0,
				0,
				UFSHCD_REQ_SENSE_SIZE,
				0};
	char *buffer;
	int ret;

	buffer = kzalloc(UFSHCD_REQ_SENSE_SIZE, GFP_KERNEL);
	if (!buffer) {
		ret = -ENOMEM;
		goto out;
	}

	ret = scsi_execute(sdp, cmd, DMA_FROM_DEVICE, buffer,
			UFSHCD_REQ_SENSE_SIZE, NULL, NULL,
			msecs_to_jiffies(1000), 3, 0, RQF_PM, NULL);
	if (ret)
		pr_err("%s: failed with err %d\n", __func__, ret);

	kfree(buffer);
out:
	return ret;
}

/**
 * ufshcd_set_dev_pwr_mode - sends START STOP UNIT command to set device
 *			     power mode
 * @hba: per adapter instance
 * @pwr_mode: device power mode to set
 *
 * Returns 0 if requested power mode is set successfully
 * Returns non-zero if failed to set the requested power mode
 */
static int ufshcd_set_dev_pwr_mode(struct ufs_hba *hba,
				     enum ufs_dev_pwr_mode pwr_mode)
{
	unsigned char cmd[6] = { START_STOP };
	struct scsi_sense_hdr sshdr;
	struct scsi_device *sdp;
	unsigned long flags;
	int ret;

	spin_lock_irqsave(hba->host->host_lock, flags);
	sdp = hba->sdev_ufs_device;
	if (sdp) {
		ret = scsi_device_get(sdp);
		if (!ret && !scsi_device_online(sdp)) {
			ret = -ENODEV;
			scsi_device_put(sdp);
		}
	} else {
		ret = -ENODEV;
	}
	spin_unlock_irqrestore(hba->host->host_lock, flags);

	if (ret)
		return ret;

	/*
	 * If scsi commands fail, the scsi mid-layer schedules scsi error-
	 * handling, which would wait for host to be resumed. Since we know
	 * we are functional while we are here, skip host resume in error
	 * handling context.
	 */
	hba->host->eh_noresume = 1;
	if (!hba->dev_info.is_ufs_dev_wlun_ua_cleared) {
		ret = ufshcd_send_request_sense(hba, sdp);
		if (ret)
			goto out;
		/* Unit attention condition is cleared now */
		hba->dev_info.is_ufs_dev_wlun_ua_cleared = 1;
	}

	cmd[4] = pwr_mode << 4;

	/*
	 * Current function would be generally called from the power management
	 * callbacks hence set the RQF_PM flag so that it doesn't resume the
	 * already suspended childs.
	 */
	ret = scsi_execute(sdp, cmd, DMA_NONE, NULL, 0, NULL, &sshdr,
			START_STOP_TIMEOUT, 0, 0, RQF_PM, NULL);
	if (ret) {
		sdev_printk(KERN_WARNING, sdp,
			    "START_STOP failed for power mode: %d, result %x\n",
			    pwr_mode, ret);
		if (driver_byte(ret) == DRIVER_SENSE)
			scsi_print_sense_hdr(sdp, NULL, &sshdr);
	}

	if (!ret)
		hba->curr_dev_pwr_mode = pwr_mode;
out:
	scsi_device_put(sdp);
	hba->host->eh_noresume = 0;
	return ret;
}

static int ufshcd_link_state_transition(struct ufs_hba *hba,
					enum uic_link_state req_link_state,
					int check_for_bkops)
{
	int ret = 0;

	if (req_link_state == hba->uic_link_state)
		return 0;

	if (req_link_state == UIC_LINK_HIBERN8_STATE) {
		ret = ufshcd_uic_hibern8_enter(hba);
		if (!ret)
			ufshcd_set_link_hibern8(hba);
		else
			goto out;
	}
	/*
	 * If autobkops is enabled, link can't be turned off because
	 * turning off the link would also turn off the device.
	 */
	else if ((req_link_state == UIC_LINK_OFF_STATE) &&
		   (!check_for_bkops || (check_for_bkops &&
		    !hba->auto_bkops_enabled))) {
		/*
		 * Let's make sure that link is in low power mode, we are doing
		 * this currently by putting the link in Hibern8. Otherway to
		 * put the link in low power mode is to send the DME end point
		 * to device and then send the DME reset command to local
		 * unipro. But putting the link in hibern8 is much faster.
		 */
		ret = ufshcd_uic_hibern8_enter(hba);
		if (ret)
			goto out;
		/*
		 * Change controller state to "reset state" which
		 * should also put the link in off/reset state
		 */
		ufshcd_hba_stop(hba, true);
		/*
		 * TODO: Check if we need any delay to make sure that
		 * controller is reset
		 */
		ufshcd_set_link_off(hba);
	}

out:
	return ret;
}

static void ufshcd_vreg_set_lpm(struct ufs_hba *hba)
{
	/*
	 * It seems some UFS devices may keep drawing more than sleep current
	 * (atleast for 500us) from UFS rails (especially from VCCQ rail).
	 * To avoid this situation, add 2ms delay before putting these UFS
	 * rails in LPM mode.
	 */
	if (!ufshcd_is_link_active(hba))
		usleep_range(2000, 2100);

	/*
	 * If UFS device is either in UFS_Sleep turn off VCC rail to save some
	 * power.
	 *
	 * If UFS device and link is in OFF state, all power supplies (VCC,
	 * VCCQ, VCCQ2) can be turned off if power on write protect is not
	 * required. If UFS link is inactive (Hibern8 or OFF state) and device
	 * is in sleep state, put VCCQ & VCCQ2 rails in LPM mode.
	 *
	 * Ignore the error returned by ufshcd_toggle_vreg() as device is anyway
	 * in low power state which would save some power.
	 *
	 * If Write Booster is enabled and the device needs to flush the WB
	 * buffer OR if bkops status is urgent for WB, keep Vcc on.
	 */
	if (ufshcd_is_ufs_dev_poweroff(hba) && ufshcd_is_link_off(hba) &&
	    !hba->dev_info.is_lu_power_on_wp) {
		ufshcd_toggle_vreg(hba->dev, hba->vreg_info.vcc, false);
		if (hba->dev_info.w_spec_version >= 0x300 &&
			hba->vreg_info.vccq &&
			hba->vreg_info.vccq->sys_suspend_pwr_off)
			ufshcd_toggle_vreg(hba->dev,
				hba->vreg_info.vccq, false);
		else
			ufshcd_config_vreg_lpm(hba, hba->vreg_info.vccq);

		if (hba->dev_info.w_spec_version < 0x300 &&
			hba->vreg_info.vccq2->sys_suspend_pwr_off)
			ufshcd_toggle_vreg(hba->dev,
				hba->vreg_info.vccq2, false);
		else
			ufshcd_config_vreg_lpm(hba, hba->vreg_info.vccq2);
	} else if (!ufshcd_is_ufs_dev_active(hba)) {
		if (!hba->dev_info.keep_vcc_on)
			ufshcd_toggle_vreg(hba->dev, hba->vreg_info.vcc, false);
		if (!ufshcd_is_link_active(hba)) {
			ufshcd_config_vreg_lpm(hba, hba->vreg_info.vccq);
			ufshcd_config_vreg_lpm(hba, hba->vreg_info.vccq2);
		}
	}
}

static int ufshcd_vreg_set_hpm(struct ufs_hba *hba)
{
	int ret = 0;

	if (ufshcd_is_ufs_dev_poweroff(hba) && ufshcd_is_link_off(hba) &&
		!hba->dev_info.is_lu_power_on_wp) {
		if (hba->dev_info.w_spec_version < 0x300 &&
			hba->vreg_info.vccq2->sys_suspend_pwr_off)
			ret = ufshcd_toggle_vreg(hba->dev,
				hba->vreg_info.vccq2, true);
		else
			ret = ufshcd_config_vreg_hpm(hba, hba->vreg_info.vccq2);
		if (ret)
			goto vcc_disable;

		if (hba->dev_info.w_spec_version >= 0x300 &&
			hba->vreg_info.vccq &&
			hba->vreg_info.vccq->sys_suspend_pwr_off)
			ret = ufshcd_toggle_vreg(hba->dev,
				hba->vreg_info.vccq, true);
		else
			ret = ufshcd_config_vreg_hpm(hba, hba->vreg_info.vccq);
		if (ret)
			goto vccq2_lpm;
		ret = ufshcd_toggle_vreg(hba->dev, hba->vreg_info.vcc, true);
	} else if (!ufshcd_is_ufs_dev_active(hba)) {
		if (!ufshcd_is_link_active(hba)) {
			ret = ufshcd_config_vreg_hpm(hba, hba->vreg_info.vccq2);
			if (ret)
				goto vcc_disable;
			ret = ufshcd_config_vreg_hpm(hba, hba->vreg_info.vccq);
			if (ret)
				goto vccq2_lpm;
		}
		ret = ufshcd_toggle_vreg(hba->dev, hba->vreg_info.vcc, true);
	}
	goto out;

vccq2_lpm:
	ufshcd_config_vreg_lpm(hba, hba->vreg_info.vccq2);
vcc_disable:
	ufshcd_toggle_vreg(hba->dev, hba->vreg_info.vcc, false);
out:
	return ret;
}

static void ufshcd_hba_vreg_set_lpm(struct ufs_hba *hba)
{
	if (ufshcd_is_link_off(hba) ||
	    (ufshcd_is_link_hibern8(hba)
	     && ufshcd_is_power_collapse_during_hibern8_allowed(hba)))
		ufshcd_setup_hba_vreg(hba, false);
}

static void ufshcd_hba_vreg_set_hpm(struct ufs_hba *hba)
{
	int ret;
	struct ufs_vreg_info *info = &hba->vreg_info;

	if (ufshcd_is_link_off(hba) ||
	    (ufshcd_is_link_hibern8(hba)
	     && ufshcd_is_power_collapse_during_hibern8_allowed(hba))) {
		ret = ufshcd_setup_hba_vreg(hba, true);
		if (ret && (info->vdd_hba->enabled == false)) {
			dev_err(hba->dev, "vdd_hba is not enabled\n");
			BUG_ON(1);
		}
	}
}

/**
 * ufshcd_suspend - helper function for suspend operations
 * @hba: per adapter instance
 * @pm_op: desired low power operation type
 *
 * This function will try to put the UFS device and link into low power
 * mode based on the "rpm_lvl" (Runtime PM level) or "spm_lvl"
 * (System PM level).
 *
 * If this function is called during shutdown, it will make sure that
 * both UFS device and UFS link is powered off.
 *
 * NOTE: UFS device & link must be active before we enter in this function.
 *
 * Returns 0 for success and non-zero for failure
 */
static int ufshcd_suspend(struct ufs_hba *hba, enum ufs_pm_op pm_op)
{
	int ret = 0;
	enum ufs_pm_level pm_lvl;
	enum ufs_dev_pwr_mode req_dev_pwr_mode;
	enum uic_link_state req_link_state;

	hba->pm_op_in_progress = 1;
	if (!ufshcd_is_shutdown_pm(pm_op)) {
		pm_lvl = ufshcd_is_runtime_pm(pm_op) ?
			 hba->rpm_lvl : hba->spm_lvl;
		req_dev_pwr_mode = ufs_get_pm_lvl_to_dev_pwr_mode(pm_lvl);
		req_link_state = ufs_get_pm_lvl_to_link_pwr_state(pm_lvl);
	} else {
		req_dev_pwr_mode = UFS_POWERDOWN_PWR_MODE;
		req_link_state = UIC_LINK_OFF_STATE;
	}

	ret = ufshcd_crypto_suspend(hba, pm_op);
	if (ret)
		goto out;

	/*
	 * If we can't transition into any of the low power modes
	 * just gate the clocks.
	 */
	WARN_ON(hba->hibern8_on_idle.is_enabled &&
		hba->hibern8_on_idle.active_reqs);
	ufshcd_hold_all(hba);
	hba->clk_gating.is_suspended = true;
	hba->hibern8_on_idle.is_suspended = true;

	if (hba->clk_scaling.is_allowed) {
		cancel_work_sync(&hba->clk_scaling.suspend_work);
		cancel_work_sync(&hba->clk_scaling.resume_work);
		ufshcd_suspend_clkscaling(hba);
	}

	if (req_dev_pwr_mode == UFS_ACTIVE_PWR_MODE &&
			req_link_state == UIC_LINK_ACTIVE_STATE) {
		goto disable_clks;
	}

	if ((req_dev_pwr_mode == hba->curr_dev_pwr_mode) &&
	    (req_link_state == hba->uic_link_state))
		goto enable_gating;

	/* UFS device & link must be active before we enter in this function */
	if (!ufshcd_is_ufs_dev_active(hba) || !ufshcd_is_link_active(hba))
		goto disable_clks;

	if (ufshcd_is_runtime_pm(pm_op)) {
		if (ufshcd_can_autobkops_during_suspend(hba)) {
			/*
			 * The device is idle with no requests in the queue,
			 * allow background operations if bkops status shows
			 * that performance might be impacted.
			 */
			ret = ufshcd_urgent_bkops(hba);
			if (ret)
				goto enable_gating;
		} else {
			/* make sure that auto bkops is disabled */
			ufshcd_disable_auto_bkops(hba);
		}
		ufshcd_wb_toggle_flush(hba);
	} else if (!ufshcd_is_runtime_pm(pm_op)) {
		ufshcd_wb_buf_flush_disable(hba);
		hba->dev_info.keep_vcc_on = false;
	}

	if ((req_dev_pwr_mode != hba->curr_dev_pwr_mode) &&
	    ((ufshcd_is_runtime_pm(pm_op) && (!hba->auto_bkops_enabled)
	      && !hba->wb_buf_flush_enabled) ||
	     !ufshcd_is_runtime_pm(pm_op))) {
		/* ensure that bkops is disabled */
		ufshcd_disable_auto_bkops(hba);
		ret = ufshcd_set_dev_pwr_mode(hba, req_dev_pwr_mode);
		if (ret)
			goto enable_gating;
	}

	flush_work(&hba->eeh_work);
	ret = ufshcd_link_state_transition(hba, req_link_state, 1);
	if (ret)
		goto set_dev_active;

	if (ufshcd_is_link_hibern8(hba) &&
	    ufshcd_is_hibern8_on_idle_allowed(hba))
		hba->hibern8_on_idle.state = HIBERN8_ENTERED;

disable_clks:
	/*
	 * Call vendor specific suspend callback. As these callbacks may access
	 * vendor specific host controller register space call them before the
	 * host clocks are ON.
	 */
	ret = ufshcd_vops_suspend(hba, pm_op);
	if (ret)
		goto set_link_active;

	/*
	 * Disable the host irq as host controller as there won't be any
	 * host controller transaction expected till resume.
	 */
	ufshcd_disable_irq(hba);

	/* reset the connected UFS device during power down */
	if (ufshcd_is_link_off(hba)) {
		ret = ufshcd_assert_device_reset(hba);
		if (ret)
			goto set_link_active;
	}

	if (!ufshcd_is_link_active(hba))
		ret = ufshcd_disable_clocks(hba, false);
	else
		/*
		 * If link is active, device ref_clk and unipro clock can't be
		 * switched off.
		 */
		ret = ufshcd_disable_clocks_keep_link_active(hba, false);
	if (ret)
		goto set_link_active;

	if (ufshcd_is_clkgating_allowed(hba)) {
		hba->clk_gating.state = CLKS_OFF;
		trace_ufshcd_clk_gating(dev_name(hba->dev),
					hba->clk_gating.state);
	}

	/* Put the host controller in low power mode if possible */
	ufshcd_hba_vreg_set_lpm(hba);
	if (!hba->auto_bkops_enabled ||
		!(req_dev_pwr_mode == UFS_ACTIVE_PWR_MODE &&
		req_link_state == UIC_LINK_ACTIVE_STATE))
		ufshcd_vreg_set_lpm(hba);
	goto out;

set_link_active:
	ufshcd_enable_irq(hba);
	if (hba->clk_scaling.is_allowed)
		ufshcd_resume_clkscaling(hba);
	ufshcd_vreg_set_hpm(hba);
	if (ufshcd_is_link_hibern8(hba) && !ufshcd_uic_hibern8_exit(hba)) {
		ufshcd_set_link_active(hba);
	} else if (ufshcd_is_link_off(hba)) {
		ufshcd_update_error_stats(hba, UFS_ERR_VOPS_SUSPEND);
		ufshcd_deassert_device_reset(hba);
		ufshcd_host_reset_and_restore(hba);
	}
set_dev_active:
	if (!ufshcd_set_dev_pwr_mode(hba, UFS_ACTIVE_PWR_MODE))
		ufshcd_disable_auto_bkops(hba);
enable_gating:
	if (hba->clk_scaling.is_allowed)
		ufshcd_resume_clkscaling(hba);
	hba->hibern8_on_idle.is_suspended = false;
	hba->clk_gating.is_suspended = false;
<<<<<<< HEAD
	ufshcd_release_all(hba);
=======
	ufshcd_release(hba);
>>>>>>> 68418bd5
	ufshcd_crypto_resume(hba, pm_op);
out:
	hba->pm_op_in_progress = 0;

	if (ret)
		ufshcd_update_error_stats(hba, UFS_ERR_SUSPEND);

	return ret;
}

/**
 * ufshcd_resume - helper function for resume operations
 * @hba: per adapter instance
 * @pm_op: runtime PM or system PM
 *
 * This function basically brings the UFS device, UniPro link and controller
 * to active state.
 *
 * Returns 0 for success and non-zero for failure
 */
static int ufshcd_resume(struct ufs_hba *hba, enum ufs_pm_op pm_op)
{
	int ret;
	enum uic_link_state old_link_state;
	enum ufs_dev_pwr_mode old_pwr_mode;

	hba->pm_op_in_progress = 1;
	old_link_state = hba->uic_link_state;
	old_pwr_mode = hba->curr_dev_pwr_mode;

	ufshcd_hba_vreg_set_hpm(hba);

	ret = ufshcd_vreg_set_hpm(hba);
	if (ret)
		goto out;

	/* Make sure clocks are enabled before accessing controller */
	ret = ufshcd_enable_clocks(hba);
	if (ret)
		goto disable_vreg;

	/* enable the host irq as host controller would be active soon */
	ufshcd_enable_irq(hba);

	/*
	 * Call vendor specific resume callback. As these callbacks may access
	 * vendor specific host controller register space call them when the
	 * host clocks are ON.
	 */
	ret = ufshcd_vops_resume(hba, pm_op);
	if (ret)
		goto disable_irq_and_vops_clks;

	if (ufshcd_is_link_hibern8(hba)) {
		ret = ufshcd_uic_hibern8_exit(hba);
		if (!ret) {
			ufshcd_set_link_active(hba);
			if (ufshcd_is_hibern8_on_idle_allowed(hba))
				hba->hibern8_on_idle.state = HIBERN8_EXITED;
		} else {
			goto vendor_suspend;
		}
	} else if (ufshcd_is_link_off(hba)) {
		/*
		 * A full initialization of the host and the device is required
		 * since the link was put to off during suspend.
		 */
		ret = ufshcd_reset_and_restore(hba);
		/*
		 * ufshcd_reset_and_restore() should have already
		 * set the link state as active
		 */
		if (ret || !ufshcd_is_link_active(hba))
			goto vendor_suspend;
		/* mark link state as hibern8 exited */
		if (ufshcd_is_hibern8_on_idle_allowed(hba))
			hba->hibern8_on_idle.state = HIBERN8_EXITED;
	}

	ufshcd_wb_buf_flush_disable(hba);
	if (!ufshcd_is_ufs_dev_active(hba)) {
		ret = ufshcd_set_dev_pwr_mode(hba, UFS_ACTIVE_PWR_MODE);
		if (ret) {
			/*
			 * In the case of SSU timeout, err_handler must have
			 * recovered the uic link and dev state to active so
			 * we can proceed after checking the link and
			 * dev state.
			 */
			if (ufshcd_is_ufs_dev_active(hba) &&
			    ufshcd_is_link_active(hba))
				ret = 0;

			else if ((work_pending(&hba->eh_work)) ||
				ufshcd_eh_in_progress(hba)) {
				flush_work(&hba->eh_work);
				ret = 0;
				dev_info(hba->dev, "dev pwr mode=%d, UIC link state=%d\n",
					hba->curr_dev_pwr_mode,
					hba->uic_link_state);
				}
			if (ret)
				goto set_old_link_state;
		}
	}

	ret = ufshcd_crypto_resume(hba, pm_op);
	if (ret)
		goto set_old_dev_pwr_mode;

	if (ufshcd_keep_autobkops_enabled_except_suspend(hba))
		ufshcd_enable_auto_bkops(hba);
	else
		/*
		 * If BKOPs operations are urgently needed at this moment then
		 * keep auto-bkops enabled or else disable it.
		 */
		ufshcd_urgent_bkops(hba);

	hba->clk_gating.is_suspended = false;
	hba->hibern8_on_idle.is_suspended = false;

	if (hba->clk_scaling.is_allowed)
		ufshcd_resume_clkscaling(hba);

	/* Set Auto-Hibernate timer if supported */
	ufshcd_set_auto_hibern8_timer(hba);

	/* Schedule clock gating in case of no access to UFS device yet */
	ufshcd_release_all(hba);
	goto out;

set_old_dev_pwr_mode:
	if (old_pwr_mode != hba->curr_dev_pwr_mode)
		ufshcd_set_dev_pwr_mode(hba, old_pwr_mode);
set_old_link_state:
	ufshcd_link_state_transition(hba, old_link_state, 0);
	if (ufshcd_is_link_hibern8(hba) &&
	    ufshcd_is_hibern8_on_idle_allowed(hba))
		hba->hibern8_on_idle.state = HIBERN8_ENTERED;
vendor_suspend:
	ufshcd_vops_suspend(hba, pm_op);
disable_irq_and_vops_clks:
	ufshcd_disable_irq(hba);
	if (hba->clk_scaling.is_allowed)
		ufshcd_suspend_clkscaling(hba);
	ufshcd_disable_clocks(hba, false);
	if (ufshcd_is_clkgating_allowed(hba))
		hba->clk_gating.state = CLKS_OFF;
disable_vreg:
	ufshcd_vreg_set_lpm(hba);
out:
	hba->pm_op_in_progress = 0;

	if (ret)
		ufshcd_update_error_stats(hba, UFS_ERR_RESUME);

	return ret;
}

/**
 * ufshcd_system_suspend - system suspend routine
 * @hba: per adapter instance
 *
 * Check the description of ufshcd_suspend() function for more details.
 *
 * Returns 0 for success and non-zero for failure
 */
int ufshcd_system_suspend(struct ufs_hba *hba)
{
	int ret = 0;
	ktime_t start = ktime_get();

	if (!hba || !hba->is_powered)
		return 0;

	if ((ufs_get_pm_lvl_to_dev_pwr_mode(hba->spm_lvl) ==
	     hba->curr_dev_pwr_mode) &&
	    (ufs_get_pm_lvl_to_link_pwr_state(hba->spm_lvl) ==
	     hba->uic_link_state))
		goto out;

	if (pm_runtime_suspended(hba->dev)) {
		/*
		 * UFS device and/or UFS link low power states during runtime
		 * suspend seems to be different than what is expected during
		 * system suspend. Hence runtime resume the devic & link and
		 * let the system suspend low power states to take effect.
		 * TODO: If resume takes longer time, we might have optimize
		 * it in future by not resuming everything if possible.
		 */
		ret = ufshcd_runtime_resume(hba);
		if (ret)
			goto out;
	}

	ret = ufshcd_suspend(hba, UFS_SYSTEM_PM);
out:
	trace_ufshcd_system_suspend(dev_name(hba->dev), ret,
		ktime_to_us(ktime_sub(ktime_get(), start)),
		hba->curr_dev_pwr_mode, hba->uic_link_state);
	if (!ret)
		hba->is_sys_suspended = true;
	return ret;
}
EXPORT_SYMBOL(ufshcd_system_suspend);

/**
 * ufshcd_system_resume - system resume routine
 * @hba: per adapter instance
 *
 * Returns 0 for success and non-zero for failure
 */

int ufshcd_system_resume(struct ufs_hba *hba)
{
	int ret = 0;
	ktime_t start = ktime_get();

	if (!hba)
		return -EINVAL;

	if (!hba->is_powered || pm_runtime_suspended(hba->dev))
		/*
		 * Let the runtime resume take care of resuming
		 * if runtime suspended.
		 */
		goto out;
	else
		ret = ufshcd_resume(hba, UFS_SYSTEM_PM);
out:
	trace_ufshcd_system_resume(dev_name(hba->dev), ret,
		ktime_to_us(ktime_sub(ktime_get(), start)),
		hba->curr_dev_pwr_mode, hba->uic_link_state);
	if (!ret)
		hba->is_sys_suspended = false;
	return ret;
}
EXPORT_SYMBOL(ufshcd_system_resume);

/**
 * ufshcd_runtime_suspend - runtime suspend routine
 * @hba: per adapter instance
 *
 * Check the description of ufshcd_suspend() function for more details.
 *
 * Returns 0 for success and non-zero for failure
 */
int ufshcd_runtime_suspend(struct ufs_hba *hba)
{
	int ret = 0;
	ktime_t start = ktime_get();

	if (!hba)
		return -EINVAL;

	if (!hba->is_powered)
		goto out;
	else
		ret = ufshcd_suspend(hba, UFS_RUNTIME_PM);
out:
	trace_ufshcd_runtime_suspend(dev_name(hba->dev), ret,
		ktime_to_us(ktime_sub(ktime_get(), start)),
		hba->curr_dev_pwr_mode, hba->uic_link_state);
	return ret;
}
EXPORT_SYMBOL(ufshcd_runtime_suspend);

/**
 * ufshcd_runtime_resume - runtime resume routine
 * @hba: per adapter instance
 *
 * This function basically brings the UFS device, UniPro link and controller
 * to active state. Following operations are done in this function:
 *
 * 1. Turn on all the controller related clocks
 * 2. Bring the UniPro link out of Hibernate state
 * 3. If UFS device is in sleep state, turn ON VCC rail and bring the UFS device
 *    to active state.
 * 4. If auto-bkops is enabled on the device, disable it.
 *
 * So following would be the possible power state after this function return
 * successfully:
 *	S1: UFS device in Active state with VCC rail ON
 *	    UniPro link in Active state
 *	    All the UFS/UniPro controller clocks are ON
 *
 * Returns 0 for success and non-zero for failure
 */
int ufshcd_runtime_resume(struct ufs_hba *hba)
{
	int ret = 0;
	ktime_t start = ktime_get();

	if (!hba)
		return -EINVAL;

	if (!hba->is_powered)
		goto out;
	else
		ret = ufshcd_resume(hba, UFS_RUNTIME_PM);
out:
	trace_ufshcd_runtime_resume(dev_name(hba->dev), ret,
		ktime_to_us(ktime_sub(ktime_get(), start)),
		hba->curr_dev_pwr_mode, hba->uic_link_state);
	return ret;
}
EXPORT_SYMBOL(ufshcd_runtime_resume);

int ufshcd_runtime_idle(struct ufs_hba *hba)
{
	return 0;
}
EXPORT_SYMBOL(ufshcd_runtime_idle);

static void __ufshcd_shutdown_clkscaling(struct ufs_hba *hba)
{
	bool suspend = false;
	unsigned long flags;

	spin_lock_irqsave(hba->host->host_lock, flags);
	if (hba->clk_scaling.is_allowed) {
		hba->clk_scaling.is_allowed = false;
		suspend = true;
	}
	spin_unlock_irqrestore(hba->host->host_lock, flags);

	/**
	 * Scaling may be scheduled before, hence make sure it
	 * doesn't race with shutdown
	 */
	if (ufshcd_is_clkscaling_supported(hba)) {
		cancel_work_sync(&hba->clk_scaling.suspend_work);
		cancel_work_sync(&hba->clk_scaling.resume_work);
		if (suspend)
			ufshcd_suspend_clkscaling(hba);
	}

	/* Unregister so that devfreq_monitor can't race with shutdown */
	if (hba->devfreq)
		ufshcd_devfreq_remove(hba);
}

static void ufshcd_shutdown_clkscaling(struct ufs_hba *hba)
{
	if (!ufshcd_is_clkscaling_supported(hba))
		return;
	__ufshcd_shutdown_clkscaling(hba);
	device_remove_file(hba->dev, &hba->clk_scaling.enable_attr);
}

/**
 * ufshcd_shutdown - shutdown routine
 * @hba: per adapter instance
 *
 * This function would power off both UFS device and UFS link.
 *
 * Returns 0 always to allow force shutdown even in case of errors.
 */
int ufshcd_shutdown(struct ufs_hba *hba)
{
	int ret = 0;

	if (!hba->is_powered)
		goto out;

	if (ufshcd_is_ufs_dev_poweroff(hba) && ufshcd_is_link_off(hba))
		goto out;

	pm_runtime_get_sync(hba->dev);
	ufshcd_hold_all(hba);
	ufshcd_mark_shutdown_ongoing(hba);
	ufshcd_shutdown_clkscaling(hba);
	/**
	 * (1) Acquire the lock to stop any more requests
	 * (2) Wait for all issued requests to complete
	 */
	ufshcd_get_write_lock(hba);
	ufshcd_scsi_block_requests(hba);
	ret = ufshcd_wait_for_doorbell_clr(hba, U64_MAX);
	if (ret)
		dev_err(hba->dev, "%s: waiting for DB clear: failed: %d\n",
			__func__, ret);
	/* Requests may have errored out above, let it be handled */
	flush_work(&hba->eh_work);
	/* reqs issued from contexts other than shutdown will fail from now */
	ufshcd_scsi_unblock_requests(hba);
	ufshcd_release_all(hba);

	ret = ufshcd_suspend(hba, UFS_SHUTDOWN_PM);
out:
	if (ret)
		dev_err(hba->dev, "%s failed, err %d\n", __func__, ret);
	/* allow force shutdown even in case of errors */
	return 0;
}
EXPORT_SYMBOL(ufshcd_shutdown);

/**
 * ufshcd_remove - de-allocate SCSI host and host memory space
 *		data structure memory
 * @hba: per adapter instance
 */
void ufshcd_remove(struct ufs_hba *hba)
{
	ufs_sysfs_remove_nodes(hba->dev);
	scsi_remove_host(hba->host);
	/* disable interrupts */
	ufshcd_disable_intr(hba, hba->intr_mask);
	ufshcd_hba_stop(hba, true);

	ufshcd_exit_clk_scaling(hba);
	ufshcd_exit_clk_gating(hba);
	ufshcd_exit_hibern8_on_idle(hba);
	if (ufshcd_is_clkscaling_supported(hba)) {
		device_remove_file(hba->dev, &hba->clk_scaling.enable_attr);
		if (hba->devfreq)
			devfreq_remove_device(hba->devfreq);
	}
	ufshcd_hba_exit(hba);
	ufsdbg_remove_debugfs(hba);
}
EXPORT_SYMBOL_GPL(ufshcd_remove);

/**
 * ufshcd_dealloc_host - deallocate Host Bus Adapter (HBA)
 * @hba: pointer to Host Bus Adapter (HBA)
 */
void ufshcd_dealloc_host(struct ufs_hba *hba)
{
	scsi_host_put(hba->host);
}
EXPORT_SYMBOL_GPL(ufshcd_dealloc_host);

/**
 * ufshcd_set_dma_mask - Set dma mask based on the controller
 *			 addressing capability
 * @hba: per adapter instance
 *
 * Returns 0 for success, non-zero for failure
 */
static int ufshcd_set_dma_mask(struct ufs_hba *hba)
{
	if (hba->capabilities & MASK_64_ADDRESSING_SUPPORT) {
		if (!dma_set_mask_and_coherent(hba->dev, DMA_BIT_MASK(64)))
			return 0;
	}
	return dma_set_mask_and_coherent(hba->dev, DMA_BIT_MASK(32));
}

/**
 * ufshcd_alloc_host - allocate Host Bus Adapter (HBA)
 * @dev: pointer to device handle
 * @hba_handle: driver private handle
 * Returns 0 on success, non-zero value on failure
 */
int ufshcd_alloc_host(struct device *dev, struct ufs_hba **hba_handle)
{
	struct Scsi_Host *host;
	struct ufs_hba *hba;
	int err = 0;

	if (!dev) {
		dev_err(dev,
		"Invalid memory reference for dev is NULL\n");
		err = -ENODEV;
		goto out_error;
	}

	host = scsi_host_alloc(&ufshcd_driver_template,
				sizeof(struct ufs_hba));
	if (!host) {
		dev_err(dev, "scsi_host_alloc failed\n");
		err = -ENOMEM;
		goto out_error;
	}

	/*
	 * Do not use blk-mq at this time because blk-mq does not support
	 * runtime pm.
	 */
	host->use_blk_mq = false;

	hba = shost_priv(host);
	hba->host = host;
	hba->dev = dev;
	*hba_handle = hba;
	hba->sg_entry_size = sizeof(struct ufshcd_sg_entry);

	INIT_LIST_HEAD(&hba->clk_list_head);

out_error:
	return err;
}
EXPORT_SYMBOL(ufshcd_alloc_host);

/**
 * ufshcd_init - Driver initialization routine
 * @hba: per-adapter instance
 * @mmio_base: base register address
 * @irq: Interrupt line of device
 * Returns 0 on success, non-zero value on failure
 */
int ufshcd_init(struct ufs_hba *hba, void __iomem *mmio_base, unsigned int irq)
{
	int err;
	struct Scsi_Host *host = hba->host;
	struct device *dev = hba->dev;
	char recovery_wq_name[sizeof("ufs_recovery_00")];

	/*
	 * dev_set_drvdata() must be called before any callbacks are registered
	 * that use dev_get_drvdata() (frequency scaling, clock scaling, hwmon,
	 * sysfs).
	 */
	dev_set_drvdata(dev, hba);

	if (!mmio_base) {
		dev_err(hba->dev,
		"Invalid memory reference for mmio_base is NULL\n");
		err = -ENODEV;
		goto out_error;
	}

	hba->mmio_base = mmio_base;
	hba->irq = irq;

	/* Set descriptor lengths to specification defaults */
	ufshcd_def_desc_sizes(hba);

	err = ufshcd_hba_init(hba);
	if (err)
		goto out_error;

	/* Read capabilities registers */
	ufshcd_hba_capabilities(hba);

	/* Get UFS version supported by the controller */
	hba->ufs_version = ufshcd_get_ufs_version(hba);

	/* print error message if ufs_version is not valid */
	if ((hba->ufs_version != UFSHCI_VERSION_10) &&
	    (hba->ufs_version != UFSHCI_VERSION_11) &&
	    (hba->ufs_version != UFSHCI_VERSION_20) &&
	    (hba->ufs_version != UFSHCI_VERSION_21) &&
	    (hba->ufs_version != UFSHCI_VERSION_30))
		dev_warn(hba->dev, "invalid UFS version 0x%x\n",
			hba->ufs_version);

	/* Get Interrupt bit mask per version */
	hba->intr_mask = ufshcd_get_intr_mask(hba);

	/* Enable debug prints */
	hba->ufshcd_dbg_print = DEFAULT_UFSHCD_DBG_PRINT_EN;

	err = ufshcd_set_dma_mask(hba);
	if (err) {
		dev_err(hba->dev, "set dma mask failed\n");
		goto out_disable;
	}

	/* Allocate memory for host memory space */
	err = ufshcd_memory_alloc(hba);
	if (err) {
		dev_err(hba->dev, "Memory allocation failed\n");
		goto out_disable;
	}

	/* Configure LRB */
	ufshcd_host_memory_configure(hba);

	host->can_queue = hba->nutrs;
	host->cmd_per_lun = hba->nutrs;
	host->max_id = UFSHCD_MAX_ID;
	host->max_lun = UFS_MAX_LUNS;
	host->max_channel = UFSHCD_MAX_CHANNEL;
	host->unique_id = host->host_no;
	host->max_cmd_len = MAX_CDB_SIZE;
	host->set_dbd_for_caching = 1;

	hba->max_pwr_info.is_valid = false;

	/* Initailize wait queue for task management */
	init_waitqueue_head(&hba->tm_wq);
	init_waitqueue_head(&hba->tm_tag_wq);

	/* Initialize work queues */
	snprintf(recovery_wq_name, ARRAY_SIZE(recovery_wq_name), "%s_%d",
				"ufs_recovery_wq", host->host_no);
	hba->recovery_wq = alloc_workqueue("%s",
			WQ_MEM_RECLAIM|WQ_UNBOUND|WQ_HIGHPRI, 0,
			recovery_wq_name);
	if (!hba->recovery_wq) {
		dev_err(hba->dev, "%s: failed to create the workqueue\n",
				__func__);
		err = -ENOMEM;
		goto out_disable;
	}

	INIT_WORK(&hba->eh_work, ufshcd_err_handler);
	INIT_WORK(&hba->eeh_work, ufshcd_exception_event_handler);
	INIT_WORK(&hba->rls_work, ufshcd_rls_handler);

	/* Initialize UIC command mutex */
	mutex_init(&hba->uic_cmd_mutex);

	/* Initialize mutex for device management commands */
	mutex_init(&hba->dev_cmd.lock);

	init_rwsem(&hba->lock);

	/* Initialize device management tag acquire wait queue */
	init_waitqueue_head(&hba->dev_cmd.tag_wq);

	ufshcd_init_clk_gating(hba);
	ufshcd_init_hibern8(hba);

	ufshcd_init_clk_scaling(hba);

	/*
	 * In order to avoid any spurious interrupt immediately after
	 * registering UFS controller interrupt handler, clear any pending UFS
	 * interrupt status and disable all the UFS interrupts.
	 */
	ufshcd_writel(hba, ufshcd_readl(hba, REG_INTERRUPT_STATUS),
		      REG_INTERRUPT_STATUS);
	ufshcd_writel(hba, 0, REG_INTERRUPT_ENABLE);
	/*
	 * Make sure that UFS interrupts are disabled and any pending interrupt
	 * status is cleared before registering UFS interrupt handler.
	 */
	mb();

	/* IRQ registration */
	err = devm_request_irq(dev, irq, ufshcd_intr, IRQF_SHARED,
				dev_name(dev), hba);
	if (err) {
		dev_err(hba->dev, "request irq failed\n");
		goto exit_gating;
	} else {
		hba->is_irq_enabled = true;
	}

	err = scsi_add_host(host, hba->dev);
	if (err) {
		dev_err(hba->dev, "scsi_add_host failed\n");
		goto exit_gating;
	}

<<<<<<< HEAD
	/* Reset controller to power on reset (POR) state */
	ufshcd_vops_full_reset(hba);

	/* reset connected UFS device */
	err = ufshcd_reset_device(hba);
	if (err)
		dev_warn(hba->dev, "%s: device reset failed. err %d\n",
			 __func__, err);

	if (hba->force_g4)
		hba->phy_init_g4 = true;
=======
>>>>>>> 68418bd5
	/* Init crypto */
	err = ufshcd_hba_init_crypto(hba);
	if (err) {
		dev_err(hba->dev, "crypto setup failed\n");
		goto out_remove_scsi_host;
	}

	/* Host controller enable */
	err = ufshcd_hba_enable(hba);
	if (err) {
		dev_err(hba->dev, "Host controller enable failed\n");
		ufshcd_print_host_regs(hba);
		ufshcd_print_host_state(hba);
		goto out_remove_scsi_host;
	}

	/*
	 * If rpm_lvl and and spm_lvl are not already set to valid levels,
	 * set the default power management level for UFS runtime and system
	 * suspend. Default power saving mode selected is keeping UFS link in
	 * Hibern8 state and UFS device in sleep state.
	 */
	if (!ufshcd_is_valid_pm_lvl(hba->rpm_lvl))
		hba->rpm_lvl = ufs_get_desired_pm_lvl_for_dev_link_state(
							UFS_SLEEP_PWR_MODE,
							UIC_LINK_HIBERN8_STATE);
	if (!ufshcd_is_valid_pm_lvl(hba->spm_lvl))
		hba->spm_lvl = ufs_get_desired_pm_lvl_for_dev_link_state(
							UFS_SLEEP_PWR_MODE,
							UIC_LINK_HIBERN8_STATE);

	/* Hold auto suspend until async scan completes */
	pm_runtime_get_sync(dev);
	atomic_set(&hba->scsi_block_reqs_cnt, 0);

	/*
	 * We are assuming that device wasn't put in sleep/power-down
	 * state exclusively during the boot stage before kernel.
	 * This assumption helps avoid doing link startup twice during
	 * ufshcd_probe_hba().
	 */
	ufshcd_set_ufs_dev_active(hba);

	ufshcd_cmd_log_init(hba);

	async_schedule(ufshcd_async_scan, hba);

	ufsdbg_add_debugfs(hba);

	ufs_sysfs_add_nodes(hba->dev);

	device_enable_async_suspend(dev);

	return 0;

out_remove_scsi_host:
	scsi_remove_host(hba->host);
exit_gating:
	ufshcd_exit_clk_scaling(hba);
	ufshcd_exit_clk_gating(hba);
out_disable:
	hba->is_irq_enabled = false;
	ufshcd_hba_exit(hba);
out_error:
	return err;
}
EXPORT_SYMBOL_GPL(ufshcd_init);

MODULE_AUTHOR("Santosh Yaragnavi <santosh.sy@samsung.com>");
MODULE_AUTHOR("Vinayak Holikatti <h.vinayak@samsung.com>");
MODULE_DESCRIPTION("Generic UFS host controller driver Core");
MODULE_LICENSE("GPL");
MODULE_VERSION(UFSHCD_DRIVER_VERSION);<|MERGE_RESOLUTION|>--- conflicted
+++ resolved
@@ -48,7 +48,6 @@
 #include "ufs_quirks.h"
 #include "unipro.h"
 #include "ufs-sysfs.h"
-<<<<<<< HEAD
 #include "ufs-debugfs.h"
 #include "ufs-qcom.h"
 
@@ -205,8 +204,6 @@
 		break;
 	}
 }
-=======
->>>>>>> 68418bd5
 #include "ufshcd-crypto.h"
 
 #define CREATE_TRACE_POINTS
@@ -254,7 +251,6 @@
 /* Interrupt aggregation default timeout, unit: 40us */
 #define INT_AGGR_DEF_TO	0x02
 
-<<<<<<< HEAD
 /* default value of auto suspend is 3 seconds */
 #define UFSHCD_AUTO_SUSPEND_DELAY_MS 3000 /* millisecs */
 
@@ -266,10 +262,6 @@
 
 /* IOCTL opcode for command - ufs set device read only */
 #define UFS_IOCTL_BLKROSET      BLKROSET
-=======
-/* default delay of autosuspend: 2000 ms */
-#define RPM_AUTOSUSPEND_DELAY_MS 2000
->>>>>>> 68418bd5
 
 #define ufshcd_toggle_vreg(_dev, _vreg, _on)				\
 	({                                                              \
@@ -915,17 +907,12 @@
 
 	ufshcd_print_clk_freqs(hba);
 
-<<<<<<< HEAD
 	ufshcd_vops_dbg_register_dump(hba, no_sleep);
 }
 
 static void ufshcd_print_host_regs(struct ufs_hba *hba)
 {
 	__ufshcd_print_host_regs(hba, false);
-=======
-	if (hba->vops && hba->vops->dbg_register_dump)
-		hba->vops->dbg_register_dump(hba);
->>>>>>> 68418bd5
 
 	ufshcd_crypto_debug(hba);
 }
@@ -973,13 +960,8 @@
 			(u64)lrbp->ucd_prdt_dma_addr);
 
 		if (pr_prdt)
-<<<<<<< HEAD
 			ufshcd_hex_dump(hba, "UPIU PRDT: ", lrbp->ucd_prdt_ptr,
 					hba->sg_entry_size * prdt_length);
-=======
-			ufshcd_hex_dump("UPIU PRDT: ", lrbp->ucd_prdt_ptr,
-				hba->sg_entry_size * prdt_length);
->>>>>>> 68418bd5
 	}
 }
 
@@ -3835,11 +3817,7 @@
 
 	err = ufshcd_prepare_lrbp_crypto(hba, cmd, lrbp);
 	if (err) {
-<<<<<<< HEAD
 		ufshcd_release(hba, false);
-=======
-		ufshcd_release(hba);
->>>>>>> 68418bd5
 		lrbp->cmd = NULL;
 		clear_bit_unlock(tag, &hba->lrb_in_use);
 		goto out;
@@ -6236,7 +6214,6 @@
 	blk_queue_update_dma_pad(q, PRDT_DATA_BYTE_COUNT_PAD - 1);
 	blk_queue_max_segment_size(q, PRDT_DATA_BYTE_COUNT_MAX);
 
-<<<<<<< HEAD
 	if (hba->scsi_cmd_timeout) {
 		blk_queue_rq_timeout(q, hba->scsi_cmd_timeout * HZ);
 		scsi_set_cmd_timeout_override(sdev, hba->scsi_cmd_timeout * HZ);
@@ -6244,10 +6221,6 @@
 
 	sdev->autosuspend_delay = UFSHCD_AUTO_SUSPEND_DELAY_MS;
 	sdev->use_rpm_auto = 1;
-=======
-	if (ufshcd_is_rpm_autosuspend_allowed(hba))
-		sdev->rpm_autosuspend = 1;
->>>>>>> 68418bd5
 
 	ufshcd_crypto_setup_rq_keyslot_manager(hba, q);
 
@@ -6437,10 +6410,7 @@
 	case OCS_MISMATCH_RESP_UPIU_SIZE:
 	case OCS_PEER_COMM_FAILURE:
 	case OCS_FATAL_ERROR:
-<<<<<<< HEAD
 	case OCS_DEVICE_FATAL_ERROR:
-=======
->>>>>>> 68418bd5
 	case OCS_INVALID_CRYPTO_CONFIG:
 	case OCS_GENERAL_CRYPTO_ERROR:
 	default:
@@ -6548,11 +6518,8 @@
 			result = ufshcd_transfer_rsp_status(hba, lrbp);
 			scsi_dma_unmap(cmd);
 			cmd->result = result;
-<<<<<<< HEAD
 			lrbp->compl_time_stamp = ktime_get();
 			update_req_stats(hba, lrbp);
-=======
->>>>>>> 68418bd5
 			ufshcd_complete_lrbp_crypto(hba, cmd, lrbp);
 			/* Mark completed command as NULL in LRB */
 			lrbp->cmd = NULL;
@@ -9601,7 +9568,6 @@
 	.max_host_blocked	= 1,
 	.track_queue_depth	= 1,
 	.sdev_groups		= ufshcd_driver_groups,
-	.rpm_autosuspend_delay	= RPM_AUTOSUSPEND_DELAY_MS,
 };
 
 static int ufshcd_config_vreg_load(struct device *dev, struct ufs_vreg *vreg,
@@ -10560,11 +10526,7 @@
 		ufshcd_resume_clkscaling(hba);
 	hba->hibern8_on_idle.is_suspended = false;
 	hba->clk_gating.is_suspended = false;
-<<<<<<< HEAD
 	ufshcd_release_all(hba);
-=======
-	ufshcd_release(hba);
->>>>>>> 68418bd5
 	ufshcd_crypto_resume(hba, pm_op);
 out:
 	hba->pm_op_in_progress = 0;
@@ -11214,7 +11176,6 @@
 		goto exit_gating;
 	}
 
-<<<<<<< HEAD
 	/* Reset controller to power on reset (POR) state */
 	ufshcd_vops_full_reset(hba);
 
@@ -11226,8 +11187,6 @@
 
 	if (hba->force_g4)
 		hba->phy_init_g4 = true;
-=======
->>>>>>> 68418bd5
 	/* Init crypto */
 	err = ufshcd_hba_init_crypto(hba);
 	if (err) {
