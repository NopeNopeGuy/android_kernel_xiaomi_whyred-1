--- conflicted
+++ resolved
@@ -583,7 +583,6 @@
 
 	  If unsure, say N.
 
-<<<<<<< HEAD
 config DM_ANDROID_VERITY
 	bool "Android verity target support"
 	depends on BLK_DEV_DM=y
@@ -622,7 +621,7 @@
 	  any more after all the data blocks it covers have been verified anyway.
 
 	  If unsure, say N.
-=======
+
 config DM_BOW
 	tristate "Backup block device"
 	depends on BLK_DEV_DM
@@ -635,5 +634,4 @@
 
 	  If unsure, say N.
 
->>>>>>> c8113379
 endif # MD