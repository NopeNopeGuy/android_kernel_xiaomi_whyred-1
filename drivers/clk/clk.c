--- conflicted
+++ resolved
@@ -44,7 +44,6 @@
 static HLIST_HEAD(clk_orphan_list);
 static LIST_HEAD(clk_notifier_list);
 
-<<<<<<< HEAD
 struct clk_handoff_vdd {
 	struct list_head list;
 	struct clk_vdd_class *vdd_class;
@@ -53,7 +52,7 @@
 static LIST_HEAD(clk_handoff_vdd_list);
 static bool vdd_class_handoff_completed;
 static DEFINE_MUTEX(vdd_class_list_lock);
-=======
+
 static struct hlist_head *all_lists[] = {
 	&clk_root_list,
 	&clk_orphan_list,
@@ -65,7 +64,6 @@
 	NULL,
 };
 
->>>>>>> 443485d8
 /*
  * clk_rate_change_list is used during clk_core_set_rate_nolock() calls to
  * handle vdd_class vote tracking.  core->rate_change_node is added to
@@ -3240,18 +3238,6 @@
 static DEFINE_MUTEX(clk_debug_lock);
 static HLIST_HEAD(clk_debug_list);
 
-<<<<<<< HEAD
-static struct hlist_head *all_lists[] = {
-	&clk_root_list,
-	&clk_orphan_list,
-	NULL,
-};
-
-static struct hlist_head *orphan_list[] = {
-	&clk_orphan_list,
-	NULL,
-};
-
 static void clk_state_subtree(struct clk_core *c)
 {
 	int vdd_level = 0;
@@ -3302,8 +3288,6 @@
 	.release	= single_release,
 };
 
-=======
->>>>>>> 443485d8
 static void clk_summary_show_one(struct seq_file *s, struct clk_core *c,
 				 int level)
 {
