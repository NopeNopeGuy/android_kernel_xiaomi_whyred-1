/*
 * This is the linux wireless configuration interface.
 *
 * Copyright 2006-2010		Johannes Berg <johannes@sipsolutions.net>
 * Copyright 2013-2014  Intel Mobile Communications GmbH
 * Copyright 2015-2017	Intel Deutschland GmbH
<<<<<<< HEAD
 * Copyright (C) 2018-2020 Intel Corporation
=======
 * Copyright (C) 2018-2021 Intel Corporation
>>>>>>> 5d2c9fe6
 */

#define pr_fmt(fmt) KBUILD_MODNAME ": " fmt

#include <linux/if.h>
#include <linux/module.h>
#include <linux/err.h>
#include <linux/list.h>
#include <linux/slab.h>
#include <linux/nl80211.h>
#include <linux/debugfs.h>
#include <linux/notifier.h>
#include <linux/device.h>
#include <linux/etherdevice.h>
#include <linux/rtnetlink.h>
#include <linux/sched.h>
#include <net/genetlink.h>
#include <net/cfg80211.h>
#include "nl80211.h"
#include "core.h"
#include "sysfs.h"
#include "debugfs.h"
#include "wext-compat.h"
#include "rdev-ops.h"

/* name for sysfs, %d is appended */
#define PHY_NAME "phy"

MODULE_AUTHOR("Johannes Berg");
MODULE_LICENSE("GPL");
MODULE_DESCRIPTION("wireless configuration support");
MODULE_ALIAS_GENL_FAMILY(NL80211_GENL_NAME);

/* RCU-protected (and RTNL for writers) */
LIST_HEAD(cfg80211_rdev_list);
int cfg80211_rdev_list_generation;

/* for debugfs */
static struct dentry *ieee80211_debugfs_dir;

/* for the cleanup, scan and event works */
struct workqueue_struct *cfg80211_wq;

static bool cfg80211_disable_40mhz_24ghz;
module_param(cfg80211_disable_40mhz_24ghz, bool, 0644);
MODULE_PARM_DESC(cfg80211_disable_40mhz_24ghz,
		 "Disable 40MHz support in the 2.4GHz band");

struct cfg80211_registered_device *cfg80211_rdev_by_wiphy_idx(int wiphy_idx)
{
	struct cfg80211_registered_device *result = NULL, *rdev;

	ASSERT_RTNL();

	list_for_each_entry(rdev, &cfg80211_rdev_list, list) {
		if (rdev->wiphy_idx == wiphy_idx) {
			result = rdev;
			break;
		}
	}

	return result;
}

int get_wiphy_idx(struct wiphy *wiphy)
{
	struct cfg80211_registered_device *rdev = wiphy_to_rdev(wiphy);

	return rdev->wiphy_idx;
}

struct wiphy *wiphy_idx_to_wiphy(int wiphy_idx)
{
	struct cfg80211_registered_device *rdev;

	ASSERT_RTNL();

	rdev = cfg80211_rdev_by_wiphy_idx(wiphy_idx);
	if (!rdev)
		return NULL;
	return &rdev->wiphy;
}

static int cfg80211_dev_check_name(struct cfg80211_registered_device *rdev,
				   const char *newname)
{
	struct cfg80211_registered_device *rdev2;
	int wiphy_idx, taken = -1, digits;

	ASSERT_RTNL();

	if (strlen(newname) > NL80211_WIPHY_NAME_MAXLEN)
		return -EINVAL;

	/* prohibit calling the thing phy%d when %d is not its number */
	sscanf(newname, PHY_NAME "%d%n", &wiphy_idx, &taken);
	if (taken == strlen(newname) && wiphy_idx != rdev->wiphy_idx) {
		/* count number of places needed to print wiphy_idx */
		digits = 1;
		while (wiphy_idx /= 10)
			digits++;
		/*
		 * deny the name if it is phy<idx> where <idx> is printed
		 * without leading zeroes. taken == strlen(newname) here
		 */
		if (taken == strlen(PHY_NAME) + digits)
			return -EINVAL;
	}

	/* Ensure another device does not already have this name. */
	list_for_each_entry(rdev2, &cfg80211_rdev_list, list)
		if (strcmp(newname, wiphy_name(&rdev2->wiphy)) == 0)
			return -EINVAL;

	return 0;
}

int cfg80211_dev_rename(struct cfg80211_registered_device *rdev,
			char *newname)
{
	int result;

	ASSERT_RTNL();

	/* Ignore nop renames */
	if (strcmp(newname, wiphy_name(&rdev->wiphy)) == 0)
		return 0;

	result = cfg80211_dev_check_name(rdev, newname);
	if (result < 0)
		return result;

	result = device_rename(&rdev->wiphy.dev, newname);
	if (result)
		return result;

	if (rdev->wiphy.debugfsdir &&
	    !debugfs_rename(rdev->wiphy.debugfsdir->d_parent,
			    rdev->wiphy.debugfsdir,
			    rdev->wiphy.debugfsdir->d_parent,
			    newname))
		pr_err("failed to rename debugfs dir to %s!\n", newname);

	nl80211_notify_wiphy(rdev, NL80211_CMD_NEW_WIPHY);

	return 0;
}

int cfg80211_switch_netns(struct cfg80211_registered_device *rdev,
			  struct net *net)
{
	struct wireless_dev *wdev;
	int err = 0;

	if (!(rdev->wiphy.flags & WIPHY_FLAG_NETNS_OK))
		return -EOPNOTSUPP;

	list_for_each_entry(wdev, &rdev->wiphy.wdev_list, list) {
		if (!wdev->netdev)
			continue;
		wdev->netdev->features &= ~NETIF_F_NETNS_LOCAL;
		err = dev_change_net_namespace(wdev->netdev, net, "wlan%d");
		if (err)
			break;
		wdev->netdev->features |= NETIF_F_NETNS_LOCAL;
	}

	if (err) {
		/* failed -- clean up to old netns */
		net = wiphy_net(&rdev->wiphy);

		list_for_each_entry_continue_reverse(wdev,
						     &rdev->wiphy.wdev_list,
						     list) {
			if (!wdev->netdev)
				continue;
			wdev->netdev->features &= ~NETIF_F_NETNS_LOCAL;
			err = dev_change_net_namespace(wdev->netdev, net,
							"wlan%d");
			WARN_ON(err);
			wdev->netdev->features |= NETIF_F_NETNS_LOCAL;
		}

		return err;
	}

	wiphy_net_set(&rdev->wiphy, net);

	err = device_rename(&rdev->wiphy.dev, dev_name(&rdev->wiphy.dev));
	WARN_ON(err);

	return 0;
}

static void cfg80211_rfkill_poll(struct rfkill *rfkill, void *data)
{
	struct cfg80211_registered_device *rdev = data;

	rdev_rfkill_poll(rdev);
}

void cfg80211_stop_p2p_device(struct cfg80211_registered_device *rdev,
			      struct wireless_dev *wdev)
{
	ASSERT_RTNL();

	if (WARN_ON(wdev->iftype != NL80211_IFTYPE_P2P_DEVICE))
		return;

	if (!wdev_running(wdev))
		return;

	rdev_stop_p2p_device(rdev, wdev);
	wdev->is_running = false;

	rdev->opencount--;

	if (rdev->scan_req && rdev->scan_req->wdev == wdev) {
		if (WARN_ON(!rdev->scan_req->notified))
			rdev->scan_req->info.aborted = true;
		___cfg80211_scan_done(rdev, false);
	}
}

void cfg80211_stop_nan(struct cfg80211_registered_device *rdev,
		       struct wireless_dev *wdev)
{
	ASSERT_RTNL();

	if (WARN_ON(wdev->iftype != NL80211_IFTYPE_NAN))
		return;

	if (!wdev_running(wdev))
		return;

	rdev_stop_nan(rdev, wdev);
	wdev->is_running = false;

	rdev->opencount--;
}

void cfg80211_shutdown_all_interfaces(struct wiphy *wiphy)
{
	struct cfg80211_registered_device *rdev = wiphy_to_rdev(wiphy);
	struct wireless_dev *wdev;

	ASSERT_RTNL();

	list_for_each_entry(wdev, &rdev->wiphy.wdev_list, list) {
		if (wdev->netdev) {
			dev_close(wdev->netdev);
			continue;
		}
		/* otherwise, check iftype */
		switch (wdev->iftype) {
		case NL80211_IFTYPE_P2P_DEVICE:
			cfg80211_stop_p2p_device(rdev, wdev);
			break;
		case NL80211_IFTYPE_NAN:
			cfg80211_stop_nan(rdev, wdev);
			break;
		default:
			break;
		}
	}
}
EXPORT_SYMBOL_GPL(cfg80211_shutdown_all_interfaces);

static int cfg80211_rfkill_set_block(void *data, bool blocked)
{
	struct cfg80211_registered_device *rdev = data;

	if (!blocked)
		return 0;

	rtnl_lock();
	cfg80211_shutdown_all_interfaces(&rdev->wiphy);
	rtnl_unlock();

	return 0;
}

static void cfg80211_rfkill_sync_work(struct work_struct *work)
{
	struct cfg80211_registered_device *rdev;

	rdev = container_of(work, struct cfg80211_registered_device, rfkill_sync);
	cfg80211_rfkill_set_block(rdev, rfkill_blocked(rdev->rfkill));
}

static void cfg80211_event_work(struct work_struct *work)
{
	struct cfg80211_registered_device *rdev;

	rdev = container_of(work, struct cfg80211_registered_device,
			    event_work);

	rtnl_lock();
	cfg80211_process_rdev_events(rdev);
	rtnl_unlock();
}

void cfg80211_destroy_ifaces(struct cfg80211_registered_device *rdev)
{
	struct wireless_dev *wdev, *tmp;

	ASSERT_RTNL();

	list_for_each_entry_safe(wdev, tmp, &rdev->wiphy.wdev_list, list) {
		if (wdev->nl_owner_dead)
			rdev_del_virtual_intf(rdev, wdev);
	}
}

static void cfg80211_destroy_iface_wk(struct work_struct *work)
{
	struct cfg80211_registered_device *rdev;

	rdev = container_of(work, struct cfg80211_registered_device,
			    destroy_work);

	rtnl_lock();
	cfg80211_destroy_ifaces(rdev);
	rtnl_unlock();
}

static void cfg80211_sched_scan_stop_wk(struct work_struct *work)
{
	struct cfg80211_registered_device *rdev;
	struct cfg80211_sched_scan_request *req, *tmp;

	rdev = container_of(work, struct cfg80211_registered_device,
			   sched_scan_stop_wk);

	rtnl_lock();
	list_for_each_entry_safe(req, tmp, &rdev->sched_scan_req_list, list) {
		if (req->nl_owner_dead)
			cfg80211_stop_sched_scan_req(rdev, req, false);
	}
	rtnl_unlock();
}

static void cfg80211_propagate_radar_detect_wk(struct work_struct *work)
{
	struct cfg80211_registered_device *rdev;

	rdev = container_of(work, struct cfg80211_registered_device,
			    propagate_radar_detect_wk);

	rtnl_lock();

	regulatory_propagate_dfs_state(&rdev->wiphy, &rdev->radar_chandef,
				       NL80211_DFS_UNAVAILABLE,
				       NL80211_RADAR_DETECTED);

	rtnl_unlock();
}

static void cfg80211_propagate_cac_done_wk(struct work_struct *work)
{
	struct cfg80211_registered_device *rdev;

	rdev = container_of(work, struct cfg80211_registered_device,
			    propagate_cac_done_wk);

	rtnl_lock();

	regulatory_propagate_dfs_state(&rdev->wiphy, &rdev->cac_done_chandef,
				       NL80211_DFS_AVAILABLE,
				       NL80211_RADAR_CAC_FINISHED);

	rtnl_unlock();
}

/* exported functions */

struct wiphy *wiphy_new_nm(const struct cfg80211_ops *ops, int sizeof_priv,
			   const char *requested_name)
{
	static atomic_t wiphy_counter = ATOMIC_INIT(0);

	struct cfg80211_registered_device *rdev;
	int alloc_size;

	WARN_ON(ops->add_key && (!ops->del_key || !ops->set_default_key));
	WARN_ON(ops->auth && (!ops->assoc || !ops->deauth || !ops->disassoc));
	WARN_ON(ops->connect && !ops->disconnect);
	WARN_ON(ops->join_ibss && !ops->leave_ibss);
	WARN_ON(ops->add_virtual_intf && !ops->del_virtual_intf);
	WARN_ON(ops->add_station && !ops->del_station);
	WARN_ON(ops->add_mpath && !ops->del_mpath);
	WARN_ON(ops->join_mesh && !ops->leave_mesh);
	WARN_ON(ops->start_p2p_device && !ops->stop_p2p_device);
	WARN_ON(ops->start_ap && !ops->stop_ap);
	WARN_ON(ops->join_ocb && !ops->leave_ocb);
	WARN_ON(ops->suspend && !ops->resume);
	WARN_ON(ops->sched_scan_start && !ops->sched_scan_stop);
	WARN_ON(ops->remain_on_channel && !ops->cancel_remain_on_channel);
	WARN_ON(ops->tdls_channel_switch && !ops->tdls_cancel_channel_switch);
	WARN_ON(ops->add_tx_ts && !ops->del_tx_ts);

	alloc_size = sizeof(*rdev) + sizeof_priv;

	rdev = kzalloc(alloc_size, GFP_KERNEL);
	if (!rdev)
		return NULL;

	rdev->ops = ops;

	rdev->wiphy_idx = atomic_inc_return(&wiphy_counter);

	if (unlikely(rdev->wiphy_idx < 0)) {
		/* ugh, wrapped! */
		atomic_dec(&wiphy_counter);
		kfree(rdev);
		return NULL;
	}

	/* atomic_inc_return makes it start at 1, make it start at 0 */
	rdev->wiphy_idx--;

	/* give it a proper name */
	if (requested_name && requested_name[0]) {
		int rv;

		rtnl_lock();
		rv = cfg80211_dev_check_name(rdev, requested_name);

		if (rv < 0) {
			rtnl_unlock();
			goto use_default_name;
		}

		rv = dev_set_name(&rdev->wiphy.dev, "%s", requested_name);
		rtnl_unlock();
		if (rv)
			goto use_default_name;
	} else {
		int rv;

use_default_name:
		/* NOTE:  This is *probably* safe w/out holding rtnl because of
		 * the restrictions on phy names.  Probably this call could
		 * fail if some other part of the kernel (re)named a device
		 * phyX.  But, might should add some locking and check return
		 * value, and use a different name if this one exists?
		 */
		rv = dev_set_name(&rdev->wiphy.dev, PHY_NAME "%d", rdev->wiphy_idx);
		if (rv < 0) {
			kfree(rdev);
			return NULL;
		}
	}

	INIT_LIST_HEAD(&rdev->wiphy.wdev_list);
	INIT_LIST_HEAD(&rdev->beacon_registrations);
	spin_lock_init(&rdev->beacon_registrations_lock);
	spin_lock_init(&rdev->bss_lock);
	INIT_LIST_HEAD(&rdev->bss_list);
	INIT_LIST_HEAD(&rdev->sched_scan_req_list);
	INIT_WORK(&rdev->scan_done_wk, __cfg80211_scan_done);
	INIT_LIST_HEAD(&rdev->mlme_unreg);
	spin_lock_init(&rdev->mlme_unreg_lock);
	INIT_WORK(&rdev->mlme_unreg_wk, cfg80211_mlme_unreg_wk);
	INIT_DELAYED_WORK(&rdev->dfs_update_channels_wk,
			  cfg80211_dfs_channels_update_work);
#ifdef CONFIG_CFG80211_WEXT
	rdev->wiphy.wext = &cfg80211_wext_handler;
#endif

	device_initialize(&rdev->wiphy.dev);
	rdev->wiphy.dev.class = &ieee80211_class;
	rdev->wiphy.dev.platform_data = rdev;
	device_enable_async_suspend(&rdev->wiphy.dev);

	INIT_WORK(&rdev->destroy_work, cfg80211_destroy_iface_wk);
	INIT_WORK(&rdev->sched_scan_stop_wk, cfg80211_sched_scan_stop_wk);
	INIT_WORK(&rdev->sched_scan_res_wk, cfg80211_sched_scan_results_wk);
	INIT_WORK(&rdev->propagate_radar_detect_wk,
		  cfg80211_propagate_radar_detect_wk);
	INIT_WORK(&rdev->propagate_cac_done_wk, cfg80211_propagate_cac_done_wk);

#ifdef CONFIG_CFG80211_DEFAULT_PS
	rdev->wiphy.flags |= WIPHY_FLAG_PS_ON_BY_DEFAULT;
#endif

	wiphy_net_set(&rdev->wiphy, &init_net);

	rdev->rfkill_ops.set_block = cfg80211_rfkill_set_block;
	rdev->rfkill = rfkill_alloc(dev_name(&rdev->wiphy.dev),
				   &rdev->wiphy.dev, RFKILL_TYPE_WLAN,
				   &rdev->rfkill_ops, rdev);

	if (!rdev->rfkill) {
		wiphy_free(&rdev->wiphy);
		return NULL;
	}

	INIT_WORK(&rdev->rfkill_sync, cfg80211_rfkill_sync_work);
	INIT_WORK(&rdev->conn_work, cfg80211_conn_work);
	INIT_WORK(&rdev->event_work, cfg80211_event_work);

	init_waitqueue_head(&rdev->dev_wait);

	/*
	 * Initialize wiphy parameters to IEEE 802.11 MIB default values.
	 * Fragmentation and RTS threshold are disabled by default with the
	 * special -1 value.
	 */
	rdev->wiphy.retry_short = 7;
	rdev->wiphy.retry_long = 4;
	rdev->wiphy.frag_threshold = (u32) -1;
	rdev->wiphy.rts_threshold = (u32) -1;
	rdev->wiphy.coverage_class = 0;

	rdev->wiphy.max_num_csa_counters = 1;

	rdev->wiphy.max_sched_scan_plans = 1;
	rdev->wiphy.max_sched_scan_plan_interval = U32_MAX;

	return &rdev->wiphy;
}
EXPORT_SYMBOL(wiphy_new_nm);

static int wiphy_verify_combinations(struct wiphy *wiphy)
{
	const struct ieee80211_iface_combination *c;
	int i, j;

	for (i = 0; i < wiphy->n_iface_combinations; i++) {
		u32 cnt = 0;
		u16 all_iftypes = 0;

		c = &wiphy->iface_combinations[i];

		/*
		 * Combinations with just one interface aren't real,
		 * however we make an exception for DFS.
		 */
		if (WARN_ON((c->max_interfaces < 2) && !c->radar_detect_widths))
			return -EINVAL;

		/* Need at least one channel */
		if (WARN_ON(!c->num_different_channels))
			return -EINVAL;

		/*
		 * Put a sane limit on maximum number of different
		 * channels to simplify channel accounting code.
		 */
		if (WARN_ON(c->num_different_channels >
				CFG80211_MAX_NUM_DIFFERENT_CHANNELS))
			return -EINVAL;

		/* DFS only works on one channel. */
		if (WARN_ON(c->radar_detect_widths &&
			    (c->num_different_channels > 1)))
			return -EINVAL;

		if (WARN_ON(!c->n_limits))
			return -EINVAL;

		for (j = 0; j < c->n_limits; j++) {
			u16 types = c->limits[j].types;

			/* interface types shouldn't overlap */
			if (WARN_ON(types & all_iftypes))
				return -EINVAL;
			all_iftypes |= types;

			if (WARN_ON(!c->limits[j].max))
				return -EINVAL;

			/* Shouldn't list software iftypes in combinations! */
			if (WARN_ON(wiphy->software_iftypes & types))
				return -EINVAL;

			/* Only a single P2P_DEVICE can be allowed */
			if (WARN_ON(types & BIT(NL80211_IFTYPE_P2P_DEVICE) &&
				    c->limits[j].max > 1))
				return -EINVAL;

			/* Only a single NAN can be allowed */
			if (WARN_ON(types & BIT(NL80211_IFTYPE_NAN) &&
				    c->limits[j].max > 1))
				return -EINVAL;

			/*
			 * This isn't well-defined right now. If you have an
			 * IBSS interface, then its beacon interval may change
			 * by joining other networks, and nothing prevents it
			 * from doing that.
			 * So technically we probably shouldn't even allow AP
			 * and IBSS in the same interface, but it seems that
			 * some drivers support that, possibly only with fixed
			 * beacon intervals for IBSS.
			 */
			if (WARN_ON(types & BIT(NL80211_IFTYPE_ADHOC) &&
				    c->beacon_int_min_gcd)) {
				return -EINVAL;
			}

			cnt += c->limits[j].max;
			/*
			 * Don't advertise an unsupported type
			 * in a combination.
			 */
			if (WARN_ON((wiphy->interface_modes & types) != types))
				return -EINVAL;
		}

#ifndef CONFIG_WIRELESS_WDS
		if (WARN_ON(all_iftypes & BIT(NL80211_IFTYPE_WDS)))
			return -EINVAL;
#endif

		/* You can't even choose that many! */
		if (WARN_ON(cnt < c->max_interfaces))
			return -EINVAL;
	}

	return 0;
}

int wiphy_register(struct wiphy *wiphy)
{
	struct cfg80211_registered_device *rdev = wiphy_to_rdev(wiphy);
	int res;
	enum nl80211_band band;
	struct ieee80211_supported_band *sband;
	bool have_band = false;
	int i;
	u16 ifmodes = wiphy->interface_modes;

#ifdef CONFIG_PM
	if (WARN_ON(wiphy->wowlan &&
		    (wiphy->wowlan->flags & WIPHY_WOWLAN_GTK_REKEY_FAILURE) &&
		    !(wiphy->wowlan->flags & WIPHY_WOWLAN_SUPPORTS_GTK_REKEY)))
		return -EINVAL;
	if (WARN_ON(wiphy->wowlan &&
		    !wiphy->wowlan->flags && !wiphy->wowlan->n_patterns &&
		    !wiphy->wowlan->tcp))
		return -EINVAL;
#endif
	if (WARN_ON((wiphy->features & NL80211_FEATURE_TDLS_CHANNEL_SWITCH) &&
		    (!rdev->ops->tdls_channel_switch ||
		     !rdev->ops->tdls_cancel_channel_switch)))
		return -EINVAL;

	if (WARN_ON((wiphy->interface_modes & BIT(NL80211_IFTYPE_NAN)) &&
		    (!rdev->ops->start_nan || !rdev->ops->stop_nan ||
		     !rdev->ops->add_nan_func || !rdev->ops->del_nan_func ||
		     !(wiphy->nan_supported_bands & BIT(NL80211_BAND_2GHZ)))))
		return -EINVAL;

#ifndef CONFIG_WIRELESS_WDS
	if (WARN_ON(wiphy->interface_modes & BIT(NL80211_IFTYPE_WDS)))
		return -EINVAL;
#endif

	/*
	 * if a wiphy has unsupported modes for regulatory channel enforcement,
	 * opt-out of enforcement checking
	 */
	if (wiphy->interface_modes & ~(BIT(NL80211_IFTYPE_STATION) |
				       BIT(NL80211_IFTYPE_P2P_CLIENT) |
				       BIT(NL80211_IFTYPE_AP) |
				       BIT(NL80211_IFTYPE_P2P_GO) |
				       BIT(NL80211_IFTYPE_ADHOC) |
				       BIT(NL80211_IFTYPE_P2P_DEVICE) |
				       BIT(NL80211_IFTYPE_NAN) |
				       BIT(NL80211_IFTYPE_AP_VLAN) |
				       BIT(NL80211_IFTYPE_MONITOR)))
		wiphy->regulatory_flags |= REGULATORY_IGNORE_STALE_KICKOFF;

	if (WARN_ON((wiphy->regulatory_flags & REGULATORY_WIPHY_SELF_MANAGED) &&
		    (wiphy->regulatory_flags &
					(REGULATORY_CUSTOM_REG |
					 REGULATORY_STRICT_REG |
					 REGULATORY_COUNTRY_IE_FOLLOW_POWER |
					 REGULATORY_COUNTRY_IE_IGNORE))))
		return -EINVAL;

	if (WARN_ON(wiphy->coalesce &&
		    (!wiphy->coalesce->n_rules ||
		     !wiphy->coalesce->n_patterns) &&
		    (!wiphy->coalesce->pattern_min_len ||
		     wiphy->coalesce->pattern_min_len >
			wiphy->coalesce->pattern_max_len)))
		return -EINVAL;

	if (WARN_ON(wiphy->ap_sme_capa &&
		    !(wiphy->flags & WIPHY_FLAG_HAVE_AP_SME)))
		return -EINVAL;

	if (WARN_ON(wiphy->addresses && !wiphy->n_addresses))
		return -EINVAL;

	if (WARN_ON(wiphy->addresses &&
		    !is_zero_ether_addr(wiphy->perm_addr) &&
		    memcmp(wiphy->perm_addr, wiphy->addresses[0].addr,
			   ETH_ALEN)))
		return -EINVAL;

	if (WARN_ON(wiphy->max_acl_mac_addrs &&
		    (!(wiphy->flags & WIPHY_FLAG_HAVE_AP_SME) ||
		     !rdev->ops->set_mac_acl)))
		return -EINVAL;

	/* assure only valid behaviours are flagged by driver
	 * hence subtract 2 as bit 0 is invalid.
	 */
	if (WARN_ON(wiphy->bss_select_support &&
		    (wiphy->bss_select_support & ~(BIT(__NL80211_BSS_SELECT_ATTR_AFTER_LAST) - 2))))
		return -EINVAL;

	if (WARN_ON(wiphy_ext_feature_isset(&rdev->wiphy,
					    NL80211_EXT_FEATURE_4WAY_HANDSHAKE_STA_1X) &&
		    (!rdev->ops->set_pmk || !rdev->ops->del_pmk)))
		return -EINVAL;

	if (WARN_ON(!(rdev->wiphy.flags & WIPHY_FLAG_SUPPORTS_FW_ROAM) &&
		    rdev->ops->update_connect_params))
		return -EINVAL;

	if (wiphy->addresses)
		memcpy(wiphy->perm_addr, wiphy->addresses[0].addr, ETH_ALEN);

	/* sanity check ifmodes */
	WARN_ON(!ifmodes);
	ifmodes &= ((1 << NUM_NL80211_IFTYPES) - 1) & ~1;
	if (WARN_ON(ifmodes != wiphy->interface_modes))
		wiphy->interface_modes = ifmodes;

	res = wiphy_verify_combinations(wiphy);
	if (res)
		return res;

	/* sanity check supported bands/channels */
	for (band = 0; band < NUM_NL80211_BANDS; band++) {
		u16 types = 0;
		bool have_he = false;

		sband = wiphy->bands[band];
		if (!sband)
			continue;

		sband->band = band;
		if (WARN_ON(!sband->n_channels))
			return -EINVAL;
		/*
		 * on 60GHz band, there are no legacy rates, so
		 * n_bitrates is 0
		 */
		if (WARN_ON(band != NL80211_BAND_60GHZ &&
			    !sband->n_bitrates))
			return -EINVAL;

		if (WARN_ON(band == NL80211_BAND_6GHZ &&
			    (sband->ht_cap.ht_supported ||
			     sband->vht_cap.vht_supported)))
			return -EINVAL;

		/*
		 * Since cfg80211_disable_40mhz_24ghz is global, we can
		 * modify the sband's ht data even if the driver uses a
		 * global structure for that.
		 */
		if (cfg80211_disable_40mhz_24ghz &&
		    band == NL80211_BAND_2GHZ &&
		    sband->ht_cap.ht_supported) {
			sband->ht_cap.cap &= ~IEEE80211_HT_CAP_SUP_WIDTH_20_40;
			sband->ht_cap.cap &= ~IEEE80211_HT_CAP_SGI_40;
		}

		/*
		 * Since we use a u32 for rate bitmaps in
		 * ieee80211_get_response_rate, we cannot
		 * have more than 32 legacy rates.
		 */
		if (WARN_ON(sband->n_bitrates > 32))
			return -EINVAL;

		for (i = 0; i < sband->n_channels; i++) {
			sband->channels[i].orig_flags =
				sband->channels[i].flags;
			sband->channels[i].orig_mag = INT_MAX;
			sband->channels[i].orig_mpwr =
				sband->channels[i].max_power;
			sband->channels[i].band = band;
		}

		for (i = 0; i < sband->n_iftype_data; i++) {
			const struct ieee80211_sband_iftype_data *iftd;

			iftd = &sband->iftype_data[i];

			if (WARN_ON(!iftd->types_mask))
				return -EINVAL;
			if (WARN_ON(types & iftd->types_mask))
				return -EINVAL;

			/* at least one piece of information must be present */
			if (WARN_ON(!iftd->he_cap.has_he))
				return -EINVAL;

			types |= iftd->types_mask;

			if (i == 0)
				have_he = iftd->he_cap.has_he;
			else
				have_he = have_he &&
					  iftd->he_cap.has_he;
		}

		if (WARN_ON(!have_he && band == NL80211_BAND_6GHZ))
			return -EINVAL;

		have_band = true;
	}

	if (!have_band) {
		WARN_ON(1);
		return -EINVAL;
	}

#ifdef CONFIG_PM
	if (WARN_ON(rdev->wiphy.wowlan && rdev->wiphy.wowlan->n_patterns &&
		    (!rdev->wiphy.wowlan->pattern_min_len ||
		     rdev->wiphy.wowlan->pattern_min_len >
				rdev->wiphy.wowlan->pattern_max_len)))
		return -EINVAL;
#endif

	/* check and set up bitrates */
	ieee80211_set_bitrate_flags(wiphy);

	rdev->wiphy.features |= NL80211_FEATURE_SCAN_FLUSH;

	rtnl_lock();
	res = device_add(&rdev->wiphy.dev);
	if (res) {
		rtnl_unlock();
		return res;
	}

	list_add_rcu(&rdev->list, &cfg80211_rdev_list);
	cfg80211_rdev_list_generation++;

	/* add to debugfs */
	rdev->wiphy.debugfsdir =
		debugfs_create_dir(wiphy_name(&rdev->wiphy),
				   ieee80211_debugfs_dir);
	if (IS_ERR(rdev->wiphy.debugfsdir))
		rdev->wiphy.debugfsdir = NULL;

	cfg80211_debugfs_rdev_add(rdev);
	nl80211_notify_wiphy(rdev, NL80211_CMD_NEW_WIPHY);

	/* set up regulatory info */
	wiphy_regulatory_register(wiphy);

	if (wiphy->regulatory_flags & REGULATORY_CUSTOM_REG) {
		struct regulatory_request request;

		request.wiphy_idx = get_wiphy_idx(wiphy);
		request.initiator = NL80211_REGDOM_SET_BY_DRIVER;
		request.alpha2[0] = '9';
		request.alpha2[1] = '9';

		nl80211_send_reg_change_event(&request);
	}

	/* Check that nobody globally advertises any capabilities they do not
	 * advertise on all possible interface types.
	 */
	if (wiphy->extended_capabilities_len &&
	    wiphy->num_iftype_ext_capab &&
	    wiphy->iftype_ext_capab) {
		u8 supported_on_all, j;
		const struct wiphy_iftype_ext_capab *capab;

		capab = wiphy->iftype_ext_capab;
		for (j = 0; j < wiphy->extended_capabilities_len; j++) {
			if (capab[0].extended_capabilities_len > j)
				supported_on_all =
					capab[0].extended_capabilities[j];
			else
				supported_on_all = 0x00;
			for (i = 1; i < wiphy->num_iftype_ext_capab; i++) {
				if (j >= capab[i].extended_capabilities_len) {
					supported_on_all = 0x00;
					break;
				}
				supported_on_all &=
					capab[i].extended_capabilities[j];
			}
			if (WARN_ON(wiphy->extended_capabilities[j] &
				    ~supported_on_all))
				break;
		}
	}

	rdev->wiphy.registered = true;
	rtnl_unlock();

	res = rfkill_register(rdev->rfkill);
	if (res) {
		rfkill_destroy(rdev->rfkill);
		rdev->rfkill = NULL;
		wiphy_unregister(&rdev->wiphy);
		return res;
	}

	return 0;
}
EXPORT_SYMBOL(wiphy_register);

void wiphy_rfkill_start_polling(struct wiphy *wiphy)
{
	struct cfg80211_registered_device *rdev = wiphy_to_rdev(wiphy);

	if (!rdev->ops->rfkill_poll)
		return;
	rdev->rfkill_ops.poll = cfg80211_rfkill_poll;
	rfkill_resume_polling(rdev->rfkill);
}
EXPORT_SYMBOL(wiphy_rfkill_start_polling);

void wiphy_rfkill_stop_polling(struct wiphy *wiphy)
{
	struct cfg80211_registered_device *rdev = wiphy_to_rdev(wiphy);

	rfkill_pause_polling(rdev->rfkill);
}
EXPORT_SYMBOL(wiphy_rfkill_stop_polling);

void wiphy_unregister(struct wiphy *wiphy)
{
	struct cfg80211_registered_device *rdev = wiphy_to_rdev(wiphy);

	wait_event(rdev->dev_wait, ({
		int __count;
		rtnl_lock();
		__count = rdev->opencount;
		rtnl_unlock();
		__count == 0; }));

	if (rdev->rfkill)
		rfkill_unregister(rdev->rfkill);

	rtnl_lock();
	nl80211_notify_wiphy(rdev, NL80211_CMD_DEL_WIPHY);
	rdev->wiphy.registered = false;

	WARN_ON(!list_empty(&rdev->wiphy.wdev_list));

	/*
	 * First remove the hardware from everywhere, this makes
	 * it impossible to find from userspace.
	 */
	debugfs_remove_recursive(rdev->wiphy.debugfsdir);
	list_del_rcu(&rdev->list);
	synchronize_rcu();

	/*
	 * If this device got a regulatory hint tell core its
	 * free to listen now to a new shiny device regulatory hint
	 */
	wiphy_regulatory_deregister(wiphy);

	cfg80211_rdev_list_generation++;
	device_del(&rdev->wiphy.dev);

	rtnl_unlock();

	flush_work(&rdev->scan_done_wk);
	cancel_work_sync(&rdev->conn_work);
	flush_work(&rdev->event_work);
	cancel_delayed_work_sync(&rdev->dfs_update_channels_wk);
	flush_work(&rdev->destroy_work);
	flush_work(&rdev->sched_scan_stop_wk);
	flush_work(&rdev->mlme_unreg_wk);
	flush_work(&rdev->propagate_radar_detect_wk);
	flush_work(&rdev->propagate_cac_done_wk);

#ifdef CONFIG_PM
	if (rdev->wiphy.wowlan_config && rdev->ops->set_wakeup)
		rdev_set_wakeup(rdev, false);
#endif
	cfg80211_rdev_free_wowlan(rdev);
	cfg80211_rdev_free_coalesce(rdev);
}
EXPORT_SYMBOL(wiphy_unregister);

void cfg80211_dev_free(struct cfg80211_registered_device *rdev)
{
	struct cfg80211_internal_bss *scan, *tmp;
	struct cfg80211_beacon_registration *reg, *treg;
	rfkill_destroy(rdev->rfkill);
	list_for_each_entry_safe(reg, treg, &rdev->beacon_registrations, list) {
		list_del(&reg->list);
		kfree(reg);
	}
	list_for_each_entry_safe(scan, tmp, &rdev->bss_list, list)
		cfg80211_put_bss(&rdev->wiphy, &scan->pub);
	kfree(rdev);
}

void wiphy_free(struct wiphy *wiphy)
{
	put_device(&wiphy->dev);
}
EXPORT_SYMBOL(wiphy_free);

void wiphy_rfkill_set_hw_state(struct wiphy *wiphy, bool blocked)
{
	struct cfg80211_registered_device *rdev = wiphy_to_rdev(wiphy);

	if (rfkill_set_hw_state(rdev->rfkill, blocked))
		schedule_work(&rdev->rfkill_sync);
}
EXPORT_SYMBOL(wiphy_rfkill_set_hw_state);

void cfg80211_cqm_config_free(struct wireless_dev *wdev)
{
	kfree(wdev->cqm_config);
	wdev->cqm_config = NULL;
}

void cfg80211_unregister_wdev(struct wireless_dev *wdev)
{
	struct cfg80211_registered_device *rdev = wiphy_to_rdev(wdev->wiphy);

	ASSERT_RTNL();

	if (WARN_ON(wdev->netdev))
		return;

	nl80211_notify_iface(rdev, wdev, NL80211_CMD_DEL_INTERFACE);

	list_del_rcu(&wdev->list);
	synchronize_rcu();
	rdev->devlist_generation++;

	switch (wdev->iftype) {
	case NL80211_IFTYPE_P2P_DEVICE:
		cfg80211_mlme_purge_registrations(wdev);
		cfg80211_stop_p2p_device(rdev, wdev);
		break;
	case NL80211_IFTYPE_NAN:
		cfg80211_stop_nan(rdev, wdev);
		break;
	default:
		WARN_ON_ONCE(1);
		break;
	}

	cfg80211_cqm_config_free(wdev);
}
EXPORT_SYMBOL(cfg80211_unregister_wdev);

static const struct device_type wiphy_type = {
	.name	= "wlan",
};

void cfg80211_update_iface_num(struct cfg80211_registered_device *rdev,
			       enum nl80211_iftype iftype, int num)
{
	ASSERT_RTNL();

	rdev->num_running_ifaces += num;
	if (iftype == NL80211_IFTYPE_MONITOR)
		rdev->num_running_monitor_ifaces += num;
}

void __cfg80211_leave(struct cfg80211_registered_device *rdev,
		      struct wireless_dev *wdev)
{
	struct net_device *dev = wdev->netdev;
	struct cfg80211_sched_scan_request *pos, *tmp;

	ASSERT_RTNL();
	ASSERT_WDEV_LOCK(wdev);

	switch (wdev->iftype) {
	case NL80211_IFTYPE_ADHOC:
		__cfg80211_leave_ibss(rdev, dev, true);
		break;
	case NL80211_IFTYPE_P2P_CLIENT:
	case NL80211_IFTYPE_STATION:
		list_for_each_entry_safe(pos, tmp, &rdev->sched_scan_req_list,
					 list) {
			if (dev == pos->dev)
				cfg80211_stop_sched_scan_req(rdev, pos, false);
		}

#ifdef CONFIG_CFG80211_WEXT
		kfree(wdev->wext.ie);
		wdev->wext.ie = NULL;
		wdev->wext.ie_len = 0;
		wdev->wext.connect.auth_type = NL80211_AUTHTYPE_AUTOMATIC;
#endif
		cfg80211_disconnect(rdev, dev,
				    WLAN_REASON_DEAUTH_LEAVING, true);
		break;
	case NL80211_IFTYPE_MESH_POINT:
		__cfg80211_leave_mesh(rdev, dev);
		break;
	case NL80211_IFTYPE_AP:
	case NL80211_IFTYPE_P2P_GO:
		__cfg80211_stop_ap(rdev, dev, true);
		break;
	case NL80211_IFTYPE_OCB:
		__cfg80211_leave_ocb(rdev, dev);
		break;
	case NL80211_IFTYPE_WDS:
		/* must be handled by mac80211/driver, has no APIs */
		break;
	case NL80211_IFTYPE_P2P_DEVICE:
	case NL80211_IFTYPE_NAN:
		/* cannot happen, has no netdev */
		break;
	case NL80211_IFTYPE_AP_VLAN:
	case NL80211_IFTYPE_MONITOR:
		/* nothing to do */
		break;
	case NL80211_IFTYPE_UNSPECIFIED:
	case NUM_NL80211_IFTYPES:
		/* invalid */
		break;
	}
}

void cfg80211_leave(struct cfg80211_registered_device *rdev,
		    struct wireless_dev *wdev)
{
	wdev_lock(wdev);
	__cfg80211_leave(rdev, wdev);
	wdev_unlock(wdev);
}

void cfg80211_stop_iface(struct wiphy *wiphy, struct wireless_dev *wdev,
			 gfp_t gfp)
{
	struct cfg80211_registered_device *rdev = wiphy_to_rdev(wiphy);
	struct cfg80211_event *ev;
	unsigned long flags;

	trace_cfg80211_stop_iface(wiphy, wdev);

	ev = kzalloc(sizeof(*ev), gfp);
	if (!ev)
		return;

	ev->type = EVENT_STOPPED;

	spin_lock_irqsave(&wdev->event_lock, flags);
	list_add_tail(&ev->list, &wdev->event_list);
	spin_unlock_irqrestore(&wdev->event_lock, flags);
	queue_work(cfg80211_wq, &rdev->event_work);
}
EXPORT_SYMBOL(cfg80211_stop_iface);

static int cfg80211_netdev_notifier_call(struct notifier_block *nb,
					 unsigned long state, void *ptr)
{
	struct net_device *dev = netdev_notifier_info_to_dev(ptr);
	struct wireless_dev *wdev = dev->ieee80211_ptr;
	struct cfg80211_registered_device *rdev;
	struct cfg80211_sched_scan_request *pos, *tmp;

	if (!wdev)
		return NOTIFY_DONE;

	rdev = wiphy_to_rdev(wdev->wiphy);

	WARN_ON(wdev->iftype == NL80211_IFTYPE_UNSPECIFIED);

	switch (state) {
	case NETDEV_POST_INIT:
		SET_NETDEV_DEVTYPE(dev, &wiphy_type);
		break;
	case NETDEV_REGISTER:
		/*
		 * NB: cannot take rdev->mtx here because this may be
		 * called within code protected by it when interfaces
		 * are added with nl80211.
		 */
		mutex_init(&wdev->mtx);
		INIT_LIST_HEAD(&wdev->event_list);
		spin_lock_init(&wdev->event_lock);
		INIT_LIST_HEAD(&wdev->mgmt_registrations);
		spin_lock_init(&wdev->mgmt_registrations_lock);

		/*
		 * We get here also when the interface changes network namespaces,
		 * as it's registered into the new one, but we don't want it to
		 * change ID in that case. Checking if the ID is already assigned
		 * works, because 0 isn't considered a valid ID and the memory is
		 * 0-initialized.
		 */
		if (!wdev->identifier)
			wdev->identifier = ++rdev->wdev_id;
		list_add_rcu(&wdev->list, &rdev->wiphy.wdev_list);
		rdev->devlist_generation++;
		/* can only change netns with wiphy */
		dev->features |= NETIF_F_NETNS_LOCAL;

		if (sysfs_create_link(&dev->dev.kobj, &rdev->wiphy.dev.kobj,
				      "phy80211")) {
			pr_err("failed to add phy80211 symlink to netdev!\n");
		}
		wdev->netdev = dev;
#ifdef CONFIG_CFG80211_WEXT
		wdev->wext.default_key = -1;
		wdev->wext.default_mgmt_key = -1;
		wdev->wext.connect.auth_type = NL80211_AUTHTYPE_AUTOMATIC;
#endif

		if (wdev->wiphy->flags & WIPHY_FLAG_PS_ON_BY_DEFAULT)
			wdev->ps = true;
		else
			wdev->ps = false;
		/* allow mac80211 to determine the timeout */
		wdev->ps_timeout = -1;

		if ((wdev->iftype == NL80211_IFTYPE_STATION ||
		     wdev->iftype == NL80211_IFTYPE_P2P_CLIENT ||
		     wdev->iftype == NL80211_IFTYPE_ADHOC) && !wdev->use_4addr)
			dev->priv_flags |= IFF_DONT_BRIDGE;

		INIT_WORK(&wdev->disconnect_wk, cfg80211_autodisconnect_wk);

		nl80211_notify_iface(rdev, wdev, NL80211_CMD_NEW_INTERFACE);
		break;
	case NETDEV_GOING_DOWN:
		cfg80211_leave(rdev, wdev);
		break;
	case NETDEV_DOWN:
		cfg80211_update_iface_num(rdev, wdev->iftype, -1);
		if (rdev->scan_req && rdev->scan_req->wdev == wdev) {
			if (WARN_ON(!rdev->scan_req->notified))
				rdev->scan_req->info.aborted = true;
			___cfg80211_scan_done(rdev, false);
		}

		list_for_each_entry_safe(pos, tmp,
					 &rdev->sched_scan_req_list, list) {
			if (WARN_ON(pos && pos->dev == wdev->netdev))
				cfg80211_stop_sched_scan_req(rdev, pos, false);
		}

		rdev->opencount--;
		wake_up(&rdev->dev_wait);
		break;
	case NETDEV_UP:
		cfg80211_update_iface_num(rdev, wdev->iftype, 1);
		wdev_lock(wdev);
		switch (wdev->iftype) {
#ifdef CONFIG_CFG80211_WEXT
		case NL80211_IFTYPE_ADHOC:
			cfg80211_ibss_wext_join(rdev, wdev);
			break;
		case NL80211_IFTYPE_STATION:
			cfg80211_mgd_wext_connect(rdev, wdev);
			break;
#endif
#ifdef CONFIG_MAC80211_MESH
		case NL80211_IFTYPE_MESH_POINT:
			{
				/* backward compat code... */
				struct mesh_setup setup;
				memcpy(&setup, &default_mesh_setup,
						sizeof(setup));
				 /* back compat only needed for mesh_id */
				setup.mesh_id = wdev->ssid;
				setup.mesh_id_len = wdev->mesh_id_up_len;
				if (wdev->mesh_id_up_len)
					__cfg80211_join_mesh(rdev, dev,
							&setup,
							&default_mesh_config);
				break;
			}
#endif
		default:
			break;
		}
		wdev_unlock(wdev);
		rdev->opencount++;

		/*
		 * Configure power management to the driver here so that its
		 * correctly set also after interface type changes etc.
		 */
		if ((wdev->iftype == NL80211_IFTYPE_STATION ||
		     wdev->iftype == NL80211_IFTYPE_P2P_CLIENT) &&
		    rdev->ops->set_power_mgmt &&
		    rdev_set_power_mgmt(rdev, dev, wdev->ps,
					wdev->ps_timeout)) {
			/* assume this means it's off */
			wdev->ps = false;
		}
		break;
	case NETDEV_UNREGISTER:
		/*
		 * It is possible to get NETDEV_UNREGISTER
		 * multiple times. To detect that, check
		 * that the interface is still on the list
		 * of registered interfaces, and only then
		 * remove and clean it up.
		 */
		if (!list_empty(&wdev->list)) {
			nl80211_notify_iface(rdev, wdev,
					     NL80211_CMD_DEL_INTERFACE);
			sysfs_remove_link(&dev->dev.kobj, "phy80211");
			list_del_rcu(&wdev->list);
			rdev->devlist_generation++;
			cfg80211_mlme_purge_registrations(wdev);
#ifdef CONFIG_CFG80211_WEXT
			kzfree(wdev->wext.keys);
#endif
			flush_work(&wdev->disconnect_wk);
			cfg80211_cqm_config_free(wdev);
		}
		/*
		 * synchronise (so that we won't find this netdev
		 * from other code any more) and then clear the list
		 * head so that the above code can safely check for
		 * !list_empty() to avoid double-cleanup.
		 */
		synchronize_rcu();
		INIT_LIST_HEAD(&wdev->list);
		/*
		 * Ensure that all events have been processed and
		 * freed.
		 */
		cfg80211_process_wdev_events(wdev);

		if (WARN_ON(wdev->current_bss)) {
			cfg80211_unhold_bss(wdev->current_bss);
			cfg80211_put_bss(wdev->wiphy, &wdev->current_bss->pub);
			wdev->current_bss = NULL;
		}
		break;
	case NETDEV_PRE_UP:
		if (!cfg80211_iftype_allowed(wdev->wiphy, wdev->iftype,
					     wdev->use_4addr, 0))
			return notifier_from_errno(-EOPNOTSUPP);

		if (rfkill_blocked(rdev->rfkill))
			return notifier_from_errno(-ERFKILL);
		break;
	default:
		return NOTIFY_DONE;
	}

	wireless_nlevent_flush();

	return NOTIFY_OK;
}

static struct notifier_block cfg80211_netdev_notifier = {
	.notifier_call = cfg80211_netdev_notifier_call,
};

static void __net_exit cfg80211_pernet_exit(struct net *net)
{
	struct cfg80211_registered_device *rdev;

	rtnl_lock();
	list_for_each_entry(rdev, &cfg80211_rdev_list, list) {
		if (net_eq(wiphy_net(&rdev->wiphy), net))
			WARN_ON(cfg80211_switch_netns(rdev, &init_net));
	}
	rtnl_unlock();
}

static struct pernet_operations cfg80211_pernet_ops = {
	.exit = cfg80211_pernet_exit,
};

static int __init cfg80211_init(void)
{
	int err;

	err = register_pernet_device(&cfg80211_pernet_ops);
	if (err)
		goto out_fail_pernet;

	err = wiphy_sysfs_init();
	if (err)
		goto out_fail_sysfs;

	err = register_netdevice_notifier(&cfg80211_netdev_notifier);
	if (err)
		goto out_fail_notifier;

	err = nl80211_init();
	if (err)
		goto out_fail_nl80211;

	ieee80211_debugfs_dir = debugfs_create_dir("ieee80211", NULL);

	err = regulatory_init();
	if (err)
		goto out_fail_reg;

	cfg80211_wq = alloc_ordered_workqueue("cfg80211", WQ_MEM_RECLAIM);
	if (!cfg80211_wq) {
		err = -ENOMEM;
		goto out_fail_wq;
	}

	return 0;

out_fail_wq:
	regulatory_exit();
out_fail_reg:
	debugfs_remove(ieee80211_debugfs_dir);
	nl80211_exit();
out_fail_nl80211:
	unregister_netdevice_notifier(&cfg80211_netdev_notifier);
out_fail_notifier:
	wiphy_sysfs_exit();
out_fail_sysfs:
	unregister_pernet_device(&cfg80211_pernet_ops);
out_fail_pernet:
	return err;
}
fs_initcall(cfg80211_init);

static void __exit cfg80211_exit(void)
{
	debugfs_remove(ieee80211_debugfs_dir);
	nl80211_exit();
	unregister_netdevice_notifier(&cfg80211_netdev_notifier);
	wiphy_sysfs_exit();
	regulatory_exit();
	unregister_pernet_device(&cfg80211_pernet_ops);
	destroy_workqueue(cfg80211_wq);
}
module_exit(cfg80211_exit);<|MERGE_RESOLUTION|>--- conflicted
+++ resolved
@@ -4,11 +4,7 @@
  * Copyright 2006-2010		Johannes Berg <johannes@sipsolutions.net>
  * Copyright 2013-2014  Intel Mobile Communications GmbH
  * Copyright 2015-2017	Intel Deutschland GmbH
-<<<<<<< HEAD
- * Copyright (C) 2018-2020 Intel Corporation
-=======
  * Copyright (C) 2018-2021 Intel Corporation
->>>>>>> 5d2c9fe6
  */
 
 #define pr_fmt(fmt) KBUILD_MODNAME ": " fmt
