--- conflicted
+++ resolved
@@ -3530,10 +3530,6 @@
 					   struct net_device *dev)
 {
 	u32 tb_id = l3mdev_fib_table(dev) ? : addrconf_rt_table(dev, RT6_TABLE_INFO);
-<<<<<<< HEAD
-=======
-	int ifindex = dev->ifindex;
->>>>>>> ee0ec5dd
 	struct fib6_node *fn;
 	struct fib6_info *rt = NULL;
 	struct fib6_table *table;
