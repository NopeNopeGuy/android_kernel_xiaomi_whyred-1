/*
 * Copyright (c) 2008, Intel Corporation.
 *
 * This program is free software; you can redistribute it and/or modify it
 * under the terms and conditions of the GNU General Public License,
 * version 2, as published by the Free Software Foundation.
 *
 * This program is distributed in the hope it will be useful, but WITHOUT
 * ANY WARRANTY; without even the implied warranty of MERCHANTABILITY or
 * FITNESS FOR A PARTICULAR PURPOSE.  See the GNU General Public License for
 * more details.
 *
 * You should have received a copy of the GNU General Public License along with
 * this program; if not, see <http://www.gnu.org/licenses/>.
 *
 * Author: Alexander Duyck <alexander.h.duyck@intel.com>
 */

#include <linux/module.h>
#include <linux/slab.h>
#include <linux/types.h>
#include <linux/kernel.h>
#include <linux/string.h>
#include <linux/errno.h>
#include <linux/skbuff.h>
#include <net/netlink.h>
#include <net/pkt_sched.h>
#include <net/pkt_cls.h>

struct multiq_sched_data {
	u16 bands;
	u16 max_bands;
	u16 curband;
	struct tcf_proto __rcu *filter_list;
	struct tcf_block *block;
	struct Qdisc **queues;
};


static struct Qdisc *
multiq_classify(struct sk_buff *skb, struct Qdisc *sch, int *qerr)
{
	struct multiq_sched_data *q = qdisc_priv(sch);
	u32 band;
	struct tcf_result res;
	struct tcf_proto *fl = rcu_dereference_bh(q->filter_list);
	int err;

	*qerr = NET_XMIT_SUCCESS | __NET_XMIT_BYPASS;
	err = tcf_classify(skb, fl, &res, false);
#ifdef CONFIG_NET_CLS_ACT
	switch (err) {
	case TC_ACT_STOLEN:
	case TC_ACT_QUEUED:
	case TC_ACT_TRAP:
		*qerr = NET_XMIT_SUCCESS | __NET_XMIT_STOLEN;
		/* fall through */
	case TC_ACT_SHOT:
		return NULL;
	}
#endif
	band = skb_get_queue_mapping(skb);

	if (band >= q->bands)
		return q->queues[0];

	return q->queues[band];
}

static int
multiq_enqueue(struct sk_buff *skb, struct Qdisc *sch,
	       struct sk_buff **to_free)
{
	struct Qdisc *qdisc;
	int ret;

	qdisc = multiq_classify(skb, sch, &ret);
#ifdef CONFIG_NET_CLS_ACT
	if (qdisc == NULL) {

		if (ret & __NET_XMIT_BYPASS)
			qdisc_qstats_drop(sch);
		__qdisc_drop(skb, to_free);
		return ret;
	}
#endif

	ret = qdisc_enqueue(skb, qdisc, to_free);
	if (ret == NET_XMIT_SUCCESS) {
		sch->q.qlen++;
		return NET_XMIT_SUCCESS;
	}
	if (net_xmit_drop_count(ret))
		qdisc_qstats_drop(sch);
	return ret;
}

static struct sk_buff *multiq_dequeue(struct Qdisc *sch)
{
	struct multiq_sched_data *q = qdisc_priv(sch);
	struct Qdisc *qdisc;
	struct sk_buff *skb;
	int band;

	for (band = 0; band < q->bands; band++) {
		/* cycle through bands to ensure fairness */
		q->curband++;
		if (q->curband >= q->bands)
			q->curband = 0;

		/* Check that target subqueue is available before
		 * pulling an skb to avoid head-of-line blocking.
		 */
		if (!netif_xmit_stopped(
		    netdev_get_tx_queue(qdisc_dev(sch), q->curband))) {
			qdisc = q->queues[q->curband];
			skb = qdisc->dequeue(qdisc);
			if (skb) {
				qdisc_bstats_update(sch, skb);
				sch->q.qlen--;
				return skb;
			}
		}
	}
	return NULL;

}

static struct sk_buff *multiq_peek(struct Qdisc *sch)
{
	struct multiq_sched_data *q = qdisc_priv(sch);
	unsigned int curband = q->curband;
	struct Qdisc *qdisc;
	struct sk_buff *skb;
	int band;

	for (band = 0; band < q->bands; band++) {
		/* cycle through bands to ensure fairness */
		curband++;
		if (curband >= q->bands)
			curband = 0;

		/* Check that target subqueue is available before
		 * pulling an skb to avoid head-of-line blocking.
		 */
		if (!netif_xmit_stopped(
		    netdev_get_tx_queue(qdisc_dev(sch), curband))) {
			qdisc = q->queues[curband];
			skb = qdisc->ops->peek(qdisc);
			if (skb)
				return skb;
		}
	}
	return NULL;

}

static void
multiq_reset(struct Qdisc *sch)
{
	u16 band;
	struct multiq_sched_data *q = qdisc_priv(sch);

	for (band = 0; band < q->bands; band++)
		qdisc_reset(q->queues[band]);
	sch->q.qlen = 0;
	q->curband = 0;
}

static void
multiq_destroy(struct Qdisc *sch)
{
	int band;
	struct multiq_sched_data *q = qdisc_priv(sch);

	tcf_block_put(q->block);
	for (band = 0; band < q->bands; band++)
		qdisc_destroy(q->queues[band]);

	kfree(q->queues);
}

static int multiq_tune(struct Qdisc *sch, struct nlattr *opt,
		       struct netlink_ext_ack *extack)
{
	struct multiq_sched_data *q = qdisc_priv(sch);
	struct tc_multiq_qopt *qopt;
	int i;

	if (!netif_is_multiqueue(qdisc_dev(sch)))
		return -EOPNOTSUPP;
	if (nla_len(opt) < sizeof(*qopt))
		return -EINVAL;

	qopt = nla_data(opt);

	qopt->bands = qdisc_dev(sch)->real_num_tx_queues;

	sch_tree_lock(sch);
	q->bands = qopt->bands;
	for (i = q->bands; i < q->max_bands; i++) {
		if (q->queues[i] != &noop_qdisc) {
			struct Qdisc *child = q->queues[i];
			q->queues[i] = &noop_qdisc;
			qdisc_tree_reduce_backlog(child, child->q.qlen,
						  child->qstats.backlog);
			qdisc_destroy(child);
		}
	}

	sch_tree_unlock(sch);

	for (i = 0; i < q->bands; i++) {
		if (q->queues[i] == &noop_qdisc) {
			struct Qdisc *child, *old;
			child = qdisc_create_dflt(sch->dev_queue,
						  &pfifo_qdisc_ops,
						  TC_H_MAKE(sch->handle,
							    i + 1), extack);
			if (child) {
				sch_tree_lock(sch);
				old = q->queues[i];
				q->queues[i] = child;
				if (child != &noop_qdisc)
					qdisc_hash_add(child, true);

				if (old != &noop_qdisc) {
					qdisc_tree_reduce_backlog(old,
								  old->q.qlen,
								  old->qstats.backlog);
					qdisc_destroy(old);
				}
				sch_tree_unlock(sch);
			}
		}
	}
	return 0;
}

static int multiq_init(struct Qdisc *sch, struct nlattr *opt,
		       struct netlink_ext_ack *extack)
{
	struct multiq_sched_data *q = qdisc_priv(sch);
	int i, err;

	q->queues = NULL;

	if (!opt)
		return -EINVAL;

<<<<<<< HEAD
	err = tcf_block_get(&q->block, &q->filter_list, sch);
=======
	err = tcf_block_get(&q->block, &q->filter_list, sch, extack);
>>>>>>> 661e50bc
	if (err)
		return err;

	q->max_bands = qdisc_dev(sch)->num_tx_queues;

	q->queues = kcalloc(q->max_bands, sizeof(struct Qdisc *), GFP_KERNEL);
	if (!q->queues)
		return -ENOBUFS;
	for (i = 0; i < q->max_bands; i++)
		q->queues[i] = &noop_qdisc;

	return multiq_tune(sch, opt, extack);
}

static int multiq_dump(struct Qdisc *sch, struct sk_buff *skb)
{
	struct multiq_sched_data *q = qdisc_priv(sch);
	unsigned char *b = skb_tail_pointer(skb);
	struct tc_multiq_qopt opt;

	opt.bands = q->bands;
	opt.max_bands = q->max_bands;

	if (nla_put(skb, TCA_OPTIONS, sizeof(opt), &opt))
		goto nla_put_failure;

	return skb->len;

nla_put_failure:
	nlmsg_trim(skb, b);
	return -1;
}

static int multiq_graft(struct Qdisc *sch, unsigned long arg, struct Qdisc *new,
			struct Qdisc **old, struct netlink_ext_ack *extack)
{
	struct multiq_sched_data *q = qdisc_priv(sch);
	unsigned long band = arg - 1;

	if (new == NULL)
		new = &noop_qdisc;

	*old = qdisc_replace(sch, new, &q->queues[band]);
	return 0;
}

static struct Qdisc *
multiq_leaf(struct Qdisc *sch, unsigned long arg)
{
	struct multiq_sched_data *q = qdisc_priv(sch);
	unsigned long band = arg - 1;

	return q->queues[band];
}

static unsigned long multiq_find(struct Qdisc *sch, u32 classid)
{
	struct multiq_sched_data *q = qdisc_priv(sch);
	unsigned long band = TC_H_MIN(classid);

	if (band - 1 >= q->bands)
		return 0;
	return band;
}

static unsigned long multiq_bind(struct Qdisc *sch, unsigned long parent,
				 u32 classid)
{
	return multiq_find(sch, classid);
}


static void multiq_unbind(struct Qdisc *q, unsigned long cl)
{
}

static int multiq_dump_class(struct Qdisc *sch, unsigned long cl,
			     struct sk_buff *skb, struct tcmsg *tcm)
{
	struct multiq_sched_data *q = qdisc_priv(sch);

	tcm->tcm_handle |= TC_H_MIN(cl);
	tcm->tcm_info = q->queues[cl - 1]->handle;
	return 0;
}

static int multiq_dump_class_stats(struct Qdisc *sch, unsigned long cl,
				 struct gnet_dump *d)
{
	struct multiq_sched_data *q = qdisc_priv(sch);
	struct Qdisc *cl_q;

	cl_q = q->queues[cl - 1];
	if (gnet_stats_copy_basic(qdisc_root_sleeping_running(sch),
				  d, NULL, &cl_q->bstats) < 0 ||
	    gnet_stats_copy_queue(d, NULL, &cl_q->qstats, cl_q->q.qlen) < 0)
		return -1;

	return 0;
}

static void multiq_walk(struct Qdisc *sch, struct qdisc_walker *arg)
{
	struct multiq_sched_data *q = qdisc_priv(sch);
	int band;

	if (arg->stop)
		return;

	for (band = 0; band < q->bands; band++) {
		if (arg->count < arg->skip) {
			arg->count++;
			continue;
		}
		if (arg->fn(sch, band + 1, arg) < 0) {
			arg->stop = 1;
			break;
		}
		arg->count++;
	}
}

static struct tcf_block *multiq_tcf_block(struct Qdisc *sch, unsigned long cl,
					  struct netlink_ext_ack *extack)
{
	struct multiq_sched_data *q = qdisc_priv(sch);

	if (cl)
		return NULL;
	return q->block;
}

static const struct Qdisc_class_ops multiq_class_ops = {
	.graft		=	multiq_graft,
	.leaf		=	multiq_leaf,
	.find		=	multiq_find,
	.walk		=	multiq_walk,
	.tcf_block	=	multiq_tcf_block,
	.bind_tcf	=	multiq_bind,
	.unbind_tcf	=	multiq_unbind,
	.dump		=	multiq_dump_class,
	.dump_stats	=	multiq_dump_class_stats,
};

static struct Qdisc_ops multiq_qdisc_ops __read_mostly = {
	.next		=	NULL,
	.cl_ops		=	&multiq_class_ops,
	.id		=	"multiq",
	.priv_size	=	sizeof(struct multiq_sched_data),
	.enqueue	=	multiq_enqueue,
	.dequeue	=	multiq_dequeue,
	.peek		=	multiq_peek,
	.init		=	multiq_init,
	.reset		=	multiq_reset,
	.destroy	=	multiq_destroy,
	.change		=	multiq_tune,
	.dump		=	multiq_dump,
	.owner		=	THIS_MODULE,
};

static int __init multiq_module_init(void)
{
	return register_qdisc(&multiq_qdisc_ops);
}

static void __exit multiq_module_exit(void)
{
	unregister_qdisc(&multiq_qdisc_ops);
}

module_init(multiq_module_init)
module_exit(multiq_module_exit)

MODULE_LICENSE("GPL");<|MERGE_RESOLUTION|>--- conflicted
+++ resolved
@@ -248,11 +248,7 @@
 	if (!opt)
 		return -EINVAL;
 
-<<<<<<< HEAD
-	err = tcf_block_get(&q->block, &q->filter_list, sch);
-=======
 	err = tcf_block_get(&q->block, &q->filter_list, sch, extack);
->>>>>>> 661e50bc
 	if (err)
 		return err;
 
