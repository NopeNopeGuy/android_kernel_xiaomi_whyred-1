--- conflicted
+++ resolved
@@ -672,8 +672,6 @@
 	select CRYPTO_LIB_BLAKE2S_GENERIC
 	select CRYPTO_ARCH_HAVE_LIB_BLAKE2S
 
-<<<<<<< HEAD
-=======
 config CRYPTO_BLAKE2B
 	tristate "BLAKE2b digest algorithm"
 	select CRYPTO_HASH
@@ -691,7 +689,6 @@
 
 	  See https://blake2.net for further information.
 
->>>>>>> 68418bd5
 config CRYPTO_CRCT10DIF
 	tristate "CRCT10DIF algorithm"
 	select CRYPTO_HASH
