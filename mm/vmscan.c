// SPDX-License-Identifier: GPL-2.0
/*
 *  linux/mm/vmscan.c
 *
 *  Copyright (C) 1991, 1992, 1993, 1994  Linus Torvalds
 *
 *  Swap reorganised 29.12.95, Stephen Tweedie.
 *  kswapd added: 7.1.96  sct
 *  Removed kswapd_ctl limits, and swap out as many pages as needed
 *  to bring the system back to freepages.high: 2.4.97, Rik van Riel.
 *  Zone aware kswapd started 02/00, Kanoj Sarcar (kanoj@sgi.com).
 *  Multiqueue VM started 5.8.00, Rik van Riel.
 */

#define pr_fmt(fmt) KBUILD_MODNAME ": " fmt

#include <linux/mm.h>
#include <linux/sched/mm.h>
#include <linux/module.h>
#include <linux/gfp.h>
#include <linux/kernel_stat.h>
#include <linux/swap.h>
#include <linux/pagemap.h>
#include <linux/init.h>
#include <linux/highmem.h>
#include <linux/vmpressure.h>
#include <linux/vmstat.h>
#include <linux/file.h>
#include <linux/writeback.h>
#include <linux/blkdev.h>
#include <linux/buffer_head.h>	/* for try_to_release_page(),
					buffer_heads_over_limit */
#include <linux/mm_inline.h>
#include <linux/backing-dev.h>
#include <linux/rmap.h>
#include <linux/topology.h>
#include <linux/cpu.h>
#include <linux/cpuset.h>
#include <linux/compaction.h>
#include <linux/notifier.h>
#include <linux/rwsem.h>
#include <linux/delay.h>
#include <linux/kthread.h>
#include <linux/freezer.h>
#include <linux/memcontrol.h>
#include <linux/delayacct.h>
#include <linux/sysctl.h>
#include <linux/oom.h>
#include <linux/prefetch.h>
#include <linux/printk.h>
#include <linux/dax.h>
#include <linux/psi.h>

#include <asm/tlbflush.h>
#include <asm/div64.h>

#include <linux/swapops.h>
#include <linux/balloon_compaction.h>

#include "internal.h"

#define CREATE_TRACE_POINTS
#include <trace/events/vmscan.h>

struct scan_control {
	/* How many pages shrink_list() should reclaim */
	unsigned long nr_to_reclaim;

	/*
	 * Nodemask of nodes allowed by the caller. If NULL, all nodes
	 * are scanned.
	 */
	nodemask_t	*nodemask;

	/*
	 * The memory cgroup that hit its limit and as a result is the
	 * primary target of this reclaim invocation.
	 */
	struct mem_cgroup *target_mem_cgroup;

	/* Writepage batching in laptop mode; RECLAIM_WRITE */
	unsigned int may_writepage:1;

	/* Can mapped pages be reclaimed? */
	unsigned int may_unmap:1;

	/* Can pages be swapped as part of reclaim? */
	unsigned int may_swap:1;

	/* e.g. boosted watermark reclaim leaves slabs alone */
	unsigned int may_shrinkslab:1;

	/*
	 * Cgroups are not reclaimed below their configured memory.low,
	 * unless we threaten to OOM. If any cgroups are skipped due to
	 * memory.low and nothing was reclaimed, go back for memory.low.
	 */
	unsigned int memcg_low_reclaim:1;
	unsigned int memcg_low_skipped:1;

	unsigned int hibernation_mode:1;

	/* One of the zones is ready for compaction */
	unsigned int compaction_ready:1;

	/* Allocation order */
	s8 order;

	/* Scan (total_size >> priority) pages at once */
	s8 priority;

	/* The highest zone to isolate pages for reclaim from */
	s8 reclaim_idx;

	/* This context's GFP mask */
	gfp_t gfp_mask;

	/* Incremented by the number of inactive pages that were scanned */
	unsigned long nr_scanned;

	/* Number of pages freed so far during a call to shrink_zones() */
	unsigned long nr_reclaimed;

	struct {
		unsigned int dirty;
		unsigned int unqueued_dirty;
		unsigned int congested;
		unsigned int writeback;
		unsigned int immediate;
		unsigned int file_taken;
		unsigned int taken;
	} nr;
	/*
	 * Reclaim pages from a vma. If the page is shared by other tasks
	 * it is zapped from a vma without reclaim so it ends up remaining
	 * on memory until last task zap it.
	 */
	struct vm_area_struct *target_vma;
};

/*
 * Number of active kswapd threads
 */
#define DEF_KSWAPD_THREADS_PER_NODE 1
int kswapd_threads = DEF_KSWAPD_THREADS_PER_NODE;
int kswapd_threads_current = DEF_KSWAPD_THREADS_PER_NODE;

#ifdef ARCH_HAS_PREFETCH
#define prefetch_prev_lru_page(_page, _base, _field)			\
	do {								\
		if ((_page)->lru.prev != _base) {			\
			struct page *prev;				\
									\
			prev = lru_to_page(&(_page->lru));		\
			prefetch(&prev->_field);			\
		}							\
	} while (0)
#else
#define prefetch_prev_lru_page(_page, _base, _field) do { } while (0)
#endif

#ifdef ARCH_HAS_PREFETCHW
#define prefetchw_prev_lru_page(_page, _base, _field)			\
	do {								\
		if ((_page)->lru.prev != _base) {			\
			struct page *prev;				\
									\
			prev = lru_to_page(&(_page->lru));		\
			prefetchw(&prev->_field);			\
		}							\
	} while (0)
#else
#define prefetchw_prev_lru_page(_page, _base, _field) do { } while (0)
#endif

/*
 * From 0 .. 100.  Higher means more swappy.
 */
int vm_swappiness = 60;
/*
 * The total number of pages which are beyond the high watermark within all
 * zones.
 */
unsigned long vm_total_pages;

static LIST_HEAD(shrinker_list);
static DECLARE_RWSEM(shrinker_rwsem);

#ifdef CONFIG_MEMCG_KMEM

/*
 * We allow subsystems to populate their shrinker-related
 * LRU lists before register_shrinker_prepared() is called
 * for the shrinker, since we don't want to impose
 * restrictions on their internal registration order.
 * In this case shrink_slab_memcg() may find corresponding
 * bit is set in the shrinkers map.
 *
 * This value is used by the function to detect registering
 * shrinkers and to skip do_shrink_slab() calls for them.
 */
#define SHRINKER_REGISTERING ((struct shrinker *)~0UL)

static DEFINE_IDR(shrinker_idr);
static int shrinker_nr_max;

static int prealloc_memcg_shrinker(struct shrinker *shrinker)
{
	int id, ret = -ENOMEM;

	down_write(&shrinker_rwsem);
	/* This may call shrinker, so it must use down_read_trylock() */
	id = idr_alloc(&shrinker_idr, SHRINKER_REGISTERING, 0, 0, GFP_KERNEL);
	if (id < 0)
		goto unlock;

	if (id >= shrinker_nr_max) {
		if (memcg_expand_shrinker_maps(id)) {
			idr_remove(&shrinker_idr, id);
			goto unlock;
		}

		shrinker_nr_max = id + 1;
	}
	shrinker->id = id;
	ret = 0;
unlock:
	up_write(&shrinker_rwsem);
	return ret;
}

static void unregister_memcg_shrinker(struct shrinker *shrinker)
{
	int id = shrinker->id;

	BUG_ON(id < 0);

	down_write(&shrinker_rwsem);
	idr_remove(&shrinker_idr, id);
	up_write(&shrinker_rwsem);
}
#else /* CONFIG_MEMCG_KMEM */
static int prealloc_memcg_shrinker(struct shrinker *shrinker)
{
	return 0;
}

static void unregister_memcg_shrinker(struct shrinker *shrinker)
{
}
#endif /* CONFIG_MEMCG_KMEM */

#ifdef CONFIG_MEMCG
static bool global_reclaim(struct scan_control *sc)
{
	return !sc->target_mem_cgroup;
}

/**
 * sane_reclaim - is the usual dirty throttling mechanism operational?
 * @sc: scan_control in question
 *
 * The normal page dirty throttling mechanism in balance_dirty_pages() is
 * completely broken with the legacy memcg and direct stalling in
 * shrink_page_list() is used for throttling instead, which lacks all the
 * niceties such as fairness, adaptive pausing, bandwidth proportional
 * allocation and configurability.
 *
 * This function tests whether the vmscan currently in progress can assume
 * that the normal dirty throttling mechanism is operational.
 */
static bool sane_reclaim(struct scan_control *sc)
{
	struct mem_cgroup *memcg = sc->target_mem_cgroup;

	if (!memcg)
		return true;
#ifdef CONFIG_CGROUP_WRITEBACK
	if (cgroup_subsys_on_dfl(memory_cgrp_subsys))
		return true;
#endif
	return false;
}

static void set_memcg_congestion(pg_data_t *pgdat,
				struct mem_cgroup *memcg,
				bool congested)
{
	struct mem_cgroup_per_node *mn;

	if (!memcg)
		return;

	mn = mem_cgroup_nodeinfo(memcg, pgdat->node_id);
	WRITE_ONCE(mn->congested, congested);
}

static bool memcg_congested(pg_data_t *pgdat,
			struct mem_cgroup *memcg)
{
	struct mem_cgroup_per_node *mn;

	mn = mem_cgroup_nodeinfo(memcg, pgdat->node_id);
	return READ_ONCE(mn->congested);

}
#else
static bool global_reclaim(struct scan_control *sc)
{
	return true;
}

static bool sane_reclaim(struct scan_control *sc)
{
	return true;
}

static inline void set_memcg_congestion(struct pglist_data *pgdat,
				struct mem_cgroup *memcg, bool congested)
{
}

static inline bool memcg_congested(struct pglist_data *pgdat,
			struct mem_cgroup *memcg)
{
	return false;

}
#endif

/*
 * This misses isolated pages which are not accounted for to save counters.
 * As the data only determines if reclaim or compaction continues, it is
 * not expected that isolated pages will be a dominating factor.
 */
unsigned long zone_reclaimable_pages(struct zone *zone)
{
	unsigned long nr;

	nr = zone_page_state_snapshot(zone, NR_ZONE_INACTIVE_FILE) +
		zone_page_state_snapshot(zone, NR_ZONE_ACTIVE_FILE);
	if (get_nr_swap_pages() > 0
			|| IS_ENABLED(CONFIG_HAVE_LOW_MEMORY_KILLER))
		nr += zone_page_state_snapshot(zone, NR_ZONE_INACTIVE_ANON) +
			zone_page_state_snapshot(zone, NR_ZONE_ACTIVE_ANON);

	return nr;
}

/**
 * lruvec_lru_size -  Returns the number of pages on the given LRU list.
 * @lruvec: lru vector
 * @lru: lru to use
 * @zone_idx: zones to consider (use MAX_NR_ZONES for the whole LRU list)
 */
unsigned long lruvec_lru_size(struct lruvec *lruvec, enum lru_list lru, int zone_idx)
{
	unsigned long lru_size;
	int zid;

	if (!mem_cgroup_disabled())
		lru_size = mem_cgroup_get_lru_size(lruvec, lru);
	else
		lru_size = node_page_state(lruvec_pgdat(lruvec), NR_LRU_BASE + lru);

	for (zid = zone_idx + 1; zid < MAX_NR_ZONES; zid++) {
		struct zone *zone = &lruvec_pgdat(lruvec)->node_zones[zid];
		unsigned long size;

		if (!managed_zone(zone))
			continue;

		if (!mem_cgroup_disabled())
			size = mem_cgroup_get_zone_lru_size(lruvec, lru, zid);
		else
			size = zone_page_state(&lruvec_pgdat(lruvec)->node_zones[zid],
				       NR_ZONE_LRU_BASE + lru);
		lru_size -= min(size, lru_size);
	}

	return lru_size;

}

/*
 * Add a shrinker callback to be called from the vm.
 */
int prealloc_shrinker(struct shrinker *shrinker)
{
	size_t size = sizeof(*shrinker->nr_deferred);

	if (shrinker->flags & SHRINKER_NUMA_AWARE)
		size *= nr_node_ids;

	shrinker->nr_deferred = kzalloc(size, GFP_KERNEL);
	if (!shrinker->nr_deferred)
		return -ENOMEM;

	if (shrinker->flags & SHRINKER_MEMCG_AWARE) {
		if (prealloc_memcg_shrinker(shrinker))
			goto free_deferred;
	}

	return 0;

free_deferred:
	kfree(shrinker->nr_deferred);
	shrinker->nr_deferred = NULL;
	return -ENOMEM;
}

void free_prealloced_shrinker(struct shrinker *shrinker)
{
	if (!shrinker->nr_deferred)
		return;

	if (shrinker->flags & SHRINKER_MEMCG_AWARE)
		unregister_memcg_shrinker(shrinker);

	kfree(shrinker->nr_deferred);
	shrinker->nr_deferred = NULL;
}

void register_shrinker_prepared(struct shrinker *shrinker)
{
	down_write(&shrinker_rwsem);
	list_add_tail(&shrinker->list, &shrinker_list);
#ifdef CONFIG_MEMCG_KMEM
	if (shrinker->flags & SHRINKER_MEMCG_AWARE)
		idr_replace(&shrinker_idr, shrinker, shrinker->id);
#endif
	up_write(&shrinker_rwsem);
}

int register_shrinker(struct shrinker *shrinker)
{
	int err = prealloc_shrinker(shrinker);

	if (err)
		return err;
	register_shrinker_prepared(shrinker);
	return 0;
}
EXPORT_SYMBOL(register_shrinker);

/*
 * Remove one
 */
void unregister_shrinker(struct shrinker *shrinker)
{
	if (!shrinker->nr_deferred)
		return;
	if (shrinker->flags & SHRINKER_MEMCG_AWARE)
		unregister_memcg_shrinker(shrinker);
	down_write(&shrinker_rwsem);
	list_del(&shrinker->list);
	up_write(&shrinker_rwsem);
	kfree(shrinker->nr_deferred);
	shrinker->nr_deferred = NULL;
}
EXPORT_SYMBOL(unregister_shrinker);

#define SHRINK_BATCH 128

static unsigned long do_shrink_slab(struct shrink_control *shrinkctl,
				    struct shrinker *shrinker, int priority)
{
	unsigned long freed = 0;
	unsigned long long delta;
	long total_scan;
	long freeable;
	long nr;
	long new_nr;
	int nid = shrinkctl->nid;
	long batch_size = shrinker->batch ? shrinker->batch
					  : SHRINK_BATCH;
	long scanned = 0, next_deferred;
	long min_cache_size = batch_size;

	if (current_is_kswapd())
		min_cache_size = 0;

	if (!(shrinker->flags & SHRINKER_NUMA_AWARE))
		nid = 0;

	freeable = shrinker->count_objects(shrinker, shrinkctl);
	if (freeable == 0 || freeable == SHRINK_EMPTY)
		return freeable;

	/*
	 * copy the current shrinker scan count into a local variable
	 * and zero it so that other concurrent shrinker invocations
	 * don't also do this scanning work.
	 */
	nr = atomic_long_xchg(&shrinker->nr_deferred[nid], 0);

	total_scan = nr;
	if (shrinker->seeks) {
		delta = freeable >> priority;
		delta *= 4;
		do_div(delta, shrinker->seeks);
	} else {
		/*
		 * These objects don't require any IO to create. Trim
		 * them aggressively under memory pressure to keep
		 * them from causing refetches in the IO caches.
		 */
		delta = freeable / 2;
	}

	total_scan += delta;
	if (total_scan < 0) {
		pr_err("shrink_slab: %pF negative objects to delete nr=%ld\n",
		       shrinker->scan_objects, total_scan);
		total_scan = freeable;
		next_deferred = nr;
	} else
		next_deferred = total_scan;

	/*
	 * We need to avoid excessive windup on filesystem shrinkers
	 * due to large numbers of GFP_NOFS allocations causing the
	 * shrinkers to return -1 all the time. This results in a large
	 * nr being built up so when a shrink that can do some work
	 * comes along it empties the entire cache due to nr >>>
	 * freeable. This is bad for sustaining a working set in
	 * memory.
	 *
	 * Hence only allow the shrinker to scan the entire cache when
	 * a large delta change is calculated directly.
	 */
	if (delta < freeable / 4)
		total_scan = min(total_scan, freeable / 2);

	/*
	 * Avoid risking looping forever due to too large nr value:
	 * never try to free more than twice the estimate number of
	 * freeable entries.
	 */
	if (total_scan > freeable * 2)
		total_scan = freeable * 2;

	trace_mm_shrink_slab_start(shrinker, shrinkctl, nr,
				   freeable, delta, total_scan, priority);

	/*
	 * Normally, we should not scan less than batch_size objects in one
	 * pass to avoid too frequent shrinker calls, but if the slab has less
	 * than batch_size objects in total and we are really tight on memory,
	 * we will try to reclaim all available objects, otherwise we can end
	 * up failing allocations although there are plenty of reclaimable
	 * objects spread over several slabs with usage less than the
	 * batch_size.
	 *
	 * We detect the "tight on memory" situations by looking at the total
	 * number of objects we want to scan (total_scan). If it is greater
	 * than the total number of objects on slab (freeable), we must be
	 * scanning at high prio and therefore should try to reclaim as much as
	 * possible.
	 */
	while (total_scan > min_cache_size ||
	       total_scan >= freeable) {
		unsigned long ret;
		unsigned long nr_to_scan = min(batch_size, total_scan);

		shrinkctl->nr_to_scan = nr_to_scan;
		shrinkctl->nr_scanned = nr_to_scan;
		ret = shrinker->scan_objects(shrinker, shrinkctl);
		if (ret == SHRINK_STOP)
			break;
		freed += ret;

		count_vm_events(SLABS_SCANNED, shrinkctl->nr_scanned);
		total_scan -= shrinkctl->nr_scanned;
		scanned += shrinkctl->nr_scanned;

		cond_resched();
	}

	if (next_deferred >= scanned)
		next_deferred -= scanned;
	else
		next_deferred = 0;
	/*
	 * move the unused scan count back into the shrinker in a
	 * manner that handles concurrent updates. If we exhausted the
	 * scan, there is no need to do an update.
	 */
	if (next_deferred > 0)
		new_nr = atomic_long_add_return(next_deferred,
						&shrinker->nr_deferred[nid]);
	else
		new_nr = atomic_long_read(&shrinker->nr_deferred[nid]);

	trace_mm_shrink_slab_end(shrinker, nid, freed, nr, new_nr, total_scan);
	return freed;
}

#ifdef CONFIG_MEMCG_KMEM
static unsigned long shrink_slab_memcg(gfp_t gfp_mask, int nid,
			struct mem_cgroup *memcg, int priority)
{
	struct memcg_shrinker_map *map;
	unsigned long ret, freed = 0;
	int i;

	if (!memcg_kmem_enabled() || !mem_cgroup_online(memcg))
		return 0;

	if (!down_read_trylock(&shrinker_rwsem))
		return 0;

	map = rcu_dereference_protected(memcg->nodeinfo[nid]->shrinker_map,
					true);
	if (unlikely(!map))
		goto unlock;

	for_each_set_bit(i, map->map, shrinker_nr_max) {
		struct shrink_control sc = {
			.gfp_mask = gfp_mask,
			.nid = nid,
			.memcg = memcg,
		};
		struct shrinker *shrinker;

		shrinker = idr_find(&shrinker_idr, i);
		if (unlikely(!shrinker || shrinker == SHRINKER_REGISTERING)) {
			if (!shrinker)
				clear_bit(i, map->map);
			continue;
		}

		ret = do_shrink_slab(&sc, shrinker, priority);
		if (ret == SHRINK_EMPTY) {
			clear_bit(i, map->map);
			/*
			 * After the shrinker reported that it had no objects to
			 * free, but before we cleared the corresponding bit in
			 * the memcg shrinker map, a new object might have been
			 * added. To make sure, we have the bit set in this
			 * case, we invoke the shrinker one more time and reset
			 * the bit if it reports that it is not empty anymore.
			 * The memory barrier here pairs with the barrier in
			 * memcg_set_shrinker_bit():
			 *
			 * list_lru_add()     shrink_slab_memcg()
			 *   list_add_tail()    clear_bit()
			 *   <MB>               <MB>
			 *   set_bit()          do_shrink_slab()
			 */
			smp_mb__after_atomic();
			ret = do_shrink_slab(&sc, shrinker, priority);
			if (ret == SHRINK_EMPTY)
				ret = 0;
			else
				memcg_set_shrinker_bit(memcg, nid, i);
		}
		freed += ret;

		if (rwsem_is_contended(&shrinker_rwsem)) {
			freed = freed ? : 1;
			break;
		}
	}
unlock:
	up_read(&shrinker_rwsem);
	return freed;
}
#else /* CONFIG_MEMCG_KMEM */
static unsigned long shrink_slab_memcg(gfp_t gfp_mask, int nid,
			struct mem_cgroup *memcg, int priority)
{
	return 0;
}
#endif /* CONFIG_MEMCG_KMEM */

/**
 * shrink_slab - shrink slab caches
 * @gfp_mask: allocation context
 * @nid: node whose slab caches to target
 * @memcg: memory cgroup whose slab caches to target
 * @priority: the reclaim priority
 *
 * Call the shrink functions to age shrinkable caches.
 *
 * @nid is passed along to shrinkers with SHRINKER_NUMA_AWARE set,
 * unaware shrinkers will receive a node id of 0 instead.
 *
 * @memcg specifies the memory cgroup to target. Unaware shrinkers
 * are called only if it is the root cgroup.
 *
 * @priority is sc->priority, we take the number of objects and >> by priority
 * in order to get the scan target.
 *
 * Returns the number of reclaimed slab objects.
 */
static unsigned long shrink_slab(gfp_t gfp_mask, int nid,
				 struct mem_cgroup *memcg,
				 int priority)
{
	unsigned long ret, freed = 0;
	struct shrinker *shrinker;

	/*
	 * The root memcg might be allocated even though memcg is disabled
	 * via "cgroup_disable=memory" boot parameter.  This could make
	 * mem_cgroup_is_root() return false, then just run memcg slab
	 * shrink, but skip global shrink.  This may result in premature
	 * oom.
	 */
	if (!mem_cgroup_disabled() && !mem_cgroup_is_root(memcg))
		return shrink_slab_memcg(gfp_mask, nid, memcg, priority);

	if (!down_read_trylock(&shrinker_rwsem))
		goto out;

	list_for_each_entry(shrinker, &shrinker_list, list) {
		struct shrink_control sc = {
			.gfp_mask = gfp_mask,
			.nid = nid,
			.memcg = memcg,
		};

		ret = do_shrink_slab(&sc, shrinker, priority);
		if (ret == SHRINK_EMPTY)
			ret = 0;
		freed += ret;
		/*
		 * Bail out if someone want to register a new shrinker to
		 * prevent the regsitration from being stalled for long periods
		 * by parallel ongoing shrinking.
		 */
		if (rwsem_is_contended(&shrinker_rwsem)) {
			freed = freed ? : 1;
			break;
		}
	}

	up_read(&shrinker_rwsem);
out:
	cond_resched();
	return freed;
}

void drop_slab_node(int nid)
{
	unsigned long freed;

	do {
		struct mem_cgroup *memcg = NULL;

		freed = 0;
		memcg = mem_cgroup_iter(NULL, NULL, NULL);
		do {
			freed += shrink_slab(GFP_KERNEL, nid, memcg, 0);
		} while ((memcg = mem_cgroup_iter(NULL, memcg, NULL)) != NULL);
	} while (freed > 10);
}

void drop_slab(void)
{
	int nid;

	for_each_online_node(nid)
		drop_slab_node(nid);
}

static inline int is_page_cache_freeable(struct page *page)
{
	/*
	 * A freeable page cache page is referenced only by the caller
	 * that isolated the page, the page cache radix tree and
	 * optional buffer heads at page->private.
	 */
	int radix_pins = PageTransHuge(page) && PageSwapCache(page) ?
		HPAGE_PMD_NR : 1;
	return page_count(page) - page_has_private(page) == 1 + radix_pins;
}

static int may_write_to_inode(struct inode *inode, struct scan_control *sc)
{
	if (current->flags & PF_SWAPWRITE)
		return 1;
	if (!inode_write_congested(inode))
		return 1;
	if (inode_to_bdi(inode) == current->backing_dev_info)
		return 1;
	return 0;
}

/*
 * We detected a synchronous write error writing a page out.  Probably
 * -ENOSPC.  We need to propagate that into the address_space for a subsequent
 * fsync(), msync() or close().
 *
 * The tricky part is that after writepage we cannot touch the mapping: nothing
 * prevents it from being freed up.  But we have a ref on the page and once
 * that page is locked, the mapping is pinned.
 *
 * We're allowed to run sleeping lock_page() here because we know the caller has
 * __GFP_FS.
 */
static void handle_write_error(struct address_space *mapping,
				struct page *page, int error)
{
	lock_page(page);
	if (page_mapping(page) == mapping)
		mapping_set_error(mapping, error);
	unlock_page(page);
}

/* possible outcome of pageout() */
typedef enum {
	/* failed to write page out, page is locked */
	PAGE_KEEP,
	/* move page to the active list, page is locked */
	PAGE_ACTIVATE,
	/* page has been sent to the disk successfully, page is unlocked */
	PAGE_SUCCESS,
	/* page is clean and locked */
	PAGE_CLEAN,
} pageout_t;

/*
 * pageout is called by shrink_page_list() for each dirty page.
 * Calls ->writepage().
 */
static pageout_t pageout(struct page *page, struct address_space *mapping,
			 struct scan_control *sc)
{
	/*
	 * If the page is dirty, only perform writeback if that write
	 * will be non-blocking.  To prevent this allocation from being
	 * stalled by pagecache activity.  But note that there may be
	 * stalls if we need to run get_block().  We could test
	 * PagePrivate for that.
	 *
	 * If this process is currently in __generic_file_write_iter() against
	 * this page's queue, we can perform writeback even if that
	 * will block.
	 *
	 * If the page is swapcache, write it back even if that would
	 * block, for some throttling. This happens by accident, because
	 * swap_backing_dev_info is bust: it doesn't reflect the
	 * congestion state of the swapdevs.  Easy to fix, if needed.
	 */
	if (!is_page_cache_freeable(page))
		return PAGE_KEEP;
	if (!mapping) {
		/*
		 * Some data journaling orphaned pages can have
		 * page->mapping == NULL while being dirty with clean buffers.
		 */
		if (page_has_private(page)) {
			if (try_to_free_buffers(page)) {
				ClearPageDirty(page);
				pr_info("%s: orphaned page\n", __func__);
				return PAGE_CLEAN;
			}
		}
		return PAGE_KEEP;
	}
	if (mapping->a_ops->writepage == NULL)
		return PAGE_ACTIVATE;
	if (!may_write_to_inode(mapping->host, sc))
		return PAGE_KEEP;

	if (clear_page_dirty_for_io(page)) {
		int res;
		struct writeback_control wbc = {
			.sync_mode = WB_SYNC_NONE,
			.nr_to_write = SWAP_CLUSTER_MAX,
			.range_start = 0,
			.range_end = LLONG_MAX,
			.for_reclaim = 1,
		};

		SetPageReclaim(page);
		res = mapping->a_ops->writepage(page, &wbc);
		if (res < 0)
			handle_write_error(mapping, page, res);
		if (res == AOP_WRITEPAGE_ACTIVATE) {
			ClearPageReclaim(page);
			return PAGE_ACTIVATE;
		}

		if (!PageWriteback(page)) {
			/* synchronous write or broken a_ops? */
			ClearPageReclaim(page);
		}
		trace_mm_vmscan_writepage(page);
		inc_node_page_state(page, NR_VMSCAN_WRITE);
		return PAGE_SUCCESS;
	}

	return PAGE_CLEAN;
}

/*
 * Same as remove_mapping, but if the page is removed from the mapping, it
 * gets returned with a refcount of 0.
 */
static int __remove_mapping(struct address_space *mapping, struct page *page,
			    bool reclaimed)
{
	unsigned long flags;
	int refcount;

	BUG_ON(!PageLocked(page));
	BUG_ON(mapping != page_mapping(page));

	xa_lock_irqsave(&mapping->i_pages, flags);
	/*
	 * The non racy check for a busy page.
	 *
	 * Must be careful with the order of the tests. When someone has
	 * a ref to the page, it may be possible that they dirty it then
	 * drop the reference. So if PageDirty is tested before page_count
	 * here, then the following race may occur:
	 *
	 * get_user_pages(&page);
	 * [user mapping goes away]
	 * write_to(page);
	 *				!PageDirty(page)    [good]
	 * SetPageDirty(page);
	 * put_page(page);
	 *				!page_count(page)   [good, discard it]
	 *
	 * [oops, our write_to data is lost]
	 *
	 * Reversing the order of the tests ensures such a situation cannot
	 * escape unnoticed. The smp_rmb is needed to ensure the page->flags
	 * load is not satisfied before that of page->_refcount.
	 *
	 * Note that if SetPageDirty is always performed via set_page_dirty,
	 * and thus under the i_pages lock, then this ordering is not required.
	 */
	if (unlikely(PageTransHuge(page)) && PageSwapCache(page))
		refcount = 1 + HPAGE_PMD_NR;
	else
		refcount = 2;
	if (!page_ref_freeze(page, refcount))
		goto cannot_free;
	/* note: atomic_cmpxchg in page_ref_freeze provides the smp_rmb */
	if (unlikely(PageDirty(page))) {
		page_ref_unfreeze(page, refcount);
		goto cannot_free;
	}

	if (PageSwapCache(page)) {
		swp_entry_t swap = { .val = page_private(page) };
		mem_cgroup_swapout(page, swap);
		__delete_from_swap_cache(page);
		xa_unlock_irqrestore(&mapping->i_pages, flags);
		put_swap_page(page, swap);
	} else {
		void (*freepage)(struct page *);
		void *shadow = NULL;

		freepage = mapping->a_ops->freepage;
		/*
		 * Remember a shadow entry for reclaimed file cache in
		 * order to detect refaults, thus thrashing, later on.
		 *
		 * But don't store shadows in an address space that is
		 * already exiting.  This is not just an optizimation,
		 * inode reclaim needs to empty out the radix tree or
		 * the nodes are lost.  Don't plant shadows behind its
		 * back.
		 *
		 * We also don't store shadows for DAX mappings because the
		 * only page cache pages found in these are zero pages
		 * covering holes, and because we don't want to mix DAX
		 * exceptional entries and shadow exceptional entries in the
		 * same address_space.
		 */
		if (reclaimed && page_is_file_cache(page) &&
		    !mapping_exiting(mapping) && !dax_mapping(mapping))
			shadow = workingset_eviction(mapping, page);
		__delete_from_page_cache(page, shadow);
		xa_unlock_irqrestore(&mapping->i_pages, flags);

		if (freepage != NULL)
			freepage(page);
	}

	return 1;

cannot_free:
	xa_unlock_irqrestore(&mapping->i_pages, flags);
	return 0;
}

/*
 * Attempt to detach a locked page from its ->mapping.  If it is dirty or if
 * someone else has a ref on the page, abort and return 0.  If it was
 * successfully detached, return 1.  Assumes the caller has a single ref on
 * this page.
 */
int remove_mapping(struct address_space *mapping, struct page *page)
{
	if (__remove_mapping(mapping, page, false)) {
		/*
		 * Unfreezing the refcount with 1 rather than 2 effectively
		 * drops the pagecache ref for us without requiring another
		 * atomic operation.
		 */
		page_ref_unfreeze(page, 1);
		return 1;
	}
	return 0;
}

/**
 * putback_lru_page - put previously isolated page onto appropriate LRU list
 * @page: page to be put back to appropriate lru list
 *
 * Add previously isolated @page to appropriate LRU list.
 * Page may still be unevictable for other reasons.
 *
 * lru_lock must not be held, interrupts must be enabled.
 */
void putback_lru_page(struct page *page)
{
	lru_cache_add(page);
	put_page(page);		/* drop ref from isolate */
}

enum page_references {
	PAGEREF_RECLAIM,
	PAGEREF_RECLAIM_CLEAN,
	PAGEREF_KEEP,
	PAGEREF_ACTIVATE,
};

static enum page_references page_check_references(struct page *page,
						  struct scan_control *sc)
{
	int referenced_ptes, referenced_page;
	unsigned long vm_flags;

	referenced_ptes = page_referenced(page, 1, sc->target_mem_cgroup,
					  &vm_flags);
	referenced_page = TestClearPageReferenced(page);

	/*
	 * Mlock lost the isolation race with us.  Let try_to_unmap()
	 * move the page to the unevictable list.
	 */
	if (vm_flags & VM_LOCKED)
		return PAGEREF_RECLAIM;

	if (referenced_ptes) {
		if (PageSwapBacked(page))
			return PAGEREF_ACTIVATE;
		/*
		 * All mapped pages start out with page table
		 * references from the instantiating fault, so we need
		 * to look twice if a mapped file page is used more
		 * than once.
		 *
		 * Mark it and spare it for another trip around the
		 * inactive list.  Another page table reference will
		 * lead to its activation.
		 *
		 * Note: the mark is set for activated pages as well
		 * so that recently deactivated but used pages are
		 * quickly recovered.
		 */
		SetPageReferenced(page);

		if (referenced_page || referenced_ptes > 1)
			return PAGEREF_ACTIVATE;

		/*
		 * Activate file-backed executable pages after first usage.
		 */
		if (vm_flags & VM_EXEC)
			return PAGEREF_ACTIVATE;

		return PAGEREF_KEEP;
	}

	/* Reclaim if clean, defer dirty pages to writeback */
	if (referenced_page && !PageSwapBacked(page))
		return PAGEREF_RECLAIM_CLEAN;

	return PAGEREF_RECLAIM;
}

/* Check if a page is dirty or under writeback */
static void page_check_dirty_writeback(struct page *page,
				       bool *dirty, bool *writeback)
{
	struct address_space *mapping;

	/*
	 * Anonymous pages are not handled by flushers and must be written
	 * from reclaim context. Do not stall reclaim based on them
	 */
	if (!page_is_file_cache(page) ||
	    (PageAnon(page) && !PageSwapBacked(page))) {
		*dirty = false;
		*writeback = false;
		return;
	}

	/* By default assume that the page flags are accurate */
	*dirty = PageDirty(page);
	*writeback = PageWriteback(page);

	/* Verify dirty/writeback state if the filesystem supports it */
	if (!page_has_private(page))
		return;

	mapping = page_mapping(page);
	if (mapping && mapping->a_ops->is_dirty_writeback)
		mapping->a_ops->is_dirty_writeback(page, dirty, writeback);
}

/*
 * shrink_page_list() returns the number of reclaimed pages
 */
static unsigned long shrink_page_list(struct list_head *page_list,
				      struct pglist_data *pgdat,
				      struct scan_control *sc,
				      enum ttu_flags ttu_flags,
				      struct reclaim_stat *stat,
				      bool force_reclaim)
{
	LIST_HEAD(ret_pages);
	LIST_HEAD(free_pages);
	int pgactivate = 0;
	unsigned nr_unqueued_dirty = 0;
	unsigned nr_dirty = 0;
	unsigned nr_congested = 0;
	unsigned nr_reclaimed = 0;
	unsigned nr_writeback = 0;
	unsigned nr_immediate = 0;
	unsigned nr_ref_keep = 0;
	unsigned nr_unmap_fail = 0;

	cond_resched();

	while (!list_empty(page_list)) {
		struct address_space *mapping;
		struct page *page;
		int may_enter_fs;
		enum page_references references = PAGEREF_RECLAIM;
		bool dirty, writeback;

		cond_resched();

		page = lru_to_page(page_list);
		list_del(&page->lru);

		if (!trylock_page(page))
			goto keep;

		VM_BUG_ON_PAGE(PageActive(page), page);
		if (pgdat)
			VM_BUG_ON_PAGE(page_pgdat(page) != pgdat, page);

		sc->nr_scanned++;

		if (unlikely(!page_evictable(page)))
			goto activate_locked;

		if (!sc->may_unmap && page_mapped(page))
			goto keep_locked;

		/* Double the slab pressure for mapped and swapcache pages */
		if ((page_mapped(page) || PageSwapCache(page)) &&
		    !(PageAnon(page) && !PageSwapBacked(page)))
			sc->nr_scanned++;

		may_enter_fs = (sc->gfp_mask & __GFP_FS) ||
			(PageSwapCache(page) && (sc->gfp_mask & __GFP_IO));

		/*
		 * The number of dirty pages determines if a node is marked
		 * reclaim_congested which affects wait_iff_congested. kswapd
		 * will stall and start writing pages if the tail of the LRU
		 * is all dirty unqueued pages.
		 */
		page_check_dirty_writeback(page, &dirty, &writeback);
		if (dirty || writeback)
			nr_dirty++;

		if (dirty && !writeback)
			nr_unqueued_dirty++;

		/*
		 * Treat this page as congested if the underlying BDI is or if
		 * pages are cycling through the LRU so quickly that the
		 * pages marked for immediate reclaim are making it to the
		 * end of the LRU a second time.
		 */
		mapping = page_mapping(page);
		if (((dirty || writeback) && mapping &&
		     inode_write_congested(mapping->host)) ||
		    (writeback && PageReclaim(page)))
			nr_congested++;

		/*
		 * If a page at the tail of the LRU is under writeback, there
		 * are three cases to consider.
		 *
		 * 1) If reclaim is encountering an excessive number of pages
		 *    under writeback and this page is both under writeback and
		 *    PageReclaim then it indicates that pages are being queued
		 *    for IO but are being recycled through the LRU before the
		 *    IO can complete. Waiting on the page itself risks an
		 *    indefinite stall if it is impossible to writeback the
		 *    page due to IO error or disconnected storage so instead
		 *    note that the LRU is being scanned too quickly and the
		 *    caller can stall after page list has been processed.
		 *
		 * 2) Global or new memcg reclaim encounters a page that is
		 *    not marked for immediate reclaim, or the caller does not
		 *    have __GFP_FS (or __GFP_IO if it's simply going to swap,
		 *    not to fs). In this case mark the page for immediate
		 *    reclaim and continue scanning.
		 *
		 *    Require may_enter_fs because we would wait on fs, which
		 *    may not have submitted IO yet. And the loop driver might
		 *    enter reclaim, and deadlock if it waits on a page for
		 *    which it is needed to do the write (loop masks off
		 *    __GFP_IO|__GFP_FS for this reason); but more thought
		 *    would probably show more reasons.
		 *
		 * 3) Legacy memcg encounters a page that is already marked
		 *    PageReclaim. memcg does not have any dirty pages
		 *    throttling so we could easily OOM just because too many
		 *    pages are in writeback and there is nothing else to
		 *    reclaim. Wait for the writeback to complete.
		 *
		 * In cases 1) and 2) we activate the pages to get them out of
		 * the way while we continue scanning for clean pages on the
		 * inactive list and refilling from the active list. The
		 * observation here is that waiting for disk writes is more
		 * expensive than potentially causing reloads down the line.
		 * Since they're marked for immediate reclaim, they won't put
		 * memory pressure on the cache working set any longer than it
		 * takes to write them to disk.
		 */
		if (PageWriteback(page)) {
			/* Case 1 above */
			if (current_is_kswapd() &&
			    PageReclaim(page) &&
			    (pgdat &&
				test_bit(PGDAT_WRITEBACK, &pgdat->flags))) {
				nr_immediate++;
				goto activate_locked;

			/* Case 2 above */
			} else if (sane_reclaim(sc) ||
			    !PageReclaim(page) || !may_enter_fs) {
				/*
				 * This is slightly racy - end_page_writeback()
				 * might have just cleared PageReclaim, then
				 * setting PageReclaim here end up interpreted
				 * as PageReadahead - but that does not matter
				 * enough to care.  What we do want is for this
				 * page to have PageReclaim set next time memcg
				 * reclaim reaches the tests above, so it will
				 * then wait_on_page_writeback() to avoid OOM;
				 * and it's also appropriate in global reclaim.
				 */
				SetPageReclaim(page);
				nr_writeback++;
				goto activate_locked;

			/* Case 3 above */
			} else {
				unlock_page(page);
				wait_on_page_writeback(page);
				/* then go back and try same page again */
				list_add_tail(&page->lru, page_list);
				continue;
			}
		}

		if (!force_reclaim)
			references = page_check_references(page, sc);

		switch (references) {
		case PAGEREF_ACTIVATE:
			goto activate_locked;
		case PAGEREF_KEEP:
			nr_ref_keep++;
			goto keep_locked;
		case PAGEREF_RECLAIM:
		case PAGEREF_RECLAIM_CLEAN:
			; /* try to reclaim the page below */
		}

		/*
		 * Anonymous process memory has backing store?
		 * Try to allocate it some swap space here.
		 * Lazyfree page could be freed directly
		 */
		if (PageAnon(page) && PageSwapBacked(page)) {
			if (!PageSwapCache(page)) {
				if (!(sc->gfp_mask & __GFP_IO))
					goto keep_locked;
				if (PageTransHuge(page)) {
					/* cannot split THP, skip it */
					if (!can_split_huge_page(page, NULL))
						goto activate_locked;
					/*
					 * Split pages without a PMD map right
					 * away. Chances are some or all of the
					 * tail pages can be freed without IO.
					 */
					if (!compound_mapcount(page) &&
					    split_huge_page_to_list(page,
								    page_list))
						goto activate_locked;
				}
				if (!add_to_swap(page)) {
					if (!PageTransHuge(page))
						goto activate_locked;
					/* Fallback to swap normal pages */
					if (split_huge_page_to_list(page,
								    page_list))
						goto activate_locked;
#ifdef CONFIG_TRANSPARENT_HUGEPAGE
					count_vm_event(THP_SWPOUT_FALLBACK);
#endif
					if (!add_to_swap(page))
						goto activate_locked;
				}

				may_enter_fs = 1;

				/* Adding to swap updated mapping */
				mapping = page_mapping(page);
			}
		} else if (unlikely(PageTransHuge(page))) {
			/* Split file THP */
			if (split_huge_page_to_list(page, page_list))
				goto keep_locked;
		}

		/*
		 * The page is mapped into the page tables of one or more
		 * processes. Try to unmap it here.
		 */
		if (page_mapped(page)) {
			enum ttu_flags flags = ttu_flags | TTU_BATCH_FLUSH;

			if (unlikely(PageTransHuge(page)))
				flags |= TTU_SPLIT_HUGE_PMD;
			if (!try_to_unmap(page, flags, sc->target_vma)) {
				nr_unmap_fail++;
				goto activate_locked;
			}
		}

		if (PageDirty(page)) {
			/*
			 * Only kswapd can writeback filesystem pages
			 * to avoid risk of stack overflow. But avoid
			 * injecting inefficient single-page IO into
			 * flusher writeback as much as possible: only
			 * write pages when we've encountered many
			 * dirty pages, and when we've already scanned
			 * the rest of the LRU for clean pages and see
			 * the same dirty pages again (PageReclaim).
			 */
			if (page_is_file_cache(page) &&
			    (!current_is_kswapd() || !PageReclaim(page) ||
			     (pgdat &&
				!test_bit(PGDAT_DIRTY, &pgdat->flags)))) {
				/*
				 * Immediately reclaim when written back.
				 * Similar in principal to deactivate_page()
				 * except we already have the page isolated
				 * and know it's dirty
				 */
				inc_node_page_state(page, NR_VMSCAN_IMMEDIATE);
				SetPageReclaim(page);

				goto activate_locked;
			}

			if (references == PAGEREF_RECLAIM_CLEAN)
				goto keep_locked;
			if (!may_enter_fs)
				goto keep_locked;
			if (!sc->may_writepage)
				goto keep_locked;

			/*
			 * Page is dirty. Flush the TLB if a writable entry
			 * potentially exists to avoid CPU writes after IO
			 * starts and then write it out here.
			 */
			try_to_unmap_flush_dirty();
			switch (pageout(page, mapping, sc)) {
			case PAGE_KEEP:
				goto keep_locked;
			case PAGE_ACTIVATE:
				goto activate_locked;
			case PAGE_SUCCESS:
				if (PageWriteback(page))
					goto keep;
				if (PageDirty(page))
					goto keep;

				/*
				 * A synchronous write - probably a ramdisk.  Go
				 * ahead and try to reclaim the page.
				 */
				if (!trylock_page(page))
					goto keep;
				if (PageDirty(page) || PageWriteback(page))
					goto keep_locked;
				mapping = page_mapping(page);
			case PAGE_CLEAN:
				; /* try to free the page below */
			}
		}

		/*
		 * If the page has buffers, try to free the buffer mappings
		 * associated with this page. If we succeed we try to free
		 * the page as well.
		 *
		 * We do this even if the page is PageDirty().
		 * try_to_release_page() does not perform I/O, but it is
		 * possible for a page to have PageDirty set, but it is actually
		 * clean (all its buffers are clean).  This happens if the
		 * buffers were written out directly, with submit_bh(). ext3
		 * will do this, as well as the blockdev mapping.
		 * try_to_release_page() will discover that cleanness and will
		 * drop the buffers and mark the page clean - it can be freed.
		 *
		 * Rarely, pages can have buffers and no ->mapping.  These are
		 * the pages which were not successfully invalidated in
		 * truncate_complete_page().  We try to drop those buffers here
		 * and if that worked, and the page is no longer mapped into
		 * process address space (page_count == 1) it can be freed.
		 * Otherwise, leave the page on the LRU so it is swappable.
		 */
		if (page_has_private(page)) {
			if (!try_to_release_page(page, sc->gfp_mask))
				goto activate_locked;
			if (!mapping && page_count(page) == 1) {
				unlock_page(page);
				if (put_page_testzero(page))
					goto free_it;
				else {
					/*
					 * rare race with speculative reference.
					 * the speculative reference will free
					 * this page shortly, so we may
					 * increment nr_reclaimed here (and
					 * leave it off the LRU).
					 */
					nr_reclaimed++;
					continue;
				}
			}
		}

		if (PageAnon(page) && !PageSwapBacked(page)) {
			/* follow __remove_mapping for reference */
			if (!page_ref_freeze(page, 1))
				goto keep_locked;
			if (PageDirty(page)) {
				page_ref_unfreeze(page, 1);
				goto keep_locked;
			}

			count_vm_event(PGLAZYFREED);
			count_memcg_page_event(page, PGLAZYFREED);
		} else if (!mapping || !__remove_mapping(mapping, page, true))
			goto keep_locked;

		unlock_page(page);
free_it:
		nr_reclaimed++;

		/*
		 * Is there need to periodically free_page_list? It would
		 * appear not as the counts should be low
		 */
		if (unlikely(PageTransHuge(page))) {
			mem_cgroup_uncharge(page);
			(*get_compound_page_dtor(page))(page);
		} else
			list_add(&page->lru, &free_pages);
		/*
		 * If pagelist are from multiple nodes, we should decrease
		 * NR_ISOLATED_ANON + x on freed pages in here.
		 */
		if (!pgdat)
			dec_node_page_state(page, NR_ISOLATED_ANON +
					page_is_file_cache(page));
		continue;

activate_locked:
		/* Not a candidate for swapping, so reclaim swap space. */
		if (PageSwapCache(page) && (mem_cgroup_swap_full(page) ||
						PageMlocked(page)))
			try_to_free_swap(page);
		VM_BUG_ON_PAGE(PageActive(page), page);
		if (!PageMlocked(page)) {
			SetPageActive(page);
			pgactivate++;
			count_memcg_page_event(page, PGACTIVATE);
		}
keep_locked:
		unlock_page(page);
keep:
		list_add(&page->lru, &ret_pages);
		VM_BUG_ON_PAGE(PageLRU(page) || PageUnevictable(page), page);
	}

	mem_cgroup_uncharge_list(&free_pages);
	try_to_unmap_flush();
	free_unref_page_list(&free_pages);

	list_splice(&ret_pages, page_list);
	count_vm_events(PGACTIVATE, pgactivate);

	if (stat) {
		stat->nr_dirty = nr_dirty;
		stat->nr_congested = nr_congested;
		stat->nr_unqueued_dirty = nr_unqueued_dirty;
		stat->nr_writeback = nr_writeback;
		stat->nr_immediate = nr_immediate;
		stat->nr_activate = pgactivate;
		stat->nr_ref_keep = nr_ref_keep;
		stat->nr_unmap_fail = nr_unmap_fail;
	}
	return nr_reclaimed;
}

unsigned long reclaim_clean_pages_from_list(struct zone *zone,
					    struct list_head *page_list)
{
	struct scan_control sc = {
		.gfp_mask = GFP_KERNEL,
		.priority = DEF_PRIORITY,
		.may_unmap = 1,
		/* Doesn't allow to write out dirty page */
		.may_writepage = 0,
	};
	unsigned long ret;
	struct page *page, *next;
	LIST_HEAD(clean_pages);

	list_for_each_entry_safe(page, next, page_list, lru) {
		if (page_is_file_cache(page) && !PageDirty(page) &&
		    !__PageMovable(page) && !PageUnevictable(page)) {
			ClearPageActive(page);
			list_move(&page->lru, &clean_pages);
		}
	}

	ret = shrink_page_list(&clean_pages, zone->zone_pgdat, &sc,
			TTU_IGNORE_ACCESS, NULL, true);
	list_splice(&clean_pages, page_list);
	mod_node_page_state(zone->zone_pgdat, NR_ISOLATED_FILE, -ret);
	return ret;
}

#ifdef CONFIG_PROCESS_RECLAIM
unsigned long reclaim_pages_from_list(struct list_head *page_list,
					struct vm_area_struct *vma)
{
	struct scan_control sc = {
		.gfp_mask = GFP_KERNEL,
		.priority = DEF_PRIORITY,
		.may_writepage = 1,
		.may_unmap = 1,
		.may_swap = 1,
		.target_vma = vma,
	};

	unsigned long nr_reclaimed;
	struct page *page;

	list_for_each_entry(page, page_list, lru)
		ClearPageActive(page);

	nr_reclaimed = shrink_page_list(page_list, NULL, &sc,
			TTU_IGNORE_ACCESS, NULL, true);

	while (!list_empty(page_list)) {
		page = lru_to_page(page_list);
		list_del(&page->lru);
		dec_node_page_state(page, NR_ISOLATED_ANON +
				page_is_file_cache(page));
		putback_lru_page(page);
	}

	return nr_reclaimed;
}
#endif

/*
 * Attempt to remove the specified page from its LRU.  Only take this page
 * if it is of the appropriate PageActive status.  Pages which are being
 * freed elsewhere are also ignored.
 *
 * page:	page to consider
 * mode:	one of the LRU isolation modes defined above
 *
 * returns 0 on success, -ve errno on failure.
 */
int __isolate_lru_page(struct page *page, isolate_mode_t mode)
{
	int ret = -EINVAL;

	/* Only take pages on the LRU. */
	if (!PageLRU(page))
		return ret;

	/* Compaction should not handle unevictable pages but CMA can do so */
	if (PageUnevictable(page) && !(mode & ISOLATE_UNEVICTABLE))
		return ret;

	ret = -EBUSY;

	/*
	 * To minimise LRU disruption, the caller can indicate that it only
	 * wants to isolate pages it will be able to operate on without
	 * blocking - clean pages for the most part.
	 *
	 * ISOLATE_ASYNC_MIGRATE is used to indicate that it only wants to pages
	 * that it is possible to migrate without blocking
	 */
	if (mode & ISOLATE_ASYNC_MIGRATE) {
		/* All the caller can do on PageWriteback is block */
		if (PageWriteback(page))
			return ret;

		if (PageDirty(page)) {
			struct address_space *mapping;
			bool migrate_dirty;

			/*
			 * Only pages without mappings or that have a
			 * ->migratepage callback are possible to migrate
			 * without blocking. However, we can be racing with
			 * truncation so it's necessary to lock the page
			 * to stabilise the mapping as truncation holds
			 * the page lock until after the page is removed
			 * from the page cache.
			 */
			if (!trylock_page(page))
				return ret;

			mapping = page_mapping(page);
			migrate_dirty = !mapping || mapping->a_ops->migratepage;
			unlock_page(page);
			if (!migrate_dirty)
				return ret;
		}
	}

	if ((mode & ISOLATE_UNMAPPED) && page_mapped(page))
		return ret;

	if (likely(get_page_unless_zero(page))) {
		/*
		 * Be careful not to clear PageLRU until after we're
		 * sure the page is not being freed elsewhere -- the
		 * page release code relies on it.
		 */
		ClearPageLRU(page);
		ret = 0;
	}

	return ret;
}


/*
 * Update LRU sizes after isolating pages. The LRU size updates must
 * be complete before mem_cgroup_update_lru_size due to a santity check.
 */
static __always_inline void update_lru_sizes(struct lruvec *lruvec,
			enum lru_list lru, unsigned long *nr_zone_taken)
{
	int zid;

	for (zid = 0; zid < MAX_NR_ZONES; zid++) {
		if (!nr_zone_taken[zid])
			continue;

		__update_lru_size(lruvec, lru, zid, -nr_zone_taken[zid]);
#ifdef CONFIG_MEMCG
		mem_cgroup_update_lru_size(lruvec, lru, zid, -nr_zone_taken[zid]);
#endif
	}

}

/*
 * zone_lru_lock is heavily contended.  Some of the functions that
 * shrink the lists perform better by taking out a batch of pages
 * and working on them outside the LRU lock.
 *
 * For pagecache intensive workloads, this function is the hottest
 * spot in the kernel (apart from copy_*_user functions).
 *
 * Appropriate locks must be held before calling this function.
 *
 * @nr_to_scan:	The number of eligible pages to look through on the list.
 * @lruvec:	The LRU vector to pull pages from.
 * @dst:	The temp list to put pages on to.
 * @nr_scanned:	The number of pages that were scanned.
 * @sc:		The scan_control struct for this reclaim session
 * @mode:	One of the LRU isolation modes
 * @lru:	LRU list id for isolating
 *
 * returns how many pages were moved onto *@dst.
 */
static unsigned long isolate_lru_pages(unsigned long nr_to_scan,
		struct lruvec *lruvec, struct list_head *dst,
		unsigned long *nr_scanned, struct scan_control *sc,
		isolate_mode_t mode, enum lru_list lru)
{
	struct list_head *src = &lruvec->lists[lru];
	unsigned long nr_taken = 0;
	unsigned long nr_zone_taken[MAX_NR_ZONES] = { 0 };
	unsigned long nr_skipped[MAX_NR_ZONES] = { 0, };
	unsigned long skipped = 0;
	unsigned long scan, total_scan, nr_pages;
	LIST_HEAD(pages_skipped);

	scan = 0;
	for (total_scan = 0;
	     scan < nr_to_scan && nr_taken < nr_to_scan && !list_empty(src);
	     total_scan++) {
		struct page *page;

		page = lru_to_page(src);
		prefetchw_prev_lru_page(page, src, flags);

		VM_BUG_ON_PAGE(!PageLRU(page), page);

		if (page_zonenum(page) > sc->reclaim_idx) {
			list_move(&page->lru, &pages_skipped);
			nr_skipped[page_zonenum(page)]++;
			continue;
		}

		/*
		 * Do not count skipped pages because that makes the function
		 * return with no isolated pages if the LRU mostly contains
		 * ineligible pages.  This causes the VM to not reclaim any
		 * pages, triggering a premature OOM.
		 */
		scan++;
		switch (__isolate_lru_page(page, mode)) {
		case 0:
			nr_pages = hpage_nr_pages(page);
			nr_taken += nr_pages;
			nr_zone_taken[page_zonenum(page)] += nr_pages;
			list_move(&page->lru, dst);
			break;

		case -EBUSY:
			/* else it is being freed elsewhere */
			list_move(&page->lru, src);
			continue;

		default:
			BUG();
		}
	}

	/*
	 * Splice any skipped pages to the start of the LRU list. Note that
	 * this disrupts the LRU order when reclaiming for lower zones but
	 * we cannot splice to the tail. If we did then the SWAP_CLUSTER_MAX
	 * scanning would soon rescan the same pages to skip and put the
	 * system at risk of premature OOM.
	 */
	if (!list_empty(&pages_skipped)) {
		int zid;

		list_splice(&pages_skipped, src);
		for (zid = 0; zid < MAX_NR_ZONES; zid++) {
			if (!nr_skipped[zid])
				continue;

			__count_zid_vm_events(PGSCAN_SKIP, zid, nr_skipped[zid]);
			skipped += nr_skipped[zid];
		}
	}
	*nr_scanned = total_scan;
	trace_mm_vmscan_lru_isolate(sc->reclaim_idx, sc->order, nr_to_scan,
				    total_scan, skipped, nr_taken, mode, lru);
	update_lru_sizes(lruvec, lru, nr_zone_taken);
	return nr_taken;
}

/**
 * isolate_lru_page - tries to isolate a page from its LRU list
 * @page: page to isolate from its LRU list
 *
 * Isolates a @page from an LRU list, clears PageLRU and adjusts the
 * vmstat statistic corresponding to whatever LRU list the page was on.
 *
 * Returns 0 if the page was removed from an LRU list.
 * Returns -EBUSY if the page was not on an LRU list.
 *
 * The returned page will have PageLRU() cleared.  If it was found on
 * the active list, it will have PageActive set.  If it was found on
 * the unevictable list, it will have the PageUnevictable bit set. That flag
 * may need to be cleared by the caller before letting the page go.
 *
 * The vmstat statistic corresponding to the list on which the page was
 * found will be decremented.
 *
 * Restrictions:
 *
 * (1) Must be called with an elevated refcount on the page. This is a
 *     fundamentnal difference from isolate_lru_pages (which is called
 *     without a stable reference).
 * (2) the lru_lock must not be held.
 * (3) interrupts must be enabled.
 */
int isolate_lru_page(struct page *page)
{
	int ret = -EBUSY;

	VM_BUG_ON_PAGE(!page_count(page), page);
	WARN_RATELIMIT(PageTail(page), "trying to isolate tail page");

	if (PageLRU(page)) {
		struct zone *zone = page_zone(page);
		struct lruvec *lruvec;

		spin_lock_irq(zone_lru_lock(zone));
		lruvec = mem_cgroup_page_lruvec(page, zone->zone_pgdat);
		if (PageLRU(page)) {
			int lru = page_lru(page);
			get_page(page);
			ClearPageLRU(page);
			del_page_from_lru_list(page, lruvec, lru);
			ret = 0;
		}
		spin_unlock_irq(zone_lru_lock(zone));
	}
	return ret;
}

/*
 * A direct reclaimer may isolate SWAP_CLUSTER_MAX pages from the LRU list and
 * then get resheduled. When there are massive number of tasks doing page
 * allocation, such sleeping direct reclaimers may keep piling up on each CPU,
 * the LRU list will go small and be scanned faster than necessary, leading to
 * unnecessary swapping, thrashing and OOM.
 */
static int too_many_isolated(struct pglist_data *pgdat, int file,
		struct scan_control *sc)
{
	unsigned long inactive, isolated;

	if (current_is_kswapd())
		return 0;

	if (!sane_reclaim(sc))
		return 0;

	if (file) {
		inactive = node_page_state(pgdat, NR_INACTIVE_FILE);
		isolated = node_page_state(pgdat, NR_ISOLATED_FILE);
	} else {
		inactive = node_page_state(pgdat, NR_INACTIVE_ANON);
		isolated = node_page_state(pgdat, NR_ISOLATED_ANON);
	}

	/*
	 * GFP_NOIO/GFP_NOFS callers are allowed to isolate more pages, so they
	 * won't get blocked by normal direct-reclaimers, forming a circular
	 * deadlock.
	 */
	if ((sc->gfp_mask & (__GFP_IO | __GFP_FS)) == (__GFP_IO | __GFP_FS))
		inactive >>= 3;

	return isolated > inactive;
}

static noinline_for_stack void
putback_inactive_pages(struct lruvec *lruvec, struct list_head *page_list)
{
	struct zone_reclaim_stat *reclaim_stat = &lruvec->reclaim_stat;
	struct pglist_data *pgdat = lruvec_pgdat(lruvec);
	LIST_HEAD(pages_to_free);

	/*
	 * Put back any unfreeable pages.
	 */
	while (!list_empty(page_list)) {
		struct page *page = lru_to_page(page_list);
		int lru;

		VM_BUG_ON_PAGE(PageLRU(page), page);
		list_del(&page->lru);
		if (unlikely(!page_evictable(page))) {
			spin_unlock_irq(&pgdat->lru_lock);
			putback_lru_page(page);
			spin_lock_irq(&pgdat->lru_lock);
			continue;
		}

		lruvec = mem_cgroup_page_lruvec(page, pgdat);

		SetPageLRU(page);
		lru = page_lru(page);
		add_page_to_lru_list(page, lruvec, lru);

		if (is_active_lru(lru)) {
			int file = is_file_lru(lru);
			int numpages = hpage_nr_pages(page);
			reclaim_stat->recent_rotated[file] += numpages;
		}
		if (put_page_testzero(page)) {
			__ClearPageLRU(page);
			__ClearPageActive(page);
			del_page_from_lru_list(page, lruvec, lru);

			if (unlikely(PageCompound(page))) {
				spin_unlock_irq(&pgdat->lru_lock);
				mem_cgroup_uncharge(page);
				(*get_compound_page_dtor(page))(page);
				spin_lock_irq(&pgdat->lru_lock);
			} else
				list_add(&page->lru, &pages_to_free);
		}
	}

	/*
	 * To save our caller's stack, now use input list for pages to free.
	 */
	list_splice(&pages_to_free, page_list);
}

/*
 * If a kernel thread (such as nfsd for loop-back mounts) services
 * a backing device by writing to the page cache it sets PF_LESS_THROTTLE.
 * In that case we should only throttle if the backing device it is
 * writing to is congested.  In other cases it is safe to throttle.
 */
static int current_may_throttle(void)
{
	return !(current->flags & PF_LESS_THROTTLE) ||
		current->backing_dev_info == NULL ||
		bdi_write_congested(current->backing_dev_info);
}

/*
 * shrink_inactive_list() is a helper for shrink_node().  It returns the number
 * of reclaimed pages
 */
static noinline_for_stack unsigned long
shrink_inactive_list(unsigned long nr_to_scan, struct lruvec *lruvec,
		     struct scan_control *sc, enum lru_list lru)
{
	LIST_HEAD(page_list);
	unsigned long nr_scanned;
	unsigned long nr_reclaimed = 0;
	unsigned long nr_taken;
	struct reclaim_stat stat = {};
	isolate_mode_t isolate_mode = 0;
	int file = is_file_lru(lru);
	struct pglist_data *pgdat = lruvec_pgdat(lruvec);
	struct zone_reclaim_stat *reclaim_stat = &lruvec->reclaim_stat;
	bool stalled = false;

	while (unlikely(too_many_isolated(pgdat, file, sc))) {
		if (stalled)
			return 0;

		/* We are about to die and free our memory. Return now. */
		if (fatal_signal_pending(current))
			return SWAP_CLUSTER_MAX;

		/* wait a bit for the reclaimer. */
		msleep(100);
		stalled = true;
	}

	lru_add_drain();

	if (!sc->may_unmap)
		isolate_mode |= ISOLATE_UNMAPPED;

	spin_lock_irq(&pgdat->lru_lock);

	nr_taken = isolate_lru_pages(nr_to_scan, lruvec, &page_list,
				     &nr_scanned, sc, isolate_mode, lru);

	__mod_node_page_state(pgdat, NR_ISOLATED_ANON + file, nr_taken);
	reclaim_stat->recent_scanned[file] += nr_taken;

	if (current_is_kswapd()) {
		if (global_reclaim(sc))
			__count_vm_events(PGSCAN_KSWAPD, nr_scanned);
		count_memcg_events(lruvec_memcg(lruvec), PGSCAN_KSWAPD,
				   nr_scanned);
	} else {
		if (global_reclaim(sc))
			__count_vm_events(PGSCAN_DIRECT, nr_scanned);
		count_memcg_events(lruvec_memcg(lruvec), PGSCAN_DIRECT,
				   nr_scanned);
	}
	spin_unlock_irq(&pgdat->lru_lock);

	if (nr_taken == 0)
		return 0;

	nr_reclaimed = shrink_page_list(&page_list, pgdat, sc, 0,
				&stat, false);

	spin_lock_irq(&pgdat->lru_lock);

	if (current_is_kswapd()) {
		if (global_reclaim(sc))
			__count_vm_events(PGSTEAL_KSWAPD, nr_reclaimed);
		count_memcg_events(lruvec_memcg(lruvec), PGSTEAL_KSWAPD,
				   nr_reclaimed);
	} else {
		if (global_reclaim(sc))
			__count_vm_events(PGSTEAL_DIRECT, nr_reclaimed);
		count_memcg_events(lruvec_memcg(lruvec), PGSTEAL_DIRECT,
				   nr_reclaimed);
	}

	putback_inactive_pages(lruvec, &page_list);

	__mod_node_page_state(pgdat, NR_ISOLATED_ANON + file, -nr_taken);

	spin_unlock_irq(&pgdat->lru_lock);

	mem_cgroup_uncharge_list(&page_list);
	free_unref_page_list(&page_list);

	/*
	 * If dirty pages are scanned that are not queued for IO, it
	 * implies that flushers are not doing their job. This can
	 * happen when memory pressure pushes dirty pages to the end of
	 * the LRU before the dirty limits are breached and the dirty
	 * data has expired. It can also happen when the proportion of
	 * dirty pages grows not through writes but through memory
	 * pressure reclaiming all the clean cache. And in some cases,
	 * the flushers simply cannot keep up with the allocation
	 * rate. Nudge the flusher threads in case they are asleep.
	 */
	if (stat.nr_unqueued_dirty == nr_taken)
		wakeup_flusher_threads(WB_REASON_VMSCAN);

	sc->nr.dirty += stat.nr_dirty;
	sc->nr.congested += stat.nr_congested;
	sc->nr.unqueued_dirty += stat.nr_unqueued_dirty;
	sc->nr.writeback += stat.nr_writeback;
	sc->nr.immediate += stat.nr_immediate;
	sc->nr.taken += nr_taken;
	if (file)
		sc->nr.file_taken += nr_taken;

	trace_mm_vmscan_lru_shrink_inactive(pgdat->node_id,
			nr_scanned, nr_reclaimed, &stat, sc->priority, file);
	return nr_reclaimed;
}

/*
 * This moves pages from the active list to the inactive list.
 *
 * We move them the other way if the page is referenced by one or more
 * processes, from rmap.
 *
 * If the pages are mostly unmapped, the processing is fast and it is
 * appropriate to hold zone_lru_lock across the whole operation.  But if
 * the pages are mapped, the processing is slow (page_referenced()) so we
 * should drop zone_lru_lock around each page.  It's impossible to balance
 * this, so instead we remove the pages from the LRU while processing them.
 * It is safe to rely on PG_active against the non-LRU pages in here because
 * nobody will play with that bit on a non-LRU page.
 *
 * The downside is that we have to touch page->_refcount against each page.
 * But we had to alter page->flags anyway.
 *
 * Returns the number of pages moved to the given lru.
 */

static unsigned move_active_pages_to_lru(struct lruvec *lruvec,
				     struct list_head *list,
				     struct list_head *pages_to_free,
				     enum lru_list lru)
{
	struct pglist_data *pgdat = lruvec_pgdat(lruvec);
	struct page *page;
	int nr_pages;
	int nr_moved = 0;

	while (!list_empty(list)) {
		page = lru_to_page(list);
		lruvec = mem_cgroup_page_lruvec(page, pgdat);

		VM_BUG_ON_PAGE(PageLRU(page), page);
		SetPageLRU(page);

		nr_pages = hpage_nr_pages(page);
		update_lru_size(lruvec, lru, page_zonenum(page), nr_pages);
		list_move(&page->lru, &lruvec->lists[lru]);

		if (put_page_testzero(page)) {
			__ClearPageLRU(page);
			__ClearPageActive(page);
			del_page_from_lru_list(page, lruvec, lru);

			if (unlikely(PageCompound(page))) {
				spin_unlock_irq(&pgdat->lru_lock);
				mem_cgroup_uncharge(page);
				(*get_compound_page_dtor(page))(page);
				spin_lock_irq(&pgdat->lru_lock);
			} else
				list_add(&page->lru, pages_to_free);
		} else {
			nr_moved += nr_pages;
		}
	}

	if (!is_active_lru(lru)) {
		__count_vm_events(PGDEACTIVATE, nr_moved);
		count_memcg_events(lruvec_memcg(lruvec), PGDEACTIVATE,
				   nr_moved);
	}

	return nr_moved;
}

static void shrink_active_list(unsigned long nr_to_scan,
			       struct lruvec *lruvec,
			       struct scan_control *sc,
			       enum lru_list lru)
{
	unsigned long nr_taken;
	unsigned long nr_scanned;
	unsigned long vm_flags;
	LIST_HEAD(l_hold);	/* The pages which were snipped off */
	LIST_HEAD(l_active);
	LIST_HEAD(l_inactive);
	struct page *page;
	struct zone_reclaim_stat *reclaim_stat = &lruvec->reclaim_stat;
	unsigned nr_deactivate, nr_activate;
	unsigned nr_rotated = 0;
	isolate_mode_t isolate_mode = 0;
	int file = is_file_lru(lru);
	struct pglist_data *pgdat = lruvec_pgdat(lruvec);

	lru_add_drain();

	if (!sc->may_unmap)
		isolate_mode |= ISOLATE_UNMAPPED;

	spin_lock_irq(&pgdat->lru_lock);

	nr_taken = isolate_lru_pages(nr_to_scan, lruvec, &l_hold,
				     &nr_scanned, sc, isolate_mode, lru);

	__mod_node_page_state(pgdat, NR_ISOLATED_ANON + file, nr_taken);
	reclaim_stat->recent_scanned[file] += nr_taken;

	__count_vm_events(PGREFILL, nr_scanned);
	count_memcg_events(lruvec_memcg(lruvec), PGREFILL, nr_scanned);

	spin_unlock_irq(&pgdat->lru_lock);

	while (!list_empty(&l_hold)) {
		cond_resched();
		page = lru_to_page(&l_hold);
		list_del(&page->lru);

		if (unlikely(!page_evictable(page))) {
			putback_lru_page(page);
			continue;
		}

		if (unlikely(buffer_heads_over_limit)) {
			if (page_has_private(page) && trylock_page(page)) {
				if (page_has_private(page))
					try_to_release_page(page, 0);
				unlock_page(page);
			}
		}

		if (page_referenced(page, 0, sc->target_mem_cgroup,
				    &vm_flags)) {
			nr_rotated += hpage_nr_pages(page);
			/*
			 * Identify referenced, file-backed active pages and
			 * give them one more trip around the active list. So
			 * that executable code get better chances to stay in
			 * memory under moderate memory pressure.  Anon pages
			 * are not likely to be evicted by use-once streaming
			 * IO, plus JVM can create lots of anon VM_EXEC pages,
			 * so we ignore them here.
			 */
			if ((vm_flags & VM_EXEC) && page_is_file_cache(page)) {
				list_add(&page->lru, &l_active);
				continue;
			}
		}

		ClearPageActive(page);	/* we are de-activating */
		SetPageWorkingset(page);
		list_add(&page->lru, &l_inactive);
	}

	/*
	 * Move pages back to the lru list.
	 */
	spin_lock_irq(&pgdat->lru_lock);
	/*
	 * Count referenced pages from currently used mappings as rotated,
	 * even though only some of them are actually re-activated.  This
	 * helps balance scan pressure between file and anonymous pages in
	 * get_scan_count.
	 */
	reclaim_stat->recent_rotated[file] += nr_rotated;

	nr_activate = move_active_pages_to_lru(lruvec, &l_active, &l_hold, lru);
	nr_deactivate = move_active_pages_to_lru(lruvec, &l_inactive, &l_hold, lru - LRU_ACTIVE);
	__mod_node_page_state(pgdat, NR_ISOLATED_ANON + file, -nr_taken);
	spin_unlock_irq(&pgdat->lru_lock);

	mem_cgroup_uncharge_list(&l_hold);
	free_unref_page_list(&l_hold);
	trace_mm_vmscan_lru_shrink_active(pgdat->node_id, nr_taken, nr_activate,
			nr_deactivate, nr_rotated, sc->priority, file);
}

/*
 * The inactive anon list should be small enough that the VM never has
 * to do too much work.
 *
 * The inactive file list should be small enough to leave most memory
 * to the established workingset on the scan-resistant active list,
 * but large enough to avoid thrashing the aggregate readahead window.
 *
 * Both inactive lists should also be large enough that each inactive
 * page has a chance to be referenced again before it is reclaimed.
 *
 * If that fails and refaulting is observed, the inactive list grows.
 *
 * The inactive_ratio is the target ratio of ACTIVE to INACTIVE pages
 * on this LRU, maintained by the pageout code. An inactive_ratio
 * of 3 means 3:1 or 25% of the pages are kept on the inactive list.
 *
 * total     target    max
 * memory    ratio     inactive
 * -------------------------------------
 *   10MB       1         5MB
 *  100MB       1        50MB
 *    1GB       3       250MB
 *   10GB      10       0.9GB
 *  100GB      31         3GB
 *    1TB     101        10GB
 *   10TB     320        32GB
 */
static bool inactive_list_is_low(struct lruvec *lruvec, bool file,
				 struct scan_control *sc, bool trace)
{
	enum lru_list active_lru = file * LRU_FILE + LRU_ACTIVE;
	struct pglist_data *pgdat = lruvec_pgdat(lruvec);
	enum lru_list inactive_lru = file * LRU_FILE;
	unsigned long inactive, active;
	unsigned long inactive_ratio;
	unsigned long refaults;
	unsigned long gb;

	/*
	 * If we don't have swap space, anonymous page deactivation
	 * is pointless.
	 */
	if (!file && !total_swap_pages)
		return false;

	inactive = lruvec_lru_size(lruvec, inactive_lru, sc->reclaim_idx);
	active = lruvec_lru_size(lruvec, active_lru, sc->reclaim_idx);

	/*
	 * When refaults are being observed, it means a new workingset
	 * is being established. Disable active list protection to get
	 * rid of the stale workingset quickly.
	 */
	refaults = lruvec_page_state(lruvec, WORKINGSET_ACTIVATE);
	if (file && lruvec->refaults != refaults) {
		inactive_ratio = 0;
	} else {
		gb = (inactive + active) >> (30 - PAGE_SHIFT);
		if (gb)
			inactive_ratio = int_sqrt(10 * gb);
		else
			inactive_ratio = 1;
	}

	if (trace)
		trace_mm_vmscan_inactive_list_is_low(pgdat->node_id, sc->reclaim_idx,
			lruvec_lru_size(lruvec, inactive_lru, MAX_NR_ZONES), inactive,
			lruvec_lru_size(lruvec, active_lru, MAX_NR_ZONES), active,
			inactive_ratio, file);

	return inactive * inactive_ratio < active;
}

static unsigned long shrink_list(enum lru_list lru, unsigned long nr_to_scan,
				 struct lruvec *lruvec, struct scan_control *sc)
{
	if (is_active_lru(lru)) {
		if (inactive_list_is_low(lruvec, is_file_lru(lru), sc, true))
			shrink_active_list(nr_to_scan, lruvec, sc, lru);
		return 0;
	}

	return shrink_inactive_list(nr_to_scan, lruvec, sc, lru);
}

enum scan_balance {
	SCAN_EQUAL,
	SCAN_FRACT,
	SCAN_ANON,
	SCAN_FILE,
};

/*
 * Determine how aggressively the anon and file LRU lists should be
 * scanned.  The relative value of each set of LRU lists is determined
 * by looking at the fraction of the pages scanned we did rotate back
 * onto the active list instead of evict.
 *
 * nr[0] = anon inactive pages to scan; nr[1] = anon active pages to scan
 * nr[2] = file inactive pages to scan; nr[3] = file active pages to scan
 */
static void get_scan_count(struct lruvec *lruvec, struct mem_cgroup *memcg,
			   struct scan_control *sc, unsigned long *nr,
			   unsigned long *lru_pages)
{
	int swappiness = mem_cgroup_swappiness(memcg);
	struct zone_reclaim_stat *reclaim_stat = &lruvec->reclaim_stat;
	u64 fraction[2];
	u64 denominator = 0;	/* gcc */
	struct pglist_data *pgdat = lruvec_pgdat(lruvec);
	unsigned long anon_prio, file_prio;
	enum scan_balance scan_balance;
	unsigned long anon, file;
	unsigned long ap, fp;
	enum lru_list lru;

	/* If we have no swap space, do not bother scanning anon pages. */
	if (!sc->may_swap || mem_cgroup_get_nr_swap_pages(memcg) <= 0) {
		scan_balance = SCAN_FILE;
		goto out;
	}

	/*
	 * Global reclaim will swap to prevent OOM even with no
	 * swappiness, but memcg users want to use this knob to
	 * disable swapping for individual groups completely when
	 * using the memory controller's swap limit feature would be
	 * too expensive.
	 */
	if (!global_reclaim(sc) && !swappiness) {
		scan_balance = SCAN_FILE;
		goto out;
	}

	/*
	 * Do not apply any pressure balancing cleverness when the
	 * system is close to OOM, scan both anon and file equally
	 * (unless the swappiness setting disagrees with swapping).
	 */
	if (!sc->priority && swappiness) {
		scan_balance = SCAN_EQUAL;
		goto out;
	}

	/*
	 * Prevent the reclaimer from falling into the cache trap: as
	 * cache pages start out inactive, every cache fault will tip
	 * the scan balance towards the file LRU.  And as the file LRU
	 * shrinks, so does the window for rotation from references.
	 * This means we have a runaway feedback loop where a tiny
	 * thrashing file LRU becomes infinitely more attractive than
	 * anon pages.  Try to detect this based on file LRU size.
	 */
	if (global_reclaim(sc)) {
		unsigned long pgdatfile;
		unsigned long pgdatfree;
		int z;
		unsigned long total_high_wmark = 0;

		pgdatfree = sum_zone_node_page_state(pgdat->node_id, NR_FREE_PAGES);
		pgdatfile = node_page_state(pgdat, NR_ACTIVE_FILE) +
			   node_page_state(pgdat, NR_INACTIVE_FILE);

		for (z = 0; z < MAX_NR_ZONES; z++) {
			struct zone *zone = &pgdat->node_zones[z];
			if (!managed_zone(zone))
				continue;

			total_high_wmark += high_wmark_pages(zone);
		}

		if (unlikely(pgdatfile + pgdatfree <= total_high_wmark)) {
			/*
			 * Force SCAN_ANON if there are enough inactive
			 * anonymous pages on the LRU in eligible zones.
			 * Otherwise, the small LRU gets thrashed.
			 */
			if (!inactive_list_is_low(lruvec, false, sc, false) &&
			    lruvec_lru_size(lruvec, LRU_INACTIVE_ANON, sc->reclaim_idx)
					>> sc->priority) {
				scan_balance = SCAN_ANON;
				goto out;
			}
		}
	}

	/*
	 * If there is enough inactive page cache, i.e. if the size of the
	 * inactive list is greater than that of the active list *and* the
	 * inactive list actually has some pages to scan on this priority, we
	 * do not reclaim anything from the anonymous working set right now.
	 * Without the second condition we could end up never scanning an
	 * lruvec even if it has plenty of old anonymous pages unless the
	 * system is under heavy pressure.
	 */
	if (!IS_ENABLED(CONFIG_BALANCE_ANON_FILE_RECLAIM) &&
	    !inactive_list_is_low(lruvec, true, sc, false) &&
	    lruvec_lru_size(lruvec, LRU_INACTIVE_FILE, sc->reclaim_idx) >> sc->priority) {
		scan_balance = SCAN_FILE;
		goto out;
	}

	scan_balance = SCAN_FRACT;

	/*
	 * With swappiness at 100, anonymous and file have the same priority.
	 * This scanning priority is essentially the inverse of IO cost.
	 */
	anon_prio = swappiness;
	file_prio = 200 - anon_prio;

	/*
	 * OK, so we have swap space and a fair amount of page cache
	 * pages.  We use the recently rotated / recently scanned
	 * ratios to determine how valuable each cache is.
	 *
	 * Because workloads change over time (and to avoid overflow)
	 * we keep these statistics as a floating average, which ends
	 * up weighing recent references more than old ones.
	 *
	 * anon in [0], file in [1]
	 */

	anon  = lruvec_lru_size(lruvec, LRU_ACTIVE_ANON, MAX_NR_ZONES) +
		lruvec_lru_size(lruvec, LRU_INACTIVE_ANON, MAX_NR_ZONES);
	file  = lruvec_lru_size(lruvec, LRU_ACTIVE_FILE, MAX_NR_ZONES) +
		lruvec_lru_size(lruvec, LRU_INACTIVE_FILE, MAX_NR_ZONES);

	spin_lock_irq(&pgdat->lru_lock);
	if (unlikely(reclaim_stat->recent_scanned[0] > anon / 4)) {
		reclaim_stat->recent_scanned[0] /= 2;
		reclaim_stat->recent_rotated[0] /= 2;
	}

	if (unlikely(reclaim_stat->recent_scanned[1] > file / 4)) {
		reclaim_stat->recent_scanned[1] /= 2;
		reclaim_stat->recent_rotated[1] /= 2;
	}

	/*
	 * The amount of pressure on anon vs file pages is inversely
	 * proportional to the fraction of recently scanned pages on
	 * each list that were recently referenced and in active use.
	 */
	ap = anon_prio * (reclaim_stat->recent_scanned[0] + 1);
	ap /= reclaim_stat->recent_rotated[0] + 1;

	fp = file_prio * (reclaim_stat->recent_scanned[1] + 1);
	fp /= reclaim_stat->recent_rotated[1] + 1;
	spin_unlock_irq(&pgdat->lru_lock);

	fraction[0] = ap;
	fraction[1] = fp;
	denominator = ap + fp + 1;
out:
	*lru_pages = 0;
	for_each_evictable_lru(lru) {
		int file = is_file_lru(lru);
		unsigned long size;
		unsigned long scan;

		size = lruvec_lru_size(lruvec, lru, sc->reclaim_idx);
		scan = size >> sc->priority;
		/*
		 * If the cgroup's already been deleted, make sure to
		 * scrape out the remaining cache.
		 */
		if (!scan && !mem_cgroup_online(memcg))
			scan = min(size, SWAP_CLUSTER_MAX);

		switch (scan_balance) {
		case SCAN_EQUAL:
			/* Scan lists relative to size */
			break;
		case SCAN_FRACT:
			/*
			 * Scan types proportional to swappiness and
			 * their relative recent reclaim efficiency.
			 * Make sure we don't miss the last page on
			 * the offlined memory cgroups because of a
			 * round-off error.
			 */
			scan = mem_cgroup_online(memcg) ?
			       div64_u64(scan * fraction[file], denominator) :
			       DIV64_U64_ROUND_UP(scan * fraction[file],
						  denominator);
			break;
		case SCAN_FILE:
		case SCAN_ANON:
			/* Scan one type exclusively */
			if ((scan_balance == SCAN_FILE) != file) {
				size = 0;
				scan = 0;
			}
			break;
		default:
			/* Look ma, no brain */
			BUG();
		}

		*lru_pages += size;
		nr[lru] = scan;
	}
}

/*
 * This is a basic per-node page freer.  Used by both kswapd and direct reclaim.
 */
static void shrink_node_memcg(struct pglist_data *pgdat, struct mem_cgroup *memcg,
			      struct scan_control *sc, unsigned long *lru_pages)
{
	struct lruvec *lruvec = mem_cgroup_lruvec(pgdat, memcg);
	unsigned long nr[NR_LRU_LISTS];
	unsigned long targets[NR_LRU_LISTS];
	unsigned long nr_to_scan;
	enum lru_list lru;
	unsigned long nr_reclaimed = 0;
	unsigned long nr_to_reclaim = sc->nr_to_reclaim;
	struct blk_plug plug;
	bool scan_adjusted;

	get_scan_count(lruvec, memcg, sc, nr, lru_pages);

	/* Record the original scan target for proportional adjustments later */
	memcpy(targets, nr, sizeof(nr));

	/*
	 * Global reclaiming within direct reclaim at DEF_PRIORITY is a normal
	 * event that can occur when there is little memory pressure e.g.
	 * multiple streaming readers/writers. Hence, we do not abort scanning
	 * when the requested number of pages are reclaimed when scanning at
	 * DEF_PRIORITY on the assumption that the fact we are direct
	 * reclaiming implies that kswapd is not keeping up and it is best to
	 * do a batch of work at once. For memcg reclaim one check is made to
	 * abort proportional reclaim if either the file or anon lru has already
	 * dropped to zero at the first pass.
	 */
	scan_adjusted = (global_reclaim(sc) && !current_is_kswapd() &&
			 sc->priority == DEF_PRIORITY);

	blk_start_plug(&plug);
	while (nr[LRU_INACTIVE_ANON] || nr[LRU_ACTIVE_FILE] ||
					nr[LRU_INACTIVE_FILE]) {
		unsigned long nr_anon, nr_file, percentage;
		unsigned long nr_scanned;

		for_each_evictable_lru(lru) {
			if (nr[lru]) {
				nr_to_scan = min(nr[lru], SWAP_CLUSTER_MAX);
				nr[lru] -= nr_to_scan;

				nr_reclaimed += shrink_list(lru, nr_to_scan,
							    lruvec, sc);
			}
		}

		cond_resched();

		if (nr_reclaimed < nr_to_reclaim || scan_adjusted)
			continue;

		/*
		 * For kswapd and memcg, reclaim at least the number of pages
		 * requested. Ensure that the anon and file LRUs are scanned
		 * proportionally what was requested by get_scan_count(). We
		 * stop reclaiming one LRU and reduce the amount scanning
		 * proportional to the original scan target.
		 */
		nr_file = nr[LRU_INACTIVE_FILE] + nr[LRU_ACTIVE_FILE];
		nr_anon = nr[LRU_INACTIVE_ANON] + nr[LRU_ACTIVE_ANON];

		/*
		 * It's just vindictive to attack the larger once the smaller
		 * has gone to zero.  And given the way we stop scanning the
		 * smaller below, this makes sure that we only make one nudge
		 * towards proportionality once we've got nr_to_reclaim.
		 */
		if (!nr_file || !nr_anon)
			break;

		if (nr_file > nr_anon) {
			unsigned long scan_target = targets[LRU_INACTIVE_ANON] +
						targets[LRU_ACTIVE_ANON] + 1;
			lru = LRU_BASE;
			percentage = nr_anon * 100 / scan_target;
		} else {
			unsigned long scan_target = targets[LRU_INACTIVE_FILE] +
						targets[LRU_ACTIVE_FILE] + 1;
			lru = LRU_FILE;
			percentage = nr_file * 100 / scan_target;
		}

		/* Stop scanning the smaller of the LRU */
		nr[lru] = 0;
		nr[lru + LRU_ACTIVE] = 0;

		/*
		 * Recalculate the other LRU scan count based on its original
		 * scan target and the percentage scanning already complete
		 */
		lru = (lru == LRU_FILE) ? LRU_BASE : LRU_FILE;
		nr_scanned = targets[lru] - nr[lru];
		nr[lru] = targets[lru] * (100 - percentage) / 100;
		nr[lru] -= min(nr[lru], nr_scanned);

		lru += LRU_ACTIVE;
		nr_scanned = targets[lru] - nr[lru];
		nr[lru] = targets[lru] * (100 - percentage) / 100;
		nr[lru] -= min(nr[lru], nr_scanned);

		scan_adjusted = true;
	}
	blk_finish_plug(&plug);
	sc->nr_reclaimed += nr_reclaimed;

	/*
	 * Even if we did not try to evict anon pages at all, we want to
	 * rebalance the anon lru active/inactive ratio.
	 */
	if (inactive_list_is_low(lruvec, false, sc, true))
		shrink_active_list(SWAP_CLUSTER_MAX, lruvec,
				   sc, LRU_ACTIVE_ANON);
}

/* Use reclaim/compaction for costly allocs or under memory pressure */
static bool in_reclaim_compaction(struct scan_control *sc)
{
	if (IS_ENABLED(CONFIG_COMPACTION) && sc->order &&
			(sc->order > PAGE_ALLOC_COSTLY_ORDER ||
			 sc->priority < DEF_PRIORITY - 2))
		return true;

	return false;
}

/*
 * Reclaim/compaction is used for high-order allocation requests. It reclaims
 * order-0 pages before compacting the zone. should_continue_reclaim() returns
 * true if more pages should be reclaimed such that when the page allocator
 * calls try_to_compact_zone() that it will have enough free pages to succeed.
 * It will give up earlier than that if there is difficulty reclaiming pages.
 */
static inline bool should_continue_reclaim(struct pglist_data *pgdat,
					unsigned long nr_reclaimed,
					unsigned long nr_scanned,
					struct scan_control *sc)
{
	unsigned long pages_for_compaction;
	unsigned long inactive_lru_pages;
	int z;

	/* If not in reclaim/compaction mode, stop */
	if (!in_reclaim_compaction(sc))
		return false;

	/* Consider stopping depending on scan and reclaim activity */
	if (sc->gfp_mask & __GFP_RETRY_MAYFAIL) {
		/*
		 * For __GFP_RETRY_MAYFAIL allocations, stop reclaiming if the
		 * full LRU list has been scanned and we are still failing
		 * to reclaim pages. This full LRU scan is potentially
		 * expensive but a __GFP_RETRY_MAYFAIL caller really wants to succeed
		 */
		if (!nr_reclaimed && !nr_scanned)
			return false;
	} else {
		/*
		 * For non-__GFP_RETRY_MAYFAIL allocations which can presumably
		 * fail without consequence, stop if we failed to reclaim
		 * any pages from the last SWAP_CLUSTER_MAX number of
		 * pages that were scanned. This will return to the
		 * caller faster at the risk reclaim/compaction and
		 * the resulting allocation attempt fails
		 */
		if (!nr_reclaimed)
			return false;
	}

	/*
	 * If we have not reclaimed enough pages for compaction and the
	 * inactive lists are large enough, continue reclaiming
	 */
	pages_for_compaction = compact_gap(sc->order);
	inactive_lru_pages = node_page_state(pgdat, NR_INACTIVE_FILE);
	if (get_nr_swap_pages() > 0)
		inactive_lru_pages += node_page_state(pgdat, NR_INACTIVE_ANON);
	if (sc->nr_reclaimed < pages_for_compaction &&
			inactive_lru_pages > pages_for_compaction)
		return true;

	/* If compaction would go ahead or the allocation would succeed, stop */
	for (z = 0; z <= sc->reclaim_idx; z++) {
		struct zone *zone = &pgdat->node_zones[z];
		if (!managed_zone(zone))
			continue;

		switch (compaction_suitable(zone, sc->order, 0, sc->reclaim_idx)) {
		case COMPACT_SUCCESS:
		case COMPACT_CONTINUE:
			return false;
		default:
			/* check next zone */
			;
		}
	}
	return true;
}

static bool pgdat_memcg_congested(pg_data_t *pgdat, struct mem_cgroup *memcg)
{
	return test_bit(PGDAT_CONGESTED, &pgdat->flags) ||
		(memcg && memcg_congested(pgdat, memcg));
}

static bool shrink_node(pg_data_t *pgdat, struct scan_control *sc)
{
	struct reclaim_state *reclaim_state = current->reclaim_state;
	unsigned long nr_reclaimed, nr_scanned;
	bool reclaimable = false;

	do {
		struct mem_cgroup *root = sc->target_mem_cgroup;
		struct mem_cgroup_reclaim_cookie reclaim = {
			.pgdat = pgdat,
			.priority = sc->priority,
		};
		unsigned long node_lru_pages = 0;
		struct mem_cgroup *memcg;

		memset(&sc->nr, 0, sizeof(sc->nr));

		nr_reclaimed = sc->nr_reclaimed;
		nr_scanned = sc->nr_scanned;

		memcg = mem_cgroup_iter(root, NULL, &reclaim);
		do {
			unsigned long lru_pages;
			unsigned long reclaimed;
			unsigned long scanned;

			switch (mem_cgroup_protected(root, memcg)) {
			case MEMCG_PROT_MIN:
				/*
				 * Hard protection.
				 * If there is no reclaimable memory, OOM.
				 */
				continue;
			case MEMCG_PROT_LOW:
				/*
				 * Soft protection.
				 * Respect the protection only as long as
				 * there is an unprotected supply
				 * of reclaimable memory from other cgroups.
				 */
				if (!sc->memcg_low_reclaim) {
					sc->memcg_low_skipped = 1;
					continue;
				}
				memcg_memory_event(memcg, MEMCG_LOW);
				break;
			case MEMCG_PROT_NONE:
				break;
			}

			reclaimed = sc->nr_reclaimed;
			scanned = sc->nr_scanned;
			shrink_node_memcg(pgdat, memcg, sc, &lru_pages);
			node_lru_pages += lru_pages;

<<<<<<< HEAD
			shrink_slab(sc->gfp_mask, pgdat->node_id, memcg,
					sc->priority);
=======
			if (sc->may_shrinkslab) {
				shrink_slab(sc->gfp_mask, pgdat->node_id,
				    memcg, sc->priority);
			}
>>>>>>> f8b19f1e

			/* Record the group's reclaim efficiency */
			vmpressure(sc->gfp_mask, memcg, false,
				   sc->nr_scanned - scanned,
				   sc->nr_reclaimed - reclaimed);

			/*
			 * Direct reclaim and kswapd have to scan all memory
			 * cgroups to fulfill the overall scan target for the
			 * node.
			 *
			 * Limit reclaim, on the other hand, only cares about
			 * nr_to_reclaim pages to be reclaimed and it will
			 * retry with decreasing priority if one round over the
			 * whole hierarchy is not sufficient.
			 */
			if (!global_reclaim(sc) &&
					sc->nr_reclaimed >= sc->nr_to_reclaim) {
				mem_cgroup_iter_break(root, memcg);
				break;
			}
		} while ((memcg = mem_cgroup_iter(root, memcg, &reclaim)));

		/*
		 * Record the subtree's reclaim efficiency. The reclaimed
		 * pages from slab is excluded here because the corresponding
		 * scanned pages is not accounted. Moreover, freeing a page
		 * by slab shrinking depends on each slab's object population,
		 * making the cost model (i.e. scan:free) different from that
		 * of LRU.
		 */
		vmpressure(sc->gfp_mask, sc->target_mem_cgroup, true,
			   sc->nr_scanned - nr_scanned,
			   sc->nr_reclaimed - nr_reclaimed);

		if (reclaim_state) {
			sc->nr_reclaimed += reclaim_state->reclaimed_slab;
			reclaim_state->reclaimed_slab = 0;
		}

		if (sc->nr_reclaimed - nr_reclaimed)
			reclaimable = true;

		if (current_is_kswapd()) {
			/*
			 * If reclaim is isolating dirty pages under writeback,
			 * it implies that the long-lived page allocation rate
			 * is exceeding the page laundering rate. Either the
			 * global limits are not being effective at throttling
			 * processes due to the page distribution throughout
			 * zones or there is heavy usage of a slow backing
			 * device. The only option is to throttle from reclaim
			 * context which is not ideal as there is no guarantee
			 * the dirtying process is throttled in the same way
			 * balance_dirty_pages() manages.
			 *
			 * Once a node is flagged PGDAT_WRITEBACK, kswapd will
			 * count the number of pages under pages flagged for
			 * immediate reclaim and stall if any are encountered
			 * in the nr_immediate check below.
			 */
			if (sc->nr.writeback && sc->nr.writeback == sc->nr.taken)
				set_bit(PGDAT_WRITEBACK, &pgdat->flags);

			/*
			 * Tag a node as congested if all the dirty pages
			 * scanned were backed by a congested BDI and
			 * wait_iff_congested will stall.
			 */
			if (sc->nr.dirty && sc->nr.dirty == sc->nr.congested)
				set_bit(PGDAT_CONGESTED, &pgdat->flags);

			/* Allow kswapd to start writing pages during reclaim.*/
			if (sc->nr.unqueued_dirty == sc->nr.file_taken)
				set_bit(PGDAT_DIRTY, &pgdat->flags);

			/*
			 * If kswapd scans pages marked marked for immediate
			 * reclaim and under writeback (nr_immediate), it
			 * implies that pages are cycling through the LRU
			 * faster than they are written so also forcibly stall.
			 */
			if (sc->nr.immediate)
				congestion_wait(BLK_RW_ASYNC, HZ/10);
		}

		/*
		 * Legacy memcg will stall in page writeback so avoid forcibly
		 * stalling in wait_iff_congested().
		 */
		if (!global_reclaim(sc) && sane_reclaim(sc) &&
		    sc->nr.dirty && sc->nr.dirty == sc->nr.congested)
			set_memcg_congestion(pgdat, root, true);

		/*
		 * Stall direct reclaim for IO completions if underlying BDIs
		 * and node is congested. Allow kswapd to continue until it
		 * starts encountering unqueued dirty pages or cycling through
		 * the LRU too quickly.
		 */
		if (!sc->hibernation_mode && !current_is_kswapd() &&
		   current_may_throttle() && pgdat_memcg_congested(pgdat, root))
			wait_iff_congested(BLK_RW_ASYNC, HZ/10);

	} while (should_continue_reclaim(pgdat, sc->nr_reclaimed - nr_reclaimed,
					 sc->nr_scanned - nr_scanned, sc));

	/*
	 * Kswapd gives up on balancing particular nodes after too
	 * many failures to reclaim anything from them and goes to
	 * sleep. On reclaim progress, reset the failure counter. A
	 * successful direct reclaim run will revive a dormant kswapd.
	 */
	if (reclaimable)
		pgdat->kswapd_failures = 0;

	return reclaimable;
}

/*
 * Returns true if compaction should go ahead for a costly-order request, or
 * the allocation would already succeed without compaction. Return false if we
 * should reclaim first.
 */
static inline bool compaction_ready(struct zone *zone, struct scan_control *sc)
{
	unsigned long watermark;
	enum compact_result suitable;

	suitable = compaction_suitable(zone, sc->order, 0, sc->reclaim_idx);
	if (suitable == COMPACT_SUCCESS)
		/* Allocation should succeed already. Don't reclaim. */
		return true;
	if (suitable == COMPACT_SKIPPED)
		/* Compaction cannot yet proceed. Do reclaim. */
		return false;

	/*
	 * Compaction is already possible, but it takes time to run and there
	 * are potentially other callers using the pages just freed. So proceed
	 * with reclaim to make a buffer of free pages available to give
	 * compaction a reasonable chance of completing and allocating the page.
	 * Note that we won't actually reclaim the whole buffer in one attempt
	 * as the target watermark in should_continue_reclaim() is lower. But if
	 * we are already above the high+gap watermark, don't reclaim at all.
	 */
	watermark = high_wmark_pages(zone) + compact_gap(sc->order);

	return zone_watermark_ok_safe(zone, 0, watermark, sc->reclaim_idx);
}

/*
 * This is the direct reclaim path, for page-allocating processes.  We only
 * try to reclaim pages from zones which will satisfy the caller's allocation
 * request.
 *
 * If a zone is deemed to be full of pinned pages then just give it a light
 * scan then give up on it.
 */
static void shrink_zones(struct zonelist *zonelist, struct scan_control *sc)
{
	struct zoneref *z;
	struct zone *zone;
	unsigned long nr_soft_reclaimed;
	unsigned long nr_soft_scanned;
	gfp_t orig_mask;
	pg_data_t *last_pgdat = NULL;

	/*
	 * If the number of buffer_heads in the machine exceeds the maximum
	 * allowed level, force direct reclaim to scan the highmem zone as
	 * highmem pages could be pinning lowmem pages storing buffer_heads
	 */
	orig_mask = sc->gfp_mask;
	if (buffer_heads_over_limit) {
		sc->gfp_mask |= __GFP_HIGHMEM;
		sc->reclaim_idx = gfp_zone(sc->gfp_mask);
	}

	for_each_zone_zonelist_nodemask(zone, z, zonelist,
					sc->reclaim_idx, sc->nodemask) {
		/*
		 * Take care memory controller reclaiming has small influence
		 * to global LRU.
		 */
		if (global_reclaim(sc)) {
			if (!cpuset_zone_allowed(zone,
						 GFP_KERNEL | __GFP_HARDWALL))
				continue;

			/*
			 * If we already have plenty of memory free for
			 * compaction in this zone, don't free any more.
			 * Even though compaction is invoked for any
			 * non-zero order, only frequent costly order
			 * reclamation is disruptive enough to become a
			 * noticeable problem, like transparent huge
			 * page allocations.
			 */
			if (IS_ENABLED(CONFIG_COMPACTION) &&
			    sc->order > PAGE_ALLOC_COSTLY_ORDER &&
			    compaction_ready(zone, sc)) {
				sc->compaction_ready = true;
				continue;
			}

			/*
			 * Shrink each node in the zonelist once. If the
			 * zonelist is ordered by zone (not the default) then a
			 * node may be shrunk multiple times but in that case
			 * the user prefers lower zones being preserved.
			 */
			if (zone->zone_pgdat == last_pgdat)
				continue;

			/*
			 * This steals pages from memory cgroups over softlimit
			 * and returns the number of reclaimed pages and
			 * scanned pages. This works for global memory pressure
			 * and balancing, not for a memcg's limit.
			 */
			nr_soft_scanned = 0;
			nr_soft_reclaimed = mem_cgroup_soft_limit_reclaim(zone->zone_pgdat,
						sc->order, sc->gfp_mask,
						&nr_soft_scanned);
			sc->nr_reclaimed += nr_soft_reclaimed;
			sc->nr_scanned += nr_soft_scanned;
			/* need some check for avoid more shrink_zone() */
		}

		/* See comment about same check for global reclaim above */
		if (zone->zone_pgdat == last_pgdat)
			continue;
		last_pgdat = zone->zone_pgdat;
		shrink_node(zone->zone_pgdat, sc);
	}

	/*
	 * Restore to original mask to avoid the impact on the caller if we
	 * promoted it to __GFP_HIGHMEM.
	 */
	sc->gfp_mask = orig_mask;
}

static void snapshot_refaults(struct mem_cgroup *root_memcg, pg_data_t *pgdat)
{
	struct mem_cgroup *memcg;

	memcg = mem_cgroup_iter(root_memcg, NULL, NULL);
	do {
		unsigned long refaults;
		struct lruvec *lruvec;

		lruvec = mem_cgroup_lruvec(pgdat, memcg);
		refaults = lruvec_page_state(lruvec, WORKINGSET_ACTIVATE);
		lruvec->refaults = refaults;
	} while ((memcg = mem_cgroup_iter(root_memcg, memcg, NULL)));
}

/*
 * This is the main entry point to direct page reclaim.
 *
 * If a full scan of the inactive list fails to free enough memory then we
 * are "out of memory" and something needs to be killed.
 *
 * If the caller is !__GFP_FS then the probability of a failure is reasonably
 * high - the zone may be full of dirty or under-writeback pages, which this
 * caller can't do much about.  We kick the writeback threads and take explicit
 * naps in the hope that some of these pages can be written.  But if the
 * allocating task holds filesystem locks which prevent writeout this might not
 * work, and the allocation attempt will fail.
 *
 * returns:	0, if no pages reclaimed
 * 		else, the number of pages reclaimed
 */
static unsigned long do_try_to_free_pages(struct zonelist *zonelist,
					  struct scan_control *sc)
{
	int initial_priority = sc->priority;
	pg_data_t *last_pgdat;
	struct zoneref *z;
	struct zone *zone;
retry:
	delayacct_freepages_start();

	if (global_reclaim(sc))
		__count_zid_vm_events(ALLOCSTALL, sc->reclaim_idx, 1);

	do {
		vmpressure_prio(sc->gfp_mask, sc->target_mem_cgroup,
				sc->priority);
		sc->nr_scanned = 0;
		shrink_zones(zonelist, sc);

		if (sc->nr_reclaimed >= sc->nr_to_reclaim)
			break;

		if (sc->compaction_ready)
			break;

		/*
		 * If we're getting trouble reclaiming, start doing
		 * writepage even in laptop mode.
		 */
		if (sc->priority < DEF_PRIORITY - 2)
			sc->may_writepage = 1;
	} while (--sc->priority >= 0);

	last_pgdat = NULL;
	for_each_zone_zonelist_nodemask(zone, z, zonelist, sc->reclaim_idx,
					sc->nodemask) {
		if (zone->zone_pgdat == last_pgdat)
			continue;
		last_pgdat = zone->zone_pgdat;
		snapshot_refaults(sc->target_mem_cgroup, zone->zone_pgdat);
		set_memcg_congestion(last_pgdat, sc->target_mem_cgroup, false);
	}

	delayacct_freepages_end();

	if (sc->nr_reclaimed)
		return sc->nr_reclaimed;

	/* Aborted reclaim to try compaction? don't OOM, then */
	if (sc->compaction_ready)
		return 1;

	/* Untapped cgroup reserves?  Don't OOM, retry. */
	if (sc->memcg_low_skipped) {
		sc->priority = initial_priority;
		sc->memcg_low_reclaim = 1;
		sc->memcg_low_skipped = 0;
		goto retry;
	}

	return 0;
}

static bool allow_direct_reclaim(pg_data_t *pgdat)
{
	struct zone *zone;
	unsigned long pfmemalloc_reserve = 0;
	unsigned long free_pages = 0;
	int i;
	bool wmark_ok;

	if (pgdat->kswapd_failures >= MAX_RECLAIM_RETRIES)
		return true;

	for (i = 0; i <= ZONE_NORMAL; i++) {
		zone = &pgdat->node_zones[i];
		if (!managed_zone(zone))
			continue;

		if (!zone_reclaimable_pages(zone))
			continue;

		pfmemalloc_reserve += min_wmark_pages(zone);
		free_pages += zone_page_state(zone, NR_FREE_PAGES);
	}

	/* If there are no reserves (unexpected config) then do not throttle */
	if (!pfmemalloc_reserve)
		return true;

	wmark_ok = free_pages > pfmemalloc_reserve / 2;

	/* kswapd must be awake if processes are being throttled */
	if (!wmark_ok && waitqueue_active(&pgdat->kswapd_wait)) {
		pgdat->kswapd_classzone_idx = min(pgdat->kswapd_classzone_idx,
						(enum zone_type)ZONE_NORMAL);
		wake_up_interruptible(&pgdat->kswapd_wait);
	}

	return wmark_ok;
}

/*
 * Throttle direct reclaimers if backing storage is backed by the network
 * and the PFMEMALLOC reserve for the preferred node is getting dangerously
 * depleted. kswapd will continue to make progress and wake the processes
 * when the low watermark is reached.
 *
 * Returns true if a fatal signal was delivered during throttling. If this
 * happens, the page allocator should not consider triggering the OOM killer.
 */
static bool throttle_direct_reclaim(gfp_t gfp_mask, struct zonelist *zonelist,
					nodemask_t *nodemask)
{
	struct zoneref *z;
	struct zone *zone;
	pg_data_t *pgdat = NULL;

	/*
	 * Kernel threads should not be throttled as they may be indirectly
	 * responsible for cleaning pages necessary for reclaim to make forward
	 * progress. kjournald for example may enter direct reclaim while
	 * committing a transaction where throttling it could forcing other
	 * processes to block on log_wait_commit().
	 */
	if ((current->flags & PF_KTHREAD) || !strcmp(current->comm, ULMK_MAGIC))
		goto out;

	/*
	 * If a fatal signal is pending, this process should not throttle.
	 * It should return quickly so it can exit and free its memory
	 */
	if (fatal_signal_pending(current))
		goto out;

	/*
	 * Check if the pfmemalloc reserves are ok by finding the first node
	 * with a usable ZONE_NORMAL or lower zone. The expectation is that
	 * GFP_KERNEL will be required for allocating network buffers when
	 * swapping over the network so ZONE_HIGHMEM is unusable.
	 *
	 * Throttling is based on the first usable node and throttled processes
	 * wait on a queue until kswapd makes progress and wakes them. There
	 * is an affinity then between processes waking up and where reclaim
	 * progress has been made assuming the process wakes on the same node.
	 * More importantly, processes running on remote nodes will not compete
	 * for remote pfmemalloc reserves and processes on different nodes
	 * should make reasonable progress.
	 */
	for_each_zone_zonelist_nodemask(zone, z, zonelist,
					gfp_zone(gfp_mask), nodemask) {
		if (zone_idx(zone) > ZONE_NORMAL)
			continue;

		/* Throttle based on the first usable node */
		pgdat = zone->zone_pgdat;
		if (allow_direct_reclaim(pgdat))
			goto out;
		break;
	}

	/* If no zone was usable by the allocation flags then do not throttle */
	if (!pgdat)
		goto out;

	/* Account for the throttling */
	count_vm_event(PGSCAN_DIRECT_THROTTLE);

	/*
	 * If the caller cannot enter the filesystem, it's possible that it
	 * is due to the caller holding an FS lock or performing a journal
	 * transaction in the case of a filesystem like ext[3|4]. In this case,
	 * it is not safe to block on pfmemalloc_wait as kswapd could be
	 * blocked waiting on the same lock. Instead, throttle for up to a
	 * second before continuing.
	 */
	if (!(gfp_mask & __GFP_FS)) {
		wait_event_interruptible_timeout(pgdat->pfmemalloc_wait,
			allow_direct_reclaim(pgdat), HZ);

		goto check_pending;
	}

	/* Throttle until kswapd wakes the process */
	wait_event_killable(zone->zone_pgdat->pfmemalloc_wait,
		allow_direct_reclaim(pgdat));

check_pending:
	if (fatal_signal_pending(current))
		return true;

out:
	return false;
}

unsigned long try_to_free_pages(struct zonelist *zonelist, int order,
				gfp_t gfp_mask, nodemask_t *nodemask)
{
	unsigned long nr_reclaimed;
	struct scan_control sc = {
		.nr_to_reclaim = SWAP_CLUSTER_MAX,
		.gfp_mask = current_gfp_context(gfp_mask),
		.reclaim_idx = gfp_zone(gfp_mask),
		.order = order,
		.nodemask = nodemask,
		.priority = DEF_PRIORITY,
		.may_writepage = !laptop_mode,
		.may_unmap = 1,
		.may_swap = 1,
		.may_shrinkslab = 1,
	};

	/*
	 * scan_control uses s8 fields for order, priority, and reclaim_idx.
	 * Confirm they are large enough for max values.
	 */
	BUILD_BUG_ON(MAX_ORDER > S8_MAX);
	BUILD_BUG_ON(DEF_PRIORITY > S8_MAX);
	BUILD_BUG_ON(MAX_NR_ZONES > S8_MAX);

	/*
	 * Do not enter reclaim if fatal signal was delivered while throttled.
	 * 1 is returned so that the page allocator does not OOM kill at this
	 * point.
	 */
	if (throttle_direct_reclaim(sc.gfp_mask, zonelist, nodemask))
		return 1;

	trace_mm_vmscan_direct_reclaim_begin(order,
				sc.may_writepage,
				sc.gfp_mask,
				sc.reclaim_idx);

	nr_reclaimed = do_try_to_free_pages(zonelist, &sc);

	trace_mm_vmscan_direct_reclaim_end(nr_reclaimed);

	return nr_reclaimed;
}

#ifdef CONFIG_MEMCG

unsigned long mem_cgroup_shrink_node(struct mem_cgroup *memcg,
						gfp_t gfp_mask, bool noswap,
						pg_data_t *pgdat,
						unsigned long *nr_scanned)
{
	struct scan_control sc = {
		.nr_to_reclaim = SWAP_CLUSTER_MAX,
		.target_mem_cgroup = memcg,
		.may_writepage = !laptop_mode,
		.may_unmap = 1,
		.reclaim_idx = MAX_NR_ZONES - 1,
		.may_swap = !noswap,
		.may_shrinkslab = 1,
	};
	unsigned long lru_pages;

	sc.gfp_mask = (gfp_mask & GFP_RECLAIM_MASK) |
			(GFP_HIGHUSER_MOVABLE & ~GFP_RECLAIM_MASK);

	trace_mm_vmscan_memcg_softlimit_reclaim_begin(sc.order,
						      sc.may_writepage,
						      sc.gfp_mask,
						      sc.reclaim_idx);

	/*
	 * NOTE: Although we can get the priority field, using it
	 * here is not a good idea, since it limits the pages we can scan.
	 * if we don't reclaim here, the shrink_node from balance_pgdat
	 * will pick up pages from other mem cgroup's as well. We hack
	 * the priority and make it zero.
	 */
	shrink_node_memcg(pgdat, memcg, &sc, &lru_pages);

	trace_mm_vmscan_memcg_softlimit_reclaim_end(sc.nr_reclaimed);

	*nr_scanned = sc.nr_scanned;
	return sc.nr_reclaimed;
}

unsigned long try_to_free_mem_cgroup_pages(struct mem_cgroup *memcg,
					   unsigned long nr_pages,
					   gfp_t gfp_mask,
					   bool may_swap)
{
	struct zonelist *zonelist;
	unsigned long nr_reclaimed;
	unsigned long pflags;
	int nid;
	unsigned int noreclaim_flag;
	struct scan_control sc = {
		.nr_to_reclaim = max(nr_pages, SWAP_CLUSTER_MAX),
		.gfp_mask = (current_gfp_context(gfp_mask) & GFP_RECLAIM_MASK) |
				(GFP_HIGHUSER_MOVABLE & ~GFP_RECLAIM_MASK),
		.reclaim_idx = MAX_NR_ZONES - 1,
		.target_mem_cgroup = memcg,
		.priority = DEF_PRIORITY,
		.may_writepage = !laptop_mode,
		.may_unmap = 1,
		.may_swap = may_swap,
		.may_shrinkslab = 1,
	};

	/*
	 * Unlike direct reclaim via alloc_pages(), memcg's reclaim doesn't
	 * take care of from where we get pages. So the node where we start the
	 * scan does not need to be the current node.
	 */
	nid = mem_cgroup_select_victim_node(memcg);

	zonelist = &NODE_DATA(nid)->node_zonelists[ZONELIST_FALLBACK];

	trace_mm_vmscan_memcg_reclaim_begin(0,
					    sc.may_writepage,
					    sc.gfp_mask,
					    sc.reclaim_idx);

	psi_memstall_enter(&pflags);
	noreclaim_flag = memalloc_noreclaim_save();

	nr_reclaimed = do_try_to_free_pages(zonelist, &sc);

	memalloc_noreclaim_restore(noreclaim_flag);
	psi_memstall_leave(&pflags);

	trace_mm_vmscan_memcg_reclaim_end(nr_reclaimed);

	return nr_reclaimed;
}
#endif

static void age_active_anon(struct pglist_data *pgdat,
				struct scan_control *sc)
{
	struct mem_cgroup *memcg;

	if (!total_swap_pages)
		return;

	memcg = mem_cgroup_iter(NULL, NULL, NULL);
	do {
		struct lruvec *lruvec = mem_cgroup_lruvec(pgdat, memcg);

		if (inactive_list_is_low(lruvec, false, sc, true))
			shrink_active_list(SWAP_CLUSTER_MAX, lruvec,
					   sc, LRU_ACTIVE_ANON);

		memcg = mem_cgroup_iter(NULL, memcg, NULL);
	} while (memcg);
}

static bool pgdat_watermark_boosted(pg_data_t *pgdat, int classzone_idx)
{
	int i;
	struct zone *zone;

	/*
	 * Check for watermark boosts top-down as the higher zones
	 * are more likely to be boosted. Both watermarks and boosts
	 * should not be checked at the time time as reclaim would
	 * start prematurely when there is no boosting and a lower
	 * zone is balanced.
	 */
	for (i = classzone_idx; i >= 0; i--) {
		zone = pgdat->node_zones + i;
		if (!managed_zone(zone))
			continue;

		if (zone->watermark_boost)
			return true;
	}

	return false;
}

/*
 * Returns true if there is an eligible zone balanced for the request order
 * and classzone_idx
 */
static bool pgdat_balanced(pg_data_t *pgdat, int order, int classzone_idx)
{
	int i;
	unsigned long mark = -1;
	struct zone *zone;

	/*
	 * Check watermarks bottom-up as lower zones are more likely to
	 * meet watermarks.
	 */
	for (i = 0; i <= classzone_idx; i++) {
		zone = pgdat->node_zones + i;

		if (!managed_zone(zone))
			continue;

		mark = high_wmark_pages(zone);
		if (zone_watermark_ok_safe(zone, order, mark, classzone_idx))
			return true;
	}

	/*
	 * If a node has no populated zone within classzone_idx, it does not
	 * need balancing by definition. This can happen if a zone-restricted
	 * allocation tries to wake a remote kswapd.
	 */
	if (mark == -1)
		return true;

	return false;
}

/* Clear pgdat state for congested, dirty or under writeback. */
static void clear_pgdat_congested(pg_data_t *pgdat)
{
	clear_bit(PGDAT_CONGESTED, &pgdat->flags);
	clear_bit(PGDAT_DIRTY, &pgdat->flags);
	clear_bit(PGDAT_WRITEBACK, &pgdat->flags);
}

/*
 * Prepare kswapd for sleeping. This verifies that there are no processes
 * waiting in throttle_direct_reclaim() and that watermarks have been met.
 *
 * Returns true if kswapd is ready to sleep
 */
static bool prepare_kswapd_sleep(pg_data_t *pgdat, int order, int classzone_idx)
{
	/*
	 * The throttled processes are normally woken up in balance_pgdat() as
	 * soon as allow_direct_reclaim() is true. But there is a potential
	 * race between when kswapd checks the watermarks and a process gets
	 * throttled. There is also a potential race if processes get
	 * throttled, kswapd wakes, a large process exits thereby balancing the
	 * zones, which causes kswapd to exit balance_pgdat() before reaching
	 * the wake up checks. If kswapd is going to sleep, no process should
	 * be sleeping on pfmemalloc_wait, so wake them now if necessary. If
	 * the wake up is premature, processes will wake kswapd and get
	 * throttled again. The difference from wake ups in balance_pgdat() is
	 * that here we are under prepare_to_wait().
	 */
	if (waitqueue_active(&pgdat->pfmemalloc_wait))
		wake_up_all(&pgdat->pfmemalloc_wait);

	/* Hopeless node, leave it to direct reclaim */
	if (pgdat->kswapd_failures >= MAX_RECLAIM_RETRIES)
		return true;

	if (pgdat_balanced(pgdat, order, classzone_idx)) {
		clear_pgdat_congested(pgdat);
		return true;
	}

	return false;
}

/*
 * kswapd shrinks a node of pages that are at or below the highest usable
 * zone that is currently unbalanced.
 *
 * Returns true if kswapd scanned at least the requested number of pages to
 * reclaim or if the lack of progress was due to pages under writeback.
 * This is used to determine if the scanning priority needs to be raised.
 */
static bool kswapd_shrink_node(pg_data_t *pgdat,
			       struct scan_control *sc)
{
	struct zone *zone;
	int z;

	/* Reclaim a number of pages proportional to the number of zones */
	sc->nr_to_reclaim = 0;
	for (z = 0; z <= sc->reclaim_idx; z++) {
		zone = pgdat->node_zones + z;
		if (!managed_zone(zone))
			continue;

		sc->nr_to_reclaim += max(high_wmark_pages(zone), SWAP_CLUSTER_MAX);
	}

	/*
	 * Historically care was taken to put equal pressure on all zones but
	 * now pressure is applied based on node LRU order.
	 */
	shrink_node(pgdat, sc);

	/*
	 * Fragmentation may mean that the system cannot be rebalanced for
	 * high-order allocations. If twice the allocation size has been
	 * reclaimed then recheck watermarks only at order-0 to prevent
	 * excessive reclaim. Assume that a process requested a high-order
	 * can direct reclaim/compact.
	 */
	if (sc->order && sc->nr_reclaimed >= compact_gap(sc->order))
		sc->order = 0;

	return sc->nr_scanned >= sc->nr_to_reclaim;
}

/*
 * For kswapd, balance_pgdat() will reclaim pages across a node from zones
 * that are eligible for use by the caller until at least one zone is
 * balanced.
 *
 * Returns the order kswapd finished reclaiming at.
 *
 * kswapd scans the zones in the highmem->normal->dma direction.  It skips
 * zones which have free_pages > high_wmark_pages(zone), but once a zone is
 * found to have free_pages <= high_wmark_pages(zone), any page is that zone
 * or lower is eligible for reclaim until at least one usable zone is
 * balanced.
 */
static int balance_pgdat(pg_data_t *pgdat, int order, int classzone_idx)
{
	int i;
	unsigned long nr_soft_reclaimed;
	unsigned long nr_soft_scanned;
	unsigned long pflags;
	unsigned long nr_boost_reclaim;
	unsigned long zone_boosts[MAX_NR_ZONES] = { 0, };
	bool boosted;
	struct zone *zone;
	struct scan_control sc = {
		.gfp_mask = GFP_KERNEL,
		.order = order,
		.may_unmap = 1,
	};

	psi_memstall_enter(&pflags);
	__fs_reclaim_acquire();

	count_vm_event(PAGEOUTRUN);

	/*
	 * Account for the reclaim boost. Note that the zone boost is left in
	 * place so that parallel allocations that are near the watermark will
	 * stall or direct reclaim until kswapd is finished.
	 */
	nr_boost_reclaim = 0;
	for (i = 0; i <= classzone_idx; i++) {
		zone = pgdat->node_zones + i;
		if (!managed_zone(zone))
			continue;

		nr_boost_reclaim += zone->watermark_boost;
		zone_boosts[i] = zone->watermark_boost;
	}
	boosted = nr_boost_reclaim;

restart:
	sc.priority = DEF_PRIORITY;
	do {
		unsigned long nr_reclaimed = sc.nr_reclaimed;
		bool raise_priority = true;
		bool balanced;
		bool ret;

		sc.reclaim_idx = classzone_idx;

		/*
		 * If the number of buffer_heads exceeds the maximum allowed
		 * then consider reclaiming from all zones. This has a dual
		 * purpose -- on 64-bit systems it is expected that
		 * buffer_heads are stripped during active rotation. On 32-bit
		 * systems, highmem pages can pin lowmem memory and shrinking
		 * buffers can relieve lowmem pressure. Reclaim may still not
		 * go ahead if all eligible zones for the original allocation
		 * request are balanced to avoid excessive reclaim from kswapd.
		 */
		if (buffer_heads_over_limit) {
			for (i = MAX_NR_ZONES - 1; i >= 0; i--) {
				zone = pgdat->node_zones + i;
				if (!managed_zone(zone))
					continue;

				sc.reclaim_idx = i;
				break;
			}
		}

		/*
		 * If the pgdat is imbalanced then ignore boosting and preserve
		 * the watermarks for a later time and restart. Note that the
		 * zone watermarks will be still reset at the end of balancing
		 * on the grounds that the normal reclaim should be enough to
		 * re-evaluate if boosting is required when kswapd next wakes.
		 */
		balanced = pgdat_balanced(pgdat, sc.order, classzone_idx);
		if (!balanced && nr_boost_reclaim) {
			nr_boost_reclaim = 0;
			goto restart;
		}

		/*
		 * If boosting is not active then only reclaim if there are no
		 * eligible zones. Note that sc.reclaim_idx is not used as
		 * buffer_heads_over_limit may have adjusted it.
		 */
		if (!nr_boost_reclaim && balanced)
			goto out;

		/* Limit the priority of boosting to avoid reclaim writeback */
		if (nr_boost_reclaim && sc.priority == DEF_PRIORITY - 2)
			raise_priority = false;

		/*
		 * Do not writeback or swap pages for boosted reclaim. The
		 * intent is to relieve pressure not issue sub-optimal IO
		 * from reclaim context. If no pages are reclaimed, the
		 * reclaim will be aborted.
		 */
		sc.may_writepage = !laptop_mode && !nr_boost_reclaim;
		sc.may_swap = !nr_boost_reclaim;
<<<<<<< HEAD
=======
		sc.may_shrinkslab = !nr_boost_reclaim;
>>>>>>> f8b19f1e

		/*
		 * Do some background aging of the anon list, to give
		 * pages a chance to be referenced before reclaiming. All
		 * pages are rotated regardless of classzone as this is
		 * about consistent aging.
		 */
		age_active_anon(pgdat, &sc);

		/*
		 * If we're getting trouble reclaiming, start doing writepage
		 * even in laptop mode.
		 */
		if (sc.priority < DEF_PRIORITY - 2)
			sc.may_writepage = 1;

		/* Call soft limit reclaim before calling shrink_node. */
		sc.nr_scanned = 0;
		nr_soft_scanned = 0;
		nr_soft_reclaimed = mem_cgroup_soft_limit_reclaim(pgdat, sc.order,
						sc.gfp_mask, &nr_soft_scanned);
		sc.nr_reclaimed += nr_soft_reclaimed;

		/*
		 * There should be no need to raise the scanning priority if
		 * enough pages are already being scanned that that high
		 * watermark would be met at 100% efficiency.
		 */
		if (kswapd_shrink_node(pgdat, &sc))
			raise_priority = false;

		/*
		 * If the low watermark is met there is no need for processes
		 * to be throttled on pfmemalloc_wait as they should not be
		 * able to safely make forward progress. Wake them
		 */
		if (waitqueue_active(&pgdat->pfmemalloc_wait) &&
				allow_direct_reclaim(pgdat))
			wake_up_all(&pgdat->pfmemalloc_wait);

		/* Check if kswapd should be suspending */
		__fs_reclaim_release();
		ret = try_to_freeze();
		__fs_reclaim_acquire();
		if (ret || kthread_should_stop())
			break;

		/*
		 * Raise priority if scanning rate is too low or there was no
		 * progress in reclaiming pages
		 */
		nr_reclaimed = sc.nr_reclaimed - nr_reclaimed;
		nr_boost_reclaim -= min(nr_boost_reclaim, nr_reclaimed);

		/*
		 * If reclaim made no progress for a boost, stop reclaim as
		 * IO cannot be queued and it could be an infinite loop in
		 * extreme circumstances.
		 */
		if (nr_boost_reclaim && !nr_reclaimed)
			break;

		if (raise_priority || !nr_reclaimed)
			sc.priority--;
	} while (sc.priority >= 1);

	if (!sc.nr_reclaimed)
		pgdat->kswapd_failures++;

out:
	/* If reclaim was boosted, account for the reclaim done in this pass */
	if (boosted) {
		unsigned long flags;

		for (i = 0; i <= classzone_idx; i++) {
			if (!zone_boosts[i])
				continue;

			/* Increments are under the zone lock */
			zone = pgdat->node_zones + i;
			spin_lock_irqsave(&zone->lock, flags);
			zone->watermark_boost -= min(zone->watermark_boost, zone_boosts[i]);
			spin_unlock_irqrestore(&zone->lock, flags);
		}

		/*
		 * As there is now likely space, wakeup kcompact to defragment
		 * pageblocks.
		 */
		wakeup_kcompactd(pgdat, pageblock_order, classzone_idx);
	}

	snapshot_refaults(NULL, pgdat);
	__fs_reclaim_release();
	psi_memstall_leave(&pflags);
	/*
	 * Return the order kswapd stopped reclaiming at as
	 * prepare_kswapd_sleep() takes it into account. If another caller
	 * entered the allocator slow path while kswapd was awake, order will
	 * remain at the higher level.
	 */
	return sc.order;
}

/*
 * The pgdat->kswapd_classzone_idx is used to pass the highest zone index to be
 * reclaimed by kswapd from the waker. If the value is MAX_NR_ZONES which is not
 * a valid index then either kswapd runs for first time or kswapd couldn't sleep
 * after previous reclaim attempt (node is still unbalanced). In that case
 * return the zone index of the previous kswapd reclaim cycle.
 */
static enum zone_type kswapd_classzone_idx(pg_data_t *pgdat,
					   enum zone_type prev_classzone_idx)
{
	if (pgdat->kswapd_classzone_idx == MAX_NR_ZONES)
		return prev_classzone_idx;
	return pgdat->kswapd_classzone_idx;
}

static void kswapd_try_to_sleep(pg_data_t *pgdat, int alloc_order, int reclaim_order,
				unsigned int classzone_idx)
{
	long remaining = 0;
	DEFINE_WAIT(wait);

	if (freezing(current) || kthread_should_stop())
		return;

	prepare_to_wait(&pgdat->kswapd_wait, &wait, TASK_INTERRUPTIBLE);

	/*
	 * Try to sleep for a short interval. Note that kcompactd will only be
	 * woken if it is possible to sleep for a short interval. This is
	 * deliberate on the assumption that if reclaim cannot keep an
	 * eligible zone balanced that it's also unlikely that compaction will
	 * succeed.
	 */
	if (prepare_kswapd_sleep(pgdat, reclaim_order, classzone_idx)) {
		/*
		 * Compaction records what page blocks it recently failed to
		 * isolate pages from and skips them in the future scanning.
		 * When kswapd is going to sleep, it is reasonable to assume
		 * that pages and compaction may succeed so reset the cache.
		 */
		reset_isolation_suitable(pgdat);

		/*
		 * We have freed the memory, now we should compact it to make
		 * allocation of the requested order possible.
		 */
		wakeup_kcompactd(pgdat, alloc_order, classzone_idx);

		remaining = schedule_timeout(HZ/10);

		/*
		 * If woken prematurely then reset kswapd_classzone_idx and
		 * order. The values will either be from a wakeup request or
		 * the previous request that slept prematurely.
		 */
		if (remaining) {
			pgdat->kswapd_classzone_idx = kswapd_classzone_idx(pgdat, classzone_idx);
			pgdat->kswapd_order = max(pgdat->kswapd_order, reclaim_order);
		}

		finish_wait(&pgdat->kswapd_wait, &wait);
		prepare_to_wait(&pgdat->kswapd_wait, &wait, TASK_INTERRUPTIBLE);
	}

	/*
	 * After a short sleep, check if it was a premature sleep. If not, then
	 * go fully to sleep until explicitly woken up.
	 */
	if (!remaining &&
	    prepare_kswapd_sleep(pgdat, reclaim_order, classzone_idx)) {
		trace_mm_vmscan_kswapd_sleep(pgdat->node_id);

		/*
		 * vmstat counters are not perfectly accurate and the estimated
		 * value for counters such as NR_FREE_PAGES can deviate from the
		 * true value by nr_online_cpus * threshold. To avoid the zone
		 * watermarks being breached while under pressure, we reduce the
		 * per-cpu vmstat threshold while kswapd is awake and restore
		 * them before going back to sleep.
		 */
		set_pgdat_percpu_threshold(pgdat, calculate_normal_threshold);

		if (!kthread_should_stop())
			schedule();

		set_pgdat_percpu_threshold(pgdat, calculate_pressure_threshold);
	} else {
		if (remaining)
			count_vm_event(KSWAPD_LOW_WMARK_HIT_QUICKLY);
		else
			count_vm_event(KSWAPD_HIGH_WMARK_HIT_QUICKLY);
	}
	finish_wait(&pgdat->kswapd_wait, &wait);
}

/*
 * The background pageout daemon, started as a kernel thread
 * from the init process.
 *
 * This basically trickles out pages so that we have _some_
 * free memory available even if there is no other activity
 * that frees anything up. This is needed for things like routing
 * etc, where we otherwise might have all activity going on in
 * asynchronous contexts that cannot page things out.
 *
 * If there are applications that are active memory-allocators
 * (most normal use), this basically shouldn't matter.
 */
static int kswapd(void *p)
{
	unsigned int alloc_order, reclaim_order;
	unsigned int classzone_idx = MAX_NR_ZONES - 1;
	pg_data_t *pgdat = (pg_data_t*)p;
	struct task_struct *tsk = current;

	struct reclaim_state reclaim_state = {
		.reclaimed_slab = 0,
	};
	const struct cpumask *cpumask = cpumask_of_node(pgdat->node_id);

	if (!cpumask_empty(cpumask))
		set_cpus_allowed_ptr(tsk, cpumask);
	current->reclaim_state = &reclaim_state;

	/*
	 * Tell the memory management that we're a "memory allocator",
	 * and that if we need more memory we should get access to it
	 * regardless (see "__alloc_pages()"). "kswapd" should
	 * never get caught in the normal page freeing logic.
	 *
	 * (Kswapd normally doesn't need memory anyway, but sometimes
	 * you need a small amount of memory in order to be able to
	 * page out something else, and this flag essentially protects
	 * us from recursively trying to free more memory as we're
	 * trying to free the first piece of memory in the first place).
	 */
	tsk->flags |= PF_MEMALLOC | PF_SWAPWRITE | PF_KSWAPD;
	set_freezable();

	pgdat->kswapd_order = 0;
	pgdat->kswapd_classzone_idx = MAX_NR_ZONES;
	for ( ; ; ) {
		bool ret;

		alloc_order = reclaim_order = pgdat->kswapd_order;
		classzone_idx = kswapd_classzone_idx(pgdat, classzone_idx);

kswapd_try_sleep:
		kswapd_try_to_sleep(pgdat, alloc_order, reclaim_order,
					classzone_idx);

		/* Read the new order and classzone_idx */
		alloc_order = reclaim_order = pgdat->kswapd_order;
		classzone_idx = kswapd_classzone_idx(pgdat, classzone_idx);
		pgdat->kswapd_order = 0;
		pgdat->kswapd_classzone_idx = MAX_NR_ZONES;

		ret = try_to_freeze();
		if (kthread_should_stop())
			break;

		/*
		 * We can speed up thawing tasks if we don't call balance_pgdat
		 * after returning from the refrigerator
		 */
		if (ret)
			continue;

		/*
		 * Reclaim begins at the requested order but if a high-order
		 * reclaim fails then kswapd falls back to reclaiming for
		 * order-0. If that happens, kswapd will consider sleeping
		 * for the order it finished reclaiming at (reclaim_order)
		 * but kcompactd is woken to compact for the original
		 * request (alloc_order).
		 */
		trace_mm_vmscan_kswapd_wake(pgdat->node_id, classzone_idx,
						alloc_order);
		reclaim_order = balance_pgdat(pgdat, alloc_order, classzone_idx);
		if (reclaim_order < alloc_order)
			goto kswapd_try_sleep;
	}

	tsk->flags &= ~(PF_MEMALLOC | PF_SWAPWRITE | PF_KSWAPD);
	current->reclaim_state = NULL;

	return 0;
}

/*
 * A zone is low on free memory or too fragmented for high-order memory.  If
 * kswapd should reclaim (direct reclaim is deferred), wake it up for the zone's
 * pgdat.  It will wake up kcompactd after reclaiming memory.  If kswapd reclaim
 * has failed or is not needed, still wake up kcompactd if only compaction is
 * needed.
 */
void wakeup_kswapd(struct zone *zone, gfp_t gfp_flags, int order,
		   enum zone_type classzone_idx)
{
	pg_data_t *pgdat;

	if (!managed_zone(zone))
		return;

	if (!cpuset_zone_allowed(zone, gfp_flags))
		return;
	pgdat = zone->zone_pgdat;

	if (pgdat->kswapd_classzone_idx == MAX_NR_ZONES)
		pgdat->kswapd_classzone_idx = classzone_idx;
	else
		pgdat->kswapd_classzone_idx = max(pgdat->kswapd_classzone_idx,
						  classzone_idx);
	pgdat->kswapd_order = max(pgdat->kswapd_order, order);
	if (!waitqueue_active(&pgdat->kswapd_wait))
		return;

	/* Hopeless node, leave it to direct reclaim if possible */
	if (pgdat->kswapd_failures >= MAX_RECLAIM_RETRIES ||
	    (pgdat_balanced(pgdat, order, classzone_idx) &&
	     !pgdat_watermark_boosted(pgdat, classzone_idx))) {
		/*
		 * There may be plenty of free memory available, but it's too
		 * fragmented for high-order allocations.  Wake up kcompactd
		 * and rely on compaction_suitable() to determine if it's
		 * needed.  If it fails, it will defer subsequent attempts to
		 * ratelimit its work.
		 */
		if (!(gfp_flags & __GFP_DIRECT_RECLAIM))
			wakeup_kcompactd(pgdat, order, classzone_idx);
		return;
	}

	trace_mm_vmscan_wakeup_kswapd(pgdat->node_id, classzone_idx, order,
				      gfp_flags);
	wake_up_interruptible(&pgdat->kswapd_wait);
}

#ifdef CONFIG_HIBERNATION
/*
 * Try to free `nr_to_reclaim' of memory, system-wide, and return the number of
 * freed pages.
 *
 * Rather than trying to age LRUs the aim is to preserve the overall
 * LRU order by reclaiming preferentially
 * inactive > active > active referenced > active mapped
 */
unsigned long shrink_all_memory(unsigned long nr_to_reclaim)
{
	struct reclaim_state reclaim_state;
	struct scan_control sc = {
		.nr_to_reclaim = nr_to_reclaim,
		.gfp_mask = GFP_HIGHUSER_MOVABLE,
		.reclaim_idx = MAX_NR_ZONES - 1,
		.priority = DEF_PRIORITY,
		.may_writepage = 1,
		.may_unmap = 1,
		.may_swap = 1,
		.hibernation_mode = 1,
	};
	struct zonelist *zonelist = node_zonelist(numa_node_id(), sc.gfp_mask);
	struct task_struct *p = current;
	unsigned long nr_reclaimed;
	unsigned int noreclaim_flag;

	fs_reclaim_acquire(sc.gfp_mask);
	noreclaim_flag = memalloc_noreclaim_save();
	reclaim_state.reclaimed_slab = 0;
	p->reclaim_state = &reclaim_state;

	nr_reclaimed = do_try_to_free_pages(zonelist, &sc);

	p->reclaim_state = NULL;
	memalloc_noreclaim_restore(noreclaim_flag);
	fs_reclaim_release(sc.gfp_mask);

	return nr_reclaimed;
}
#endif /* CONFIG_HIBERNATION */

/* It's optimal to keep kswapds on the same CPUs as their memory, but
   not required for correctness.  So if the last cpu in a node goes
   away, we get changed to run anywhere: as the first one comes back,
   restore their cpu bindings. */
static int kswapd_cpu_online(unsigned int cpu)
{
	int nid, hid;
	int nr_threads = kswapd_threads_current;

	for_each_node_state(nid, N_MEMORY) {
		pg_data_t *pgdat = NODE_DATA(nid);
		const struct cpumask *mask;

		mask = cpumask_of_node(pgdat->node_id);
		if (cpumask_any_and(cpu_online_mask, mask) < nr_cpu_ids) {
			for (hid = 0; hid < nr_threads; hid++) {
				/* One of our CPUs online: restore mask */
				set_cpus_allowed_ptr(pgdat->kswapd[hid], mask);
			}
		}
	}
	return 0;
}

static void update_kswapd_threads_node(int nid)
{
	pg_data_t *pgdat;
	int drop, increase;
	int last_idx, start_idx, hid;
	int nr_threads = kswapd_threads_current;

	pgdat = NODE_DATA(nid);
	last_idx = nr_threads - 1;
	if (kswapd_threads < nr_threads) {
		drop = nr_threads - kswapd_threads;
		for (hid = last_idx; hid > (last_idx - drop); hid--) {
			if (pgdat->kswapd[hid]) {
				kthread_stop(pgdat->kswapd[hid]);
				pgdat->kswapd[hid] = NULL;
			}
		}
	} else {
		increase = kswapd_threads - nr_threads;
		start_idx = last_idx + 1;
		for (hid = start_idx; hid < (start_idx + increase); hid++) {
			pgdat->kswapd[hid] = kthread_run(kswapd, pgdat,
						"kswapd%d:%d", nid, hid);
			if (IS_ERR(pgdat->kswapd[hid])) {
				pr_err("Failed to start kswapd%d on node %d\n",
					hid, nid);
				pgdat->kswapd[hid] = NULL;
				/*
				 * We are out of resources. Do not start any
				 * more threads.
				 */
				break;
			}
		}
	}
}

void update_kswapd_threads(void)
{
	int nid;

	if (kswapd_threads_current == kswapd_threads)
		return;

	/*
	 * Hold the memory hotplug lock to avoid racing with memory
	 * hotplug initiated updates
	 */
	mem_hotplug_begin();
	for_each_node_state(nid, N_MEMORY)
		update_kswapd_threads_node(nid);

	pr_info("kswapd_thread count changed, old:%d new:%d\n",
		kswapd_threads_current, kswapd_threads);
	kswapd_threads_current = kswapd_threads;
	mem_hotplug_done();
}


/*
 * This kswapd start function will be called by init and node-hot-add.
 * On node-hot-add, kswapd will moved to proper cpus if cpus are hot-added.
 */
int kswapd_run(int nid)
{
	pg_data_t *pgdat = NODE_DATA(nid);
	int ret = 0;
	int hid, nr_threads;

	if (pgdat->kswapd[0])
		return 0;

	nr_threads = kswapd_threads;
	for (hid = 0; hid < nr_threads; hid++) {
		pgdat->kswapd[hid] = kthread_run(kswapd, pgdat, "kswapd%d:%d",
							nid, hid);
		if (IS_ERR(pgdat->kswapd[hid])) {
			/* failure at boot is fatal */
			BUG_ON(system_state < SYSTEM_RUNNING);
			pr_err("Failed to start kswapd%d on node %d\n",
				hid, nid);
			ret = PTR_ERR(pgdat->kswapd[hid]);
			pgdat->kswapd[hid] = NULL;
		}
	}
	kswapd_threads_current = nr_threads;
	return ret;
}

/*
 * Called by memory hotplug when all memory in a node is offlined.  Caller must
 * hold mem_hotplug_begin/end().
 */
void kswapd_stop(int nid)
{
	struct task_struct *kswapd;
	int hid;
	int nr_threads = kswapd_threads_current;

	for (hid = 0; hid < nr_threads; hid++) {
		kswapd = NODE_DATA(nid)->kswapd[hid];
		if (kswapd) {
			kthread_stop(kswapd);
			NODE_DATA(nid)->kswapd[hid] = NULL;
		}
	}
}

static int __init kswapd_init(void)
{
	int nid, ret;

	swap_setup();
	for_each_node_state(nid, N_MEMORY)
 		kswapd_run(nid);
	ret = cpuhp_setup_state_nocalls(CPUHP_AP_ONLINE_DYN,
					"mm/vmscan:online", kswapd_cpu_online,
					NULL);
	WARN_ON(ret < 0);
	return 0;
}

module_init(kswapd_init)

#ifdef CONFIG_NUMA
/*
 * Node reclaim mode
 *
 * If non-zero call node_reclaim when the number of free pages falls below
 * the watermarks.
 */
int node_reclaim_mode __read_mostly;

#define RECLAIM_OFF 0
#define RECLAIM_ZONE (1<<0)	/* Run shrink_inactive_list on the zone */
#define RECLAIM_WRITE (1<<1)	/* Writeout pages during reclaim */
#define RECLAIM_UNMAP (1<<2)	/* Unmap pages during reclaim */

/*
 * Priority for NODE_RECLAIM. This determines the fraction of pages
 * of a node considered for each zone_reclaim. 4 scans 1/16th of
 * a zone.
 */
#define NODE_RECLAIM_PRIORITY 4

/*
 * Percentage of pages in a zone that must be unmapped for node_reclaim to
 * occur.
 */
int sysctl_min_unmapped_ratio = 1;

/*
 * If the number of slab pages in a zone grows beyond this percentage then
 * slab reclaim needs to occur.
 */
int sysctl_min_slab_ratio = 5;

static inline unsigned long node_unmapped_file_pages(struct pglist_data *pgdat)
{
	unsigned long file_mapped = node_page_state(pgdat, NR_FILE_MAPPED);
	unsigned long file_lru = node_page_state(pgdat, NR_INACTIVE_FILE) +
		node_page_state(pgdat, NR_ACTIVE_FILE);

	/*
	 * It's possible for there to be more file mapped pages than
	 * accounted for by the pages on the file LRU lists because
	 * tmpfs pages accounted for as ANON can also be FILE_MAPPED
	 */
	return (file_lru > file_mapped) ? (file_lru - file_mapped) : 0;
}

/* Work out how many page cache pages we can reclaim in this reclaim_mode */
static unsigned long node_pagecache_reclaimable(struct pglist_data *pgdat)
{
	unsigned long nr_pagecache_reclaimable;
	unsigned long delta = 0;

	/*
	 * If RECLAIM_UNMAP is set, then all file pages are considered
	 * potentially reclaimable. Otherwise, we have to worry about
	 * pages like swapcache and node_unmapped_file_pages() provides
	 * a better estimate
	 */
	if (node_reclaim_mode & RECLAIM_UNMAP)
		nr_pagecache_reclaimable = node_page_state(pgdat, NR_FILE_PAGES);
	else
		nr_pagecache_reclaimable = node_unmapped_file_pages(pgdat);

	/* If we can't clean pages, remove dirty pages from consideration */
	if (!(node_reclaim_mode & RECLAIM_WRITE))
		delta += node_page_state(pgdat, NR_FILE_DIRTY);

	/* Watch for any possible underflows due to delta */
	if (unlikely(delta > nr_pagecache_reclaimable))
		delta = nr_pagecache_reclaimable;

	return nr_pagecache_reclaimable - delta;
}

/*
 * Try to free up some pages from this node through reclaim.
 */
static int __node_reclaim(struct pglist_data *pgdat, gfp_t gfp_mask, unsigned int order)
{
	/* Minimum pages needed in order to stay on node */
	const unsigned long nr_pages = 1 << order;
	struct task_struct *p = current;
	struct reclaim_state reclaim_state;
	unsigned int noreclaim_flag;
	struct scan_control sc = {
		.nr_to_reclaim = max(nr_pages, SWAP_CLUSTER_MAX),
		.gfp_mask = current_gfp_context(gfp_mask),
		.order = order,
		.priority = NODE_RECLAIM_PRIORITY,
		.may_writepage = !!(node_reclaim_mode & RECLAIM_WRITE),
		.may_unmap = !!(node_reclaim_mode & RECLAIM_UNMAP),
		.may_swap = 1,
		.reclaim_idx = gfp_zone(gfp_mask),
	};

	cond_resched();
	fs_reclaim_acquire(sc.gfp_mask);
	/*
	 * We need to be able to allocate from the reserves for RECLAIM_UNMAP
	 * and we also need to be able to write out pages for RECLAIM_WRITE
	 * and RECLAIM_UNMAP.
	 */
	noreclaim_flag = memalloc_noreclaim_save();
	p->flags |= PF_SWAPWRITE;
	reclaim_state.reclaimed_slab = 0;
	p->reclaim_state = &reclaim_state;

	if (node_pagecache_reclaimable(pgdat) > pgdat->min_unmapped_pages) {
		/*
		 * Free memory by calling shrink node with increasing
		 * priorities until we have enough memory freed.
		 */
		do {
			shrink_node(pgdat, &sc);
		} while (sc.nr_reclaimed < nr_pages && --sc.priority >= 0);
	}

	p->reclaim_state = NULL;
	current->flags &= ~PF_SWAPWRITE;
	memalloc_noreclaim_restore(noreclaim_flag);
	fs_reclaim_release(sc.gfp_mask);
	return sc.nr_reclaimed >= nr_pages;
}

int node_reclaim(struct pglist_data *pgdat, gfp_t gfp_mask, unsigned int order)
{
	int ret;

	/*
	 * Node reclaim reclaims unmapped file backed pages and
	 * slab pages if we are over the defined limits.
	 *
	 * A small portion of unmapped file backed pages is needed for
	 * file I/O otherwise pages read by file I/O will be immediately
	 * thrown out if the node is overallocated. So we do not reclaim
	 * if less than a specified percentage of the node is used by
	 * unmapped file backed pages.
	 */
	if (node_pagecache_reclaimable(pgdat) <= pgdat->min_unmapped_pages &&
	    node_page_state(pgdat, NR_SLAB_RECLAIMABLE) <= pgdat->min_slab_pages)
		return NODE_RECLAIM_FULL;

	/*
	 * Do not scan if the allocation should not be delayed.
	 */
	if (!gfpflags_allow_blocking(gfp_mask) || (current->flags & PF_MEMALLOC))
		return NODE_RECLAIM_NOSCAN;

	/*
	 * Only run node reclaim on the local node or on nodes that do not
	 * have associated processors. This will favor the local processor
	 * over remote processors and spread off node memory allocations
	 * as wide as possible.
	 */
	if (node_state(pgdat->node_id, N_CPU) && pgdat->node_id != numa_node_id())
		return NODE_RECLAIM_NOSCAN;

	if (test_and_set_bit(PGDAT_RECLAIM_LOCKED, &pgdat->flags))
		return NODE_RECLAIM_NOSCAN;

	ret = __node_reclaim(pgdat, gfp_mask, order);
	clear_bit(PGDAT_RECLAIM_LOCKED, &pgdat->flags);

	if (!ret)
		count_vm_event(PGSCAN_ZONE_RECLAIM_FAILED);

	return ret;
}
#endif

/*
 * page_evictable - test whether a page is evictable
 * @page: the page to test
 *
 * Test whether page is evictable--i.e., should be placed on active/inactive
 * lists vs unevictable list.
 *
 * Reasons page might not be evictable:
 * (1) page's mapping marked unevictable
 * (2) page is part of an mlocked VMA
 *
 */
int page_evictable(struct page *page)
{
	int ret;

	/* Prevent address_space of inode and swap cache from being freed */
	rcu_read_lock();
	ret = !mapping_unevictable(page_mapping(page)) && !PageMlocked(page);
	rcu_read_unlock();
	return ret;
}

#ifdef CONFIG_SHMEM
/**
 * check_move_unevictable_pages - check pages for evictability and move to appropriate zone lru list
 * @pages:	array of pages to check
 * @nr_pages:	number of pages to check
 *
 * Checks pages for evictability and moves them to the appropriate lru list.
 *
 * This function is only used for SysV IPC SHM_UNLOCK.
 */
void check_move_unevictable_pages(struct page **pages, int nr_pages)
{
	struct lruvec *lruvec;
	struct pglist_data *pgdat = NULL;
	int pgscanned = 0;
	int pgrescued = 0;
	int i;

	for (i = 0; i < nr_pages; i++) {
		struct page *page = pages[i];
		struct pglist_data *pagepgdat = page_pgdat(page);

		pgscanned++;
		if (pagepgdat != pgdat) {
			if (pgdat)
				spin_unlock_irq(&pgdat->lru_lock);
			pgdat = pagepgdat;
			spin_lock_irq(&pgdat->lru_lock);
		}
		lruvec = mem_cgroup_page_lruvec(page, pgdat);

		if (!PageLRU(page) || !PageUnevictable(page))
			continue;

		if (page_evictable(page)) {
			enum lru_list lru = page_lru_base_type(page);

			VM_BUG_ON_PAGE(PageActive(page), page);
			ClearPageUnevictable(page);
			del_page_from_lru_list(page, lruvec, LRU_UNEVICTABLE);
			add_page_to_lru_list(page, lruvec, lru);
			pgrescued++;
		}
	}

	if (pgdat) {
		__count_vm_events(UNEVICTABLE_PGRESCUED, pgrescued);
		__count_vm_events(UNEVICTABLE_PGSCANNED, pgscanned);
		spin_unlock_irq(&pgdat->lru_lock);
	}
}
#endif /* CONFIG_SHMEM */<|MERGE_RESOLUTION|>--- conflicted
+++ resolved
@@ -2811,15 +2811,8 @@
 			shrink_node_memcg(pgdat, memcg, sc, &lru_pages);
 			node_lru_pages += lru_pages;
 
-<<<<<<< HEAD
 			shrink_slab(sc->gfp_mask, pgdat->node_id, memcg,
 					sc->priority);
-=======
-			if (sc->may_shrinkslab) {
-				shrink_slab(sc->gfp_mask, pgdat->node_id,
-				    memcg, sc->priority);
-			}
->>>>>>> f8b19f1e
 
 			/* Record the group's reclaim efficiency */
 			vmpressure(sc->gfp_mask, memcg, false,
@@ -3708,10 +3701,6 @@
 		 */
 		sc.may_writepage = !laptop_mode && !nr_boost_reclaim;
 		sc.may_swap = !nr_boost_reclaim;
-<<<<<<< HEAD
-=======
-		sc.may_shrinkslab = !nr_boost_reclaim;
->>>>>>> f8b19f1e
 
 		/*
 		 * Do some background aging of the anon list, to give
