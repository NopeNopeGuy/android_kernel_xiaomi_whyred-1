--- conflicted
+++ resolved
@@ -1369,13 +1369,9 @@
 
 	if (fatal_signal_pending(current))
 		return;
-<<<<<<< HEAD
 
 	if (__ratelimit(&pfoom_rs))
 		pr_warn("Huh VM_FAULT_OOM leaked out to the #PF handler. Retrying PF\n");
-=======
-	out_of_memory(&oc);
-	mutex_unlock(&oom_lock);
 }
 
 void add_to_oom_reaper(struct task_struct *p)
@@ -1420,5 +1416,4 @@
 		show_mem_call_notifiers();
 		panic("Attempt to kill foreground task: %s", p->comm);
 	}
->>>>>>> e8fb8851
 }