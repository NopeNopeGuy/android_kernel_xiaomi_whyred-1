--- conflicted
+++ resolved
@@ -1,11 +1,7 @@
 VERSION = 4
 PATCHLEVEL = 11
 SUBLEVEL = 0
-<<<<<<< HEAD
-EXTRAVERSION = -rc2
-=======
 EXTRAVERSION = -rc4
->>>>>>> fe82203b
 NAME = Fearless Coyote
 
 # *DOCUMENTATION*
