--- conflicted
+++ resolved
@@ -639,7 +639,6 @@
 export LLVM_AR LLVM_NM
 endif
 
-<<<<<<< HEAD
 ifdef CONFIG_LTO_GCC
 LTO_CFLAGS	:= -flto -flto=jobserver -fno-fat-lto-objects \
 		   -fuse-linker-plugin -fwhole-program
@@ -656,8 +655,6 @@
 export LDFINAL
 endif
 
-=======
->>>>>>> 68418bd5
 # The arch Makefile can set ARCH_{CPP,A,C}FLAGS to override the default
 # values of the respective KBUILD_* variables
 ARCH_CPPFLAGS :=
@@ -819,7 +816,6 @@
 KBUILD_CFLAGS	+= -enable-trivial-auto-var-init-zero-knowing-it-will-be-removed-from-clang
 endif
 
-<<<<<<< HEAD
 # Workaround for GCC versions < 5.0
 # https://gcc.gnu.org/bugzilla/show_bug.cgi?id=61801
 ifdef CONFIG_CC_IS_GCC
@@ -827,9 +823,6 @@
 endif
 
 KBUILD_CFLAGS   += $(call cc-option, -Wvla)
-=======
-KBUILD_CFLAGS   += $(call cc-option, -fno-var-tracking-assignments)
->>>>>>> 68418bd5
 
 ifdef CONFIG_DEBUG_INFO
 ifdef CONFIG_DEBUG_INFO_SPLIT
@@ -1313,13 +1306,8 @@
 endif
 define filechk_utsrelease.h
 	if [ `echo -n "$(UTS_RELEASE)" | wc -c ` -gt $(uts_len) ]; then \
-<<<<<<< HEAD
 	  echo '"$(UTS_RELEASE)" exceeds $(uts_len) characters' >&2;    \
 	  exit 1;                                                       \
-=======
-		echo '"$(UTS_RELEASE)" exceeds $(uts_len) characters' >&2;    \
-		exit 1;                                                       \
->>>>>>> 68418bd5
 	fi;                                                             \
 	(echo \#define UTS_RELEASE \"$(UTS_RELEASE)\";)
 endef
