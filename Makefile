--- conflicted
+++ resolved
@@ -501,11 +501,7 @@
 
 ifeq ($(cc-name),clang)
 ifneq ($(CROSS_COMPILE),)
-CLANG_TRIPLE	?= $(CROSS_COMPILE)
-CLANG_FLAGS	+= --target=$(notdir $(CLANG_TRIPLE:%-=%))
-ifeq ($(shell $(srctree)/scripts/clang-android.sh $(CC) $(CLANG_FLAGS)), y)
-$(error "Clang with Android --target detected. Did you specify CLANG_TRIPLE?")
-endif
+CLANG_FLAGS	+= --target=$(notdir $(CROSS_COMPILE:%-=%))
 GCC_TOOLCHAIN_DIR := $(dir $(shell which $(CROSS_COMPILE)elfedit))
 CLANG_FLAGS	+= --prefix=$(GCC_TOOLCHAIN_DIR)$(notdir $(CROSS_COMPILE))
 GCC_TOOLCHAIN	:= $(realpath $(GCC_TOOLCHAIN_DIR)/..)
@@ -860,7 +856,6 @@
 endif
 
 ifdef CONFIG_LTO_CLANG
-<<<<<<< HEAD
 ifdef CONFIG_THINLTO
 lto-clang-flags	:= -flto=thin
 KBUILD_LDFLAGS	+= --thinlto-cache-dir=.thinlto-cache
@@ -879,12 +874,6 @@
 
 # allow disabling only clang LTO where needed
 DISABLE_LTO_CLANG := -fno-lto
-=======
-lto-clang-flags	:= -flto -fvisibility=hidden
-
-# allow disabling only clang LTO where needed
-DISABLE_LTO_CLANG := -fno-lto -fvisibility=default
->>>>>>> ee0ec5dd
 export DISABLE_LTO_CLANG
 endif
 
@@ -897,12 +886,8 @@
 endif
 
 ifdef CONFIG_CFI_CLANG
-<<<<<<< HEAD
 cfi-clang-flags	+= -fsanitize=cfi -fno-sanitize-cfi-canonical-jump-tables \
 		   -fno-sanitize-blacklist
-=======
-cfi-clang-flags	+= -fsanitize=cfi $(call cc-option, -fsplit-lto-unit)
->>>>>>> ee0ec5dd
 DISABLE_CFI_CLANG := -fno-sanitize=cfi
 ifdef CONFIG_MODULES
 cfi-clang-flags	+= -fsanitize-cfi-cross-dso
@@ -927,15 +912,12 @@
 export CFI_CFLAGS DISABLE_CFI
 endif
 
-<<<<<<< HEAD
 ifdef CONFIG_SHADOW_CALL_STACK
 CC_FLAGS_SCS	:= -fsanitize=shadow-call-stack
 KBUILD_CFLAGS	+= $(CC_FLAGS_SCS)
 export CC_FLAGS_SCS
 endif
 
-=======
->>>>>>> ee0ec5dd
 # arch Makefile may override CC so keep this after arch Makefile is included
 NOSTDINC_FLAGS += -nostdinc -isystem $(shell $(CC) -print-file-name=include)
 
@@ -1306,13 +1288,8 @@
 endif
 define filechk_utsrelease.h
 	if [ `echo -n "$(UTS_RELEASE)" | wc -c ` -gt $(uts_len) ]; then \
-<<<<<<< HEAD
-		echo '"$(UTS_RELEASE)" exceeds $(uts_len) characters' >&2;    \
-		exit 1;                                                       \
-=======
 	  echo '"$(UTS_RELEASE)" exceeds $(uts_len) characters' >&2;    \
 	  exit 1;                                                       \
->>>>>>> ee0ec5dd
 	fi;                                                             \
 	(echo \#define UTS_RELEASE \"$(UTS_RELEASE)\";)
 endef
