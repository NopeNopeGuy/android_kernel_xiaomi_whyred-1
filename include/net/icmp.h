--- conflicted
+++ resolved
@@ -50,15 +50,11 @@
 #if IS_ENABLED(CONFIG_NF_NAT)
 void icmp_ndo_send(struct sk_buff *skb_in, int type, int code, __be32 info);
 #else
-<<<<<<< HEAD
-#define icmp_ndo_send icmp_send
-=======
 static inline void icmp_ndo_send(struct sk_buff *skb_in, int type, int code, __be32 info)
 {
 	struct ip_options opts = { 0 };
 	__icmp_send(skb_in, type, code, info, &opts);
 }
->>>>>>> dfb57161
 #endif
 
 int icmp_rcv(struct sk_buff *skb);
