/* SPDX-License-Identifier: GPL-2.0 */
#undef TRACE_SYSTEM
#define TRACE_SYSTEM f2fs

#if !defined(_TRACE_F2FS_H) || defined(TRACE_HEADER_MULTI_READ)
#define _TRACE_F2FS_H

#include <linux/tracepoint.h>
#include <uapi/linux/f2fs.h>

#define show_dev(dev)		MAJOR(dev), MINOR(dev)
#define show_dev_ino(entry)	show_dev(entry->dev), (unsigned long)entry->ino

TRACE_DEFINE_ENUM(NODE);
TRACE_DEFINE_ENUM(DATA);
TRACE_DEFINE_ENUM(META);
TRACE_DEFINE_ENUM(META_FLUSH);
TRACE_DEFINE_ENUM(INMEM);
TRACE_DEFINE_ENUM(INMEM_DROP);
TRACE_DEFINE_ENUM(INMEM_INVALIDATE);
TRACE_DEFINE_ENUM(INMEM_REVOKE);
TRACE_DEFINE_ENUM(IPU);
TRACE_DEFINE_ENUM(OPU);
TRACE_DEFINE_ENUM(HOT);
TRACE_DEFINE_ENUM(WARM);
TRACE_DEFINE_ENUM(COLD);
TRACE_DEFINE_ENUM(CURSEG_HOT_DATA);
TRACE_DEFINE_ENUM(CURSEG_WARM_DATA);
TRACE_DEFINE_ENUM(CURSEG_COLD_DATA);
TRACE_DEFINE_ENUM(CURSEG_HOT_NODE);
TRACE_DEFINE_ENUM(CURSEG_WARM_NODE);
TRACE_DEFINE_ENUM(CURSEG_COLD_NODE);
TRACE_DEFINE_ENUM(NO_CHECK_TYPE);
TRACE_DEFINE_ENUM(GC_GREEDY);
TRACE_DEFINE_ENUM(GC_CB);
TRACE_DEFINE_ENUM(FG_GC);
TRACE_DEFINE_ENUM(BG_GC);
TRACE_DEFINE_ENUM(LFS);
TRACE_DEFINE_ENUM(SSR);
TRACE_DEFINE_ENUM(__REQ_RAHEAD);
TRACE_DEFINE_ENUM(__REQ_SYNC);
TRACE_DEFINE_ENUM(__REQ_IDLE);
TRACE_DEFINE_ENUM(__REQ_PREFLUSH);
TRACE_DEFINE_ENUM(__REQ_FUA);
TRACE_DEFINE_ENUM(__REQ_PRIO);
TRACE_DEFINE_ENUM(__REQ_META);
TRACE_DEFINE_ENUM(CP_UMOUNT);
TRACE_DEFINE_ENUM(CP_FASTBOOT);
TRACE_DEFINE_ENUM(CP_SYNC);
TRACE_DEFINE_ENUM(CP_RECOVERY);
TRACE_DEFINE_ENUM(CP_DISCARD);
TRACE_DEFINE_ENUM(CP_TRIMMED);
TRACE_DEFINE_ENUM(CP_PAUSE);
TRACE_DEFINE_ENUM(CP_RESIZE);

#define show_block_type(type)						\
	__print_symbolic(type,						\
		{ NODE,		"NODE" },				\
		{ DATA,		"DATA" },				\
		{ META,		"META" },				\
		{ META_FLUSH,	"META_FLUSH" },				\
		{ INMEM,	"INMEM" },				\
		{ INMEM_DROP,	"INMEM_DROP" },				\
		{ INMEM_INVALIDATE,	"INMEM_INVALIDATE" },		\
		{ INMEM_REVOKE,	"INMEM_REVOKE" },			\
		{ IPU,		"IN-PLACE" },				\
		{ OPU,		"OUT-OF-PLACE" })

#define show_block_temp(temp)						\
	__print_symbolic(temp,						\
		{ HOT,		"HOT" },				\
		{ WARM,		"WARM" },				\
		{ COLD,		"COLD" })

#define F2FS_OP_FLAGS (REQ_RAHEAD | REQ_SYNC | REQ_META | REQ_PRIO |	\
			REQ_PREFLUSH | REQ_FUA)
#define F2FS_BIO_FLAG_MASK(t)	(t & F2FS_OP_FLAGS)

#define show_bio_type(op,op_flags)	show_bio_op(op),		\
						show_bio_op_flags(op_flags)

#define show_bio_op(op)							\
	__print_symbolic(op,						\
		{ REQ_OP_READ,			"READ" },		\
		{ REQ_OP_WRITE,			"WRITE" },		\
		{ REQ_OP_FLUSH,			"FLUSH" },		\
		{ REQ_OP_DISCARD,		"DISCARD" },		\
		{ REQ_OP_ZONE_REPORT,		"ZONE_REPORT" },	\
		{ REQ_OP_SECURE_ERASE,		"SECURE_ERASE" },	\
		{ REQ_OP_ZONE_RESET,		"ZONE_RESET" },		\
		{ REQ_OP_WRITE_SAME,		"WRITE_SAME" },		\
		{ REQ_OP_WRITE_ZEROES,		"WRITE_ZEROES" })

#define show_bio_op_flags(flags)					\
	__print_flags(F2FS_BIO_FLAG_MASK(flags), "|",			\
		{ REQ_RAHEAD,		"R" },				\
		{ REQ_SYNC,		"S" },				\
		{ REQ_META,		"M" },				\
		{ REQ_PRIO,		"P" },				\
		{ REQ_PREFLUSH,		"PF" },				\
		{ REQ_FUA,		"FUA" })

#define show_data_type(type)						\
	__print_symbolic(type,						\
		{ CURSEG_HOT_DATA, 	"Hot DATA" },			\
		{ CURSEG_WARM_DATA, 	"Warm DATA" },			\
		{ CURSEG_COLD_DATA, 	"Cold DATA" },			\
		{ CURSEG_HOT_NODE, 	"Hot NODE" },			\
		{ CURSEG_WARM_NODE, 	"Warm NODE" },			\
		{ CURSEG_COLD_NODE, 	"Cold NODE" },			\
		{ NO_CHECK_TYPE, 	"No TYPE" })

#define show_file_type(type)						\
	__print_symbolic(type,						\
		{ 0,		"FILE" },				\
		{ 1,		"DIR" })

#define show_gc_type(type)						\
	__print_symbolic(type,						\
		{ FG_GC,	"Foreground GC" },			\
		{ BG_GC,	"Background GC" })

#define show_alloc_mode(type)						\
	__print_symbolic(type,						\
		{ LFS,		"LFS-mode" },				\
		{ SSR,		"SSR-mode" },				\
		{ AT_SSR,	"AT_SSR-mode" })

#define show_victim_policy(type)					\
	__print_symbolic(type,						\
		{ GC_GREEDY,	"Greedy" },				\
		{ GC_CB,	"Cost-Benefit" },			\
		{ GC_AT,	"Age-threshold" })

#define show_cpreason(type)						\
	__print_flags(type, "|",					\
		{ CP_UMOUNT,	"Umount" },				\
		{ CP_FASTBOOT,	"Fastboot" },				\
		{ CP_SYNC,	"Sync" },				\
		{ CP_RECOVERY,	"Recovery" },				\
		{ CP_DISCARD,	"Discard" },				\
		{ CP_PAUSE,	"Pause" },				\
		{ CP_TRIMMED,	"Trimmed" },				\
		{ CP_RESIZE,	"Resize" })

#define show_fsync_cpreason(type)					\
	__print_symbolic(type,						\
		{ CP_NO_NEEDED,		"no needed" },			\
		{ CP_NON_REGULAR,	"non regular" },		\
		{ CP_COMPRESSED,	"compressed" },			\
		{ CP_HARDLINK,		"hardlink" },			\
		{ CP_SB_NEED_CP,	"sb needs cp" },		\
		{ CP_WRONG_PINO,	"wrong pino" },			\
		{ CP_NO_SPC_ROLL,	"no space roll forward" },	\
		{ CP_NODE_NEED_CP,	"node needs cp" },		\
		{ CP_FASTBOOT_MODE,	"fastboot mode" },		\
		{ CP_SPEC_LOG_NUM,	"log type is 2" },		\
		{ CP_RECOVER_DIR,	"dir needs recovery" })

#define show_shutdown_mode(type)					\
	__print_symbolic(type,						\
		{ F2FS_GOING_DOWN_FULLSYNC,	"full sync" },		\
		{ F2FS_GOING_DOWN_METASYNC,	"meta sync" },		\
		{ F2FS_GOING_DOWN_NOSYNC,	"no sync" },		\
		{ F2FS_GOING_DOWN_METAFLUSH,	"meta flush" },		\
		{ F2FS_GOING_DOWN_NEED_FSCK,	"need fsck" })

#define show_compress_algorithm(type)					\
	__print_symbolic(type,						\
		{ COMPRESS_LZO,		"LZO" },			\
		{ COMPRESS_LZ4,		"LZ4" },			\
		{ COMPRESS_ZSTD,	"ZSTD" })

struct f2fs_sb_info;
struct f2fs_io_info;
struct extent_info;
struct victim_sel_policy;
struct f2fs_map_blocks;

DECLARE_EVENT_CLASS(f2fs__inode,

	TP_PROTO(struct inode *inode),

	TP_ARGS(inode),

	TP_STRUCT__entry(
		__field(dev_t,	dev)
		__field(ino_t,	ino)
		__field(ino_t,	pino)
		__field(umode_t, mode)
		__field(loff_t,	size)
		__field(unsigned int, nlink)
		__field(blkcnt_t, blocks)
		__field(__u8,	advise)
	),

	TP_fast_assign(
		__entry->dev	= inode->i_sb->s_dev;
		__entry->ino	= inode->i_ino;
		__entry->pino	= F2FS_I(inode)->i_pino;
		__entry->mode	= inode->i_mode;
		__entry->nlink	= inode->i_nlink;
		__entry->size	= inode->i_size;
		__entry->blocks	= inode->i_blocks;
		__entry->advise	= F2FS_I(inode)->i_advise;
	),

	TP_printk("dev = (%d,%d), ino = %lu, pino = %lu, i_mode = 0x%hx, "
		"i_size = %lld, i_nlink = %u, i_blocks = %llu, i_advise = 0x%x",
		show_dev_ino(__entry),
		(unsigned long)__entry->pino,
		__entry->mode,
		__entry->size,
		(unsigned int)__entry->nlink,
		(unsigned long long)__entry->blocks,
		(unsigned char)__entry->advise)
);

DECLARE_EVENT_CLASS(f2fs__inode_exit,

	TP_PROTO(struct inode *inode, int ret),

	TP_ARGS(inode, ret),

	TP_STRUCT__entry(
		__field(dev_t,	dev)
		__field(ino_t,	ino)
		__field(int,	ret)
	),

	TP_fast_assign(
		__entry->dev	= inode->i_sb->s_dev;
		__entry->ino	= inode->i_ino;
		__entry->ret	= ret;
	),

	TP_printk("dev = (%d,%d), ino = %lu, ret = %d",
		show_dev_ino(__entry),
		__entry->ret)
);

DEFINE_EVENT(f2fs__inode, f2fs_sync_file_enter,

	TP_PROTO(struct inode *inode),

	TP_ARGS(inode)
);

TRACE_EVENT(f2fs_sync_file_exit,

	TP_PROTO(struct inode *inode, int cp_reason, int datasync, int ret),

	TP_ARGS(inode, cp_reason, datasync, ret),

	TP_STRUCT__entry(
		__field(dev_t,	dev)
		__field(ino_t,	ino)
		__field(int,	cp_reason)
		__field(int,	datasync)
		__field(int,	ret)
	),

	TP_fast_assign(
		__entry->dev		= inode->i_sb->s_dev;
		__entry->ino		= inode->i_ino;
		__entry->cp_reason	= cp_reason;
		__entry->datasync	= datasync;
		__entry->ret		= ret;
	),

	TP_printk("dev = (%d,%d), ino = %lu, cp_reason: %s, "
		"datasync = %d, ret = %d",
		show_dev_ino(__entry),
		show_fsync_cpreason(__entry->cp_reason),
		__entry->datasync,
		__entry->ret)
);

TRACE_EVENT(f2fs_sync_fs,

	TP_PROTO(struct super_block *sb, int wait),

	TP_ARGS(sb, wait),

	TP_STRUCT__entry(
		__field(dev_t,	dev)
		__field(int,	dirty)
		__field(int,	wait)
	),

	TP_fast_assign(
		__entry->dev	= sb->s_dev;
		__entry->dirty	= is_sbi_flag_set(F2FS_SB(sb), SBI_IS_DIRTY);
		__entry->wait	= wait;
	),

	TP_printk("dev = (%d,%d), superblock is %s, wait = %d",
		show_dev(__entry->dev),
		__entry->dirty ? "dirty" : "not dirty",
		__entry->wait)
);

DEFINE_EVENT(f2fs__inode, f2fs_iget,

	TP_PROTO(struct inode *inode),

	TP_ARGS(inode)
);

DEFINE_EVENT(f2fs__inode_exit, f2fs_iget_exit,

	TP_PROTO(struct inode *inode, int ret),

	TP_ARGS(inode, ret)
);

DEFINE_EVENT(f2fs__inode, f2fs_evict_inode,

	TP_PROTO(struct inode *inode),

	TP_ARGS(inode)
);

DEFINE_EVENT(f2fs__inode_exit, f2fs_new_inode,

	TP_PROTO(struct inode *inode, int ret),

	TP_ARGS(inode, ret)
);

TRACE_EVENT(f2fs_unlink_enter,

	TP_PROTO(struct inode *dir, struct dentry *dentry),

	TP_ARGS(dir, dentry),

	TP_STRUCT__entry(
		__field(dev_t,	dev)
		__field(ino_t,	ino)
		__field(loff_t,	size)
		__field(blkcnt_t, blocks)
		__string(name, dentry->d_name.name)
	),

	TP_fast_assign(
		__entry->dev	= dir->i_sb->s_dev;
		__entry->ino	= dir->i_ino;
		__entry->size	= dir->i_size;
		__entry->blocks	= dir->i_blocks;
		__assign_str(name, dentry->d_name.name);
	),

	TP_printk("dev = (%d,%d), dir ino = %lu, i_size = %lld, "
		"i_blocks = %llu, name = %s",
		show_dev_ino(__entry),
		__entry->size,
		(unsigned long long)__entry->blocks,
		__get_str(name))
);

DEFINE_EVENT(f2fs__inode_exit, f2fs_unlink_exit,

	TP_PROTO(struct inode *inode, int ret),

	TP_ARGS(inode, ret)
);

DEFINE_EVENT(f2fs__inode_exit, f2fs_drop_inode,

	TP_PROTO(struct inode *inode, int ret),

	TP_ARGS(inode, ret)
);

DEFINE_EVENT(f2fs__inode, f2fs_truncate,

	TP_PROTO(struct inode *inode),

	TP_ARGS(inode)
);

TRACE_EVENT(f2fs_truncate_data_blocks_range,

	TP_PROTO(struct inode *inode, nid_t nid, unsigned int ofs, int free),

	TP_ARGS(inode, nid,  ofs, free),

	TP_STRUCT__entry(
		__field(dev_t,	dev)
		__field(ino_t,	ino)
		__field(nid_t,	nid)
		__field(unsigned int,	ofs)
		__field(int,	free)
	),

	TP_fast_assign(
		__entry->dev	= inode->i_sb->s_dev;
		__entry->ino	= inode->i_ino;
		__entry->nid	= nid;
		__entry->ofs	= ofs;
		__entry->free	= free;
	),

	TP_printk("dev = (%d,%d), ino = %lu, nid = %u, offset = %u, freed = %d",
		show_dev_ino(__entry),
		(unsigned int)__entry->nid,
		__entry->ofs,
		__entry->free)
);

DECLARE_EVENT_CLASS(f2fs__truncate_op,

	TP_PROTO(struct inode *inode, u64 from),

	TP_ARGS(inode, from),

	TP_STRUCT__entry(
		__field(dev_t,	dev)
		__field(ino_t,	ino)
		__field(loff_t,	size)
		__field(blkcnt_t, blocks)
		__field(u64,	from)
	),

	TP_fast_assign(
		__entry->dev	= inode->i_sb->s_dev;
		__entry->ino	= inode->i_ino;
		__entry->size	= inode->i_size;
		__entry->blocks	= inode->i_blocks;
		__entry->from	= from;
	),

	TP_printk("dev = (%d,%d), ino = %lu, i_size = %lld, i_blocks = %llu, "
		"start file offset = %llu",
		show_dev_ino(__entry),
		__entry->size,
		(unsigned long long)__entry->blocks,
		(unsigned long long)__entry->from)
);

DEFINE_EVENT(f2fs__truncate_op, f2fs_truncate_blocks_enter,

	TP_PROTO(struct inode *inode, u64 from),

	TP_ARGS(inode, from)
);

DEFINE_EVENT(f2fs__inode_exit, f2fs_truncate_blocks_exit,

	TP_PROTO(struct inode *inode, int ret),

	TP_ARGS(inode, ret)
);

DEFINE_EVENT(f2fs__truncate_op, f2fs_truncate_inode_blocks_enter,

	TP_PROTO(struct inode *inode, u64 from),

	TP_ARGS(inode, from)
);

DEFINE_EVENT(f2fs__inode_exit, f2fs_truncate_inode_blocks_exit,

	TP_PROTO(struct inode *inode, int ret),

	TP_ARGS(inode, ret)
);

DECLARE_EVENT_CLASS(f2fs__truncate_node,

	TP_PROTO(struct inode *inode, nid_t nid, block_t blk_addr),

	TP_ARGS(inode, nid, blk_addr),

	TP_STRUCT__entry(
		__field(dev_t,	dev)
		__field(ino_t,	ino)
		__field(nid_t,	nid)
		__field(block_t,	blk_addr)
	),

	TP_fast_assign(
		__entry->dev		= inode->i_sb->s_dev;
		__entry->ino		= inode->i_ino;
		__entry->nid		= nid;
		__entry->blk_addr	= blk_addr;
	),

	TP_printk("dev = (%d,%d), ino = %lu, nid = %u, block_address = 0x%llx",
		show_dev_ino(__entry),
		(unsigned int)__entry->nid,
		(unsigned long long)__entry->blk_addr)
);

DEFINE_EVENT(f2fs__truncate_node, f2fs_truncate_nodes_enter,

	TP_PROTO(struct inode *inode, nid_t nid, block_t blk_addr),

	TP_ARGS(inode, nid, blk_addr)
);

DEFINE_EVENT(f2fs__inode_exit, f2fs_truncate_nodes_exit,

	TP_PROTO(struct inode *inode, int ret),

	TP_ARGS(inode, ret)
);

DEFINE_EVENT(f2fs__truncate_node, f2fs_truncate_node,

	TP_PROTO(struct inode *inode, nid_t nid, block_t blk_addr),

	TP_ARGS(inode, nid, blk_addr)
);

TRACE_EVENT(f2fs_truncate_partial_nodes,

	TP_PROTO(struct inode *inode, nid_t *nid, int depth, int err),

	TP_ARGS(inode, nid, depth, err),

	TP_STRUCT__entry(
		__field(dev_t,	dev)
		__field(ino_t,	ino)
		__field(nid_t,	nid[3])
		__field(int,	depth)
		__field(int,	err)
	),

	TP_fast_assign(
		__entry->dev	= inode->i_sb->s_dev;
		__entry->ino	= inode->i_ino;
		__entry->nid[0]	= nid[0];
		__entry->nid[1]	= nid[1];
		__entry->nid[2]	= nid[2];
		__entry->depth	= depth;
		__entry->err	= err;
	),

	TP_printk("dev = (%d,%d), ino = %lu, "
		"nid[0] = %u, nid[1] = %u, nid[2] = %u, depth = %d, err = %d",
		show_dev_ino(__entry),
		(unsigned int)__entry->nid[0],
		(unsigned int)__entry->nid[1],
		(unsigned int)__entry->nid[2],
		__entry->depth,
		__entry->err)
);

TRACE_EVENT(f2fs_file_write_iter,

	TP_PROTO(struct inode *inode, loff_t offset, size_t length,
		 ssize_t ret),

	TP_ARGS(inode, offset, length, ret),

	TP_STRUCT__entry(
		__field(dev_t,	dev)
		__field(ino_t,	ino)
		__field(loff_t, offset)
		__field(size_t, length)
		__field(ssize_t, ret)
	),

	TP_fast_assign(
		__entry->dev	= inode->i_sb->s_dev;
		__entry->ino	= inode->i_ino;
		__entry->offset	= offset;
		__entry->length	= length;
		__entry->ret	= ret;
	),

	TP_printk("dev = (%d,%d), ino = %lu, "
		"offset = %lld, length = %zu, written(err) = %zd",
		show_dev_ino(__entry),
		__entry->offset,
		__entry->length,
		__entry->ret)
);

TRACE_EVENT(f2fs_map_blocks,
	TP_PROTO(struct inode *inode, struct f2fs_map_blocks *map,
				int create, int flag, int ret),

	TP_ARGS(inode, map, create, flag, ret),

	TP_STRUCT__entry(
		__field(dev_t,	dev)
		__field(ino_t,	ino)
		__field(block_t,	m_lblk)
		__field(block_t,	m_pblk)
		__field(unsigned int,	m_len)
		__field(unsigned int,	m_flags)
		__field(int,	m_seg_type)
		__field(bool,	m_may_create)
		__field(bool,	m_multidev_dio)
		__field(int,	create)
		__field(int,	flag)
		__field(int,	ret)
	),

	TP_fast_assign(
		__entry->dev		= map->m_bdev->bd_dev;
		__entry->ino		= inode->i_ino;
		__entry->m_lblk		= map->m_lblk;
		__entry->m_pblk		= map->m_pblk;
		__entry->m_len		= map->m_len;
		__entry->m_flags	= map->m_flags;
		__entry->m_seg_type	= map->m_seg_type;
		__entry->m_may_create	= map->m_may_create;
		__entry->m_multidev_dio	= map->m_multidev_dio;
		__entry->create		= create;
		__entry->flag		= flag;
		__entry->ret		= ret;
	),

	TP_printk("dev = (%d,%d), ino = %lu, file offset = %llu, "
		"start blkaddr = 0x%llx, len = 0x%llx, flags = %u, "
		"seg_type = %d, may_create = %d, multidevice = %d, "
		"create = %d, flag = %d, err = %d",
		show_dev_ino(__entry),
		(unsigned long long)__entry->m_lblk,
		(unsigned long long)__entry->m_pblk,
		(unsigned long long)__entry->m_len,
		__entry->m_flags,
		__entry->m_seg_type,
		__entry->m_may_create,
		__entry->m_multidev_dio,
		__entry->create,
		__entry->flag,
		__entry->ret)
);

TRACE_EVENT(f2fs_background_gc,

	TP_PROTO(struct super_block *sb, unsigned int wait_ms,
			unsigned int prefree, unsigned int free),

	TP_ARGS(sb, wait_ms, prefree, free),

	TP_STRUCT__entry(
		__field(dev_t,	dev)
		__field(unsigned int,	wait_ms)
		__field(unsigned int,	prefree)
		__field(unsigned int,	free)
	),

	TP_fast_assign(
		__entry->dev		= sb->s_dev;
		__entry->wait_ms	= wait_ms;
		__entry->prefree	= prefree;
		__entry->free		= free;
	),

	TP_printk("dev = (%d,%d), wait_ms = %u, prefree = %u, free = %u",
		show_dev(__entry->dev),
		__entry->wait_ms,
		__entry->prefree,
		__entry->free)
);

TRACE_EVENT(f2fs_gc_begin,

	TP_PROTO(struct super_block *sb, bool sync, bool background,
			long long dirty_nodes, long long dirty_dents,
			long long dirty_imeta, unsigned int free_sec,
			unsigned int free_seg, int reserved_seg,
			unsigned int prefree_seg),

	TP_ARGS(sb, sync, background, dirty_nodes, dirty_dents, dirty_imeta,
		free_sec, free_seg, reserved_seg, prefree_seg),

	TP_STRUCT__entry(
		__field(dev_t,		dev)
		__field(bool,		sync)
		__field(bool,		background)
		__field(long long,	dirty_nodes)
		__field(long long,	dirty_dents)
		__field(long long,	dirty_imeta)
		__field(unsigned int,	free_sec)
		__field(unsigned int,	free_seg)
		__field(int,		reserved_seg)
		__field(unsigned int,	prefree_seg)
	),

	TP_fast_assign(
		__entry->dev		= sb->s_dev;
		__entry->sync		= sync;
		__entry->background	= background;
		__entry->dirty_nodes	= dirty_nodes;
		__entry->dirty_dents	= dirty_dents;
		__entry->dirty_imeta	= dirty_imeta;
		__entry->free_sec	= free_sec;
		__entry->free_seg	= free_seg;
		__entry->reserved_seg	= reserved_seg;
		__entry->prefree_seg	= prefree_seg;
	),

	TP_printk("dev = (%d,%d), sync = %d, background = %d, nodes = %lld, "
		"dents = %lld, imeta = %lld, free_sec:%u, free_seg:%u, "
		"rsv_seg:%d, prefree_seg:%u",
		show_dev(__entry->dev),
		__entry->sync,
		__entry->background,
		__entry->dirty_nodes,
		__entry->dirty_dents,
		__entry->dirty_imeta,
		__entry->free_sec,
		__entry->free_seg,
		__entry->reserved_seg,
		__entry->prefree_seg)
);

TRACE_EVENT(f2fs_gc_end,

	TP_PROTO(struct super_block *sb, int ret, int seg_freed,
			int sec_freed, long long dirty_nodes,
			long long dirty_dents, long long dirty_imeta,
			unsigned int free_sec, unsigned int free_seg,
			int reserved_seg, unsigned int prefree_seg),

	TP_ARGS(sb, ret, seg_freed, sec_freed, dirty_nodes, dirty_dents,
		dirty_imeta, free_sec, free_seg, reserved_seg, prefree_seg),

	TP_STRUCT__entry(
		__field(dev_t,		dev)
		__field(int,		ret)
		__field(int,		seg_freed)
		__field(int,		sec_freed)
		__field(long long,	dirty_nodes)
		__field(long long,	dirty_dents)
		__field(long long,	dirty_imeta)
		__field(unsigned int,	free_sec)
		__field(unsigned int,	free_seg)
		__field(int,		reserved_seg)
		__field(unsigned int,	prefree_seg)
	),

	TP_fast_assign(
		__entry->dev		= sb->s_dev;
		__entry->ret		= ret;
		__entry->seg_freed	= seg_freed;
		__entry->sec_freed	= sec_freed;
		__entry->dirty_nodes	= dirty_nodes;
		__entry->dirty_dents	= dirty_dents;
		__entry->dirty_imeta	= dirty_imeta;
		__entry->free_sec	= free_sec;
		__entry->free_seg	= free_seg;
		__entry->reserved_seg	= reserved_seg;
		__entry->prefree_seg	= prefree_seg;
	),

	TP_printk("dev = (%d,%d), ret = %d, seg_freed = %d, sec_freed = %d, "
		"nodes = %lld, dents = %lld, imeta = %lld, free_sec:%u, "
		"free_seg:%u, rsv_seg:%d, prefree_seg:%u",
		show_dev(__entry->dev),
		__entry->ret,
		__entry->seg_freed,
		__entry->sec_freed,
		__entry->dirty_nodes,
		__entry->dirty_dents,
		__entry->dirty_imeta,
		__entry->free_sec,
		__entry->free_seg,
		__entry->reserved_seg,
		__entry->prefree_seg)
);

TRACE_EVENT(f2fs_get_victim,

	TP_PROTO(struct super_block *sb, int type, int gc_type,
			struct victim_sel_policy *p, unsigned int pre_victim,
			unsigned int prefree, unsigned int free),

	TP_ARGS(sb, type, gc_type, p, pre_victim, prefree, free),

	TP_STRUCT__entry(
		__field(dev_t,	dev)
		__field(int,	type)
		__field(int,	gc_type)
		__field(int,	alloc_mode)
		__field(int,	gc_mode)
		__field(unsigned int,	victim)
		__field(unsigned int,	cost)
		__field(unsigned int,	ofs_unit)
		__field(unsigned int,	pre_victim)
		__field(unsigned int,	prefree)
		__field(unsigned int,	free)
	),

	TP_fast_assign(
		__entry->dev		= sb->s_dev;
		__entry->type		= type;
		__entry->gc_type	= gc_type;
		__entry->alloc_mode	= p->alloc_mode;
		__entry->gc_mode	= p->gc_mode;
		__entry->victim		= p->min_segno;
		__entry->cost		= p->min_cost;
		__entry->ofs_unit	= p->ofs_unit;
		__entry->pre_victim	= pre_victim;
		__entry->prefree	= prefree;
		__entry->free		= free;
	),

	TP_printk("dev = (%d,%d), type = %s, policy = (%s, %s, %s), "
		"victim = %u, cost = %u, ofs_unit = %u, "
		"pre_victim_secno = %d, prefree = %u, free = %u",
		show_dev(__entry->dev),
		show_data_type(__entry->type),
		show_gc_type(__entry->gc_type),
		show_alloc_mode(__entry->alloc_mode),
		show_victim_policy(__entry->gc_mode),
		__entry->victim,
		__entry->cost,
		__entry->ofs_unit,
		(int)__entry->pre_victim,
		__entry->prefree,
		__entry->free)
);

TRACE_EVENT(f2fs_lookup_start,

	TP_PROTO(struct inode *dir, struct dentry *dentry, unsigned int flags),

	TP_ARGS(dir, dentry, flags),

	TP_STRUCT__entry(
		__field(dev_t,	dev)
		__field(ino_t,	ino)
<<<<<<< HEAD
		__string(name, dentry->d_name.name)
=======
		__string(name,	dentry->d_name.name)
>>>>>>> df24d56f
		__field(unsigned int, flags)
	),

	TP_fast_assign(
		__entry->dev	= dir->i_sb->s_dev;
		__entry->ino	= dir->i_ino;
		__assign_str(name, dentry->d_name.name);
		__entry->flags	= flags;
	),

	TP_printk("dev = (%d,%d), pino = %lu, name:%s, flags:%u",
		show_dev_ino(__entry),
		__get_str(name),
		__entry->flags)
);

TRACE_EVENT(f2fs_lookup_end,

	TP_PROTO(struct inode *dir, struct dentry *dentry, nid_t ino,
		int err),

	TP_ARGS(dir, dentry, ino, err),

	TP_STRUCT__entry(
		__field(dev_t,	dev)
		__field(ino_t,	ino)
<<<<<<< HEAD
		__string(name, dentry->d_name.name)
=======
		__string(name,	dentry->d_name.name)
>>>>>>> df24d56f
		__field(nid_t,	cino)
		__field(int,	err)
	),

	TP_fast_assign(
		__entry->dev	= dir->i_sb->s_dev;
		__entry->ino	= dir->i_ino;
		__assign_str(name, dentry->d_name.name);
		__entry->cino	= ino;
		__entry->err	= err;
	),

	TP_printk("dev = (%d,%d), pino = %lu, name:%s, ino:%u, err:%d",
		show_dev_ino(__entry),
		__get_str(name),
		__entry->cino,
		__entry->err)
);

TRACE_EVENT(f2fs_readdir,

	TP_PROTO(struct inode *dir, loff_t start_pos, loff_t end_pos, int err),

	TP_ARGS(dir, start_pos, end_pos, err),

	TP_STRUCT__entry(
		__field(dev_t,	dev)
		__field(ino_t,	ino)
		__field(loff_t,	start)
		__field(loff_t,	end)
		__field(int,	err)
	),

	TP_fast_assign(
		__entry->dev	= dir->i_sb->s_dev;
		__entry->ino	= dir->i_ino;
		__entry->start	= start_pos;
		__entry->end	= end_pos;
		__entry->err	= err;
	),

	TP_printk("dev = (%d,%d), ino = %lu, start_pos:%llu, end_pos:%llu, err:%d",
		show_dev_ino(__entry),
		__entry->start,
		__entry->end,
		__entry->err)
);

TRACE_EVENT(f2fs_fallocate,

	TP_PROTO(struct inode *inode, int mode,
				loff_t offset, loff_t len, int ret),

	TP_ARGS(inode, mode, offset, len, ret),

	TP_STRUCT__entry(
		__field(dev_t,	dev)
		__field(ino_t,	ino)
		__field(int,	mode)
		__field(loff_t,	offset)
		__field(loff_t,	len)
		__field(loff_t, size)
		__field(blkcnt_t, blocks)
		__field(int,	ret)
	),

	TP_fast_assign(
		__entry->dev	= inode->i_sb->s_dev;
		__entry->ino	= inode->i_ino;
		__entry->mode	= mode;
		__entry->offset	= offset;
		__entry->len	= len;
		__entry->size	= inode->i_size;
		__entry->blocks = inode->i_blocks;
		__entry->ret	= ret;
	),

	TP_printk("dev = (%d,%d), ino = %lu, mode = %x, offset = %lld, "
		"len = %lld,  i_size = %lld, i_blocks = %llu, ret = %d",
		show_dev_ino(__entry),
		__entry->mode,
		(unsigned long long)__entry->offset,
		(unsigned long long)__entry->len,
		(unsigned long long)__entry->size,
		(unsigned long long)__entry->blocks,
		__entry->ret)
);

TRACE_EVENT(f2fs_direct_IO_enter,

	TP_PROTO(struct inode *inode, loff_t offset, unsigned long len, int rw),

	TP_ARGS(inode, offset, len, rw),

	TP_STRUCT__entry(
		__field(dev_t,	dev)
		__field(ino_t,	ino)
		__field(loff_t,	pos)
		__field(unsigned long,	len)
		__field(int,	rw)
	),

	TP_fast_assign(
		__entry->dev	= inode->i_sb->s_dev;
		__entry->ino	= inode->i_ino;
		__entry->pos	= offset;
		__entry->len	= len;
		__entry->rw	= rw;
	),

	TP_printk("dev = (%d,%d), ino = %lu pos = %lld len = %lu rw = %d",
		show_dev_ino(__entry),
		__entry->pos,
		__entry->len,
		__entry->rw)
);

TRACE_EVENT(f2fs_direct_IO_exit,

	TP_PROTO(struct inode *inode, loff_t offset, unsigned long len,
		 int rw, int ret),

	TP_ARGS(inode, offset, len, rw, ret),

	TP_STRUCT__entry(
		__field(dev_t,	dev)
		__field(ino_t,	ino)
		__field(loff_t,	pos)
		__field(unsigned long,	len)
		__field(int,	rw)
		__field(int,	ret)
	),

	TP_fast_assign(
		__entry->dev	= inode->i_sb->s_dev;
		__entry->ino	= inode->i_ino;
		__entry->pos	= offset;
		__entry->len	= len;
		__entry->rw	= rw;
		__entry->ret	= ret;
	),

	TP_printk("dev = (%d,%d), ino = %lu pos = %lld len = %lu "
		"rw = %d ret = %d",
		show_dev_ino(__entry),
		__entry->pos,
		__entry->len,
		__entry->rw,
		__entry->ret)
);

TRACE_EVENT(f2fs_reserve_new_blocks,

	TP_PROTO(struct inode *inode, nid_t nid, unsigned int ofs_in_node,
							blkcnt_t count),

	TP_ARGS(inode, nid, ofs_in_node, count),

	TP_STRUCT__entry(
		__field(dev_t,	dev)
		__field(nid_t, nid)
		__field(unsigned int, ofs_in_node)
		__field(blkcnt_t, count)
	),

	TP_fast_assign(
		__entry->dev	= inode->i_sb->s_dev;
		__entry->nid	= nid;
		__entry->ofs_in_node = ofs_in_node;
		__entry->count = count;
	),

	TP_printk("dev = (%d,%d), nid = %u, ofs_in_node = %u, count = %llu",
		show_dev(__entry->dev),
		(unsigned int)__entry->nid,
		__entry->ofs_in_node,
		(unsigned long long)__entry->count)
);

DECLARE_EVENT_CLASS(f2fs__submit_page_bio,

	TP_PROTO(struct page *page, struct f2fs_io_info *fio),

	TP_ARGS(page, fio),

	TP_STRUCT__entry(
		__field(dev_t, dev)
		__field(ino_t, ino)
		__field(pgoff_t, index)
		__field(block_t, old_blkaddr)
		__field(block_t, new_blkaddr)
		__field(int, op)
		__field(int, op_flags)
		__field(int, temp)
		__field(int, type)
	),

	TP_fast_assign(
		__entry->dev		= page_file_mapping(page)->host->i_sb->s_dev;
		__entry->ino		= page_file_mapping(page)->host->i_ino;
		__entry->index		= page->index;
		__entry->old_blkaddr	= fio->old_blkaddr;
		__entry->new_blkaddr	= fio->new_blkaddr;
		__entry->op		= fio->op;
		__entry->op_flags	= fio->op_flags;
		__entry->temp		= fio->temp;
		__entry->type		= fio->type;
	),

	TP_printk("dev = (%d,%d), ino = %lu, page_index = 0x%lx, "
		"oldaddr = 0x%llx, newaddr = 0x%llx, rw = %s(%s), type = %s_%s",
		show_dev_ino(__entry),
		(unsigned long)__entry->index,
		(unsigned long long)__entry->old_blkaddr,
		(unsigned long long)__entry->new_blkaddr,
		show_bio_type(__entry->op, __entry->op_flags),
		show_block_temp(__entry->temp),
		show_block_type(__entry->type))
);

DEFINE_EVENT_CONDITION(f2fs__submit_page_bio, f2fs_submit_page_bio,

	TP_PROTO(struct page *page, struct f2fs_io_info *fio),

	TP_ARGS(page, fio),

	TP_CONDITION(page->mapping)
);

DEFINE_EVENT_CONDITION(f2fs__submit_page_bio, f2fs_submit_page_write,

	TP_PROTO(struct page *page, struct f2fs_io_info *fio),

	TP_ARGS(page, fio),

	TP_CONDITION(page->mapping)
);

DECLARE_EVENT_CLASS(f2fs__bio,

	TP_PROTO(struct super_block *sb, int type, struct bio *bio),

	TP_ARGS(sb, type, bio),

	TP_STRUCT__entry(
		__field(dev_t,	dev)
		__field(dev_t,	target)
		__field(int,	op)
		__field(int,	op_flags)
		__field(int,	type)
		__field(sector_t,	sector)
		__field(unsigned int,	size)
	),

	TP_fast_assign(
		__entry->dev		= sb->s_dev;
		__entry->target		= bio_dev(bio);
		__entry->op		= bio_op(bio);
		__entry->op_flags	= bio->bi_opf;
		__entry->type		= type;
		__entry->sector		= bio->bi_iter.bi_sector;
		__entry->size		= bio->bi_iter.bi_size;
	),

	TP_printk("dev = (%d,%d)/(%d,%d), rw = %s(%s), %s, sector = %lld, size = %u",
		show_dev(__entry->target),
		show_dev(__entry->dev),
		show_bio_type(__entry->op, __entry->op_flags),
		show_block_type(__entry->type),
		(unsigned long long)__entry->sector,
		__entry->size)
);

DEFINE_EVENT_CONDITION(f2fs__bio, f2fs_prepare_write_bio,

	TP_PROTO(struct super_block *sb, int type, struct bio *bio),

	TP_ARGS(sb, type, bio),

	TP_CONDITION(bio)
);

DEFINE_EVENT_CONDITION(f2fs__bio, f2fs_prepare_read_bio,

	TP_PROTO(struct super_block *sb, int type, struct bio *bio),

	TP_ARGS(sb, type, bio),

	TP_CONDITION(bio)
);

DEFINE_EVENT_CONDITION(f2fs__bio, f2fs_submit_read_bio,

	TP_PROTO(struct super_block *sb, int type, struct bio *bio),

	TP_ARGS(sb, type, bio),

	TP_CONDITION(bio)
);

DEFINE_EVENT_CONDITION(f2fs__bio, f2fs_submit_write_bio,

	TP_PROTO(struct super_block *sb, int type, struct bio *bio),

	TP_ARGS(sb, type, bio),

	TP_CONDITION(bio)
);

TRACE_EVENT(f2fs_write_begin,

	TP_PROTO(struct inode *inode, loff_t pos, unsigned int len,
				unsigned int flags),

	TP_ARGS(inode, pos, len, flags),

	TP_STRUCT__entry(
		__field(dev_t,	dev)
		__field(ino_t,	ino)
		__field(loff_t,	pos)
		__field(unsigned int, len)
		__field(unsigned int, flags)
	),

	TP_fast_assign(
		__entry->dev	= inode->i_sb->s_dev;
		__entry->ino	= inode->i_ino;
		__entry->pos	= pos;
		__entry->len	= len;
		__entry->flags	= flags;
	),

	TP_printk("dev = (%d,%d), ino = %lu, pos = %llu, len = %u, flags = %u",
		show_dev_ino(__entry),
		(unsigned long long)__entry->pos,
		__entry->len,
		__entry->flags)
);

TRACE_EVENT(f2fs_write_end,

	TP_PROTO(struct inode *inode, loff_t pos, unsigned int len,
				unsigned int copied),

	TP_ARGS(inode, pos, len, copied),

	TP_STRUCT__entry(
		__field(dev_t,	dev)
		__field(ino_t,	ino)
		__field(loff_t,	pos)
		__field(unsigned int, len)
		__field(unsigned int, copied)
	),

	TP_fast_assign(
		__entry->dev	= inode->i_sb->s_dev;
		__entry->ino	= inode->i_ino;
		__entry->pos	= pos;
		__entry->len	= len;
		__entry->copied	= copied;
	),

	TP_printk("dev = (%d,%d), ino = %lu, pos = %llu, len = %u, copied = %u",
		show_dev_ino(__entry),
		(unsigned long long)__entry->pos,
		__entry->len,
		__entry->copied)
);

DECLARE_EVENT_CLASS(f2fs__page,

	TP_PROTO(struct page *page, int type),

	TP_ARGS(page, type),

	TP_STRUCT__entry(
		__field(dev_t,	dev)
		__field(ino_t,	ino)
		__field(int, type)
		__field(int, dir)
		__field(pgoff_t, index)
		__field(int, dirty)
		__field(int, uptodate)
	),

	TP_fast_assign(
		__entry->dev	= page_file_mapping(page)->host->i_sb->s_dev;
		__entry->ino	= page_file_mapping(page)->host->i_ino;
		__entry->type	= type;
		__entry->dir	=
			S_ISDIR(page_file_mapping(page)->host->i_mode);
		__entry->index	= page->index;
		__entry->dirty	= PageDirty(page);
		__entry->uptodate = PageUptodate(page);
	),

	TP_printk("dev = (%d,%d), ino = %lu, %s, %s, index = %lu, "
		"dirty = %d, uptodate = %d",
		show_dev_ino(__entry),
		show_block_type(__entry->type),
		show_file_type(__entry->dir),
		(unsigned long)__entry->index,
		__entry->dirty,
		__entry->uptodate)
);

DEFINE_EVENT(f2fs__page, f2fs_writepage,

	TP_PROTO(struct page *page, int type),

	TP_ARGS(page, type)
);

DEFINE_EVENT(f2fs__page, f2fs_do_write_data_page,

	TP_PROTO(struct page *page, int type),

	TP_ARGS(page, type)
);

DEFINE_EVENT(f2fs__page, f2fs_readpage,

	TP_PROTO(struct page *page, int type),

	TP_ARGS(page, type)
);

DEFINE_EVENT(f2fs__page, f2fs_set_page_dirty,

	TP_PROTO(struct page *page, int type),

	TP_ARGS(page, type)
);

DEFINE_EVENT(f2fs__page, f2fs_vm_page_mkwrite,

	TP_PROTO(struct page *page, int type),

	TP_ARGS(page, type)
);

DEFINE_EVENT(f2fs__page, f2fs_register_inmem_page,

	TP_PROTO(struct page *page, int type),

	TP_ARGS(page, type)
);

DEFINE_EVENT(f2fs__page, f2fs_commit_inmem_page,

	TP_PROTO(struct page *page, int type),

	TP_ARGS(page, type)
);

TRACE_EVENT(f2fs_filemap_fault,

	TP_PROTO(struct inode *inode, pgoff_t index, unsigned long ret),

	TP_ARGS(inode, index, ret),

	TP_STRUCT__entry(
		__field(dev_t,	dev)
		__field(ino_t,	ino)
		__field(pgoff_t, index)
		__field(unsigned long, ret)
	),

	TP_fast_assign(
		__entry->dev	= inode->i_sb->s_dev;
		__entry->ino	= inode->i_ino;
		__entry->index	= index;
		__entry->ret	= ret;
	),

	TP_printk("dev = (%d,%d), ino = %lu, index = %lu, ret = %lx",
		show_dev_ino(__entry),
		(unsigned long)__entry->index,
		__entry->ret)
);

TRACE_EVENT(f2fs_writepages,

	TP_PROTO(struct inode *inode, struct writeback_control *wbc, int type),

	TP_ARGS(inode, wbc, type),

	TP_STRUCT__entry(
		__field(dev_t,	dev)
		__field(ino_t,	ino)
		__field(int,	type)
		__field(int,	dir)
		__field(long,	nr_to_write)
		__field(long,	pages_skipped)
		__field(loff_t,	range_start)
		__field(loff_t,	range_end)
		__field(pgoff_t, writeback_index)
		__field(int,	sync_mode)
		__field(char,	for_kupdate)
		__field(char,	for_background)
		__field(char,	tagged_writepages)
		__field(char,	for_reclaim)
		__field(char,	range_cyclic)
		__field(char,	for_sync)
	),

	TP_fast_assign(
		__entry->dev		= inode->i_sb->s_dev;
		__entry->ino		= inode->i_ino;
		__entry->type		= type;
		__entry->dir		= S_ISDIR(inode->i_mode);
		__entry->nr_to_write	= wbc->nr_to_write;
		__entry->pages_skipped	= wbc->pages_skipped;
		__entry->range_start	= wbc->range_start;
		__entry->range_end	= wbc->range_end;
		__entry->writeback_index = inode->i_mapping->writeback_index;
		__entry->sync_mode	= wbc->sync_mode;
		__entry->for_kupdate	= wbc->for_kupdate;
		__entry->for_background	= wbc->for_background;
		__entry->tagged_writepages	= wbc->tagged_writepages;
		__entry->for_reclaim	= wbc->for_reclaim;
		__entry->range_cyclic	= wbc->range_cyclic;
		__entry->for_sync	= wbc->for_sync;
	),

	TP_printk("dev = (%d,%d), ino = %lu, %s, %s, nr_to_write %ld, "
		"skipped %ld, start %lld, end %lld, wb_idx %lu, sync_mode %d, "
		"kupdate %u background %u tagged %u reclaim %u cyclic %u sync %u",
		show_dev_ino(__entry),
		show_block_type(__entry->type),
		show_file_type(__entry->dir),
		__entry->nr_to_write,
		__entry->pages_skipped,
		__entry->range_start,
		__entry->range_end,
		(unsigned long)__entry->writeback_index,
		__entry->sync_mode,
		__entry->for_kupdate,
		__entry->for_background,
		__entry->tagged_writepages,
		__entry->for_reclaim,
		__entry->range_cyclic,
		__entry->for_sync)
);

TRACE_EVENT(f2fs_readpages,

	TP_PROTO(struct inode *inode, struct page *page, unsigned int nrpage),

	TP_ARGS(inode, page, nrpage),

	TP_STRUCT__entry(
		__field(dev_t,	dev)
		__field(ino_t,	ino)
		__field(pgoff_t,	start)
		__field(unsigned int,	nrpage)
	),

	TP_fast_assign(
		__entry->dev	= inode->i_sb->s_dev;
		__entry->ino	= inode->i_ino;
		__entry->start	= page->index;
		__entry->nrpage	= nrpage;
	),

	TP_printk("dev = (%d,%d), ino = %lu, start = %lu nrpage = %u",
		show_dev_ino(__entry),
		(unsigned long)__entry->start,
		__entry->nrpage)
);

TRACE_EVENT(f2fs_write_checkpoint,

	TP_PROTO(struct super_block *sb, int reason, char *msg),

	TP_ARGS(sb, reason, msg),

	TP_STRUCT__entry(
		__field(dev_t,	dev)
		__field(int,	reason)
		__field(char *,	msg)
	),

	TP_fast_assign(
		__entry->dev		= sb->s_dev;
		__entry->reason		= reason;
		__entry->msg		= msg;
	),

	TP_printk("dev = (%d,%d), checkpoint for %s, state = %s",
		show_dev(__entry->dev),
		show_cpreason(__entry->reason),
		__entry->msg)
);

DECLARE_EVENT_CLASS(f2fs_discard,

	TP_PROTO(struct block_device *dev, block_t blkstart, block_t blklen),

	TP_ARGS(dev, blkstart, blklen),

	TP_STRUCT__entry(
		__field(dev_t,	dev)
		__field(block_t, blkstart)
		__field(block_t, blklen)
	),

	TP_fast_assign(
		__entry->dev	= dev->bd_dev;
		__entry->blkstart = blkstart;
		__entry->blklen = blklen;
	),

	TP_printk("dev = (%d,%d), blkstart = 0x%llx, blklen = 0x%llx",
		show_dev(__entry->dev),
		(unsigned long long)__entry->blkstart,
		(unsigned long long)__entry->blklen)
);

DEFINE_EVENT(f2fs_discard, f2fs_queue_discard,

	TP_PROTO(struct block_device *dev, block_t blkstart, block_t blklen),

	TP_ARGS(dev, blkstart, blklen)
);

DEFINE_EVENT(f2fs_discard, f2fs_issue_discard,

	TP_PROTO(struct block_device *dev, block_t blkstart, block_t blklen),

	TP_ARGS(dev, blkstart, blklen)
);

DEFINE_EVENT(f2fs_discard, f2fs_remove_discard,

	TP_PROTO(struct block_device *dev, block_t blkstart, block_t blklen),

	TP_ARGS(dev, blkstart, blklen)
);

TRACE_EVENT(f2fs_issue_reset_zone,

	TP_PROTO(struct block_device *dev, block_t blkstart),

	TP_ARGS(dev, blkstart),

	TP_STRUCT__entry(
		__field(dev_t,	dev)
		__field(block_t, blkstart)
	),

	TP_fast_assign(
		__entry->dev	= dev->bd_dev;
		__entry->blkstart = blkstart;
	),

	TP_printk("dev = (%d,%d), reset zone at block = 0x%llx",
		show_dev(__entry->dev),
		(unsigned long long)__entry->blkstart)
);

TRACE_EVENT(f2fs_issue_flush,

	TP_PROTO(struct block_device *dev, unsigned int nobarrier,
				unsigned int flush_merge, int ret),

	TP_ARGS(dev, nobarrier, flush_merge, ret),

	TP_STRUCT__entry(
		__field(dev_t,	dev)
		__field(unsigned int, nobarrier)
		__field(unsigned int, flush_merge)
		__field(int,  ret)
	),

	TP_fast_assign(
		__entry->dev	= dev->bd_dev;
		__entry->nobarrier = nobarrier;
		__entry->flush_merge = flush_merge;
		__entry->ret = ret;
	),

	TP_printk("dev = (%d,%d), %s %s, ret = %d",
		show_dev(__entry->dev),
		__entry->nobarrier ? "skip (nobarrier)" : "issue",
		__entry->flush_merge ? " with flush_merge" : "",
		__entry->ret)
);

TRACE_EVENT(f2fs_lookup_extent_tree_start,

	TP_PROTO(struct inode *inode, unsigned int pgofs),

	TP_ARGS(inode, pgofs),

	TP_STRUCT__entry(
		__field(dev_t,	dev)
		__field(ino_t,	ino)
		__field(unsigned int, pgofs)
	),

	TP_fast_assign(
		__entry->dev = inode->i_sb->s_dev;
		__entry->ino = inode->i_ino;
		__entry->pgofs = pgofs;
	),

	TP_printk("dev = (%d,%d), ino = %lu, pgofs = %u",
		show_dev_ino(__entry),
		__entry->pgofs)
);

TRACE_EVENT_CONDITION(f2fs_lookup_extent_tree_end,

	TP_PROTO(struct inode *inode, unsigned int pgofs,
						struct extent_info *ei),

	TP_ARGS(inode, pgofs, ei),

	TP_CONDITION(ei),

	TP_STRUCT__entry(
		__field(dev_t,	dev)
		__field(ino_t,	ino)
		__field(unsigned int, pgofs)
		__field(unsigned int, fofs)
		__field(u32, blk)
		__field(unsigned int, len)
	),

	TP_fast_assign(
		__entry->dev = inode->i_sb->s_dev;
		__entry->ino = inode->i_ino;
		__entry->pgofs = pgofs;
		__entry->fofs = ei->fofs;
		__entry->blk = ei->blk;
		__entry->len = ei->len;
	),

	TP_printk("dev = (%d,%d), ino = %lu, pgofs = %u, "
		"ext_info(fofs: %u, blk: %u, len: %u)",
		show_dev_ino(__entry),
		__entry->pgofs,
		__entry->fofs,
		__entry->blk,
		__entry->len)
);

TRACE_EVENT(f2fs_update_extent_tree_range,

	TP_PROTO(struct inode *inode, unsigned int pgofs, block_t blkaddr,
						unsigned int len),

	TP_ARGS(inode, pgofs, blkaddr, len),

	TP_STRUCT__entry(
		__field(dev_t,	dev)
		__field(ino_t,	ino)
		__field(unsigned int, pgofs)
		__field(u32, blk)
		__field(unsigned int, len)
	),

	TP_fast_assign(
		__entry->dev = inode->i_sb->s_dev;
		__entry->ino = inode->i_ino;
		__entry->pgofs = pgofs;
		__entry->blk = blkaddr;
		__entry->len = len;
	),

	TP_printk("dev = (%d,%d), ino = %lu, pgofs = %u, "
					"blkaddr = %u, len = %u",
		show_dev_ino(__entry),
		__entry->pgofs,
		__entry->blk,
		__entry->len)
);

TRACE_EVENT(f2fs_shrink_extent_tree,

	TP_PROTO(struct f2fs_sb_info *sbi, unsigned int node_cnt,
						unsigned int tree_cnt),

	TP_ARGS(sbi, node_cnt, tree_cnt),

	TP_STRUCT__entry(
		__field(dev_t,	dev)
		__field(unsigned int, node_cnt)
		__field(unsigned int, tree_cnt)
	),

	TP_fast_assign(
		__entry->dev = sbi->sb->s_dev;
		__entry->node_cnt = node_cnt;
		__entry->tree_cnt = tree_cnt;
	),

	TP_printk("dev = (%d,%d), shrunk: node_cnt = %u, tree_cnt = %u",
		show_dev(__entry->dev),
		__entry->node_cnt,
		__entry->tree_cnt)
);

TRACE_EVENT(f2fs_destroy_extent_tree,

	TP_PROTO(struct inode *inode, unsigned int node_cnt),

	TP_ARGS(inode, node_cnt),

	TP_STRUCT__entry(
		__field(dev_t,	dev)
		__field(ino_t,	ino)
		__field(unsigned int, node_cnt)
	),

	TP_fast_assign(
		__entry->dev = inode->i_sb->s_dev;
		__entry->ino = inode->i_ino;
		__entry->node_cnt = node_cnt;
	),

	TP_printk("dev = (%d,%d), ino = %lu, destroyed: node_cnt = %u",
		show_dev_ino(__entry),
		__entry->node_cnt)
);

DECLARE_EVENT_CLASS(f2fs_sync_dirty_inodes,

	TP_PROTO(struct super_block *sb, int type, s64 count),

	TP_ARGS(sb, type, count),

	TP_STRUCT__entry(
		__field(dev_t, dev)
		__field(int, type)
		__field(s64, count)
	),

	TP_fast_assign(
		__entry->dev	= sb->s_dev;
		__entry->type	= type;
		__entry->count	= count;
	),

	TP_printk("dev = (%d,%d), %s, dirty count = %lld",
		show_dev(__entry->dev),
		show_file_type(__entry->type),
		__entry->count)
);

DEFINE_EVENT(f2fs_sync_dirty_inodes, f2fs_sync_dirty_inodes_enter,

	TP_PROTO(struct super_block *sb, int type, s64 count),

	TP_ARGS(sb, type, count)
);

DEFINE_EVENT(f2fs_sync_dirty_inodes, f2fs_sync_dirty_inodes_exit,

	TP_PROTO(struct super_block *sb, int type, s64 count),

	TP_ARGS(sb, type, count)
);

TRACE_EVENT(f2fs_shutdown,

	TP_PROTO(struct f2fs_sb_info *sbi, unsigned int mode, int ret),

	TP_ARGS(sbi, mode, ret),

	TP_STRUCT__entry(
		__field(dev_t,	dev)
		__field(unsigned int, mode)
		__field(int, ret)
	),

	TP_fast_assign(
		__entry->dev = sbi->sb->s_dev;
		__entry->mode = mode;
		__entry->ret = ret;
	),

	TP_printk("dev = (%d,%d), mode: %s, ret:%d",
		show_dev(__entry->dev),
		show_shutdown_mode(__entry->mode),
		__entry->ret)
);

DECLARE_EVENT_CLASS(f2fs_zip_start,

	TP_PROTO(struct inode *inode, pgoff_t cluster_idx,
			unsigned int cluster_size, unsigned char algtype),

	TP_ARGS(inode, cluster_idx, cluster_size, algtype),

	TP_STRUCT__entry(
		__field(dev_t,	dev)
		__field(ino_t,	ino)
		__field(pgoff_t, idx)
		__field(unsigned int, size)
		__field(unsigned int, algtype)
	),

	TP_fast_assign(
		__entry->dev = inode->i_sb->s_dev;
		__entry->ino = inode->i_ino;
		__entry->idx = cluster_idx;
		__entry->size = cluster_size;
		__entry->algtype = algtype;
	),

	TP_printk("dev = (%d,%d), ino = %lu, cluster_idx:%lu, "
		"cluster_size = %u, algorithm = %s",
		show_dev_ino(__entry),
		__entry->idx,
		__entry->size,
		show_compress_algorithm(__entry->algtype))
);

DECLARE_EVENT_CLASS(f2fs_zip_end,

	TP_PROTO(struct inode *inode, pgoff_t cluster_idx,
			unsigned int compressed_size, int ret),

	TP_ARGS(inode, cluster_idx, compressed_size, ret),

	TP_STRUCT__entry(
		__field(dev_t,	dev)
		__field(ino_t,	ino)
		__field(pgoff_t, idx)
		__field(unsigned int, size)
		__field(unsigned int, ret)
	),

	TP_fast_assign(
		__entry->dev = inode->i_sb->s_dev;
		__entry->ino = inode->i_ino;
		__entry->idx = cluster_idx;
		__entry->size = compressed_size;
		__entry->ret = ret;
	),

	TP_printk("dev = (%d,%d), ino = %lu, cluster_idx:%lu, "
		"compressed_size = %u, ret = %d",
		show_dev_ino(__entry),
		__entry->idx,
		__entry->size,
		__entry->ret)
);

DEFINE_EVENT(f2fs_zip_start, f2fs_compress_pages_start,

	TP_PROTO(struct inode *inode, pgoff_t cluster_idx,
		unsigned int cluster_size, unsigned char algtype),

	TP_ARGS(inode, cluster_idx, cluster_size, algtype)
);

DEFINE_EVENT(f2fs_zip_start, f2fs_decompress_pages_start,

	TP_PROTO(struct inode *inode, pgoff_t cluster_idx,
		unsigned int cluster_size, unsigned char algtype),

	TP_ARGS(inode, cluster_idx, cluster_size, algtype)
);

DEFINE_EVENT(f2fs_zip_end, f2fs_compress_pages_end,

	TP_PROTO(struct inode *inode, pgoff_t cluster_idx,
			unsigned int compressed_size, int ret),

	TP_ARGS(inode, cluster_idx, compressed_size, ret)
);

DEFINE_EVENT(f2fs_zip_end, f2fs_decompress_pages_end,

	TP_PROTO(struct inode *inode, pgoff_t cluster_idx,
			unsigned int compressed_size, int ret),

	TP_ARGS(inode, cluster_idx, compressed_size, ret)
);

#ifdef CONFIG_F2FS_IOSTAT
TRACE_EVENT(f2fs_iostat,

	TP_PROTO(struct f2fs_sb_info *sbi, unsigned long long *iostat),

	TP_ARGS(sbi, iostat),

	TP_STRUCT__entry(
		__field(dev_t,	dev)
		__field(unsigned long long,	app_dio)
		__field(unsigned long long,	app_bio)
		__field(unsigned long long,	app_wio)
		__field(unsigned long long,	app_mio)
		__field(unsigned long long,	fs_dio)
		__field(unsigned long long,	fs_nio)
		__field(unsigned long long,	fs_mio)
		__field(unsigned long long,	fs_gc_dio)
		__field(unsigned long long,	fs_gc_nio)
		__field(unsigned long long,	fs_cp_dio)
		__field(unsigned long long,	fs_cp_nio)
		__field(unsigned long long,	fs_cp_mio)
		__field(unsigned long long,	app_drio)
		__field(unsigned long long,	app_brio)
		__field(unsigned long long,	app_rio)
		__field(unsigned long long,	app_mrio)
		__field(unsigned long long,	fs_drio)
		__field(unsigned long long,	fs_gdrio)
		__field(unsigned long long,	fs_cdrio)
		__field(unsigned long long,	fs_nrio)
		__field(unsigned long long,	fs_mrio)
		__field(unsigned long long,	fs_discard)
	),

	TP_fast_assign(
		__entry->dev		= sbi->sb->s_dev;
		__entry->app_dio	= iostat[APP_DIRECT_IO];
		__entry->app_bio	= iostat[APP_BUFFERED_IO];
		__entry->app_wio	= iostat[APP_WRITE_IO];
		__entry->app_mio	= iostat[APP_MAPPED_IO];
		__entry->fs_dio		= iostat[FS_DATA_IO];
		__entry->fs_nio		= iostat[FS_NODE_IO];
		__entry->fs_mio		= iostat[FS_META_IO];
		__entry->fs_gc_dio	= iostat[FS_GC_DATA_IO];
		__entry->fs_gc_nio	= iostat[FS_GC_NODE_IO];
		__entry->fs_cp_dio	= iostat[FS_CP_DATA_IO];
		__entry->fs_cp_nio	= iostat[FS_CP_NODE_IO];
		__entry->fs_cp_mio	= iostat[FS_CP_META_IO];
		__entry->app_drio	= iostat[APP_DIRECT_READ_IO];
		__entry->app_brio	= iostat[APP_BUFFERED_READ_IO];
		__entry->app_rio	= iostat[APP_READ_IO];
		__entry->app_mrio	= iostat[APP_MAPPED_READ_IO];
		__entry->fs_drio	= iostat[FS_DATA_READ_IO];
		__entry->fs_gdrio	= iostat[FS_GDATA_READ_IO];
		__entry->fs_cdrio	= iostat[FS_CDATA_READ_IO];
		__entry->fs_nrio	= iostat[FS_NODE_READ_IO];
		__entry->fs_mrio	= iostat[FS_META_READ_IO];
		__entry->fs_discard	= iostat[FS_DISCARD];
	),

	TP_printk("dev = (%d,%d), "
		"app [write=%llu (direct=%llu, buffered=%llu), mapped=%llu], "
		"fs [data=%llu, node=%llu, meta=%llu, discard=%llu], "
		"gc [data=%llu, node=%llu], "
		"cp [data=%llu, node=%llu, meta=%llu], "
		"app [read=%llu (direct=%llu, buffered=%llu), mapped=%llu], "
		"fs [data=%llu, (gc_data=%llu, compr_data=%llu), "
		"node=%llu, meta=%llu]",
		show_dev(__entry->dev), __entry->app_wio, __entry->app_dio,
		__entry->app_bio, __entry->app_mio, __entry->fs_dio,
		__entry->fs_nio, __entry->fs_mio, __entry->fs_discard,
		__entry->fs_gc_dio, __entry->fs_gc_nio, __entry->fs_cp_dio,
		__entry->fs_cp_nio, __entry->fs_cp_mio,
		__entry->app_rio, __entry->app_drio, __entry->app_brio,
		__entry->app_mrio, __entry->fs_drio, __entry->fs_gdrio,
		__entry->fs_cdrio, __entry->fs_nrio, __entry->fs_mrio)
);

#ifndef __F2FS_IOSTAT_LATENCY_TYPE
#define __F2FS_IOSTAT_LATENCY_TYPE
struct f2fs_iostat_latency {
	unsigned int peak_lat;
	unsigned int avg_lat;
	unsigned int cnt;
};
#endif /* __F2FS_IOSTAT_LATENCY_TYPE */

TRACE_EVENT(f2fs_iostat_latency,

	TP_PROTO(struct f2fs_sb_info *sbi, struct f2fs_iostat_latency (*iostat_lat)[NR_PAGE_TYPE]),

	TP_ARGS(sbi, iostat_lat),

	TP_STRUCT__entry(
		__field(dev_t,	dev)
		__field(unsigned int,	d_rd_peak)
		__field(unsigned int,	d_rd_avg)
		__field(unsigned int,	d_rd_cnt)
		__field(unsigned int,	n_rd_peak)
		__field(unsigned int,	n_rd_avg)
		__field(unsigned int,	n_rd_cnt)
		__field(unsigned int,	m_rd_peak)
		__field(unsigned int,	m_rd_avg)
		__field(unsigned int,	m_rd_cnt)
		__field(unsigned int,	d_wr_s_peak)
		__field(unsigned int,	d_wr_s_avg)
		__field(unsigned int,	d_wr_s_cnt)
		__field(unsigned int,	n_wr_s_peak)
		__field(unsigned int,	n_wr_s_avg)
		__field(unsigned int,	n_wr_s_cnt)
		__field(unsigned int,	m_wr_s_peak)
		__field(unsigned int,	m_wr_s_avg)
		__field(unsigned int,	m_wr_s_cnt)
		__field(unsigned int,	d_wr_as_peak)
		__field(unsigned int,	d_wr_as_avg)
		__field(unsigned int,	d_wr_as_cnt)
		__field(unsigned int,	n_wr_as_peak)
		__field(unsigned int,	n_wr_as_avg)
		__field(unsigned int,	n_wr_as_cnt)
		__field(unsigned int,	m_wr_as_peak)
		__field(unsigned int,	m_wr_as_avg)
		__field(unsigned int,	m_wr_as_cnt)
	),

	TP_fast_assign(
		__entry->dev		= sbi->sb->s_dev;
		__entry->d_rd_peak	= iostat_lat[0][DATA].peak_lat;
		__entry->d_rd_avg	= iostat_lat[0][DATA].avg_lat;
		__entry->d_rd_cnt	= iostat_lat[0][DATA].cnt;
		__entry->n_rd_peak	= iostat_lat[0][NODE].peak_lat;
		__entry->n_rd_avg	= iostat_lat[0][NODE].avg_lat;
		__entry->n_rd_cnt	= iostat_lat[0][NODE].cnt;
		__entry->m_rd_peak	= iostat_lat[0][META].peak_lat;
		__entry->m_rd_avg	= iostat_lat[0][META].avg_lat;
		__entry->m_rd_cnt	= iostat_lat[0][META].cnt;
		__entry->d_wr_s_peak	= iostat_lat[1][DATA].peak_lat;
		__entry->d_wr_s_avg	= iostat_lat[1][DATA].avg_lat;
		__entry->d_wr_s_cnt	= iostat_lat[1][DATA].cnt;
		__entry->n_wr_s_peak	= iostat_lat[1][NODE].peak_lat;
		__entry->n_wr_s_avg	= iostat_lat[1][NODE].avg_lat;
		__entry->n_wr_s_cnt	= iostat_lat[1][NODE].cnt;
		__entry->m_wr_s_peak	= iostat_lat[1][META].peak_lat;
		__entry->m_wr_s_avg	= iostat_lat[1][META].avg_lat;
		__entry->m_wr_s_cnt	= iostat_lat[1][META].cnt;
		__entry->d_wr_as_peak	= iostat_lat[2][DATA].peak_lat;
		__entry->d_wr_as_avg	= iostat_lat[2][DATA].avg_lat;
		__entry->d_wr_as_cnt	= iostat_lat[2][DATA].cnt;
		__entry->n_wr_as_peak	= iostat_lat[2][NODE].peak_lat;
		__entry->n_wr_as_avg	= iostat_lat[2][NODE].avg_lat;
		__entry->n_wr_as_cnt	= iostat_lat[2][NODE].cnt;
		__entry->m_wr_as_peak	= iostat_lat[2][META].peak_lat;
		__entry->m_wr_as_avg	= iostat_lat[2][META].avg_lat;
		__entry->m_wr_as_cnt	= iostat_lat[2][META].cnt;
	),

	TP_printk("dev = (%d,%d), "
		"iotype [peak lat.(ms)/avg lat.(ms)/count], "
		"rd_data [%u/%u/%u], rd_node [%u/%u/%u], rd_meta [%u/%u/%u], "
		"wr_sync_data [%u/%u/%u], wr_sync_node [%u/%u/%u], "
		"wr_sync_meta [%u/%u/%u], wr_async_data [%u/%u/%u], "
		"wr_async_node [%u/%u/%u], wr_async_meta [%u/%u/%u]",
		show_dev(__entry->dev),
		__entry->d_rd_peak, __entry->d_rd_avg, __entry->d_rd_cnt,
		__entry->n_rd_peak, __entry->n_rd_avg, __entry->n_rd_cnt,
		__entry->m_rd_peak, __entry->m_rd_avg, __entry->m_rd_cnt,
		__entry->d_wr_s_peak, __entry->d_wr_s_avg, __entry->d_wr_s_cnt,
		__entry->n_wr_s_peak, __entry->n_wr_s_avg, __entry->n_wr_s_cnt,
		__entry->m_wr_s_peak, __entry->m_wr_s_avg, __entry->m_wr_s_cnt,
		__entry->d_wr_as_peak, __entry->d_wr_as_avg, __entry->d_wr_as_cnt,
		__entry->n_wr_as_peak, __entry->n_wr_as_avg, __entry->n_wr_as_cnt,
		__entry->m_wr_as_peak, __entry->m_wr_as_avg, __entry->m_wr_as_cnt)
);
#endif

TRACE_EVENT(f2fs_bmap,

	TP_PROTO(struct inode *inode, sector_t lblock, sector_t pblock),

	TP_ARGS(inode, lblock, pblock),

	TP_STRUCT__entry(
		__field(dev_t, dev)
		__field(ino_t, ino)
		__field(sector_t, lblock)
		__field(sector_t, pblock)
	),

	TP_fast_assign(
		__entry->dev		= inode->i_sb->s_dev;
		__entry->ino		= inode->i_ino;
		__entry->lblock		= lblock;
		__entry->pblock		= pblock;
	),

	TP_printk("dev = (%d,%d), ino = %lu, lblock:%lld, pblock:%lld",
		show_dev_ino(__entry),
		(unsigned long long)__entry->lblock,
		(unsigned long long)__entry->pblock)
);

TRACE_EVENT(f2fs_fiemap,

	TP_PROTO(struct inode *inode, sector_t lblock, sector_t pblock,
		unsigned long long len, unsigned int flags, int ret),

	TP_ARGS(inode, lblock, pblock, len, flags, ret),

	TP_STRUCT__entry(
		__field(dev_t, dev)
		__field(ino_t, ino)
		__field(sector_t, lblock)
		__field(sector_t, pblock)
		__field(unsigned long long, len)
		__field(unsigned int, flags)
		__field(int, ret)
	),

	TP_fast_assign(
		__entry->dev		= inode->i_sb->s_dev;
		__entry->ino		= inode->i_ino;
		__entry->lblock		= lblock;
		__entry->pblock		= pblock;
		__entry->len		= len;
		__entry->flags		= flags;
		__entry->ret		= ret;
	),

	TP_printk("dev = (%d,%d), ino = %lu, lblock:%lld, pblock:%lld, "
		"len:%llu, flags:%u, ret:%d",
		show_dev_ino(__entry),
		(unsigned long long)__entry->lblock,
		(unsigned long long)__entry->pblock,
		__entry->len,
		__entry->flags,
		__entry->ret)
);

#endif /* _TRACE_F2FS_H */

 /* This part must be outside protection */
#include <trace/define_trace.h><|MERGE_RESOLUTION|>--- conflicted
+++ resolved
@@ -827,11 +827,7 @@
 	TP_STRUCT__entry(
 		__field(dev_t,	dev)
 		__field(ino_t,	ino)
-<<<<<<< HEAD
-		__string(name, dentry->d_name.name)
-=======
 		__string(name,	dentry->d_name.name)
->>>>>>> df24d56f
 		__field(unsigned int, flags)
 	),
 
@@ -858,11 +854,7 @@
 	TP_STRUCT__entry(
 		__field(dev_t,	dev)
 		__field(ino_t,	ino)
-<<<<<<< HEAD
-		__string(name, dentry->d_name.name)
-=======
 		__string(name,	dentry->d_name.name)
->>>>>>> df24d56f
 		__field(nid_t,	cino)
 		__field(int,	err)
 	),
