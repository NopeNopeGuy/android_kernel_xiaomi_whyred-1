--- conflicted
+++ resolved
@@ -1867,45 +1867,4 @@
 #endif /* CONFIG_SECURITY */
 #endif /* CONFIG_PERF_EVENTS */
 
-<<<<<<< HEAD
-=======
-#ifdef CONFIG_PERF_EVENTS
-struct perf_event_attr;
-struct perf_event;
-
-#ifdef CONFIG_SECURITY
-extern int security_perf_event_open(struct perf_event_attr *attr, int type);
-extern int security_perf_event_alloc(struct perf_event *event);
-extern void security_perf_event_free(struct perf_event *event);
-extern int security_perf_event_read(struct perf_event *event);
-extern int security_perf_event_write(struct perf_event *event);
-#else
-static inline int security_perf_event_open(struct perf_event_attr *attr,
-					   int type)
-{
-	return 0;
-}
-
-static inline int security_perf_event_alloc(struct perf_event *event)
-{
-	return 0;
-}
-
-static inline void security_perf_event_free(struct perf_event *event)
-{
-}
-
-static inline int security_perf_event_read(struct perf_event *event)
-{
-	return 0;
-}
-
-static inline int security_perf_event_write(struct perf_event *event)
-{
-	return 0;
-}
-#endif /* CONFIG_SECURITY */
-#endif /* CONFIG_PERF_EVENTS */
-
->>>>>>> 68418bd5
 #endif /* ! __LINUX_SECURITY_H */