--- conflicted
+++ resolved
@@ -336,18 +336,15 @@
 	struct mempolicy *vm_policy;	/* NUMA policy for the VMA */
 #endif
 	struct vm_userfaultfd_ctx vm_userfaultfd_ctx;
-<<<<<<< HEAD
 #ifdef CONFIG_SPECULATIVE_PAGE_FAULT
 	seqcount_t vm_sequence;		/* Speculative page fault field */
 	atomic_t vm_ref_count;		/* see vma_get(), vma_put() */
 #endif
-=======
 
 	ANDROID_KABI_RESERVE(1);
 	ANDROID_KABI_RESERVE(2);
 	ANDROID_KABI_RESERVE(3);
 	ANDROID_KABI_RESERVE(4);
->>>>>>> 5e52a76e
 } __randomize_layout;
 
 struct core_thread {
@@ -367,12 +364,9 @@
 		struct vm_area_struct *mmap;		/* list of VMAs */
 		struct rb_root mm_rb;
 		u64 vmacache_seqnum;                   /* per-thread vmacache */
-<<<<<<< HEAD
 #ifdef CONFIG_SPECULATIVE_PAGE_FAULT
 		rwlock_t mm_rb_lock;	/* Speculative page fault field */
 #endif
-=======
->>>>>>> 5e52a76e
 #ifdef CONFIG_MMU
 		unsigned long (*get_unmapped_area) (struct file *filp,
 				unsigned long addr, unsigned long len,
