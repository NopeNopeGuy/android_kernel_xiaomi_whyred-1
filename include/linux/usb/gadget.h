// SPDX-License-Identifier: GPL-2.0
/*
 * <linux/usb/gadget.h>
 *
 * We call the USB code inside a Linux-based peripheral device a "gadget"
 * driver, except for the hardware-specific bus glue.  One USB host can
 * master many USB gadgets, but the gadgets are only slaved to one host.
 *
 *
 * (C) Copyright 2002-2004 by David Brownell
 * All Rights Reserved.
 *
 * This software is licensed under the GNU GPL version 2.
 */

#ifndef __LINUX_USB_GADGET_H
#define __LINUX_USB_GADGET_H

#include <linux/device.h>
#include <linux/errno.h>
#include <linux/init.h>
#include <linux/list.h>
#include <linux/slab.h>
#include <linux/scatterlist.h>
#include <linux/types.h>
#include <linux/workqueue.h>
#include <linux/usb/ch9.h>
#include <linux/pm_runtime.h>
#include <linux/android_kabi.h>

#define UDC_TRACE_STR_MAX	512

/*
 * The following are bit fields describing the usb_request.udc_priv word.
 * These bit fields are set by function drivers that wish to queue
 * usb_requests with sps/bam parameters.
 */
#define MSM_PIPE_ID_MASK		(0x1F)
#define MSM_TX_PIPE_ID_OFS		(16)
#define MSM_SPS_MODE			BIT(5)
#define MSM_IS_FINITE_TRANSFER		BIT(6)
#define MSM_PRODUCER			BIT(7)
#define MSM_DISABLE_WB			BIT(8)
#define MSM_ETD_IOC			BIT(9)
#define MSM_INTERNAL_MEM		BIT(10)
#define MSM_VENDOR_ID			BIT(16)

struct usb_ep;

enum ep_type {
	EP_TYPE_NORMAL = 0,
	EP_TYPE_GSI,
};

/* Operations codes for GSI enabled EPs */
enum gsi_ep_op {
	GSI_EP_OP_CONFIG = 0,
	GSI_EP_OP_STARTXFER,
	GSI_EP_OP_STORE_DBL_INFO,
	GSI_EP_OP_ENABLE_GSI,
	GSI_EP_OP_UPDATEXFER,
	GSI_EP_OP_RING_DB,
	GSI_EP_OP_ENDXFER,
	GSI_EP_OP_GET_CH_INFO,
	GSI_EP_OP_GET_XFER_IDX,
	GSI_EP_OP_PREPARE_TRBS,
	GSI_EP_OP_FREE_TRBS,
	GSI_EP_OP_SET_CLR_BLOCK_DBL,
	GSI_EP_OP_CHECK_FOR_SUSPEND,
	GSI_EP_OP_DISABLE,
};

/*
 * @buf_base_addr: Base pointer to buffer allocated for each GSI enabled EP.
 *	TRBs point to buffers that are split from this pool. The size of the
 *	buffer is num_bufs times buf_len. num_bufs and buf_len are determined
	based on desired performance and aggregation size.
 * @dma: DMA address corresponding to buf_base_addr.
 * @num_bufs: Number of buffers associated with the GSI enabled EP. This
 *	corresponds to the number of non-zlp TRBs allocated for the EP.
 *	The value is determined based on desired performance for the EP.
 * @buf_len: Size of each individual buffer is determined based on aggregation
 *	negotiated as per the protocol. In case of no aggregation supported by
 *	the protocol, we use default values.
 * @db_reg_phs_addr_lsb: IPA channel doorbell register's physical address LSB
 * @mapped_db_reg_phs_addr_lsb: doorbell LSB IOVA address mapped with IOMMU
 * @db_reg_phs_addr_msb: IPA channel doorbell register's physical address MSB
 * @sgt_trb_xfer_ring: USB TRB ring related sgtable entries
 * @sgt_data_buff: Data buffer related sgtable entries
 * @dev: pointer to the DMA-capable dwc device
 */
struct usb_gsi_request {
	void *buf_base_addr;
	dma_addr_t dma;
	size_t num_bufs;
	size_t buf_len;
	u32 db_reg_phs_addr_lsb;
	dma_addr_t mapped_db_reg_phs_addr_lsb;
	u32 db_reg_phs_addr_msb;
	struct sg_table sgt_trb_xfer_ring;
	struct sg_table sgt_data_buff;
	struct device *dev;
};

/*
 * @last_trb_addr: Address (LSB - based on alignment restrictions) of
 *	last TRB in queue. Used to identify rollover case.
 * @const_buffer_size: TRB buffer size in KB (similar to IPA aggregation
 *	configuration). Must be aligned to Max USB Packet Size.
 *	Should be 1 <= const_buffer_size <= 31.
 * @depcmd_low_addr: Used by GSI hardware to write "Update Transfer" cmd
 * @depcmd_hi_addr: Used to write "Update Transfer" command.
 * @gevntcount_low_addr: GEVNCOUNT low address for GSI hardware to read and
 *	clear processed events.
 * @gevntcount_hi_addr:	GEVNCOUNT high address.
 * @xfer_ring_len: length of transfer ring in bytes (must be integral
 *	multiple of TRB size - 16B for xDCI).
 * @xfer_ring_base_addr: physical base address of transfer ring. Address must
 *	be aligned to xfer_ring_len rounded to power of two.
 * @ch_req: Used to pass request specific info for certain operations on GSI EP
 */
struct gsi_channel_info {
	u16 last_trb_addr;
	u8 const_buffer_size;
	u32 depcmd_low_addr;
	u8 depcmd_hi_addr;
	u32 gevntcount_low_addr;
	u8 gevntcount_hi_addr;
	u16 xfer_ring_len;
	u64 xfer_ring_base_addr;
	struct usb_gsi_request *ch_req;
};

/**
 * struct usb_request - describes one i/o request
 * @buf: Buffer used for data.  Always provide this; some controllers
 *	only use PIO, or don't use DMA for some endpoints.
 * @dma: DMA address corresponding to 'buf'.  If you don't set this
 *	field, and the usb controller needs one, it is responsible
 *	for mapping and unmapping the buffer.
 * @sg: a scatterlist for SG-capable controllers.
 * @num_sgs: number of SG entries
 * @num_mapped_sgs: number of SG entries mapped to DMA (internal)
 * @length: Length of that data
 * @stream_id: The stream id, when USB3.0 bulk streams are being used
 * @no_interrupt: If true, hints that no completion irq is needed.
 *	Helpful sometimes with deep request queues that are handled
 *	directly by DMA controllers.
 * @zero: If true, when writing data, makes the last packet be "short"
 *     by adding a zero length packet as needed;
 * @short_not_ok: When reading data, makes short packets be
 *     treated as errors (queue stops advancing till cleanup).
 * @dma_mapped: Indicates if request has been mapped to DMA (internal)
 * @complete: Function called when request completes, so this request and
 *	its buffer may be re-used.  The function will always be called with
 *	interrupts disabled, and it must not sleep.
 *	Reads terminate with a short packet, or when the buffer fills,
 *	whichever comes first.  When writes terminate, some data bytes
 *	will usually still be in flight (often in a hardware fifo).
 *	Errors (for reads or writes) stop the queue from advancing
 *	until the completion function returns, so that any transfers
 *	invalidated by the error may first be dequeued.
 * @context: For use by the completion callback
 * @list: For use by the gadget driver.
 * @status: Reports completion code, zero or a negative errno.
 *	Normally, faults block the transfer queue from advancing until
 *	the completion callback returns.
 *	Code "-ESHUTDOWN" indicates completion caused by device disconnect,
 *	or when the driver disabled the endpoint.
 * @actual: Reports bytes transferred to/from the buffer.  For reads (OUT
 *	transfers) this may be less than the requested length.  If the
 *	short_not_ok flag is set, short reads are treated as errors
 *	even when status otherwise indicates successful completion.
 *	Note that for writes (IN transfers) some data bytes may still
 *	reside in a device-side FIFO when the request is reported as
 *	complete.
 * @udc_priv: Vendor private data in usage by the UDC.
 *
 * These are allocated/freed through the endpoint they're used with.  The
 * hardware's driver can add extra per-request data to the memory it returns,
 * which often avoids separate memory allocations (potential failures),
 * later when the request is queued.
 *
 * Request flags affect request handling, such as whether a zero length
 * packet is written (the "zero" flag), whether a short read should be
 * treated as an error (blocking request queue advance, the "short_not_ok"
 * flag), or hinting that an interrupt is not required (the "no_interrupt"
 * flag, for use with deep request queues).
 *
 * Bulk endpoints can use any size buffers, and can also be used for interrupt
 * transfers. interrupt-only endpoints can be much less functional.
 *
 * NOTE:  this is analogous to 'struct urb' on the host side, except that
 * it's thinner and promotes more pre-allocation.
 */

struct usb_request {
	void			*buf;
	unsigned		length;
	dma_addr_t		dma;

	struct scatterlist	*sg;
	unsigned		num_sgs;
	unsigned		num_mapped_sgs;

	unsigned		stream_id:16;
	unsigned		no_interrupt:1;
	unsigned		zero:1;
	unsigned		short_not_ok:1;
	unsigned		dma_mapped:1;

	void			(*complete)(struct usb_ep *ep,
					struct usb_request *req);
	void			*context;
	struct list_head	list;

	int			status;
	unsigned		actual;
	unsigned int		udc_priv;
};

/*-------------------------------------------------------------------------*/

/* endpoint-specific parts of the api to the usb controller hardware.
 * unlike the urb model, (de)multiplexing layers are not required.
 * (so this api could slash overhead if used on the host side...)
 *
 * note that device side usb controllers commonly differ in how many
 * endpoints they support, as well as their capabilities.
 */
struct usb_ep_ops {
	int (*enable) (struct usb_ep *ep,
		const struct usb_endpoint_descriptor *desc);
	int (*disable) (struct usb_ep *ep);
	void (*dispose) (struct usb_ep *ep);

	struct usb_request *(*alloc_request) (struct usb_ep *ep,
		gfp_t gfp_flags);
	void (*free_request) (struct usb_ep *ep, struct usb_request *req);

	int (*queue) (struct usb_ep *ep, struct usb_request *req,
		gfp_t gfp_flags);
	int (*dequeue) (struct usb_ep *ep, struct usb_request *req);

	int (*set_halt) (struct usb_ep *ep, int value);
	int (*set_wedge) (struct usb_ep *ep);

	int (*fifo_status) (struct usb_ep *ep);
	void (*fifo_flush) (struct usb_ep *ep);
	int (*gsi_ep_op)(struct usb_ep *ep, void *op_data,
		enum gsi_ep_op op);

};

/**
 * struct usb_ep_caps - endpoint capabilities description
 * @type_control:Endpoint supports control type (reserved for ep0).
 * @type_iso:Endpoint supports isochronous transfers.
 * @type_bulk:Endpoint supports bulk transfers.
 * @type_int:Endpoint supports interrupt transfers.
 * @dir_in:Endpoint supports IN direction.
 * @dir_out:Endpoint supports OUT direction.
 */
struct usb_ep_caps {
	unsigned type_control:1;
	unsigned type_iso:1;
	unsigned type_bulk:1;
	unsigned type_int:1;
	unsigned dir_in:1;
	unsigned dir_out:1;
};

#define USB_EP_CAPS_TYPE_CONTROL     0x01
#define USB_EP_CAPS_TYPE_ISO         0x02
#define USB_EP_CAPS_TYPE_BULK        0x04
#define USB_EP_CAPS_TYPE_INT         0x08
#define USB_EP_CAPS_TYPE_ALL \
	(USB_EP_CAPS_TYPE_ISO | USB_EP_CAPS_TYPE_BULK | USB_EP_CAPS_TYPE_INT)
#define USB_EP_CAPS_DIR_IN           0x01
#define USB_EP_CAPS_DIR_OUT          0x02
#define USB_EP_CAPS_DIR_ALL  (USB_EP_CAPS_DIR_IN | USB_EP_CAPS_DIR_OUT)

#define USB_EP_CAPS(_type, _dir) \
	{ \
		.type_control = !!(_type & USB_EP_CAPS_TYPE_CONTROL), \
		.type_iso = !!(_type & USB_EP_CAPS_TYPE_ISO), \
		.type_bulk = !!(_type & USB_EP_CAPS_TYPE_BULK), \
		.type_int = !!(_type & USB_EP_CAPS_TYPE_INT), \
		.dir_in = !!(_dir & USB_EP_CAPS_DIR_IN), \
		.dir_out = !!(_dir & USB_EP_CAPS_DIR_OUT), \
	}

/**
 * struct usb_ep - device side representation of USB endpoint
 * @name:identifier for the endpoint, such as "ep-a" or "ep9in-bulk"
 * @ops: Function pointers used to access hardware-specific operations.
 * @ep_list:the gadget's ep_list holds all of its endpoints
 * @caps:The structure describing types and directions supported by endoint.
 * @enabled: The current endpoint enabled/disabled state.
 * @claimed: True if this endpoint is claimed by a function.
 * @maxpacket:The maximum packet size used on this endpoint.  The initial
 *	value can sometimes be reduced (hardware allowing), according to
 *	the endpoint descriptor used to configure the endpoint.
 * @maxpacket_limit:The maximum packet size value which can be handled by this
 *	endpoint. It's set once by UDC driver when endpoint is initialized, and
 *	should not be changed. Should not be confused with maxpacket.
 * @max_streams: The maximum number of streams supported
 *	by this EP (0 - 16, actual number is 2^n)
 * @mult: multiplier, 'mult' value for SS Isoc EPs
 * @maxburst: the maximum number of bursts supported by this EP (for usb3)
 * @driver_data:for use by the gadget driver.
 * @address: used to identify the endpoint when finding descriptor that
 *	matches connection speed
 * @desc: endpoint descriptor.  This pointer is set before the endpoint is
 *	enabled and remains valid until the endpoint is disabled.
 * @comp_desc: In case of SuperSpeed support, this is the endpoint companion
 *	descriptor that is used to configure the endpoint
 * @ep_type: Used to specify type of EP eg. normal vs h/w accelerated.
 * @ep_num: Used EP number
 * @ep_intr_num: Interrupter number for EP.
 * @endless: In case where endless transfer is being initiated, this is set
 *      to disable usb event interrupt for few events.
 *
 * the bus controller driver lists all the general purpose endpoints in
 * gadget->ep_list.  the control endpoint (gadget->ep0) is not in that list,
 * and is accessed only in response to a driver setup() callback.
 */

struct usb_ep {
	void			*driver_data;

	const char		*name;
	const struct usb_ep_ops	*ops;
	struct list_head	ep_list;
	struct usb_ep_caps	caps;
	bool			claimed;
	bool			enabled;
	unsigned		maxpacket:16;
	unsigned		maxpacket_limit:16;
	unsigned		max_streams:16;
	unsigned		mult:2;
	unsigned		maxburst:5;
	u8			address;
	const struct usb_endpoint_descriptor	*desc;
	const struct usb_ss_ep_comp_descriptor	*comp_desc;
	enum ep_type		ep_type;
	u8			ep_num;
	u8			ep_intr_num;
	bool			endless;
};

/*-------------------------------------------------------------------------*/

#if IS_ENABLED(CONFIG_USB_GADGET)
void usb_ep_set_maxpacket_limit(struct usb_ep *ep, unsigned maxpacket_limit);
int usb_ep_enable(struct usb_ep *ep);
int usb_ep_disable(struct usb_ep *ep);
struct usb_request *usb_ep_alloc_request(struct usb_ep *ep, gfp_t gfp_flags);
void usb_ep_free_request(struct usb_ep *ep, struct usb_request *req);
int usb_ep_queue(struct usb_ep *ep, struct usb_request *req, gfp_t gfp_flags);
int usb_ep_dequeue(struct usb_ep *ep, struct usb_request *req);
int usb_ep_set_halt(struct usb_ep *ep);
int usb_ep_clear_halt(struct usb_ep *ep);
int usb_ep_set_wedge(struct usb_ep *ep);
int usb_ep_fifo_status(struct usb_ep *ep);
void usb_ep_fifo_flush(struct usb_ep *ep);
int usb_gsi_ep_op(struct usb_ep *ep,
		struct usb_gsi_request *req, enum gsi_ep_op op);
#else
static inline void usb_ep_set_maxpacket_limit(struct usb_ep *ep,
		unsigned maxpacket_limit)
{ }
static inline int usb_ep_enable(struct usb_ep *ep)
{ return 0; }
static inline int usb_ep_disable(struct usb_ep *ep)
{ return 0; }
static inline struct usb_request *usb_ep_alloc_request(struct usb_ep *ep,
		gfp_t gfp_flags)
{ return NULL; }
static inline void usb_ep_free_request(struct usb_ep *ep,
		struct usb_request *req)
{ }
static inline int usb_ep_queue(struct usb_ep *ep, struct usb_request *req,
		gfp_t gfp_flags)
{ return 0; }
static inline int usb_ep_dequeue(struct usb_ep *ep, struct usb_request *req)
{ return 0; }
static inline int usb_ep_set_halt(struct usb_ep *ep)
{ return 0; }
static inline int usb_ep_clear_halt(struct usb_ep *ep)
{ return 0; }
static inline int usb_ep_set_wedge(struct usb_ep *ep)
{ return 0; }
static inline int usb_ep_fifo_status(struct usb_ep *ep)
{ return 0; }
static inline void usb_ep_fifo_flush(struct usb_ep *ep)
{ }

static int usb_gsi_ep_op(struct usb_ep *ep,
		struct usb_gsi_request *req, enum gsi_ep_op op)
{ return 0; }
#endif /* USB_GADGET */

/*-------------------------------------------------------------------------*/

struct usb_dcd_config_params {
	__u8  bU1devExitLat;	/* U1 Device exit Latency */
#define USB_DEFAULT_U1_DEV_EXIT_LAT	0x01	/* Less then 1 microsec */
	__le16 bU2DevExitLat;	/* U2 Device exit Latency */
#define USB_DEFAULT_U2_DEV_EXIT_LAT	0x1F4	/* Less then 500 microsec */
};


struct usb_gadget;
struct usb_gadget_driver;
struct usb_udc;

/* the rest of the api to the controller hardware: device operations,
 * which don't involve endpoints (or i/o).
 */
struct usb_gadget_ops {
	int	(*get_frame)(struct usb_gadget *);
	int	(*wakeup)(struct usb_gadget *);
	int	(*func_wakeup)(struct usb_gadget *g, int interface_id);
	int	(*set_selfpowered) (struct usb_gadget *, int is_selfpowered);
	int	(*vbus_session) (struct usb_gadget *, int is_active);
	int	(*vbus_draw) (struct usb_gadget *, unsigned mA);
	int	(*pullup) (struct usb_gadget *, int is_on);
	int	(*ioctl)(struct usb_gadget *,
				unsigned code, unsigned long param);
	void	(*get_config_params)(struct usb_dcd_config_params *);
	int	(*udc_start)(struct usb_gadget *,
			struct usb_gadget_driver *);
	int	(*udc_stop)(struct usb_gadget *);
	void	(*udc_set_speed)(struct usb_gadget *, enum usb_device_speed);
	struct usb_ep *(*match_ep)(struct usb_gadget *,
			struct usb_endpoint_descriptor *,
			struct usb_ss_ep_comp_descriptor *);
	int	(*restart)(struct usb_gadget *g);
};

/**
 * struct usb_gadget - represents a usb slave device
 * @work: (internal use) Workqueue to be used for sysfs_notify()
 * @udc: struct usb_udc pointer for this gadget
 * @ops: Function pointers used to access hardware-specific operations.
 * @ep0: Endpoint zero, used when reading or writing responses to
 *	driver setup() requests
 * @ep_list: List of other endpoints supported by the device.
 * @speed: Speed of current connection to USB host.
 * @max_speed: Maximal speed the UDC can handle.  UDC must support this
 *      and all slower speeds.
 * @state: the state we are now (attached, suspended, configured, etc)
 * @name: Identifies the controller hardware type.  Used in diagnostics
 *	and sometimes configuration.
 * @dev: Driver model state for this abstract device.
 * @isoch_delay: value from Set Isoch Delay request. Only valid on SS/SSP
 * @out_epnum: last used out ep number
 * @in_epnum: last used in ep number
 * @mA: last set mA value
 * @otg_caps: OTG capabilities of this gadget.
 * @sg_supported: true if we can handle scatter-gather
 * @is_otg: True if the USB device port uses a Mini-AB jack, so that the
 *	gadget driver must provide a USB OTG descriptor.
 * @is_a_peripheral: False unless is_otg, the "A" end of a USB cable
 *	is in the Mini-AB jack, and HNP has been used to switch roles
 *	so that the "A" device currently acts as A-Peripheral, not A-Host.
 * @a_hnp_support: OTG device feature flag, indicating that the A-Host
 *	supports HNP at this port.
 * @a_alt_hnp_support: OTG device feature flag, indicating that the A-Host
 *	only supports HNP on a different root port.
 * @b_hnp_enable: OTG device feature flag, indicating that the A-Host
 *	enabled HNP support.
 * @hnp_polling_support: OTG device feature flag, indicating if the OTG device
 *	in peripheral mode can support HNP polling.
 * @host_request_flag: OTG device feature flag, indicating if A-Peripheral
 *	or B-Peripheral wants to take host role.
 * @quirk_ep_out_aligned_size: epout requires buffer size to be aligned to
 *	MaxPacketSize.
 * @quirk_altset_not_supp: UDC controller doesn't support alt settings.
 * @quirk_stall_not_supp: UDC controller doesn't support stalling.
 * @quirk_zlp_not_supp: UDC controller doesn't support ZLP.
 * @quirk_avoids_skb_reserve: udc/platform wants to avoid skb_reserve() in
 *	u_ether.c to improve performance.
 * @is_selfpowered: if the gadget is self-powered.
 * @deactivated: True if gadget is deactivated - in deactivated state it cannot
 *	be connected.
 * @connected: True if gadget is connected.
 * @lpm_capable: If the gadget max_speed is FULL or HIGH, this flag
 *	indicates that it supports LPM as per the LPM ECN & errata.
 *
 * Gadgets have a mostly-portable "gadget driver" implementing device
 * functions, handling all usb configurations and interfaces.  Gadget
 * drivers talk to hardware-specific code indirectly, through ops vectors.
 * That insulates the gadget driver from hardware details, and packages
 * the hardware endpoints through generic i/o queues.  The "usb_gadget"
 * and "usb_ep" interfaces provide that insulation from the hardware.
 *
 * Except for the driver data, all fields in this structure are
 * read-only to the gadget driver.  That driver data is part of the
 * "driver model" infrastructure in 2.6 (and later) kernels, and for
 * earlier systems is grouped in a similar structure that's not known
 * to the rest of the kernel.
 *
 * Values of the three OTG device feature flags are updated before the
 * setup() call corresponding to USB_REQ_SET_CONFIGURATION, and before
 * driver suspend() calls.  They are valid only when is_otg, and when the
 * device is acting as a B-Peripheral (so is_a_peripheral is false).
 */
struct usb_gadget {
	struct work_struct		work;
	struct usb_udc			*udc;
	/* readonly to gadget driver */
	const struct usb_gadget_ops	*ops;
	struct usb_ep			*ep0;
	struct list_head		ep_list;	/* of usb_ep */
	enum usb_device_speed		speed;
	enum usb_device_speed		max_speed;
	enum usb_device_state		state;
	const char			*name;
	struct device			dev;
	unsigned			isoch_delay;
	unsigned			out_epnum;
	unsigned			in_epnum;
	unsigned			mA;
	struct usb_otg_caps		*otg_caps;

	unsigned			sg_supported:1;
	unsigned			is_otg:1;
	unsigned			is_a_peripheral:1;
	unsigned			b_hnp_enable:1;
	unsigned			a_hnp_support:1;
	unsigned			a_alt_hnp_support:1;
	unsigned			hnp_polling_support:1;
	unsigned			host_request_flag:1;
	unsigned			quirk_ep_out_aligned_size:1;
	unsigned			quirk_altset_not_supp:1;
	unsigned			quirk_stall_not_supp:1;
	unsigned			quirk_zlp_not_supp:1;
	unsigned			quirk_avoids_skb_reserve:1;
	unsigned			is_selfpowered:1;
	unsigned			deactivated:1;
	unsigned			connected:1;
	unsigned			lpm_capable:1;
	unsigned			remote_wakeup:1;
<<<<<<< HEAD
	bool				bam2bam_func_enabled;
	u32				extra_buf_alloc;
	bool				l1_supported;
	bool				is_chipidea;
	bool				self_powered;
=======

	ANDROID_KABI_RESERVE(1);
	ANDROID_KABI_RESERVE(2);
	ANDROID_KABI_RESERVE(3);
	ANDROID_KABI_RESERVE(4);
>>>>>>> 14919b3d
};
#define work_to_gadget(w)	(container_of((w), struct usb_gadget, work))

static inline void set_gadget_data(struct usb_gadget *gadget, void *data)
	{ dev_set_drvdata(&gadget->dev, data); }
static inline void *get_gadget_data(struct usb_gadget *gadget)
	{ return dev_get_drvdata(&gadget->dev); }
static inline struct usb_gadget *dev_to_usb_gadget(struct device *dev)
{
	return container_of(dev, struct usb_gadget, dev);
}

/* iterates the non-control endpoints; 'tmp' is a struct usb_ep pointer */
#define gadget_for_each_ep(tmp, gadget) \
	list_for_each_entry(tmp, &(gadget)->ep_list, ep_list)

/**
 * usb_ep_align - returns @len aligned to ep's maxpacketsize.
 * @ep: the endpoint whose maxpacketsize is used to align @len
 * @len: buffer size's length to align to @ep's maxpacketsize
 *
 * This helper is used to align buffer's size to an ep's maxpacketsize.
 */
static inline size_t usb_ep_align(struct usb_ep *ep, size_t len)
{
	int max_packet_size = (size_t)usb_endpoint_maxp(ep->desc) & 0x7ff;

	return round_up(len, max_packet_size);
}

/**
 * usb_ep_align_maybe - returns @len aligned to ep's maxpacketsize if gadget
 *	requires quirk_ep_out_aligned_size, otherwise returns len.
 * @g: controller to check for quirk
 * @ep: the endpoint whose maxpacketsize is used to align @len
 * @len: buffer size's length to align to @ep's maxpacketsize
 *
 * This helper is used in case it's required for any reason to check and maybe
 * align buffer's size to an ep's maxpacketsize.
 */
static inline size_t
usb_ep_align_maybe(struct usb_gadget *g, struct usb_ep *ep, size_t len)
{
	return g->quirk_ep_out_aligned_size ? usb_ep_align(ep, len) : len;
}

/**
 * gadget_is_altset_supported - return true iff the hardware supports
 *	altsettings
 * @g: controller to check for quirk
 */
static inline int gadget_is_altset_supported(struct usb_gadget *g)
{
	return !g->quirk_altset_not_supp;
}

/**
 * gadget_is_stall_supported - return true iff the hardware supports stalling
 * @g: controller to check for quirk
 */
static inline int gadget_is_stall_supported(struct usb_gadget *g)
{
	return !g->quirk_stall_not_supp;
}

/**
 * gadget_is_zlp_supported - return true iff the hardware supports zlp
 * @g: controller to check for quirk
 */
static inline int gadget_is_zlp_supported(struct usb_gadget *g)
{
	return !g->quirk_zlp_not_supp;
}

/**
 * gadget_avoids_skb_reserve - return true iff the hardware would like to avoid
 *	skb_reserve to improve performance.
 * @g: controller to check for quirk
 */
static inline int gadget_avoids_skb_reserve(struct usb_gadget *g)
{
	return g->quirk_avoids_skb_reserve;
}

/**
 * gadget_is_dualspeed - return true iff the hardware handles high speed
 * @g: controller that might support both high and full speeds
 */
static inline int gadget_is_dualspeed(struct usb_gadget *g)
{
	return g->max_speed >= USB_SPEED_HIGH;
}

/**
 * gadget_is_superspeed() - return true if the hardware handles superspeed
 * @g: controller that might support superspeed
 */
static inline int gadget_is_superspeed(struct usb_gadget *g)
{
	return g->max_speed >= USB_SPEED_SUPER;
}

/**
 * gadget_is_superspeed_plus() - return true if the hardware handles
 *	superspeed plus
 * @g: controller that might support superspeed plus
 */
static inline int gadget_is_superspeed_plus(struct usb_gadget *g)
{
	return g->max_speed >= USB_SPEED_SUPER_PLUS;
}

/**
 * gadget_is_otg - return true iff the hardware is OTG-ready
 * @g: controller that might have a Mini-AB connector
 *
 * This is a runtime test, since kernels with a USB-OTG stack sometimes
 * run on boards which only have a Mini-B (or Mini-A) connector.
 */
static inline int gadget_is_otg(struct usb_gadget *g)
{
#ifdef CONFIG_USB_OTG
	return g->is_otg;
#else
	return 0;
#endif
}

/*-------------------------------------------------------------------------*/

#if IS_ENABLED(CONFIG_USB_GADGET)
int usb_gadget_frame_number(struct usb_gadget *gadget);
int usb_gadget_wakeup(struct usb_gadget *gadget);
int usb_gadget_func_wakeup(struct usb_gadget *gadget, int interface_id);
int usb_gadget_set_selfpowered(struct usb_gadget *gadget);
int usb_gadget_clear_selfpowered(struct usb_gadget *gadget);
int usb_gadget_vbus_connect(struct usb_gadget *gadget);
int usb_gadget_vbus_draw(struct usb_gadget *gadget, unsigned mA);
int usb_gadget_vbus_disconnect(struct usb_gadget *gadget);
int usb_gadget_connect(struct usb_gadget *gadget);
int usb_gadget_disconnect(struct usb_gadget *gadget);
int usb_gadget_deactivate(struct usb_gadget *gadget);
int usb_gadget_activate(struct usb_gadget *gadget);
#else
static inline int usb_gadget_frame_number(struct usb_gadget *gadget)
{ return 0; }
static inline int usb_gadget_wakeup(struct usb_gadget *gadget)
{ return 0; }
static int usb_gadget_func_wakeup(struct usb_gadget *gadget, int interface_id)
{ return 0; }
static inline int usb_gadget_set_selfpowered(struct usb_gadget *gadget)
{ return 0; }
static inline int usb_gadget_clear_selfpowered(struct usb_gadget *gadget)
{ return 0; }
static inline int usb_gadget_vbus_connect(struct usb_gadget *gadget)
{ return 0; }
static inline int usb_gadget_vbus_draw(struct usb_gadget *gadget, unsigned mA)
{ return 0; }
static inline int usb_gadget_vbus_disconnect(struct usb_gadget *gadget)
{ return 0; }
static inline int usb_gadget_connect(struct usb_gadget *gadget)
{ return 0; }
static inline int usb_gadget_disconnect(struct usb_gadget *gadget)
{ return 0; }
static inline int usb_gadget_deactivate(struct usb_gadget *gadget)
{ return 0; }
static inline int usb_gadget_activate(struct usb_gadget *gadget)
{ return 0; }
#endif /* CONFIG_USB_GADGET */

/*-------------------------------------------------------------------------*/

/**
 * struct usb_gadget_driver - driver for usb 'slave' devices
 * @function: String describing the gadget's function
 * @max_speed: Highest speed the driver handles.
 * @setup: Invoked for ep0 control requests that aren't handled by
 *	the hardware level driver. Most calls must be handled by
 *	the gadget driver, including descriptor and configuration
 *	management.  The 16 bit members of the setup data are in
 *	USB byte order. Called in_interrupt; this may not sleep.  Driver
 *	queues a response to ep0, or returns negative to stall.
 * @disconnect: Invoked after all transfers have been stopped,
 *	when the host is disconnected.  May be called in_interrupt; this
 *	may not sleep.  Some devices can't detect disconnect, so this might
 *	not be called except as part of controller shutdown.
 * @bind: the driver's bind callback
 * @unbind: Invoked when the driver is unbound from a gadget,
 *	usually from rmmod (after a disconnect is reported).
 *	Called in a context that permits sleeping.
 * @suspend: Invoked on USB suspend.  May be called in_interrupt.
 * @resume: Invoked on USB resume.  May be called in_interrupt.
 * @reset: Invoked on USB bus reset. It is mandatory for all gadget drivers
 *	and should be called in_interrupt.
 * @driver: Driver model state for this driver.
 * @udc_name: A name of UDC this driver should be bound to. If udc_name is NULL,
 *	this driver will be bound to any available UDC.
 * @pending: UDC core private data used for deferred probe of this driver.
 * @match_existing_only: If udc is not found, return an error and don't add this
 *      gadget driver to list of pending driver
 *
 * Devices are disabled till a gadget driver successfully bind()s, which
 * means the driver will handle setup() requests needed to enumerate (and
 * meet "chapter 9" requirements) then do some useful work.
 *
 * If gadget->is_otg is true, the gadget driver must provide an OTG
 * descriptor during enumeration, or else fail the bind() call.  In such
 * cases, no USB traffic may flow until both bind() returns without
 * having called usb_gadget_disconnect(), and the USB host stack has
 * initialized.
 *
 * Drivers use hardware-specific knowledge to configure the usb hardware.
 * endpoint addressing is only one of several hardware characteristics that
 * are in descriptors the ep0 implementation returns from setup() calls.
 *
 * Except for ep0 implementation, most driver code shouldn't need change to
 * run on top of different usb controllers.  It'll use endpoints set up by
 * that ep0 implementation.
 *
 * The usb controller driver handles a few standard usb requests.  Those
 * include set_address, and feature flags for devices, interfaces, and
 * endpoints (the get_status, set_feature, and clear_feature requests).
 *
 * Accordingly, the driver's setup() callback must always implement all
 * get_descriptor requests, returning at least a device descriptor and
 * a configuration descriptor.  Drivers must make sure the endpoint
 * descriptors match any hardware constraints. Some hardware also constrains
 * other descriptors. (The pxa250 allows only configurations 1, 2, or 3).
 *
 * The driver's setup() callback must also implement set_configuration,
 * and should also implement set_interface, get_configuration, and
 * get_interface.  Setting a configuration (or interface) is where
 * endpoints should be activated or (config 0) shut down.
 *
 * (Note that only the default control endpoint is supported.  Neither
 * hosts nor devices generally support control traffic except to ep0.)
 *
 * Most devices will ignore USB suspend/resume operations, and so will
 * not provide those callbacks.  However, some may need to change modes
 * when the host is not longer directing those activities.  For example,
 * local controls (buttons, dials, etc) may need to be re-enabled since
 * the (remote) host can't do that any longer; or an error state might
 * be cleared, to make the device behave identically whether or not
 * power is maintained.
 */
struct usb_gadget_driver {
	char			*function;
	enum usb_device_speed	max_speed;
	int			(*bind)(struct usb_gadget *gadget,
					struct usb_gadget_driver *driver);
	void			(*unbind)(struct usb_gadget *);
	int			(*setup)(struct usb_gadget *,
					const struct usb_ctrlrequest *);
	void			(*disconnect)(struct usb_gadget *);
	void			(*suspend)(struct usb_gadget *);
	void			(*resume)(struct usb_gadget *);
	void			(*reset)(struct usb_gadget *);

	/* FIXME support safe rmmod */
	struct device_driver	driver;

	char			*udc_name;
	struct list_head	pending;
	unsigned                match_existing_only:1;
};



/*-------------------------------------------------------------------------*/

/* driver modules register and unregister, as usual.
 * these calls must be made in a context that can sleep.
 *
 * these will usually be implemented directly by the hardware-dependent
 * usb bus interface driver, which will only support a single driver.
 */

/**
 * usb_gadget_probe_driver - probe a gadget driver
 * @driver: the driver being registered
 * Context: can sleep
 *
 * Call this in your gadget driver's module initialization function,
 * to tell the underlying usb controller driver about your driver.
 * The @bind() function will be called to bind it to a gadget before this
 * registration call returns.  It's expected that the @bind() function will
 * be in init sections.
 */
int usb_gadget_probe_driver(struct usb_gadget_driver *driver);

/**
 * usb_gadget_unregister_driver - unregister a gadget driver
 * @driver:the driver being unregistered
 * Context: can sleep
 *
 * Call this in your gadget driver's module cleanup function,
 * to tell the underlying usb controller that your driver is
 * going away.  If the controller is connected to a USB host,
 * it will first disconnect().  The driver is also requested
 * to unbind() and clean up any device state, before this procedure
 * finally returns.  It's expected that the unbind() functions
 * will in in exit sections, so may not be linked in some kernels.
 */
int usb_gadget_unregister_driver(struct usb_gadget_driver *driver);

extern int usb_add_gadget_udc_release(struct device *parent,
		struct usb_gadget *gadget, void (*release)(struct device *dev));
extern int usb_add_gadget_udc(struct device *parent, struct usb_gadget *gadget);
extern void usb_del_gadget_udc(struct usb_gadget *gadget);
extern char *usb_get_gadget_udc_name(void);

/*-------------------------------------------------------------------------*/

/* utility to simplify dealing with string descriptors */

/**
 * struct usb_string - wraps a C string and its USB id
 * @id:the (nonzero) ID for this string
 * @s:the string, in UTF-8 encoding
 *
 * If you're using usb_gadget_get_string(), use this to wrap a string
 * together with its ID.
 */
struct usb_string {
	u8			id;
	const char		*s;
};

/**
 * struct usb_gadget_strings - a set of USB strings in a given language
 * @language:identifies the strings' language (0x0409 for en-us)
 * @strings:array of strings with their ids
 *
 * If you're using usb_gadget_get_string(), use this to wrap all the
 * strings for a given language.
 */
struct usb_gadget_strings {
	u16			language;	/* 0x0409 for en-us */
	struct usb_string	*strings;
};

struct usb_gadget_string_container {
	struct list_head        list;
	u8                      *stash[0];
};

/* put descriptor for string with that id into buf (buflen >= 256) */
int usb_gadget_get_string(const struct usb_gadget_strings *table, int id, u8 *buf);

/*-------------------------------------------------------------------------*/

/* utility to simplify managing config descriptors */

/* write vector of descriptors into buffer */
int usb_descriptor_fillbuf(void *, unsigned,
		const struct usb_descriptor_header **);

/* build config descriptor from single descriptor vector */
int usb_gadget_config_buf(const struct usb_config_descriptor *config,
	void *buf, unsigned buflen, const struct usb_descriptor_header **desc);

/* copy a NULL-terminated vector of descriptors */
struct usb_descriptor_header **usb_copy_descriptors(
		struct usb_descriptor_header **);

/**
 * usb_free_descriptors - free descriptors returned by usb_copy_descriptors()
 * @v: vector of descriptors
 */
static inline void usb_free_descriptors(struct usb_descriptor_header **v)
{
	kfree(v);
}

struct usb_function;
int usb_assign_descriptors(struct usb_function *f,
		struct usb_descriptor_header **fs,
		struct usb_descriptor_header **hs,
		struct usb_descriptor_header **ss,
		struct usb_descriptor_header **ssp);
void usb_free_all_descriptors(struct usb_function *f);

struct usb_descriptor_header *usb_otg_descriptor_alloc(
				struct usb_gadget *gadget);
int usb_otg_descriptor_init(struct usb_gadget *gadget,
		struct usb_descriptor_header *otg_desc);
/*-------------------------------------------------------------------------*/

/**
 * usb_func_ep_queue - queues (submits) an I/O request to a function endpoint.
 * This function is similar to the usb_ep_queue function, but in addition it
 * also checks whether the function is in Super Speed USB Function Suspend
 * state, and if so a Function Wake notification is sent to the host
 * (USB 3.0 spec, section 9.2.5.2).
 * @func: the function which issues the USB I/O request.
 * @ep:the endpoint associated with the request
 * @req:the request being submitted
 * @gfp_flags: GFP_* flags to use in case the lower level driver couldn't
 *	pre-allocate all necessary memory with the request.
 *
 */
int usb_func_ep_queue(struct usb_function *func, struct usb_ep *ep,
				struct usb_request *req, gfp_t gfp_flags);

/*-------------------------------------------------------------------------*/

/* utility to simplify map/unmap of usb_requests to/from DMA */

#ifdef	CONFIG_HAS_DMA
extern int usb_gadget_map_request_by_dev(struct device *dev,
		struct usb_request *req, int is_in);
extern int usb_gadget_map_request(struct usb_gadget *gadget,
		struct usb_request *req, int is_in);

extern void usb_gadget_unmap_request_by_dev(struct device *dev,
		struct usb_request *req, int is_in);
extern void usb_gadget_unmap_request(struct usb_gadget *gadget,
		struct usb_request *req, int is_in);
#else /* !CONFIG_HAS_DMA */
static inline int usb_gadget_map_request_by_dev(struct device *dev,
		struct usb_request *req, int is_in) { return -ENOSYS; }
static inline int usb_gadget_map_request(struct usb_gadget *gadget,
		struct usb_request *req, int is_in) { return -ENOSYS; }

static inline void usb_gadget_unmap_request_by_dev(struct device *dev,
		struct usb_request *req, int is_in) { }
static inline void usb_gadget_unmap_request(struct usb_gadget *gadget,
		struct usb_request *req, int is_in) { }
#endif /* !CONFIG_HAS_DMA */

/*-------------------------------------------------------------------------*/

/* utility to set gadget state properly */

extern void usb_gadget_set_state(struct usb_gadget *gadget,
		enum usb_device_state state);

/*-------------------------------------------------------------------------*/

/* utility to tell udc core that the bus reset occurs */
extern void usb_gadget_udc_reset(struct usb_gadget *gadget,
		struct usb_gadget_driver *driver);

/*-------------------------------------------------------------------------*/

/* utility to give requests back to the gadget layer */

extern void usb_gadget_giveback_request(struct usb_ep *ep,
		struct usb_request *req);

/*-------------------------------------------------------------------------*/

/* utility to find endpoint by name */

extern struct usb_ep *gadget_find_ep_by_name(struct usb_gadget *g,
		const char *name);

/*-------------------------------------------------------------------------*/

/* utility to check if endpoint caps match descriptor needs */

extern int usb_gadget_ep_match_desc(struct usb_gadget *gadget,
		struct usb_ep *ep, struct usb_endpoint_descriptor *desc,
		struct usb_ss_ep_comp_descriptor *ep_comp);

/*-------------------------------------------------------------------------*/

/* utility to update vbus status for udc core, it may be scheduled */
extern void usb_udc_vbus_handler(struct usb_gadget *gadget, bool status);

/**
 * usb_gadget_autopm_get - increment PM-usage counter of usb gadget's parent
 * device.
 * @gadget: usb gadget whose parent device counter is incremented
 *
 * This routine should be called by function driver when it wants to use
 * gadget's parent device and needs to guarantee that it is not suspended. In
 * addition, the routine prevents subsequent autosuspends of gadget's parent
 * device. However if the autoresume fails then the counter is re-decremented.
 *
 * This routine can run only in process context.
 */
static inline int usb_gadget_autopm_get(struct usb_gadget *gadget)
{
	int status = -ENODEV;

	if (!gadget || !gadget->dev.parent)
		return status;

	status = pm_runtime_get_sync(gadget->dev.parent);
	if (status < 0)
		pm_runtime_put_sync(gadget->dev.parent);

	if (status > 0)
		status = 0;
	return status;
}

/**
 * usb_gadget_autopm_get_async - increment PM-usage counter of usb gadget's
 * parent device.
 * @gadget: usb gadget whose parent device counter is incremented
 *
 * This routine increments @gadget parent device PM usage counter and queue an
 * autoresume request if the device is suspended. It does not autoresume device
 * directly (it only queues a request). After a successful call, the device may
 * not yet be resumed.
 *
 * This routine can run in atomic context.
 */
static inline int usb_gadget_autopm_get_async(struct usb_gadget *gadget)
{
	int status = -ENODEV;

	if (!gadget || !gadget->dev.parent)
		return status;

	status = pm_runtime_get(gadget->dev.parent);
	if (status < 0 && status != -EINPROGRESS)
		pm_runtime_put_noidle(gadget->dev.parent);

	if (status > 0 || status == -EINPROGRESS)
		status = 0;
	return status;
}

/**
 * usb_gadget_autopm_get_noresume - increment PM-usage counter of usb gadget's
 * parent device.
 * @gadget: usb gadget whose parent device counter is incremented
 *
 * This routine increments PM-usage count of @gadget parent device but does not
 * carry out an autoresume.
 *
 * This routine can run in atomic context.
 */
static inline void usb_gadget_autopm_get_noresume(struct usb_gadget *gadget)
{
	if (gadget && gadget->dev.parent)
		pm_runtime_get_noresume(gadget->dev.parent);
}

/**
 * usb_gadget_autopm_put - decrement PM-usage counter of usb gadget's parent
 * device.
 * @gadget: usb gadget whose parent device counter is decremented.
 *
 * This routine should be called by function driver when it is finished using
 * @gadget parent device and wants to allow it to autosuspend. It decrements
 * PM-usage counter of @gadget parent device, when the counter reaches 0, a
 * delayed autosuspend request is attempted.
 *
 * This routine can run only in process context.
 */
static inline void usb_gadget_autopm_put(struct usb_gadget *gadget)
{
	if (gadget && gadget->dev.parent)
		pm_runtime_put_sync(gadget->dev.parent);
}

/**
 * usb_gadget_autopm_put_async - decrement PM-usage counter of usb gadget's
 * parent device.
 * @gadget: usb gadget whose parent device counter is decremented.
 *
 * This routine decrements PM-usage counter of @gadget parent device and
 * schedules a delayed autosuspend request if the counter is <= 0.
 *
 * This routine can run in atomic context.
 */
static inline void usb_gadget_autopm_put_async(struct usb_gadget *gadget)
{
	if (gadget && gadget->dev.parent)
		pm_runtime_put(gadget->dev.parent);
}

/**
 * usb_gadget_autopm_put_no_suspend - decrement PM-usage counter of usb gadget
's
 * parent device.
 * @gadget: usb gadget whose parent device counter is decremented.
 *
 * This routine decrements PM-usage counter of @gadget parent device but does
 * not carry out an autosuspend.
 *
 * This routine can run in atomic context.
 */
static inline void usb_gadget_autopm_put_no_suspend(struct usb_gadget *gadget)
{
	if (gadget && gadget->dev.parent)
		pm_runtime_put_noidle(gadget->dev.parent);
}

/*-------------------------------------------------------------------------*/

/* utility wrapping a simple endpoint selection policy */

extern struct usb_ep *usb_ep_autoconfig(struct usb_gadget *,
			struct usb_endpoint_descriptor *);


extern struct usb_ep *usb_ep_autoconfig_ss(struct usb_gadget *,
			struct usb_endpoint_descriptor *,
			struct usb_ss_ep_comp_descriptor *);

extern void usb_ep_autoconfig_release(struct usb_ep *);

extern void usb_ep_autoconfig_reset(struct usb_gadget *);
extern struct usb_ep *usb_ep_autoconfig_by_name(struct usb_gadget *gadget,
			struct usb_endpoint_descriptor *desc,
			const char *ep_name);

#ifdef CONFIG_USB_DWC3_MSM
int msm_ep_config(struct usb_ep *ep, struct usb_request *request);
int msm_ep_unconfig(struct usb_ep *ep);
void dwc3_tx_fifo_resize_request(struct usb_ep *ep, bool qdss_enable);
int msm_data_fifo_config(struct usb_ep *ep, unsigned long addr, u32 size,
	u8 dst_pipe_idx);
bool msm_dwc3_reset_ep_after_lpm(struct usb_gadget *gadget);
int msm_dwc3_reset_dbm_ep(struct usb_ep *ep);
#else
static inline int msm_data_fifo_config(struct usb_ep *ep, unsigned long addr,
	u32 size, u8 dst_pipe_idx)
{	return -ENODEV; }

static inline int msm_ep_config(struct usb_ep *ep, struct usb_request *request)
{ return -ENODEV; }

static inline int msm_ep_unconfig(struct usb_ep *ep)
{ return -ENODEV; }

static inline void dwc3_tx_fifo_resize_request(struct usb_ep *ep,
	bool qdss_enable)
{ }

static inline bool msm_dwc3_reset_ep_after_lpm(struct usb_gadget *gadget)
{ return false; }

static inline int msm_dwc3_reset_dbm_ep(struct usb_ep *ep)
{ return -ENODEV; }
#endif
#endif /* __LINUX_USB_GADGET_H */<|MERGE_RESOLUTION|>--- conflicted
+++ resolved
@@ -543,19 +543,16 @@
 	unsigned			connected:1;
 	unsigned			lpm_capable:1;
 	unsigned			remote_wakeup:1;
-<<<<<<< HEAD
 	bool				bam2bam_func_enabled;
 	u32				extra_buf_alloc;
 	bool				l1_supported;
 	bool				is_chipidea;
 	bool				self_powered;
-=======
 
 	ANDROID_KABI_RESERVE(1);
 	ANDROID_KABI_RESERVE(2);
 	ANDROID_KABI_RESERVE(3);
 	ANDROID_KABI_RESERVE(4);
->>>>>>> 14919b3d
 };
 #define work_to_gadget(w)	(container_of((w), struct usb_gadget, work))
 
