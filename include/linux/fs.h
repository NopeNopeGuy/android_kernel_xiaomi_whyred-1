/* SPDX-License-Identifier: GPL-2.0 */
#ifndef _LINUX_FS_H
#define _LINUX_FS_H

#include <linux/linkage.h>
#include <linux/wait_bit.h>
#include <linux/kdev_t.h>
#include <linux/dcache.h>
#include <linux/path.h>
#include <linux/stat.h>
#include <linux/cache.h>
#include <linux/list.h>
#include <linux/list_lru.h>
#include <linux/llist.h>
#include <linux/radix-tree.h>
#include <linux/xarray.h>
#include <linux/rbtree.h>
#include <linux/init.h>
#include <linux/pid.h>
#include <linux/bug.h>
#include <linux/mutex.h>
#include <linux/rwsem.h>
#include <linux/mm_types.h>
#include <linux/capability.h>
#include <linux/semaphore.h>
#include <linux/fcntl.h>
#include <linux/fiemap.h>
#include <linux/rculist_bl.h>
#include <linux/atomic.h>
#include <linux/shrinker.h>
#include <linux/migrate_mode.h>
#include <linux/uidgid.h>
#include <linux/lockdep.h>
#include <linux/percpu-rwsem.h>
#include <linux/workqueue.h>
#include <linux/delayed_call.h>
#include <linux/uuid.h>
#include <linux/errseq.h>
#include <linux/ioprio.h>
#include <linux/android_kabi.h>

#include <asm/byteorder.h>
#include <uapi/linux/fs.h>

struct backing_dev_info;
struct bdi_writeback;
struct bio;
struct export_operations;
struct hd_geometry;
struct iovec;
struct kiocb;
struct kobject;
struct pipe_inode_info;
struct poll_table_struct;
struct kstatfs;
struct vm_area_struct;
struct vfsmount;
struct cred;
struct swap_info_struct;
struct seq_file;
struct workqueue_struct;
struct iov_iter;
struct fscrypt_info;
struct fscrypt_operations;
struct fsverity_info;
struct fsverity_operations;

extern void __init inode_init(void);
extern void __init inode_init_early(void);
extern void __init files_init(void);
extern void __init files_maxfiles_init(void);

extern struct files_stat_struct files_stat;
extern unsigned long get_max_files(void);
extern unsigned int sysctl_nr_open;
extern struct inodes_stat_t inodes_stat;
extern int leases_enable, lease_break_time;
extern int sysctl_protected_symlinks;
extern int sysctl_protected_hardlinks;
extern int sysctl_protected_fifos;
extern int sysctl_protected_regular;

typedef __kernel_rwf_t rwf_t;

struct buffer_head;
typedef int (get_block_t)(struct inode *inode, sector_t iblock,
			struct buffer_head *bh_result, int create);
typedef int (dio_iodone_t)(struct kiocb *iocb, loff_t offset,
			ssize_t bytes, void *private);

#define MAY_EXEC		0x00000001
#define MAY_WRITE		0x00000002
#define MAY_READ		0x00000004
#define MAY_APPEND		0x00000008
#define MAY_ACCESS		0x00000010
#define MAY_OPEN		0x00000020
#define MAY_CHDIR		0x00000040
/* called from RCU mode, don't block */
#define MAY_NOT_BLOCK		0x00000080

/*
 * flags in file.f_mode.  Note that FMODE_READ and FMODE_WRITE must correspond
 * to O_WRONLY and O_RDWR via the strange trick in do_dentry_open()
 */

/* file is open for reading */
#define FMODE_READ		((__force fmode_t)0x1)
/* file is open for writing */
#define FMODE_WRITE		((__force fmode_t)0x2)
/* file is seekable */
#define FMODE_LSEEK		((__force fmode_t)0x4)
/* file can be accessed using pread */
#define FMODE_PREAD		((__force fmode_t)0x8)
/* file can be accessed using pwrite */
#define FMODE_PWRITE		((__force fmode_t)0x10)
/* File is opened for execution with sys_execve / sys_uselib */
#define FMODE_EXEC		((__force fmode_t)0x20)
/* File is opened with O_NDELAY (only set for block devices) */
#define FMODE_NDELAY		((__force fmode_t)0x40)
/* File is opened with O_EXCL (only set for block devices) */
#define FMODE_EXCL		((__force fmode_t)0x80)
/* File is opened using open(.., 3, ..) and is writeable only for ioctls
   (specialy hack for floppy.c) */
#define FMODE_WRITE_IOCTL	((__force fmode_t)0x100)
/* 32bit hashes as llseek() offset (for directories) */
#define FMODE_32BITHASH         ((__force fmode_t)0x200)
/* 64bit hashes as llseek() offset (for directories) */
#define FMODE_64BITHASH         ((__force fmode_t)0x400)

/*
 * Don't update ctime and mtime.
 *
 * Currently a special hack for the XFS open_by_handle ioctl, but we'll
 * hopefully graduate it to a proper O_CMTIME flag supported by open(2) soon.
 */
#define FMODE_NOCMTIME		((__force fmode_t)0x800)

/* Expect random access pattern */
#define FMODE_RANDOM		((__force fmode_t)0x1000)

/* File is huge (eg. /dev/kmem): treat loff_t as unsigned */
#define FMODE_UNSIGNED_OFFSET	((__force fmode_t)0x2000)

/* File is opened with O_PATH; almost nothing can be done with it */
#define FMODE_PATH		((__force fmode_t)0x4000)

/* File needs atomic accesses to f_pos */
#define FMODE_ATOMIC_POS	((__force fmode_t)0x8000)
/* Write access to underlying fs */
#define FMODE_WRITER		((__force fmode_t)0x10000)
/* Has read method(s) */
#define FMODE_CAN_READ          ((__force fmode_t)0x20000)
/* Has write method(s) */
#define FMODE_CAN_WRITE         ((__force fmode_t)0x40000)

#define FMODE_OPENED		((__force fmode_t)0x80000)
#define FMODE_CREATED		((__force fmode_t)0x100000)

/* File is stream-like */
#define FMODE_STREAM		((__force fmode_t)0x200000)

/* File was opened by fanotify and shouldn't generate fanotify events */
#define FMODE_NONOTIFY		((__force fmode_t)0x4000000)

/* File is capable of returning -EAGAIN if I/O will block */
#define FMODE_NOWAIT	((__force fmode_t)0x8000000)

/* File does not contribute to nr_files count */
#define FMODE_NOACCOUNT	((__force fmode_t)0x20000000)

/*
 * Flag for rw_copy_check_uvector and compat_rw_copy_check_uvector
 * that indicates that they should check the contents of the iovec are
 * valid, but not check the memory that the iovec elements
 * points too.
 */
#define CHECK_IOVEC_ONLY -1

/*
 * Attribute flags.  These should be or-ed together to figure out what
 * has been changed!
 */
#define ATTR_MODE	(1 << 0)
#define ATTR_UID	(1 << 1)
#define ATTR_GID	(1 << 2)
#define ATTR_SIZE	(1 << 3)
#define ATTR_ATIME	(1 << 4)
#define ATTR_MTIME	(1 << 5)
#define ATTR_CTIME	(1 << 6)
#define ATTR_ATIME_SET	(1 << 7)
#define ATTR_MTIME_SET	(1 << 8)
#define ATTR_FORCE	(1 << 9) /* Not a change, but a change it */
#define ATTR_KILL_SUID	(1 << 11)
#define ATTR_KILL_SGID	(1 << 12)
#define ATTR_FILE	(1 << 13)
#define ATTR_KILL_PRIV	(1 << 14)
#define ATTR_OPEN	(1 << 15) /* Truncating from open(O_TRUNC) */
#define ATTR_TIMES_SET	(1 << 16)
#define ATTR_TOUCH	(1 << 17)

/*
 * Whiteout is represented by a char device.  The following constants define the
 * mode and device number to use.
 */
#define WHITEOUT_MODE 0
#define WHITEOUT_DEV 0

/*
 * This is the Inode Attributes structure, used for notify_change().  It
 * uses the above definitions as flags, to know which values have changed.
 * Also, in this manner, a Filesystem can look at only the values it cares
 * about.  Basically, these are the attributes that the VFS layer can
 * request to change from the FS layer.
 *
 * Derek Atkins <warlord@MIT.EDU> 94-10-20
 */
struct iattr {
	unsigned int	ia_valid;
	umode_t		ia_mode;
	kuid_t		ia_uid;
	kgid_t		ia_gid;
	loff_t		ia_size;
	struct timespec64 ia_atime;
	struct timespec64 ia_mtime;
	struct timespec64 ia_ctime;

	/*
	 * Not an attribute, but an auxiliary info for filesystems wanting to
	 * implement an ftruncate() like method.  NOTE: filesystem should
	 * check for (ia_valid & ATTR_FILE), and not for (ia_file != NULL).
	 */
	struct file	*ia_file;
};

/*
 * Includes for diskquotas.
 */
#include <linux/quota.h>

/*
 * Maximum number of layers of fs stack.  Needs to be limited to
 * prevent kernel stack overflow
 */
#define FILESYSTEM_MAX_STACK_DEPTH 2

/** 
 * enum positive_aop_returns - aop return codes with specific semantics
 *
 * @AOP_WRITEPAGE_ACTIVATE: Informs the caller that page writeback has
 * 			    completed, that the page is still locked, and
 * 			    should be considered active.  The VM uses this hint
 * 			    to return the page to the active list -- it won't
 * 			    be a candidate for writeback again in the near
 * 			    future.  Other callers must be careful to unlock
 * 			    the page if they get this return.  Returned by
 * 			    writepage(); 
 *
 * @AOP_TRUNCATED_PAGE: The AOP method that was handed a locked page has
 *  			unlocked it and the page might have been truncated.
 *  			The caller should back up to acquiring a new page and
 *  			trying again.  The aop will be taking reasonable
 *  			precautions not to livelock.  If the caller held a page
 *  			reference, it should drop it before retrying.  Returned
 *  			by readpage().
 *
 * address_space_operation functions return these large constants to indicate
 * special semantics to the caller.  These are much larger than the bytes in a
 * page to allow for functions that return the number of bytes operated on in a
 * given page.
 */

enum positive_aop_returns {
	AOP_WRITEPAGE_ACTIVATE	= 0x80000,
	AOP_TRUNCATED_PAGE	= 0x80001,
};

#define AOP_FLAG_CONT_EXPAND		0x0001 /* called from cont_expand */
#define AOP_FLAG_NOFS			0x0002 /* used by filesystem to direct
						* helper code (eg buffer layer)
						* to clear GFP_FS from alloc */

/*
 * oh the beauties of C type declarations.
 */
struct page;
struct address_space;
struct writeback_control;

/*
 * Write life time hint values.
 * Stored in struct inode as u8.
 */
enum rw_hint {
	WRITE_LIFE_NOT_SET	= 0,
	WRITE_LIFE_NONE		= RWH_WRITE_LIFE_NONE,
	WRITE_LIFE_SHORT	= RWH_WRITE_LIFE_SHORT,
	WRITE_LIFE_MEDIUM	= RWH_WRITE_LIFE_MEDIUM,
	WRITE_LIFE_LONG		= RWH_WRITE_LIFE_LONG,
	WRITE_LIFE_EXTREME	= RWH_WRITE_LIFE_EXTREME,
};

#define IOCB_EVENTFD		(1 << 0)
#define IOCB_APPEND		(1 << 1)
#define IOCB_DIRECT		(1 << 2)
#define IOCB_HIPRI		(1 << 3)
#define IOCB_DSYNC		(1 << 4)
#define IOCB_SYNC		(1 << 5)
#define IOCB_WRITE		(1 << 6)
#define IOCB_NOWAIT		(1 << 7)

struct kiocb {
	struct file		*ki_filp;

	/* The 'ki_filp' pointer is shared in a union for aio */
	randomized_struct_fields_start

	loff_t			ki_pos;
	void (*ki_complete)(struct kiocb *iocb, long ret, long ret2);
	void			*private;
	int			ki_flags;
	u16			ki_hint;
	u16			ki_ioprio; /* See linux/ioprio.h */

	randomized_struct_fields_end
};

static inline bool is_sync_kiocb(struct kiocb *kiocb)
{
	return kiocb->ki_complete == NULL;
}

/*
 * "descriptor" for what we're up to with a read.
 * This allows us to use the same read code yet
 * have multiple different users of the data that
 * we read from a file.
 *
 * The simplest case just copies the data to user
 * mode.
 */
typedef struct {
	size_t written;
	size_t count;
	union {
		char __user *buf;
		void *data;
	} arg;
	int error;
} read_descriptor_t;

typedef int (*read_actor_t)(read_descriptor_t *, struct page *,
		unsigned long, unsigned long);

struct address_space_operations {
	int (*writepage)(struct page *page, struct writeback_control *wbc);
	int (*readpage)(struct file *, struct page *);

	/* Write back some dirty pages from this mapping. */
	int (*writepages)(struct address_space *, struct writeback_control *);

	/* Set a page dirty.  Return true if this dirtied it */
	int (*set_page_dirty)(struct page *page);

	/*
	 * Reads in the requested pages. Unlike ->readpage(), this is
	 * PURELY used for read-ahead!.
	 */
	int (*readpages)(struct file *filp, struct address_space *mapping,
			struct list_head *pages, unsigned nr_pages);

	int (*write_begin)(struct file *, struct address_space *mapping,
				loff_t pos, unsigned len, unsigned flags,
				struct page **pagep, void **fsdata);
	int (*write_end)(struct file *, struct address_space *mapping,
				loff_t pos, unsigned len, unsigned copied,
				struct page *page, void *fsdata);

	/* Unfortunately this kludge is needed for FIBMAP. Don't use it */
	sector_t (*bmap)(struct address_space *, sector_t);
	void (*invalidatepage) (struct page *, unsigned int, unsigned int);
	int (*releasepage) (struct page *, gfp_t);
	void (*freepage)(struct page *);
	ssize_t (*direct_IO)(struct kiocb *, struct iov_iter *iter);
	/*
	 * migrate the contents of a page to the specified target. If
	 * migrate_mode is MIGRATE_ASYNC, it must not block.
	 */
	int (*migratepage) (struct address_space *,
			struct page *, struct page *, enum migrate_mode);
	bool (*isolate_page)(struct page *, isolate_mode_t);
	void (*putback_page)(struct page *);
	int (*launder_page) (struct page *);
	int (*is_partially_uptodate) (struct page *, unsigned long,
					unsigned long);
	void (*is_dirty_writeback) (struct page *, bool *, bool *);
	int (*error_remove_page)(struct address_space *, struct page *);

	/* swapfile support */
	int (*swap_activate)(struct swap_info_struct *sis, struct file *file,
				sector_t *span);
	void (*swap_deactivate)(struct file *file);

	ANDROID_KABI_RESERVE(1);
	ANDROID_KABI_RESERVE(2);
	ANDROID_KABI_RESERVE(3);
	ANDROID_KABI_RESERVE(4);
};

extern const struct address_space_operations empty_aops;

/*
 * pagecache_write_begin/pagecache_write_end must be used by general code
 * to write into the pagecache.
 */
int pagecache_write_begin(struct file *, struct address_space *mapping,
				loff_t pos, unsigned len, unsigned flags,
				struct page **pagep, void **fsdata);

int pagecache_write_end(struct file *, struct address_space *mapping,
				loff_t pos, unsigned len, unsigned copied,
				struct page *page, void *fsdata);

struct address_space {
	struct inode		*host;		/* owner: inode, block_device */
	struct radix_tree_root	i_pages;	/* cached pages */
	atomic_t		i_mmap_writable;/* count VM_SHARED mappings */
	struct rb_root_cached	i_mmap;		/* tree of private and shared mappings */
	struct rw_semaphore	i_mmap_rwsem;	/* protect tree, count, list */
	/* Protected by the i_pages lock */
	unsigned long		nrpages;	/* number of total pages */
	/* number of shadow or DAX exceptional entries */
	unsigned long		nrexceptional;
	pgoff_t			writeback_index;/* writeback starts here */
	const struct address_space_operations *a_ops;	/* methods */
	unsigned long		flags;		/* error bits */
	spinlock_t		private_lock;	/* for use by the address_space */
	gfp_t			gfp_mask;	/* implicit gfp mask for allocations */
	struct list_head	private_list;	/* for use by the address_space */
	void			*private_data;	/* ditto */
	errseq_t		wb_err;

	ANDROID_KABI_RESERVE(1);
	ANDROID_KABI_RESERVE(2);
	ANDROID_KABI_RESERVE(3);
	ANDROID_KABI_RESERVE(4);
} __attribute__((aligned(sizeof(long)))) __randomize_layout;
	/*
	 * On most architectures that alignment is already the case; but
	 * must be enforced here for CRIS, to let the least significant bit
	 * of struct page's "mapping" pointer be used for PAGE_MAPPING_ANON.
	 */
struct request_queue;

struct block_device {
	dev_t			bd_dev;  /* not a kdev_t - it's a search key */
	int			bd_openers;
	struct inode *		bd_inode;	/* will die */
	struct super_block *	bd_super;
	struct mutex		bd_mutex;	/* open/close mutex */
	void *			bd_claiming;
	void *			bd_holder;
	int			bd_holders;
	bool			bd_write_holder;
#ifdef CONFIG_SYSFS
	struct list_head	bd_holder_disks;
#endif
	struct block_device *	bd_contains;
	unsigned		bd_block_size;
	u8			bd_partno;
	struct hd_struct *	bd_part;
	/* number of times partitions within this device have been opened. */
	unsigned		bd_part_count;
	int			bd_invalidated;
	struct gendisk *	bd_disk;
	struct request_queue *  bd_queue;
	struct backing_dev_info *bd_bdi;
	struct list_head	bd_list;
	/*
	 * Private data.  You must have bd_claim'ed the block_device
	 * to use this.  NOTE:  bd_claim allows an owner to claim
	 * the same device multiple times, the owner must take special
	 * care to not mess up bd_private for that case.
	 */
	unsigned long		bd_private;

	/* The counter of freeze processes */
	int			bd_fsfreeze_count;
	/* Mutex for freeze */
	struct mutex		bd_fsfreeze_mutex;

	ANDROID_KABI_RESERVE(1);
	ANDROID_KABI_RESERVE(2);
	ANDROID_KABI_RESERVE(3);
	ANDROID_KABI_RESERVE(4);
} __randomize_layout;

/*
 * Radix-tree tags, for tagging dirty and writeback pages within the pagecache
 * radix trees
 */
#define PAGECACHE_TAG_DIRTY	0
#define PAGECACHE_TAG_WRITEBACK	1
#define PAGECACHE_TAG_TOWRITE	2

int mapping_tagged(struct address_space *mapping, int tag);

static inline void i_mmap_lock_write(struct address_space *mapping)
{
	down_write(&mapping->i_mmap_rwsem);
}

static inline void i_mmap_unlock_write(struct address_space *mapping)
{
	up_write(&mapping->i_mmap_rwsem);
}

static inline void i_mmap_lock_read(struct address_space *mapping)
{
	down_read(&mapping->i_mmap_rwsem);
}

static inline void i_mmap_unlock_read(struct address_space *mapping)
{
	up_read(&mapping->i_mmap_rwsem);
}

/*
 * Might pages of this file be mapped into userspace?
 */
static inline int mapping_mapped(struct address_space *mapping)
{
	return	!RB_EMPTY_ROOT(&mapping->i_mmap.rb_root);
}

/*
 * Might pages of this file have been modified in userspace?
 * Note that i_mmap_writable counts all VM_SHARED vmas: do_mmap_pgoff
 * marks vma as VM_SHARED if it is shared, and the file was opened for
 * writing i.e. vma may be mprotected writable even if now readonly.
 *
 * If i_mmap_writable is negative, no new writable mappings are allowed. You
 * can only deny writable mappings, if none exists right now.
 */
static inline int mapping_writably_mapped(struct address_space *mapping)
{
	return atomic_read(&mapping->i_mmap_writable) > 0;
}

static inline int mapping_map_writable(struct address_space *mapping)
{
	return atomic_inc_unless_negative(&mapping->i_mmap_writable) ?
		0 : -EPERM;
}

static inline void mapping_unmap_writable(struct address_space *mapping)
{
	atomic_dec(&mapping->i_mmap_writable);
}

static inline int mapping_deny_writable(struct address_space *mapping)
{
	return atomic_dec_unless_positive(&mapping->i_mmap_writable) ?
		0 : -EBUSY;
}

static inline void mapping_allow_writable(struct address_space *mapping)
{
	atomic_inc(&mapping->i_mmap_writable);
}

/*
 * Use sequence counter to get consistent i_size on 32-bit processors.
 */
#if BITS_PER_LONG==32 && defined(CONFIG_SMP)
#include <linux/seqlock.h>
#define __NEED_I_SIZE_ORDERED
#define i_size_ordered_init(inode) seqcount_init(&inode->i_size_seqcount)
#else
#define i_size_ordered_init(inode) do { } while (0)
#endif

struct posix_acl;
#define ACL_NOT_CACHED ((void *)(-1))
#define ACL_DONT_CACHE ((void *)(-3))

static inline struct posix_acl *
uncached_acl_sentinel(struct task_struct *task)
{
	return (void *)task + 1;
}

static inline bool
is_uncached_acl(struct posix_acl *acl)
{
	return (long)acl & 1;
}

#define IOP_FASTPERM	0x0001
#define IOP_LOOKUP	0x0002
#define IOP_NOFOLLOW	0x0004
#define IOP_XATTR	0x0008
#define IOP_DEFAULT_READLINK	0x0010

struct fsnotify_mark_connector;

/*
 * Keep mostly read-only and often accessed (especially for
 * the RCU path lookup and 'stat' data) fields at the beginning
 * of the 'struct inode'
 */
struct inode {
	umode_t			i_mode;
	unsigned short		i_opflags;
	kuid_t			i_uid;
	kgid_t			i_gid;
	unsigned int		i_flags;

#ifdef CONFIG_FS_POSIX_ACL
	struct posix_acl	*i_acl;
	struct posix_acl	*i_default_acl;
#endif

	const struct inode_operations	*i_op;
	struct super_block	*i_sb;
	struct address_space	*i_mapping;

#ifdef CONFIG_SECURITY
	void			*i_security;
#endif

	/* Stat data, not accessed from path walking */
	unsigned long		i_ino;
	/*
	 * Filesystems may only read i_nlink directly.  They shall use the
	 * following functions for modification:
	 *
	 *    (set|clear|inc|drop)_nlink
	 *    inode_(inc|dec)_link_count
	 */
	union {
		const unsigned int i_nlink;
		unsigned int __i_nlink;
	};
	dev_t			i_rdev;
	loff_t			i_size;
	struct timespec64	i_atime;
	struct timespec64	i_mtime;
	struct timespec64	i_ctime;
	spinlock_t		i_lock;	/* i_blocks, i_bytes, maybe i_size */
	unsigned short          i_bytes;
	u8			i_blkbits;
	u8			i_write_hint;
	blkcnt_t		i_blocks;

#ifdef __NEED_I_SIZE_ORDERED
	seqcount_t		i_size_seqcount;
#endif

	/* Misc */
	unsigned long		i_state;
	struct rw_semaphore	i_rwsem;

	unsigned long		dirtied_when;	/* jiffies of first dirtying */
	unsigned long		dirtied_time_when;

	struct hlist_node	i_hash;
	struct list_head	i_io_list;	/* backing dev IO list */
#ifdef CONFIG_CGROUP_WRITEBACK
	struct bdi_writeback	*i_wb;		/* the associated cgroup wb */

	/* foreign inode detection, see wbc_detach_inode() */
	int			i_wb_frn_winner;
	u16			i_wb_frn_avg_time;
	u16			i_wb_frn_history;
#endif
	struct list_head	i_lru;		/* inode LRU list */
	struct list_head	i_sb_list;
	struct list_head	i_wb_list;	/* backing dev writeback list */
	union {
		struct hlist_head	i_dentry;
		struct rcu_head		i_rcu;
	};
	atomic64_t		i_version;
	atomic64_t		i_sequence; /* see futex */
	atomic_t		i_count;
	atomic_t		i_dio_count;
	atomic_t		i_writecount;
#ifdef CONFIG_IMA
	atomic_t		i_readcount; /* struct files open RO */
#endif
	const struct file_operations	*i_fop;	/* former ->i_op->default_file_ops */
	struct file_lock_context	*i_flctx;
	struct address_space	i_data;
	struct list_head	i_devices;
	union {
		struct pipe_inode_info	*i_pipe;
		struct block_device	*i_bdev;
		struct cdev		*i_cdev;
		char			*i_link;
		unsigned		i_dir_seq;
	};

	__u32			i_generation;

#ifdef CONFIG_FSNOTIFY
	__u32			i_fsnotify_mask; /* all events this inode cares about */
	struct fsnotify_mark_connector __rcu	*i_fsnotify_marks;
#endif

#ifdef CONFIG_FS_ENCRYPTION
	struct fscrypt_info	*i_crypt_info;
#endif

#ifdef CONFIG_FS_VERITY
	struct fsverity_info	*i_verity_info;
#endif

	void			*i_private; /* fs or device private pointer */

	ANDROID_KABI_RESERVE(1);
	ANDROID_KABI_RESERVE(2);
} __randomize_layout;

static inline unsigned int i_blocksize(const struct inode *node)
{
	return (1 << node->i_blkbits);
}

static inline int inode_unhashed(struct inode *inode)
{
	return hlist_unhashed(&inode->i_hash);
}

/*
 * __mark_inode_dirty expects inodes to be hashed.  Since we don't
 * want special inodes in the fileset inode space, we make them
 * appear hashed, but do not put on any lists.  hlist_del()
 * will work fine and require no locking.
 */
static inline void inode_fake_hash(struct inode *inode)
{
	hlist_add_fake(&inode->i_hash);
}

/*
 * inode->i_mutex nesting subclasses for the lock validator:
 *
 * 0: the object of the current VFS operation
 * 1: parent
 * 2: child/target
 * 3: xattr
 * 4: second non-directory
 * 5: second parent (when locking independent directories in rename)
 *
 * I_MUTEX_NONDIR2 is for certain operations (such as rename) which lock two
 * non-directories at once.
 *
 * The locking order between these classes is
 * parent[2] -> child -> grandchild -> normal -> xattr -> second non-directory
 */
enum inode_i_mutex_lock_class
{
	I_MUTEX_NORMAL,
	I_MUTEX_PARENT,
	I_MUTEX_CHILD,
	I_MUTEX_XATTR,
	I_MUTEX_NONDIR2,
	I_MUTEX_PARENT2,
};

static inline void inode_lock(struct inode *inode)
{
	down_write(&inode->i_rwsem);
}

static inline void inode_unlock(struct inode *inode)
{
	up_write(&inode->i_rwsem);
}

static inline void inode_lock_shared(struct inode *inode)
{
	down_read(&inode->i_rwsem);
}

static inline void inode_unlock_shared(struct inode *inode)
{
	up_read(&inode->i_rwsem);
}

static inline int inode_trylock(struct inode *inode)
{
	return down_write_trylock(&inode->i_rwsem);
}

static inline int inode_trylock_shared(struct inode *inode)
{
	return down_read_trylock(&inode->i_rwsem);
}

static inline int inode_is_locked(struct inode *inode)
{
	return rwsem_is_locked(&inode->i_rwsem);
}

static inline void inode_lock_nested(struct inode *inode, unsigned subclass)
{
	down_write_nested(&inode->i_rwsem, subclass);
}

static inline void inode_lock_shared_nested(struct inode *inode, unsigned subclass)
{
	down_read_nested(&inode->i_rwsem, subclass);
}

void lock_two_nondirectories(struct inode *, struct inode*);
void unlock_two_nondirectories(struct inode *, struct inode*);

/*
 * NOTE: in a 32bit arch with a preemptable kernel and
 * an UP compile the i_size_read/write must be atomic
 * with respect to the local cpu (unlike with preempt disabled),
 * but they don't need to be atomic with respect to other cpus like in
 * true SMP (so they need either to either locally disable irq around
 * the read or for example on x86 they can be still implemented as a
 * cmpxchg8b without the need of the lock prefix). For SMP compiles
 * and 64bit archs it makes no difference if preempt is enabled or not.
 */
static inline loff_t i_size_read(const struct inode *inode)
{
#if BITS_PER_LONG==32 && defined(CONFIG_SMP)
	loff_t i_size;
	unsigned int seq;

	do {
		seq = read_seqcount_begin(&inode->i_size_seqcount);
		i_size = inode->i_size;
	} while (read_seqcount_retry(&inode->i_size_seqcount, seq));
	return i_size;
#elif BITS_PER_LONG==32 && defined(CONFIG_PREEMPT)
	loff_t i_size;

	preempt_disable();
	i_size = inode->i_size;
	preempt_enable();
	return i_size;
#else
	return inode->i_size;
#endif
}

/*
 * NOTE: unlike i_size_read(), i_size_write() does need locking around it
 * (normally i_mutex), otherwise on 32bit/SMP an update of i_size_seqcount
 * can be lost, resulting in subsequent i_size_read() calls spinning forever.
 */
static inline void i_size_write(struct inode *inode, loff_t i_size)
{
#if BITS_PER_LONG==32 && defined(CONFIG_SMP)
	preempt_disable();
	write_seqcount_begin(&inode->i_size_seqcount);
	inode->i_size = i_size;
	write_seqcount_end(&inode->i_size_seqcount);
	preempt_enable();
#elif BITS_PER_LONG==32 && defined(CONFIG_PREEMPT)
	preempt_disable();
	inode->i_size = i_size;
	preempt_enable();
#else
	inode->i_size = i_size;
#endif
}

static inline unsigned iminor(const struct inode *inode)
{
	return MINOR(inode->i_rdev);
}

static inline unsigned imajor(const struct inode *inode)
{
	return MAJOR(inode->i_rdev);
}

extern struct block_device *I_BDEV(struct inode *inode);

struct fown_struct {
	rwlock_t lock;          /* protects pid, uid, euid fields */
	struct pid *pid;	/* pid or -pgrp where SIGIO should be sent */
	enum pid_type pid_type;	/* Kind of process group SIGIO should be sent to */
	kuid_t uid, euid;	/* uid/euid of process setting the owner */
	int signum;		/* posix.1b rt signal to be delivered on IO */
};

/*
 * Track a single file's readahead state
 */
struct file_ra_state {
	pgoff_t start;			/* where readahead started */
	unsigned int size;		/* # of readahead pages */
	unsigned int async_size;	/* do asynchronous readahead when
					   there are only # of pages ahead */

	unsigned int ra_pages;		/* Maximum readahead window */
	unsigned int mmap_miss;		/* Cache miss stat for mmap accesses */
	loff_t prev_pos;		/* Cache last read() position */
};

/*
 * Check if @index falls in the readahead windows.
 */
static inline int ra_has_index(struct file_ra_state *ra, pgoff_t index)
{
	return (index >= ra->start &&
		index <  ra->start + ra->size);
}

struct file {
	union {
		struct llist_node	fu_llist;
		struct rcu_head 	fu_rcuhead;
	} f_u;
	struct path		f_path;
	struct inode		*f_inode;	/* cached value */
	const struct file_operations	*f_op;

	/*
	 * Protects f_ep_links, f_flags.
	 * Must not be taken from IRQ context.
	 */
	spinlock_t		f_lock;
	enum rw_hint		f_write_hint;
	atomic_long_t		f_count;
	unsigned int 		f_flags;
	fmode_t			f_mode;
	struct mutex		f_pos_lock;
	loff_t			f_pos;
	struct fown_struct	f_owner;
	const struct cred	*f_cred;
	struct file_ra_state	f_ra;

	u64			f_version;
#ifdef CONFIG_SECURITY
	void			*f_security;
#endif
	/* needed for tty driver, and maybe others */
	void			*private_data;

#ifdef CONFIG_EPOLL
	/* Used by fs/eventpoll.c to link all the hooks to this file */
	struct list_head	f_ep_links;
	struct list_head	f_tfile_llink;
#endif /* #ifdef CONFIG_EPOLL */
	struct address_space	*f_mapping;
	errseq_t		f_wb_err;
	errseq_t		f_sb_err; /* for syncfs */
} __randomize_layout
  __attribute__((aligned(4)));	/* lest something weird decides that 2 is OK */

struct file_handle {
	__u32 handle_bytes;
	int handle_type;
	/* file identifier */
	unsigned char f_handle[];
};

static inline struct file *get_file(struct file *f)
{
	atomic_long_inc(&f->f_count);
	return f;
}
#define get_file_rcu(x) atomic_long_inc_not_zero(&(x)->f_count)
#define fput_atomic(x)	atomic_long_add_unless(&(x)->f_count, -1, 1)
#define file_count(x)	atomic_long_read(&(x)->f_count)

#define	MAX_NON_LFS	((1UL<<31) - 1)

/* Page cache limit. The filesystems should put that into their s_maxbytes 
   limits, otherwise bad things can happen in VM. */ 
#if BITS_PER_LONG==32
#define MAX_LFS_FILESIZE	((loff_t)ULONG_MAX << PAGE_SHIFT)
#elif BITS_PER_LONG==64
#define MAX_LFS_FILESIZE 	((loff_t)LLONG_MAX)
#endif

#define FL_POSIX	1
#define FL_FLOCK	2
#define FL_DELEG	4	/* NFSv4 delegation */
#define FL_ACCESS	8	/* not trying to lock, just looking */
#define FL_EXISTS	16	/* when unlocking, test for existence */
#define FL_LEASE	32	/* lease held on this file */
#define FL_CLOSE	64	/* unlock on close */
#define FL_SLEEP	128	/* A blocking lock */
#define FL_DOWNGRADE_PENDING	256 /* Lease is being downgraded */
#define FL_UNLOCK_PENDING	512 /* Lease is being broken */
#define FL_OFDLCK	1024	/* lock is "owned" by struct file */
#define FL_LAYOUT	2048	/* outstanding pNFS layout */

#define FL_CLOSE_POSIX (FL_POSIX | FL_CLOSE)

/*
 * Special return value from posix_lock_file() and vfs_lock_file() for
 * asynchronous locking.
 */
#define FILE_LOCK_DEFERRED 1

/* legacy typedef, should eventually be removed */
typedef void *fl_owner_t;

struct file_lock;

struct file_lock_operations {
	void (*fl_copy_lock)(struct file_lock *, struct file_lock *);
	void (*fl_release_private)(struct file_lock *);

	ANDROID_KABI_RESERVE(1);
	ANDROID_KABI_RESERVE(2);
};

struct lock_manager_operations {
	int (*lm_compare_owner)(struct file_lock *, struct file_lock *);
	unsigned long (*lm_owner_key)(struct file_lock *);
	fl_owner_t (*lm_get_owner)(fl_owner_t);
	void (*lm_put_owner)(fl_owner_t);
	void (*lm_notify)(struct file_lock *);	/* unblock callback */
	int (*lm_grant)(struct file_lock *, int);
	bool (*lm_break)(struct file_lock *);
	int (*lm_change)(struct file_lock *, int, struct list_head *);
	void (*lm_setup)(struct file_lock *, void **);

	ANDROID_KABI_RESERVE(1);
	ANDROID_KABI_RESERVE(2);
};

struct lock_manager {
	struct list_head list;
	/*
	 * NFSv4 and up also want opens blocked during the grace period;
	 * NLM doesn't care:
	 */
	bool block_opens;
};

struct net;
void locks_start_grace(struct net *, struct lock_manager *);
void locks_end_grace(struct lock_manager *);
bool locks_in_grace(struct net *);
bool opens_in_grace(struct net *);

/* that will die - we need it for nfs_lock_info */
#include <linux/nfs_fs_i.h>

/*
 * struct file_lock represents a generic "file lock". It's used to represent
 * POSIX byte range locks, BSD (flock) locks, and leases. It's important to
 * note that the same struct is used to represent both a request for a lock and
 * the lock itself, but the same object is never used for both.
 *
 * FIXME: should we create a separate "struct lock_request" to help distinguish
 * these two uses?
 *
 * The varous i_flctx lists are ordered by:
 *
 * 1) lock owner
 * 2) lock range start
 * 3) lock range end
 *
 * Obviously, the last two criteria only matter for POSIX locks.
 */
struct file_lock {
	struct file_lock *fl_next;	/* singly linked list for this inode  */
	struct list_head fl_list;	/* link into file_lock_context */
	struct hlist_node fl_link;	/* node in global lists */
	struct list_head fl_block;	/* circular list of blocked processes */
	fl_owner_t fl_owner;
	unsigned int fl_flags;
	unsigned char fl_type;
	unsigned int fl_pid;
	int fl_link_cpu;		/* what cpu's list is this on? */
	wait_queue_head_t fl_wait;
	struct file *fl_file;
	loff_t fl_start;
	loff_t fl_end;

	struct fasync_struct *	fl_fasync; /* for lease break notifications */
	/* for lease breaks: */
	unsigned long fl_break_time;
	unsigned long fl_downgrade_time;

	const struct file_lock_operations *fl_ops;	/* Callbacks for filesystems */
	const struct lock_manager_operations *fl_lmops;	/* Callbacks for lockmanagers */
	union {
		struct nfs_lock_info	nfs_fl;
		struct nfs4_lock_info	nfs4_fl;
		struct {
			struct list_head link;	/* link in AFS vnode's pending_locks list */
			int state;		/* state of grant or error if -ve */
		} afs;
	} fl_u;

	struct list_head android_reserved1;	/* not a macro as we might just need it as-is */
	ANDROID_KABI_RESERVE(1);
	ANDROID_KABI_RESERVE(2);
} __randomize_layout;

struct file_lock_context {
	spinlock_t		flc_lock;
	struct list_head	flc_flock;
	struct list_head	flc_posix;
	struct list_head	flc_lease;
};

/* The following constant reflects the upper bound of the file/locking space */
#ifndef OFFSET_MAX
#define INT_LIMIT(x)	(~((x)1 << (sizeof(x)*8 - 1)))
#define OFFSET_MAX	INT_LIMIT(loff_t)
#define OFFT_OFFSET_MAX	INT_LIMIT(off_t)
#endif

extern void send_sigio(struct fown_struct *fown, int fd, int band);

#define locks_inode(f) file_inode(f)

#ifdef CONFIG_FILE_LOCKING
extern int fcntl_getlk(struct file *, unsigned int, struct flock *);
extern int fcntl_setlk(unsigned int, struct file *, unsigned int,
			struct flock *);

#if BITS_PER_LONG == 32
extern int fcntl_getlk64(struct file *, unsigned int, struct flock64 *);
extern int fcntl_setlk64(unsigned int, struct file *, unsigned int,
			struct flock64 *);
#endif

extern int fcntl_setlease(unsigned int fd, struct file *filp, long arg);
extern int fcntl_getlease(struct file *filp);

/* fs/locks.c */
void locks_free_lock_context(struct inode *inode);
void locks_free_lock(struct file_lock *fl);
extern void locks_init_lock(struct file_lock *);
extern struct file_lock * locks_alloc_lock(void);
extern void locks_copy_lock(struct file_lock *, struct file_lock *);
extern void locks_copy_conflock(struct file_lock *, struct file_lock *);
extern void locks_remove_posix(struct file *, fl_owner_t);
extern void locks_remove_file(struct file *);
extern void locks_release_private(struct file_lock *);
extern void posix_test_lock(struct file *, struct file_lock *);
extern int posix_lock_file(struct file *, struct file_lock *, struct file_lock *);
extern int posix_unblock_lock(struct file_lock *);
extern int vfs_test_lock(struct file *, struct file_lock *);
extern int vfs_lock_file(struct file *, unsigned int, struct file_lock *, struct file_lock *);
extern int vfs_cancel_lock(struct file *filp, struct file_lock *fl);
extern int locks_lock_inode_wait(struct inode *inode, struct file_lock *fl);
extern int __break_lease(struct inode *inode, unsigned int flags, unsigned int type);
extern void lease_get_mtime(struct inode *, struct timespec64 *time);
extern int generic_setlease(struct file *, long, struct file_lock **, void **priv);
extern int vfs_setlease(struct file *, long, struct file_lock **, void **);
extern int lease_modify(struct file_lock *, int, struct list_head *);
struct files_struct;
extern void show_fd_locks(struct seq_file *f,
			 struct file *filp, struct files_struct *files);
#else /* !CONFIG_FILE_LOCKING */
static inline int fcntl_getlk(struct file *file, unsigned int cmd,
			      struct flock __user *user)
{
	return -EINVAL;
}

static inline int fcntl_setlk(unsigned int fd, struct file *file,
			      unsigned int cmd, struct flock __user *user)
{
	return -EACCES;
}

#if BITS_PER_LONG == 32
static inline int fcntl_getlk64(struct file *file, unsigned int cmd,
				struct flock64 __user *user)
{
	return -EINVAL;
}

static inline int fcntl_setlk64(unsigned int fd, struct file *file,
				unsigned int cmd, struct flock64 __user *user)
{
	return -EACCES;
}
#endif
static inline int fcntl_setlease(unsigned int fd, struct file *filp, long arg)
{
	return -EINVAL;
}

static inline int fcntl_getlease(struct file *filp)
{
	return F_UNLCK;
}

static inline void
locks_free_lock_context(struct inode *inode)
{
}

static inline void locks_init_lock(struct file_lock *fl)
{
	return;
}

static inline void locks_copy_conflock(struct file_lock *new, struct file_lock *fl)
{
	return;
}

static inline void locks_copy_lock(struct file_lock *new, struct file_lock *fl)
{
	return;
}

static inline void locks_remove_posix(struct file *filp, fl_owner_t owner)
{
	return;
}

static inline void locks_remove_file(struct file *filp)
{
	return;
}

static inline void posix_test_lock(struct file *filp, struct file_lock *fl)
{
	return;
}

static inline int posix_lock_file(struct file *filp, struct file_lock *fl,
				  struct file_lock *conflock)
{
	return -ENOLCK;
}

static inline int posix_unblock_lock(struct file_lock *waiter)
{
	return -ENOENT;
}

static inline int vfs_test_lock(struct file *filp, struct file_lock *fl)
{
	return 0;
}

static inline int vfs_lock_file(struct file *filp, unsigned int cmd,
				struct file_lock *fl, struct file_lock *conf)
{
	return -ENOLCK;
}

static inline int vfs_cancel_lock(struct file *filp, struct file_lock *fl)
{
	return 0;
}

static inline int locks_lock_inode_wait(struct inode *inode, struct file_lock *fl)
{
	return -ENOLCK;
}

static inline int __break_lease(struct inode *inode, unsigned int mode, unsigned int type)
{
	return 0;
}

static inline void lease_get_mtime(struct inode *inode,
				   struct timespec64 *time)
{
	return;
}

static inline int generic_setlease(struct file *filp, long arg,
				    struct file_lock **flp, void **priv)
{
	return -EINVAL;
}

static inline int vfs_setlease(struct file *filp, long arg,
			       struct file_lock **lease, void **priv)
{
	return -EINVAL;
}

static inline int lease_modify(struct file_lock *fl, int arg,
			       struct list_head *dispose)
{
	return -EINVAL;
}

struct files_struct;
static inline void show_fd_locks(struct seq_file *f,
			struct file *filp, struct files_struct *files) {}
#endif /* !CONFIG_FILE_LOCKING */

static inline struct inode *file_inode(const struct file *f)
{
	return f->f_inode;
}

static inline struct dentry *file_dentry(const struct file *file)
{
	return d_real(file->f_path.dentry, file_inode(file));
}

static inline int locks_lock_file_wait(struct file *filp, struct file_lock *fl)
{
	return locks_lock_inode_wait(locks_inode(filp), fl);
}

struct fasync_struct {
	rwlock_t		fa_lock;
	int			magic;
	int			fa_fd;
	struct fasync_struct	*fa_next; /* singly linked list */
	struct file		*fa_file;
	struct rcu_head		fa_rcu;
};

#define FASYNC_MAGIC 0x4601

/* SMP safe fasync helpers: */
extern int fasync_helper(int, struct file *, int, struct fasync_struct **);
extern struct fasync_struct *fasync_insert_entry(int, struct file *, struct fasync_struct **, struct fasync_struct *);
extern int fasync_remove_entry(struct file *, struct fasync_struct **);
extern struct fasync_struct *fasync_alloc(void);
extern void fasync_free(struct fasync_struct *);

/* can be called from interrupts */
extern void kill_fasync(struct fasync_struct **, int, int);

extern void __f_setown(struct file *filp, struct pid *, enum pid_type, int force);
extern int f_setown(struct file *filp, unsigned long arg, int force);
extern void f_delown(struct file *filp);
extern pid_t f_getown(struct file *filp);
extern int send_sigurg(struct fown_struct *fown);

/*
 * sb->s_flags.  Note that these mirror the equivalent MS_* flags where
 * represented in both.
 */
#define SB_RDONLY	 1	/* Mount read-only */
#define SB_NOSUID	 2	/* Ignore suid and sgid bits */
#define SB_NODEV	 4	/* Disallow access to device special files */
#define SB_NOEXEC	 8	/* Disallow program execution */
#define SB_SYNCHRONOUS	16	/* Writes are synced at once */
#define SB_MANDLOCK	64	/* Allow mandatory locks on an FS */
#define SB_DIRSYNC	128	/* Directory modifications are synchronous */
#define SB_NOATIME	1024	/* Do not update access times. */
#define SB_NODIRATIME	2048	/* Do not update directory access times */
#define SB_SILENT	32768
#define SB_POSIXACL	(1<<16)	/* VFS does not apply the umask */
#define SB_KERNMOUNT	(1<<22) /* this is a kern_mount call */
#define SB_I_VERSION	(1<<23) /* Update inode I_version field */
#define SB_LAZYTIME	(1<<25) /* Update the on-disk [acm]times lazily */

/* These sb flags are internal to the kernel */
#define SB_SUBMOUNT     (1<<26)
#define SB_NOSEC	(1<<28)
#define SB_BORN		(1<<29)
#define SB_ACTIVE	(1<<30)
#define SB_NOUSER	(1<<31)

/* These flags relate to encoding and casefolding */
#define SB_ENC_STRICT_MODE_FL	(1 << 0)

<<<<<<< HEAD
#define sb_has_enc_strict_mode(sb) \
=======
#define sb_has_strict_encoding(sb) \
>>>>>>> d2af1846
	(sb->s_encoding_flags & SB_ENC_STRICT_MODE_FL)

/*
 *	Umount options
 */

#define MNT_FORCE	0x00000001	/* Attempt to forcibily umount */
#define MNT_DETACH	0x00000002	/* Just detach from the tree */
#define MNT_EXPIRE	0x00000004	/* Mark for expiry */
#define UMOUNT_NOFOLLOW	0x00000008	/* Don't follow symlink on umount */
#define UMOUNT_UNUSED	0x80000000	/* Flag guaranteed to be unused */

/* sb->s_iflags */
#define SB_I_CGROUPWB	0x00000001	/* cgroup-aware writeback enabled */
#define SB_I_NOEXEC	0x00000002	/* Ignore executables on this fs */
#define SB_I_NODEV	0x00000004	/* Ignore devices on this fs */
#define SB_I_MULTIROOT	0x00000008	/* Multiple roots to the dentry tree */

/* sb->s_iflags to limit user namespace mounts */
#define SB_I_USERNS_VISIBLE		0x00000010 /* fstype already mounted */
#define SB_I_IMA_UNVERIFIABLE_SIGNATURE	0x00000020
#define SB_I_UNTRUSTED_MOUNTER		0x00000040

/* Possible states of 'frozen' field */
enum {
	SB_UNFROZEN = 0,		/* FS is unfrozen */
	SB_FREEZE_WRITE	= 1,		/* Writes, dir ops, ioctls frozen */
	SB_FREEZE_PAGEFAULT = 2,	/* Page faults stopped as well */
	SB_FREEZE_FS = 3,		/* For internal FS use (e.g. to stop
					 * internal threads if needed) */
	SB_FREEZE_COMPLETE = 4,		/* ->freeze_fs finished successfully */
};

#define SB_FREEZE_LEVELS (SB_FREEZE_COMPLETE - 1)

struct sb_writers {
	int				frozen;		/* Is sb frozen? */
	wait_queue_head_t		wait_unfrozen;	/* for get_super_thawed() */
	struct percpu_rw_semaphore	rw_sem[SB_FREEZE_LEVELS];
};

struct super_block {
	struct list_head	s_list;		/* Keep this first */
	dev_t			s_dev;		/* search index; _not_ kdev_t */
	unsigned char		s_blocksize_bits;
	unsigned long		s_blocksize;
	loff_t			s_maxbytes;	/* Max file size */
	struct file_system_type	*s_type;
	const struct super_operations	*s_op;
	const struct dquot_operations	*dq_op;
	const struct quotactl_ops	*s_qcop;
	const struct export_operations *s_export_op;
	unsigned long		s_flags;
	unsigned long		s_iflags;	/* internal SB_I_* flags */
	unsigned long		s_magic;
	struct dentry		*s_root;
	struct rw_semaphore	s_umount;
	int			s_count;
	atomic_t		s_active;
#ifdef CONFIG_SECURITY
	void                    *s_security;
#endif
	const struct xattr_handler **s_xattr;
#ifdef CONFIG_FS_ENCRYPTION
	const struct fscrypt_operations	*s_cop;
	struct key		*s_master_keys; /* master crypto keys in use */
#endif
#ifdef CONFIG_FS_VERITY
	const struct fsverity_operations *s_vop;
#endif
#ifdef CONFIG_UNICODE
	struct unicode_map *s_encoding;
	__u16 s_encoding_flags;
#endif
	struct hlist_bl_head	s_roots;	/* alternate root dentries for NFS */
	struct list_head	s_mounts;	/* list of mounts; _not_ for fs use */
	struct block_device	*s_bdev;
	struct backing_dev_info *s_bdi;
	struct mtd_info		*s_mtd;
	struct hlist_node	s_instances;
	unsigned int		s_quota_types;	/* Bitmask of supported quota types */
	struct quota_info	s_dquot;	/* Diskquota specific options */

	struct sb_writers	s_writers;

	char			s_id[32];	/* Informational name */
	uuid_t			s_uuid;		/* UUID */

	void 			*s_fs_info;	/* Filesystem private info */
	unsigned int		s_max_links;
	fmode_t			s_mode;

	/* Granularity of c/m/atime in ns.
	   Cannot be worse than a second */
	u32		   s_time_gran;

	/*
	 * The next field is for VFS *only*. No filesystems have any business
	 * even looking at it. You had been warned.
	 */
	struct mutex s_vfs_rename_mutex;	/* Kludge */

	/*
	 * Filesystem subtype.  If non-empty the filesystem type field
	 * in /proc/mounts will be "type.subtype"
	 */
	char *s_subtype;

	const struct dentry_operations *s_d_op; /* default d_op for dentries */

	/*
	 * Saved pool identifier for cleancache (-1 means none)
	 */
	int cleancache_poolid;

	struct shrinker s_shrink;	/* per-sb shrinker handle */

	/* Number of inodes with nlink == 0 but still referenced */
	atomic_long_t s_remove_count;

	/* Pending fsnotify inode refs */
	atomic_long_t s_fsnotify_inode_refs;

	/* Being remounted read-only */
	int s_readonly_remount;

	/* per-sb errseq_t for reporting writeback errors via syncfs */
	errseq_t s_wb_err;

	/* AIO completions deferred from interrupt context */
	struct workqueue_struct *s_dio_done_wq;
	struct hlist_head s_pins;

	/*
	 * Owning user namespace and default context in which to
	 * interpret filesystem uids, gids, quotas, device nodes,
	 * xattrs and security labels.
	 */
	struct user_namespace *s_user_ns;

	/*
	 * Keep the lru lists last in the structure so they always sit on their
	 * own individual cachelines.
	 */
	struct list_lru		s_dentry_lru ____cacheline_aligned_in_smp;
	struct list_lru		s_inode_lru ____cacheline_aligned_in_smp;
	struct rcu_head		rcu;
	struct work_struct	destroy_work;

	struct mutex		s_sync_lock;	/* sync serialisation lock */

	/*
	 * Indicates how deep in a filesystem stack this SB is
	 */
	int s_stack_depth;

	/* s_inode_list_lock protects s_inodes */
	spinlock_t		s_inode_list_lock ____cacheline_aligned_in_smp;
	struct list_head	s_inodes;	/* all inodes */

	spinlock_t		s_inode_wblist_lock;
	struct list_head	s_inodes_wb;	/* writeback inodes */

	ANDROID_KABI_RESERVE(1);
	ANDROID_KABI_RESERVE(2);
	ANDROID_KABI_RESERVE(3);
	ANDROID_KABI_RESERVE(4);
} __randomize_layout;

/* Helper functions so that in most cases filesystems will
 * not need to deal directly with kuid_t and kgid_t and can
 * instead deal with the raw numeric values that are stored
 * in the filesystem.
 */
static inline uid_t i_uid_read(const struct inode *inode)
{
	return from_kuid(inode->i_sb->s_user_ns, inode->i_uid);
}

static inline gid_t i_gid_read(const struct inode *inode)
{
	return from_kgid(inode->i_sb->s_user_ns, inode->i_gid);
}

static inline void i_uid_write(struct inode *inode, uid_t uid)
{
	inode->i_uid = make_kuid(inode->i_sb->s_user_ns, uid);
}

static inline void i_gid_write(struct inode *inode, gid_t gid)
{
	inode->i_gid = make_kgid(inode->i_sb->s_user_ns, gid);
}

extern struct timespec64 timespec64_trunc(struct timespec64 t, unsigned gran);
extern struct timespec64 current_time(struct inode *inode);

/*
 * Snapshotting support.
 */

void __sb_end_write(struct super_block *sb, int level);
int __sb_start_write(struct super_block *sb, int level, bool wait);

#define __sb_writers_acquired(sb, lev)	\
	percpu_rwsem_acquire(&(sb)->s_writers.rw_sem[(lev)-1], 1, _THIS_IP_)
#define __sb_writers_release(sb, lev)	\
	percpu_rwsem_release(&(sb)->s_writers.rw_sem[(lev)-1], 1, _THIS_IP_)

/**
 * sb_end_write - drop write access to a superblock
 * @sb: the super we wrote to
 *
 * Decrement number of writers to the filesystem. Wake up possible waiters
 * wanting to freeze the filesystem.
 */
static inline void sb_end_write(struct super_block *sb)
{
	__sb_end_write(sb, SB_FREEZE_WRITE);
}

/**
 * sb_end_pagefault - drop write access to a superblock from a page fault
 * @sb: the super we wrote to
 *
 * Decrement number of processes handling write page fault to the filesystem.
 * Wake up possible waiters wanting to freeze the filesystem.
 */
static inline void sb_end_pagefault(struct super_block *sb)
{
	__sb_end_write(sb, SB_FREEZE_PAGEFAULT);
}

/**
 * sb_end_intwrite - drop write access to a superblock for internal fs purposes
 * @sb: the super we wrote to
 *
 * Decrement fs-internal number of writers to the filesystem.  Wake up possible
 * waiters wanting to freeze the filesystem.
 */
static inline void sb_end_intwrite(struct super_block *sb)
{
	__sb_end_write(sb, SB_FREEZE_FS);
}

/**
 * sb_start_write - get write access to a superblock
 * @sb: the super we write to
 *
 * When a process wants to write data or metadata to a file system (i.e. dirty
 * a page or an inode), it should embed the operation in a sb_start_write() -
 * sb_end_write() pair to get exclusion against file system freezing. This
 * function increments number of writers preventing freezing. If the file
 * system is already frozen, the function waits until the file system is
 * thawed.
 *
 * Since freeze protection behaves as a lock, users have to preserve
 * ordering of freeze protection and other filesystem locks. Generally,
 * freeze protection should be the outermost lock. In particular, we have:
 *
 * sb_start_write
 *   -> i_mutex			(write path, truncate, directory ops, ...)
 *   -> s_umount		(freeze_super, thaw_super)
 */
static inline void sb_start_write(struct super_block *sb)
{
	__sb_start_write(sb, SB_FREEZE_WRITE, true);
}

static inline int sb_start_write_trylock(struct super_block *sb)
{
	return __sb_start_write(sb, SB_FREEZE_WRITE, false);
}

/**
 * sb_start_pagefault - get write access to a superblock from a page fault
 * @sb: the super we write to
 *
 * When a process starts handling write page fault, it should embed the
 * operation into sb_start_pagefault() - sb_end_pagefault() pair to get
 * exclusion against file system freezing. This is needed since the page fault
 * is going to dirty a page. This function increments number of running page
 * faults preventing freezing. If the file system is already frozen, the
 * function waits until the file system is thawed.
 *
 * Since page fault freeze protection behaves as a lock, users have to preserve
 * ordering of freeze protection and other filesystem locks. It is advised to
 * put sb_start_pagefault() close to mmap_sem in lock ordering. Page fault
 * handling code implies lock dependency:
 *
 * mmap_sem
 *   -> sb_start_pagefault
 */
static inline void sb_start_pagefault(struct super_block *sb)
{
	__sb_start_write(sb, SB_FREEZE_PAGEFAULT, true);
}

/*
 * sb_start_intwrite - get write access to a superblock for internal fs purposes
 * @sb: the super we write to
 *
 * This is the third level of protection against filesystem freezing. It is
 * free for use by a filesystem. The only requirement is that it must rank
 * below sb_start_pagefault.
 *
 * For example filesystem can call sb_start_intwrite() when starting a
 * transaction which somewhat eases handling of freezing for internal sources
 * of filesystem changes (internal fs threads, discarding preallocation on file
 * close, etc.).
 */
static inline void sb_start_intwrite(struct super_block *sb)
{
	__sb_start_write(sb, SB_FREEZE_FS, true);
}

static inline int sb_start_intwrite_trylock(struct super_block *sb)
{
	return __sb_start_write(sb, SB_FREEZE_FS, false);
}


extern bool inode_owner_or_capable(const struct inode *inode);

/*
 * VFS helper functions..
 */
extern int vfs_create(struct inode *, struct dentry *, umode_t, bool);
extern int vfs_create2(struct vfsmount *, struct inode *, struct dentry *, umode_t, bool);
extern int vfs_mkdir(struct inode *, struct dentry *, umode_t);
extern int vfs_mkdir2(struct vfsmount *, struct inode *, struct dentry *, umode_t);
extern int vfs_mknod(struct inode *, struct dentry *, umode_t, dev_t);
extern int vfs_mknod2(struct vfsmount *, struct inode *, struct dentry *, umode_t, dev_t);
extern int vfs_symlink(struct inode *, struct dentry *, const char *);
extern int vfs_symlink2(struct vfsmount *, struct inode *, struct dentry *, const char *);
extern int vfs_link(struct dentry *, struct inode *, struct dentry *, struct inode **);
extern int vfs_link2(struct vfsmount *, struct dentry *, struct inode *, struct dentry *, struct inode **);
extern int vfs_rmdir(struct inode *, struct dentry *);
extern int vfs_rmdir2(struct vfsmount *, struct inode *, struct dentry *);
extern int vfs_unlink(struct inode *, struct dentry *, struct inode **);
extern int vfs_unlink2(struct vfsmount *, struct inode *, struct dentry *, struct inode **);
extern int vfs_rename(struct inode *, struct dentry *, struct inode *, struct dentry *, struct inode **, unsigned int);
extern int vfs_rename2(struct vfsmount *, struct inode *, struct dentry *, struct inode *, struct dentry *, struct inode **, unsigned int);
extern int vfs_whiteout(struct inode *, struct dentry *);

extern struct dentry *vfs_tmpfile(struct dentry *dentry, umode_t mode,
				  int open_flag);

int vfs_mkobj(struct dentry *, umode_t,
		int (*f)(struct dentry *, umode_t, void *),
		void *);
int vfs_mkobj2(struct vfsmount *, struct dentry *, umode_t,
		int (*f)(struct dentry *, umode_t, void *),
		void *);

extern long vfs_ioctl(struct file *file, unsigned int cmd, unsigned long arg);

/*
 * VFS file helper functions.
 */
extern void inode_init_owner(struct inode *inode, const struct inode *dir,
			umode_t mode);
extern bool may_open_dev(const struct path *path);
/*
 * VFS FS_IOC_FIEMAP helper definitions.
 */
struct fiemap_extent_info {
	unsigned int fi_flags;		/* Flags as passed from user */
	unsigned int fi_extents_mapped;	/* Number of mapped extents */
	unsigned int fi_extents_max;	/* Size of fiemap_extent array */
	struct fiemap_extent __user *fi_extents_start; /* Start of
							fiemap_extent array */
};
int fiemap_fill_next_extent(struct fiemap_extent_info *info, u64 logical,
			    u64 phys, u64 len, u32 flags);
int fiemap_check_flags(struct fiemap_extent_info *fieinfo, u32 fs_flags);

/*
 * File types
 *
 * NOTE! These match bits 12..15 of stat.st_mode
 * (ie "(i_mode >> 12) & 15").
 */
#define DT_UNKNOWN	0
#define DT_FIFO		1
#define DT_CHR		2
#define DT_DIR		4
#define DT_BLK		6
#define DT_REG		8
#define DT_LNK		10
#define DT_SOCK		12
#define DT_WHT		14

/*
 * This is the "filldir" function type, used by readdir() to let
 * the kernel specify what kind of dirent layout it wants to have.
 * This allows the kernel to read directories into kernel space or
 * to have different dirent layouts depending on the binary type.
 */
struct dir_context;
typedef int (*filldir_t)(struct dir_context *, const char *, int, loff_t, u64,
			 unsigned);

struct dir_context {
	filldir_t actor;
	loff_t pos;
};

struct block_device_operations;

/* These macros are for out of kernel modules to test that
 * the kernel supports the unlocked_ioctl and compat_ioctl
 * fields in struct file_operations. */
#define HAVE_COMPAT_IOCTL 1
#define HAVE_UNLOCKED_IOCTL 1

/*
 * These flags let !MMU mmap() govern direct device mapping vs immediate
 * copying more easily for MAP_PRIVATE, especially for ROM filesystems.
 *
 * NOMMU_MAP_COPY:	Copy can be mapped (MAP_PRIVATE)
 * NOMMU_MAP_DIRECT:	Can be mapped directly (MAP_SHARED)
 * NOMMU_MAP_READ:	Can be mapped for reading
 * NOMMU_MAP_WRITE:	Can be mapped for writing
 * NOMMU_MAP_EXEC:	Can be mapped for execution
 */
#define NOMMU_MAP_COPY		0x00000001
#define NOMMU_MAP_DIRECT	0x00000008
#define NOMMU_MAP_READ		VM_MAYREAD
#define NOMMU_MAP_WRITE		VM_MAYWRITE
#define NOMMU_MAP_EXEC		VM_MAYEXEC

#define NOMMU_VMFLAGS \
	(NOMMU_MAP_READ | NOMMU_MAP_WRITE | NOMMU_MAP_EXEC)


struct iov_iter;

struct file_operations {
	struct module *owner;
	loff_t (*llseek) (struct file *, loff_t, int);
	ssize_t (*read) (struct file *, char __user *, size_t, loff_t *);
	ssize_t (*write) (struct file *, const char __user *, size_t, loff_t *);
	ssize_t (*read_iter) (struct kiocb *, struct iov_iter *);
	ssize_t (*write_iter) (struct kiocb *, struct iov_iter *);
	int (*iterate) (struct file *, struct dir_context *);
	int (*iterate_shared) (struct file *, struct dir_context *);
	__poll_t (*poll) (struct file *, struct poll_table_struct *);
	long (*unlocked_ioctl) (struct file *, unsigned int, unsigned long);
	long (*compat_ioctl) (struct file *, unsigned int, unsigned long);
	int (*mmap) (struct file *, struct vm_area_struct *);
	unsigned long mmap_supported_flags;
	int (*open) (struct inode *, struct file *);
	int (*flush) (struct file *, fl_owner_t id);
	int (*release) (struct inode *, struct file *);
	int (*fsync) (struct file *, loff_t, loff_t, int datasync);
	int (*fasync) (int, struct file *, int);
	int (*lock) (struct file *, int, struct file_lock *);
	ssize_t (*sendpage) (struct file *, struct page *, int, size_t, loff_t *, int);
	unsigned long (*get_unmapped_area)(struct file *, unsigned long, unsigned long, unsigned long, unsigned long);
	int (*check_flags)(int);
	int (*flock) (struct file *, int, struct file_lock *);
	ssize_t (*splice_write)(struct pipe_inode_info *, struct file *, loff_t *, size_t, unsigned int);
	ssize_t (*splice_read)(struct file *, loff_t *, struct pipe_inode_info *, size_t, unsigned int);
	int (*setlease)(struct file *, long, struct file_lock **, void **);
	long (*fallocate)(struct file *file, int mode, loff_t offset,
			  loff_t len);
	void (*show_fdinfo)(struct seq_file *m, struct file *f);
#ifndef CONFIG_MMU
	unsigned (*mmap_capabilities)(struct file *);
#endif
	ssize_t (*copy_file_range)(struct file *, loff_t, struct file *,
			loff_t, size_t, unsigned int);
	int (*clone_file_range)(struct file *, loff_t, struct file *, loff_t,
			u64);
	int (*dedupe_file_range)(struct file *, loff_t, struct file *, loff_t,
			u64);
	int (*fadvise)(struct file *, loff_t, loff_t, int);

	ANDROID_KABI_RESERVE(1);
	ANDROID_KABI_RESERVE(2);
	ANDROID_KABI_RESERVE(3);
	ANDROID_KABI_RESERVE(4);
} __randomize_layout;

struct inode_operations {
	struct dentry * (*lookup) (struct inode *,struct dentry *, unsigned int);
	const char * (*get_link) (struct dentry *, struct inode *, struct delayed_call *);
	int (*permission) (struct inode *, int);
	int (*permission2) (struct vfsmount *, struct inode *, int);
	struct posix_acl * (*get_acl)(struct inode *, int);

	int (*readlink) (struct dentry *, char __user *,int);

	int (*create) (struct inode *,struct dentry *, umode_t, bool);
	int (*link) (struct dentry *,struct inode *,struct dentry *);
	int (*unlink) (struct inode *,struct dentry *);
	int (*symlink) (struct inode *,struct dentry *,const char *);
	int (*mkdir) (struct inode *,struct dentry *,umode_t);
	int (*rmdir) (struct inode *,struct dentry *);
	int (*mknod) (struct inode *,struct dentry *,umode_t,dev_t);
	int (*rename) (struct inode *, struct dentry *,
			struct inode *, struct dentry *, unsigned int);
	int (*setattr) (struct dentry *, struct iattr *);
	int (*setattr2) (struct vfsmount *, struct dentry *, struct iattr *);
        int (*getattr) (const struct path *, struct kstat *, u32, unsigned int);
	ssize_t (*listxattr) (struct dentry *, char *, size_t);
	int (*fiemap)(struct inode *, struct fiemap_extent_info *, u64 start,
		      u64 len);
	int (*update_time)(struct inode *, struct timespec64 *, int);
	int (*atomic_open)(struct inode *, struct dentry *,
			   struct file *, unsigned open_flag,
			   umode_t create_mode);
	int (*tmpfile) (struct inode *, struct dentry *, umode_t);
	int (*set_acl)(struct inode *, struct posix_acl *, int);

	ANDROID_KABI_RESERVE(1);
	ANDROID_KABI_RESERVE(2);
	ANDROID_KABI_RESERVE(3);
	ANDROID_KABI_RESERVE(4);
} ____cacheline_aligned;

static inline ssize_t call_read_iter(struct file *file, struct kiocb *kio,
				     struct iov_iter *iter)
{
	return file->f_op->read_iter(kio, iter);
}

static inline ssize_t call_write_iter(struct file *file, struct kiocb *kio,
				      struct iov_iter *iter)
{
	return file->f_op->write_iter(kio, iter);
}

static inline int call_mmap(struct file *file, struct vm_area_struct *vma)
{
	return file->f_op->mmap(file, vma);
}

ssize_t rw_copy_check_uvector(int type, const struct iovec __user * uvector,
			      unsigned long nr_segs, unsigned long fast_segs,
			      struct iovec *fast_pointer,
			      struct iovec **ret_pointer);

extern ssize_t __vfs_read(struct file *, char __user *, size_t, loff_t *);
extern ssize_t vfs_read(struct file *, char __user *, size_t, loff_t *);
extern ssize_t vfs_write(struct file *, const char __user *, size_t, loff_t *);
extern ssize_t vfs_readv(struct file *, const struct iovec __user *,
		unsigned long, loff_t *, rwf_t);
extern ssize_t vfs_copy_file_range(struct file *, loff_t , struct file *,
				   loff_t, size_t, unsigned int);
extern int vfs_clone_file_prep_inodes(struct inode *inode_in, loff_t pos_in,
				      struct inode *inode_out, loff_t pos_out,
				      u64 *len, bool is_dedupe);
extern int do_clone_file_range(struct file *file_in, loff_t pos_in,
			       struct file *file_out, loff_t pos_out, u64 len);
extern int vfs_clone_file_range(struct file *file_in, loff_t pos_in,
				struct file *file_out, loff_t pos_out, u64 len);
extern int vfs_dedupe_file_range_compare(struct inode *src, loff_t srcoff,
					 struct inode *dest, loff_t destoff,
					 loff_t len, bool *is_same);
extern int vfs_dedupe_file_range(struct file *file,
				 struct file_dedupe_range *same);
extern int vfs_dedupe_file_range_one(struct file *src_file, loff_t src_pos,
				     struct file *dst_file, loff_t dst_pos,
				     u64 len);


struct super_operations {
   	struct inode *(*alloc_inode)(struct super_block *sb);
	void (*destroy_inode)(struct inode *);

   	void (*dirty_inode) (struct inode *, int flags);
	int (*write_inode) (struct inode *, struct writeback_control *wbc);
	int (*drop_inode) (struct inode *);
	void (*evict_inode) (struct inode *);
	void (*put_super) (struct super_block *);
	int (*sync_fs)(struct super_block *sb, int wait);
	int (*freeze_super) (struct super_block *);
	int (*freeze_fs) (struct super_block *);
	int (*thaw_super) (struct super_block *);
	int (*unfreeze_fs) (struct super_block *);
	int (*statfs) (struct dentry *, struct kstatfs *);
	int (*remount_fs) (struct super_block *, int *, char *);
	int (*remount_fs2) (struct vfsmount *, struct super_block *, int *, char *);
	void *(*clone_mnt_data) (void *);
	void (*copy_mnt_data) (void *, void *);
	void (*umount_begin) (struct super_block *);
	void (*umount_end)(struct super_block *sb, int flags);

	int (*show_options)(struct seq_file *, struct dentry *);
	int (*show_options2)(struct vfsmount *,struct seq_file *, struct dentry *);
	int (*show_devname)(struct seq_file *, struct dentry *);
	int (*show_path)(struct seq_file *, struct dentry *);
	int (*show_stats)(struct seq_file *, struct dentry *);
#ifdef CONFIG_QUOTA
	ssize_t (*quota_read)(struct super_block *, int, char *, size_t, loff_t);
	ssize_t (*quota_write)(struct super_block *, int, const char *, size_t, loff_t);
	struct dquot **(*get_dquots)(struct inode *);
#endif
	int (*bdev_try_to_free_page)(struct super_block*, struct page*, gfp_t);
	long (*nr_cached_objects)(struct super_block *,
				  struct shrink_control *);
	long (*free_cached_objects)(struct super_block *,
				    struct shrink_control *);

	ANDROID_KABI_RESERVE(1);
	ANDROID_KABI_RESERVE(2);
	ANDROID_KABI_RESERVE(3);
	ANDROID_KABI_RESERVE(4);
};

/*
 * Inode flags - they have no relation to superblock flags now
 */
#define S_SYNC		1	/* Writes are synced at once */
#define S_NOATIME	2	/* Do not update access times */
#define S_APPEND	4	/* Append-only file */
#define S_IMMUTABLE	8	/* Immutable file */
#define S_DEAD		16	/* removed, but still open directory */
#define S_NOQUOTA	32	/* Inode is not counted to quota */
#define S_DIRSYNC	64	/* Directory modifications are synchronous */
#define S_NOCMTIME	128	/* Do not update file c/mtime */
#define S_SWAPFILE	256	/* Do not truncate: swapon got its bmaps */
#define S_PRIVATE	512	/* Inode is fs-internal */
#define S_IMA		1024	/* Inode has an associated IMA struct */
#define S_AUTOMOUNT	2048	/* Automount/referral quasi-directory */
#define S_NOSEC		4096	/* no suid or xattr security attributes */
#ifdef CONFIG_FS_DAX
#define S_DAX		8192	/* Direct Access, avoiding the page cache */
#else
#define S_DAX		0	/* Make all the DAX code disappear */
#endif
#define S_ENCRYPTED	16384	/* Encrypted file (using fs/crypto/) */
#define S_CASEFOLD	32768	/* Casefolded file */
#define S_VERITY	65536	/* Verity file (using fs/verity/) */

/*
 * Note that nosuid etc flags are inode-specific: setting some file-system
 * flags just means all the inodes inherit those flags by default. It might be
 * possible to override it selectively if you really wanted to with some
 * ioctl() that is not currently implemented.
 *
 * Exception: SB_RDONLY is always applied to the entire file system.
 *
 * Unfortunately, it is possible to change a filesystems flags with it mounted
 * with files in use.  This means that all of the inodes will not have their
 * i_flags updated.  Hence, i_flags no longer inherit the superblock mount
 * flags, so these have to be checked separately. -- rmk@arm.uk.linux.org
 */
#define __IS_FLG(inode, flg)	((inode)->i_sb->s_flags & (flg))

static inline bool sb_rdonly(const struct super_block *sb) { return sb->s_flags & SB_RDONLY; }
#define IS_RDONLY(inode)	sb_rdonly((inode)->i_sb)
#define IS_SYNC(inode)		(__IS_FLG(inode, SB_SYNCHRONOUS) || \
					((inode)->i_flags & S_SYNC))
#define IS_DIRSYNC(inode)	(__IS_FLG(inode, SB_SYNCHRONOUS|SB_DIRSYNC) || \
					((inode)->i_flags & (S_SYNC|S_DIRSYNC)))
#define IS_MANDLOCK(inode)	__IS_FLG(inode, SB_MANDLOCK)
#define IS_NOATIME(inode)	__IS_FLG(inode, SB_RDONLY|SB_NOATIME)
#define IS_I_VERSION(inode)	__IS_FLG(inode, SB_I_VERSION)

#define IS_NOQUOTA(inode)	((inode)->i_flags & S_NOQUOTA)
#define IS_APPEND(inode)	((inode)->i_flags & S_APPEND)
#define IS_IMMUTABLE(inode)	((inode)->i_flags & S_IMMUTABLE)
#define IS_POSIXACL(inode)	__IS_FLG(inode, SB_POSIXACL)

#define IS_DEADDIR(inode)	((inode)->i_flags & S_DEAD)
#define IS_NOCMTIME(inode)	((inode)->i_flags & S_NOCMTIME)
#define IS_SWAPFILE(inode)	((inode)->i_flags & S_SWAPFILE)
#define IS_PRIVATE(inode)	((inode)->i_flags & S_PRIVATE)
#define IS_IMA(inode)		((inode)->i_flags & S_IMA)
#define IS_AUTOMOUNT(inode)	((inode)->i_flags & S_AUTOMOUNT)
#define IS_NOSEC(inode)		((inode)->i_flags & S_NOSEC)
#define IS_DAX(inode)		((inode)->i_flags & S_DAX)
#define IS_ENCRYPTED(inode)	((inode)->i_flags & S_ENCRYPTED)
#define IS_CASEFOLDED(inode)	((inode)->i_flags & S_CASEFOLD)
#define IS_VERITY(inode)	((inode)->i_flags & S_VERITY)

#define IS_WHITEOUT(inode)	(S_ISCHR(inode->i_mode) && \
				 (inode)->i_rdev == WHITEOUT_DEV)

static inline bool HAS_UNMAPPED_ID(struct inode *inode)
{
	return !uid_valid(inode->i_uid) || !gid_valid(inode->i_gid);
}

static inline enum rw_hint file_write_hint(struct file *file)
{
	if (file->f_write_hint != WRITE_LIFE_NOT_SET)
		return file->f_write_hint;

	return file_inode(file)->i_write_hint;
}

static inline int iocb_flags(struct file *file);

static inline u16 ki_hint_validate(enum rw_hint hint)
{
	typeof(((struct kiocb *)0)->ki_hint) max_hint = -1;

	if (hint <= max_hint)
		return hint;
	return 0;
}

static inline void init_sync_kiocb(struct kiocb *kiocb, struct file *filp)
{
	*kiocb = (struct kiocb) {
		.ki_filp = filp,
		.ki_flags = iocb_flags(filp),
		.ki_hint = ki_hint_validate(file_write_hint(filp)),
		.ki_ioprio = IOPRIO_PRIO_VALUE(IOPRIO_CLASS_NONE, 0),
	};
}

/*
 * Inode state bits.  Protected by inode->i_lock
 *
 * Three bits determine the dirty state of the inode, I_DIRTY_SYNC,
 * I_DIRTY_DATASYNC and I_DIRTY_PAGES.
 *
 * Four bits define the lifetime of an inode.  Initially, inodes are I_NEW,
 * until that flag is cleared.  I_WILL_FREE, I_FREEING and I_CLEAR are set at
 * various stages of removing an inode.
 *
 * Two bits are used for locking and completion notification, I_NEW and I_SYNC.
 *
 * I_DIRTY_SYNC		Inode is dirty, but doesn't have to be written on
 *			fdatasync().  i_atime is the usual cause.
 * I_DIRTY_DATASYNC	Data-related inode changes pending. We keep track of
 *			these changes separately from I_DIRTY_SYNC so that we
 *			don't have to write inode on fdatasync() when only
 *			mtime has changed in it.
 * I_DIRTY_PAGES	Inode has dirty pages.  Inode itself may be clean.
 * I_NEW		Serves as both a mutex and completion notification.
 *			New inodes set I_NEW.  If two processes both create
 *			the same inode, one of them will release its inode and
 *			wait for I_NEW to be released before returning.
 *			Inodes in I_WILL_FREE, I_FREEING or I_CLEAR state can
 *			also cause waiting on I_NEW, without I_NEW actually
 *			being set.  find_inode() uses this to prevent returning
 *			nearly-dead inodes.
 * I_WILL_FREE		Must be set when calling write_inode_now() if i_count
 *			is zero.  I_FREEING must be set when I_WILL_FREE is
 *			cleared.
 * I_FREEING		Set when inode is about to be freed but still has dirty
 *			pages or buffers attached or the inode itself is still
 *			dirty.
 * I_CLEAR		Added by clear_inode().  In this state the inode is
 *			clean and can be destroyed.  Inode keeps I_FREEING.
 *
 *			Inodes that are I_WILL_FREE, I_FREEING or I_CLEAR are
 *			prohibited for many purposes.  iget() must wait for
 *			the inode to be completely released, then create it
 *			anew.  Other functions will just ignore such inodes,
 *			if appropriate.  I_NEW is used for waiting.
 *
 * I_SYNC		Writeback of inode is running. The bit is set during
 *			data writeback, and cleared with a wakeup on the bit
 *			address once it is done. The bit is also used to pin
 *			the inode in memory for flusher thread.
 *
 * I_REFERENCED		Marks the inode as recently references on the LRU list.
 *
 * I_DIO_WAKEUP		Never set.  Only used as a key for wait_on_bit().
 *
 * I_WB_SWITCH		Cgroup bdi_writeback switching in progress.  Used to
 *			synchronize competing switching instances and to tell
 *			wb stat updates to grab the i_pages lock.  See
 *			inode_switch_wb_work_fn() for details.
 *
 * I_OVL_INUSE		Used by overlayfs to get exclusive ownership on upper
 *			and work dirs among overlayfs mounts.
 *
 * I_CREATING		New object's inode in the middle of setting up.
 *
 * I_SYNC_QUEUED	Inode is queued in b_io or b_more_io writeback lists.
 *			Used to detect that mark_inode_dirty() should not move
 *			inode between dirty lists.
 *
 * Q: What is the difference between I_WILL_FREE and I_FREEING?
 */
#define I_DIRTY_SYNC		(1 << 0)
#define I_DIRTY_DATASYNC	(1 << 1)
#define I_DIRTY_PAGES		(1 << 2)
#define __I_NEW			3
#define I_NEW			(1 << __I_NEW)
#define I_WILL_FREE		(1 << 4)
#define I_FREEING		(1 << 5)
#define I_CLEAR			(1 << 6)
#define __I_SYNC		7
#define I_SYNC			(1 << __I_SYNC)
#define I_REFERENCED		(1 << 8)
#define __I_DIO_WAKEUP		9
#define I_DIO_WAKEUP		(1 << __I_DIO_WAKEUP)
#define I_LINKABLE		(1 << 10)
#define I_DIRTY_TIME		(1 << 11)
#define I_WB_SWITCH		(1 << 13)
#define I_OVL_INUSE		(1 << 14)
#define I_CREATING		(1 << 15)
#define I_SYNC_QUEUED		(1 << 17)

#define I_DIRTY_INODE (I_DIRTY_SYNC | I_DIRTY_DATASYNC)
#define I_DIRTY (I_DIRTY_INODE | I_DIRTY_PAGES)
#define I_DIRTY_ALL (I_DIRTY | I_DIRTY_TIME)

extern void __mark_inode_dirty(struct inode *, int);
static inline void mark_inode_dirty(struct inode *inode)
{
	__mark_inode_dirty(inode, I_DIRTY);
}

static inline void mark_inode_dirty_sync(struct inode *inode)
{
	__mark_inode_dirty(inode, I_DIRTY_SYNC);
}

extern void inc_nlink(struct inode *inode);
extern void drop_nlink(struct inode *inode);
extern void clear_nlink(struct inode *inode);
extern void set_nlink(struct inode *inode, unsigned int nlink);

static inline void inode_inc_link_count(struct inode *inode)
{
	inc_nlink(inode);
	mark_inode_dirty(inode);
}

static inline void inode_dec_link_count(struct inode *inode)
{
	drop_nlink(inode);
	mark_inode_dirty(inode);
}

enum file_time_flags {
	S_ATIME = 1,
	S_MTIME = 2,
	S_CTIME = 4,
	S_VERSION = 8,
};

extern bool atime_needs_update(const struct path *, struct inode *);
extern void touch_atime(const struct path *);
static inline void file_accessed(struct file *file)
{
	if (!(file->f_flags & O_NOATIME))
		touch_atime(&file->f_path);
}

int sync_inode(struct inode *inode, struct writeback_control *wbc);
int sync_inode_metadata(struct inode *inode, int wait);

struct file_system_type {
	const char *name;
	int fs_flags;
#define FS_REQUIRES_DEV		1 
#define FS_BINARY_MOUNTDATA	2
#define FS_HAS_SUBTYPE		4
#define FS_USERNS_MOUNT		8	/* Can be mounted by userns root */
#define FS_RENAME_DOES_D_MOVE	32768	/* FS will handle d_move() during rename() internally. */
	struct dentry *(*mount) (struct file_system_type *, int,
		       const char *, void *);
	struct dentry *(*mount2) (struct vfsmount *, struct file_system_type *, int,
			       const char *, void *);
	void *(*alloc_mnt_data) (void);
	void (*kill_sb) (struct super_block *);
	struct module *owner;
	struct file_system_type * next;
	struct hlist_head fs_supers;

	struct lock_class_key s_lock_key;
	struct lock_class_key s_umount_key;
	struct lock_class_key s_vfs_rename_key;
	struct lock_class_key s_writers_key[SB_FREEZE_LEVELS];

	struct lock_class_key i_lock_key;
	struct lock_class_key i_mutex_key;
	struct lock_class_key i_mutex_dir_key;

	ANDROID_KABI_RESERVE(1);
	ANDROID_KABI_RESERVE(2);
	ANDROID_KABI_RESERVE(3);
	ANDROID_KABI_RESERVE(4);
};

#define MODULE_ALIAS_FS(NAME) MODULE_ALIAS("fs-" NAME)

extern struct dentry *mount_ns(struct file_system_type *fs_type,
	int flags, void *data, void *ns, struct user_namespace *user_ns,
	int (*fill_super)(struct super_block *, void *, int));
#ifdef CONFIG_BLOCK
extern struct dentry *mount_bdev(struct file_system_type *fs_type,
	int flags, const char *dev_name, void *data,
	int (*fill_super)(struct super_block *, void *, int));
#else
static inline struct dentry *mount_bdev(struct file_system_type *fs_type,
	int flags, const char *dev_name, void *data,
	int (*fill_super)(struct super_block *, void *, int))
{
	return ERR_PTR(-ENODEV);
}
#endif
extern struct dentry *mount_single(struct file_system_type *fs_type,
	int flags, void *data,
	int (*fill_super)(struct super_block *, void *, int));
extern struct dentry *mount_nodev(struct file_system_type *fs_type,
	int flags, void *data,
	int (*fill_super)(struct super_block *, void *, int));
extern struct dentry *mount_subtree(struct vfsmount *mnt, const char *path);
void generic_shutdown_super(struct super_block *sb);
#ifdef CONFIG_BLOCK
void kill_block_super(struct super_block *sb);
#else
static inline void kill_block_super(struct super_block *sb)
{
	BUG();
}
#endif
void kill_anon_super(struct super_block *sb);
void kill_litter_super(struct super_block *sb);
void deactivate_super(struct super_block *sb);
void deactivate_locked_super(struct super_block *sb);
int set_anon_super(struct super_block *s, void *data);
int get_anon_bdev(dev_t *);
void free_anon_bdev(dev_t);
struct super_block *sget_userns(struct file_system_type *type,
			int (*test)(struct super_block *,void *),
			int (*set)(struct super_block *,void *),
			int flags, struct user_namespace *user_ns,
			void *data);
struct super_block *sget(struct file_system_type *type,
			int (*test)(struct super_block *,void *),
			int (*set)(struct super_block *,void *),
			int flags, void *data);
extern struct dentry *mount_pseudo_xattr(struct file_system_type *, char *,
					 const struct super_operations *ops,
					 const struct xattr_handler **xattr,
					 const struct dentry_operations *dops,
					 unsigned long);

static inline struct dentry *
mount_pseudo(struct file_system_type *fs_type, char *name,
	     const struct super_operations *ops,
	     const struct dentry_operations *dops, unsigned long magic)
{
	return mount_pseudo_xattr(fs_type, name, ops, NULL, dops, magic);
}

/* Alas, no aliases. Too much hassle with bringing module.h everywhere */
#define fops_get(fops) \
	(((fops) && try_module_get((fops)->owner) ? (fops) : NULL))
#define fops_put(fops) \
	do { if (fops) module_put((fops)->owner); } while(0)
/*
 * This one is to be used *ONLY* from ->open() instances.
 * fops must be non-NULL, pinned down *and* module dependencies
 * should be sufficient to pin the caller down as well.
 */
#define replace_fops(f, fops) \
	do {	\
		struct file *__file = (f); \
		fops_put(__file->f_op); \
		BUG_ON(!(__file->f_op = (fops))); \
	} while(0)

extern int register_filesystem(struct file_system_type *);
extern int unregister_filesystem(struct file_system_type *);
extern struct vfsmount *kern_mount_data(struct file_system_type *, void *data);
#define kern_mount(type) kern_mount_data(type, NULL)
extern void kern_unmount(struct vfsmount *mnt);
extern int may_umount_tree(struct vfsmount *);
extern int may_umount(struct vfsmount *);
extern long do_mount(const char *, const char __user *,
		     const char *, unsigned long, void *);
extern struct vfsmount *collect_mounts(const struct path *);
extern void drop_collected_mounts(struct vfsmount *);
extern int iterate_mounts(int (*)(struct vfsmount *, void *), void *,
			  struct vfsmount *);
extern int vfs_statfs(const struct path *, struct kstatfs *);
extern int user_statfs(const char __user *, struct kstatfs *);
extern int fd_statfs(int, struct kstatfs *);
extern int freeze_super(struct super_block *super);
extern int thaw_super(struct super_block *super);
extern bool our_mnt(struct vfsmount *mnt);
extern __printf(2, 3)
int super_setup_bdi_name(struct super_block *sb, char *fmt, ...);
extern int super_setup_bdi(struct super_block *sb);

extern int current_umask(void);

extern void ihold(struct inode * inode);
extern void iput(struct inode *);
extern int generic_update_time(struct inode *, struct timespec64 *, int);

/* /sys/fs */
extern struct kobject *fs_kobj;

#define MAX_RW_COUNT (INT_MAX & PAGE_MASK)

#ifdef CONFIG_MANDATORY_FILE_LOCKING
extern int locks_mandatory_locked(struct file *);
extern int locks_mandatory_area(struct inode *, struct file *, loff_t, loff_t, unsigned char);

/*
 * Candidates for mandatory locking have the setgid bit set
 * but no group execute bit -  an otherwise meaningless combination.
 */

static inline int __mandatory_lock(struct inode *ino)
{
	return (ino->i_mode & (S_ISGID | S_IXGRP)) == S_ISGID;
}

/*
 * ... and these candidates should be on SB_MANDLOCK mounted fs,
 * otherwise these will be advisory locks
 */

static inline int mandatory_lock(struct inode *ino)
{
	return IS_MANDLOCK(ino) && __mandatory_lock(ino);
}

static inline int locks_verify_locked(struct file *file)
{
	if (mandatory_lock(locks_inode(file)))
		return locks_mandatory_locked(file);
	return 0;
}

static inline int locks_verify_truncate(struct inode *inode,
				    struct file *f,
				    loff_t size)
{
	if (!inode->i_flctx || !mandatory_lock(inode))
		return 0;

	if (size < inode->i_size) {
		return locks_mandatory_area(inode, f, size, inode->i_size - 1,
				F_WRLCK);
	} else {
		return locks_mandatory_area(inode, f, inode->i_size, size - 1,
				F_WRLCK);
	}
}

#else /* !CONFIG_MANDATORY_FILE_LOCKING */

static inline int locks_mandatory_locked(struct file *file)
{
	return 0;
}

static inline int locks_mandatory_area(struct inode *inode, struct file *filp,
                                       loff_t start, loff_t end, unsigned char type)
{
	return 0;
}

static inline int __mandatory_lock(struct inode *inode)
{
	return 0;
}

static inline int mandatory_lock(struct inode *inode)
{
	return 0;
}

static inline int locks_verify_locked(struct file *file)
{
	return 0;
}

static inline int locks_verify_truncate(struct inode *inode, struct file *filp,
					size_t size)
{
	return 0;
}

#endif /* CONFIG_MANDATORY_FILE_LOCKING */


#ifdef CONFIG_FILE_LOCKING
static inline int break_lease(struct inode *inode, unsigned int mode)
{
	/*
	 * Since this check is lockless, we must ensure that any refcounts
	 * taken are done before checking i_flctx->flc_lease. Otherwise, we
	 * could end up racing with tasks trying to set a new lease on this
	 * file.
	 */
	smp_mb();
	if (inode->i_flctx && !list_empty_careful(&inode->i_flctx->flc_lease))
		return __break_lease(inode, mode, FL_LEASE);
	return 0;
}

static inline int break_deleg(struct inode *inode, unsigned int mode)
{
	/*
	 * Since this check is lockless, we must ensure that any refcounts
	 * taken are done before checking i_flctx->flc_lease. Otherwise, we
	 * could end up racing with tasks trying to set a new lease on this
	 * file.
	 */
	smp_mb();
	if (inode->i_flctx && !list_empty_careful(&inode->i_flctx->flc_lease))
		return __break_lease(inode, mode, FL_DELEG);
	return 0;
}

static inline int try_break_deleg(struct inode *inode, struct inode **delegated_inode)
{
	int ret;

	ret = break_deleg(inode, O_WRONLY|O_NONBLOCK);
	if (ret == -EWOULDBLOCK && delegated_inode) {
		*delegated_inode = inode;
		ihold(inode);
	}
	return ret;
}

static inline int break_deleg_wait(struct inode **delegated_inode)
{
	int ret;

	ret = break_deleg(*delegated_inode, O_WRONLY);
	iput(*delegated_inode);
	*delegated_inode = NULL;
	return ret;
}

static inline int break_layout(struct inode *inode, bool wait)
{
	smp_mb();
	if (inode->i_flctx && !list_empty_careful(&inode->i_flctx->flc_lease))
		return __break_lease(inode,
				wait ? O_WRONLY : O_WRONLY | O_NONBLOCK,
				FL_LAYOUT);
	return 0;
}

#else /* !CONFIG_FILE_LOCKING */
static inline int break_lease(struct inode *inode, unsigned int mode)
{
	return 0;
}

static inline int break_deleg(struct inode *inode, unsigned int mode)
{
	return 0;
}

static inline int try_break_deleg(struct inode *inode, struct inode **delegated_inode)
{
	return 0;
}

static inline int break_deleg_wait(struct inode **delegated_inode)
{
	BUG();
	return 0;
}

static inline int break_layout(struct inode *inode, bool wait)
{
	return 0;
}

#endif /* CONFIG_FILE_LOCKING */

/* fs/open.c */
struct audit_names;
struct filename {
	const char		*name;	/* pointer to actual string */
	const __user char	*uptr;	/* original userland pointer */
	int			refcnt;
	struct audit_names	*aname;
	const char		iname[];
};

extern long vfs_truncate(const struct path *, loff_t);
extern int do_truncate(struct dentry *, loff_t start, unsigned int time_attrs,
		       struct file *filp);
extern int do_truncate2(struct vfsmount *, struct dentry *, loff_t start,
			unsigned int time_attrs, struct file *filp);
extern int vfs_fallocate(struct file *file, int mode, loff_t offset,
			loff_t len);
extern long do_sys_open(int dfd, const char __user *filename, int flags,
			umode_t mode);
extern struct file *file_open_name(struct filename *, int, umode_t);
extern struct file *filp_open(const char *, int, umode_t);
extern struct file *file_open_root(struct dentry *, struct vfsmount *,
				   const char *, int, umode_t);
extern struct file * dentry_open(const struct path *, int, const struct cred *);
extern struct file * open_with_fake_path(const struct path *, int,
					 struct inode*, const struct cred *);
static inline struct file *file_clone_open(struct file *file)
{
	return dentry_open(&file->f_path, file->f_flags, file->f_cred);
}
extern int filp_close(struct file *, fl_owner_t id);

extern struct filename *getname_flags(const char __user *, int, int *);
extern struct filename *getname(const char __user *);
extern struct filename *getname_kernel(const char *);
extern void putname(struct filename *name);

extern int finish_open(struct file *file, struct dentry *dentry,
			int (*open)(struct inode *, struct file *));
extern int finish_no_open(struct file *file, struct dentry *dentry);

/* fs/ioctl.c */

extern int ioctl_preallocate(struct file *filp, void __user *argp);

/* fs/dcache.c */
extern void __init vfs_caches_init_early(void);
extern void __init vfs_caches_init(void);

extern struct kmem_cache *names_cachep;

#define __getname()		kmem_cache_alloc(names_cachep, GFP_KERNEL)
#define __putname(name)		kmem_cache_free(names_cachep, (void *)(name))

#ifdef CONFIG_BLOCK
extern int register_blkdev(unsigned int, const char *);
extern void unregister_blkdev(unsigned int, const char *);
extern void bdev_unhash_inode(dev_t dev);
extern struct block_device *bdget(dev_t);
extern struct block_device *bdgrab(struct block_device *bdev);
extern void bd_set_size(struct block_device *, loff_t size);
extern void bd_forget(struct inode *inode);
extern void bdput(struct block_device *);
extern void invalidate_bdev(struct block_device *);
extern void iterate_bdevs(void (*)(struct block_device *, void *), void *);
extern int sync_blockdev(struct block_device *bdev);
extern void kill_bdev(struct block_device *);
extern struct super_block *freeze_bdev(struct block_device *);
extern void emergency_thaw_all(void);
extern void emergency_thaw_bdev(struct super_block *sb);
extern int thaw_bdev(struct block_device *bdev, struct super_block *sb);
extern int fsync_bdev(struct block_device *);

extern struct super_block *blockdev_superblock;

static inline bool sb_is_blkdev_sb(struct super_block *sb)
{
	return sb == blockdev_superblock;
}
#else
static inline void bd_forget(struct inode *inode) {}
static inline int sync_blockdev(struct block_device *bdev) { return 0; }
static inline void kill_bdev(struct block_device *bdev) {}
static inline void invalidate_bdev(struct block_device *bdev) {}

static inline struct super_block *freeze_bdev(struct block_device *sb)
{
	return NULL;
}

static inline int thaw_bdev(struct block_device *bdev, struct super_block *sb)
{
	return 0;
}

static inline int emergency_thaw_bdev(struct super_block *sb)
{
	return 0;
}

static inline void iterate_bdevs(void (*f)(struct block_device *, void *), void *arg)
{
}

static inline bool sb_is_blkdev_sb(struct super_block *sb)
{
	return false;
}
#endif
extern int sync_filesystem(struct super_block *);
extern const struct file_operations def_blk_fops;
extern const struct file_operations def_chr_fops;
#ifdef CONFIG_BLOCK
extern int ioctl_by_bdev(struct block_device *, unsigned, unsigned long);
extern int blkdev_ioctl(struct block_device *, fmode_t, unsigned, unsigned long);
extern long compat_blkdev_ioctl(struct file *, unsigned, unsigned long);
extern int blkdev_get(struct block_device *bdev, fmode_t mode, void *holder);
extern struct block_device *blkdev_get_by_path(const char *path, fmode_t mode,
					       void *holder);
extern struct block_device *blkdev_get_by_dev(dev_t dev, fmode_t mode,
					      void *holder);
extern void blkdev_put(struct block_device *bdev, fmode_t mode);
extern int __blkdev_reread_part(struct block_device *bdev);
extern int blkdev_reread_part(struct block_device *bdev);

#ifdef CONFIG_SYSFS
extern int bd_link_disk_holder(struct block_device *bdev, struct gendisk *disk);
extern void bd_unlink_disk_holder(struct block_device *bdev,
				  struct gendisk *disk);
#else
static inline int bd_link_disk_holder(struct block_device *bdev,
				      struct gendisk *disk)
{
	return 0;
}
static inline void bd_unlink_disk_holder(struct block_device *bdev,
					 struct gendisk *disk)
{
}
#endif
#endif

/* fs/char_dev.c */
#define CHRDEV_MAJOR_MAX 512
/* Marks the bottom of the first segment of free char majors */
#define CHRDEV_MAJOR_DYN_END 234
/* Marks the top and bottom of the second segment of free char majors */
#define CHRDEV_MAJOR_DYN_EXT_START 511
#define CHRDEV_MAJOR_DYN_EXT_END 384

extern int alloc_chrdev_region(dev_t *, unsigned, unsigned, const char *);
extern int register_chrdev_region(dev_t, unsigned, const char *);
extern int __register_chrdev(unsigned int major, unsigned int baseminor,
			     unsigned int count, const char *name,
			     const struct file_operations *fops);
extern void __unregister_chrdev(unsigned int major, unsigned int baseminor,
				unsigned int count, const char *name);
extern void unregister_chrdev_region(dev_t, unsigned);
extern void chrdev_show(struct seq_file *,off_t);

static inline int register_chrdev(unsigned int major, const char *name,
				  const struct file_operations *fops)
{
	return __register_chrdev(major, 0, 256, name, fops);
}

static inline void unregister_chrdev(unsigned int major, const char *name)
{
	__unregister_chrdev(major, 0, 256, name);
}

/* fs/block_dev.c */
#define BDEVNAME_SIZE	32	/* Largest string for a blockdev identifier */
#define BDEVT_SIZE	10	/* Largest string for MAJ:MIN for blkdev */

#ifdef CONFIG_BLOCK
#define BLKDEV_MAJOR_MAX	512
extern const char *__bdevname(dev_t, char *buffer);
extern const char *bdevname(struct block_device *bdev, char *buffer);
extern struct block_device *lookup_bdev(const char *);
extern void blkdev_show(struct seq_file *,off_t);

#else
#define BLKDEV_MAJOR_MAX	0
#endif

extern void init_special_inode(struct inode *, umode_t, dev_t);

/* Invalid inode operations -- fs/bad_inode.c */
extern void make_bad_inode(struct inode *);
extern bool is_bad_inode(struct inode *);

#ifdef CONFIG_BLOCK
extern void check_disk_size_change(struct gendisk *disk,
		struct block_device *bdev, bool verbose);
extern int revalidate_disk(struct gendisk *);
extern int check_disk_change(struct block_device *);
extern int __invalidate_device(struct block_device *, bool);
extern int invalidate_partition(struct gendisk *, int);
#endif
unsigned long invalidate_mapping_pages(struct address_space *mapping,
					pgoff_t start, pgoff_t end);

static inline void invalidate_remote_inode(struct inode *inode)
{
	if (S_ISREG(inode->i_mode) || S_ISDIR(inode->i_mode) ||
	    S_ISLNK(inode->i_mode))
		invalidate_mapping_pages(inode->i_mapping, 0, -1);
}
extern int invalidate_inode_pages2(struct address_space *mapping);
extern int invalidate_inode_pages2_range(struct address_space *mapping,
					 pgoff_t start, pgoff_t end);
extern int write_inode_now(struct inode *, int);
extern int filemap_fdatawrite(struct address_space *);
extern int filemap_flush(struct address_space *);
extern int filemap_fdatawait_keep_errors(struct address_space *mapping);
extern int filemap_fdatawait_range(struct address_space *, loff_t lstart,
				   loff_t lend);
extern int filemap_fdatawait_range_keep_errors(struct address_space *mapping,
		loff_t start_byte, loff_t end_byte);

static inline int filemap_fdatawait(struct address_space *mapping)
{
	return filemap_fdatawait_range(mapping, 0, LLONG_MAX);
}

extern bool filemap_range_has_page(struct address_space *, loff_t lstart,
				  loff_t lend);
extern int filemap_write_and_wait(struct address_space *mapping);
extern int filemap_write_and_wait_range(struct address_space *mapping,
				        loff_t lstart, loff_t lend);
extern int __filemap_fdatawrite_range(struct address_space *mapping,
				loff_t start, loff_t end, int sync_mode);
extern int filemap_fdatawrite_range(struct address_space *mapping,
				loff_t start, loff_t end);
extern int filemap_check_errors(struct address_space *mapping);
extern void __filemap_set_wb_err(struct address_space *mapping, int err);

extern int __must_check file_fdatawait_range(struct file *file, loff_t lstart,
						loff_t lend);
extern int __must_check file_check_and_advance_wb_err(struct file *file);
extern int __must_check file_write_and_wait_range(struct file *file,
						loff_t start, loff_t end);

static inline int file_write_and_wait(struct file *file)
{
	return file_write_and_wait_range(file, 0, LLONG_MAX);
}

/**
 * filemap_set_wb_err - set a writeback error on an address_space
 * @mapping: mapping in which to set writeback error
 * @err: error to be set in mapping
 *
 * When writeback fails in some way, we must record that error so that
 * userspace can be informed when fsync and the like are called.  We endeavor
 * to report errors on any file that was open at the time of the error.  Some
 * internal callers also need to know when writeback errors have occurred.
 *
 * When a writeback error occurs, most filesystems will want to call
 * filemap_set_wb_err to record the error in the mapping so that it will be
 * automatically reported whenever fsync is called on the file.
 */
static inline void filemap_set_wb_err(struct address_space *mapping, int err)
{
	/* Fastpath for common case of no error */
	if (unlikely(err))
		__filemap_set_wb_err(mapping, err);
}

/**
 * filemap_check_wb_error - has an error occurred since the mark was sampled?
 * @mapping: mapping to check for writeback errors
 * @since: previously-sampled errseq_t
 *
 * Grab the errseq_t value from the mapping, and see if it has changed "since"
 * the given value was sampled.
 *
 * If it has then report the latest error set, otherwise return 0.
 */
static inline int filemap_check_wb_err(struct address_space *mapping,
					errseq_t since)
{
	return errseq_check(&mapping->wb_err, since);
}

/**
 * filemap_sample_wb_err - sample the current errseq_t to test for later errors
 * @mapping: mapping to be sampled
 *
 * Writeback errors are always reported relative to a particular sample point
 * in the past. This function provides those sample points.
 */
static inline errseq_t filemap_sample_wb_err(struct address_space *mapping)
{
	return errseq_sample(&mapping->wb_err);
}

/**
 * file_sample_sb_err - sample the current errseq_t to test for later errors
 * @mapping: mapping to be sampled
 *
 * Grab the most current superblock-level errseq_t value for the given
 * struct file.
 */
static inline errseq_t file_sample_sb_err(struct file *file)
{
	return errseq_sample(&file->f_path.dentry->d_sb->s_wb_err);
}

extern int vfs_fsync_range(struct file *file, loff_t start, loff_t end,
			   int datasync);
extern int vfs_fsync(struct file *file, int datasync);

/*
 * Sync the bytes written if this was a synchronous write.  Expect ki_pos
 * to already be updated for the write, and will return either the amount
 * of bytes passed in, or an error if syncing the file failed.
 */
static inline ssize_t generic_write_sync(struct kiocb *iocb, ssize_t count)
{
	if (iocb->ki_flags & IOCB_DSYNC) {
		int ret = vfs_fsync_range(iocb->ki_filp,
				iocb->ki_pos - count, iocb->ki_pos - 1,
				(iocb->ki_flags & IOCB_SYNC) ? 0 : 1);
		if (ret)
			return ret;
	}

	return count;
}

extern void emergency_sync(void);
extern void emergency_remount(void);
#ifdef CONFIG_BLOCK
extern sector_t bmap(struct inode *, sector_t);
#endif
extern int notify_change(struct dentry *, struct iattr *, struct inode **);
extern int notify_change2(struct vfsmount *, struct dentry *, struct iattr *, struct inode **);
extern int inode_permission(struct inode *, int);
extern int inode_permission2(struct vfsmount *, struct inode *, int);
extern int generic_permission(struct inode *, int);
extern int __check_sticky(struct inode *dir, struct inode *inode);

static inline bool execute_ok(struct inode *inode)
{
	return (inode->i_mode & S_IXUGO) || S_ISDIR(inode->i_mode);
}

static inline void file_start_write(struct file *file)
{
	if (!S_ISREG(file_inode(file)->i_mode))
		return;
	__sb_start_write(file_inode(file)->i_sb, SB_FREEZE_WRITE, true);
}

static inline bool file_start_write_trylock(struct file *file)
{
	if (!S_ISREG(file_inode(file)->i_mode))
		return true;
	return __sb_start_write(file_inode(file)->i_sb, SB_FREEZE_WRITE, false);
}

static inline void file_end_write(struct file *file)
{
	if (!S_ISREG(file_inode(file)->i_mode))
		return;
	__sb_end_write(file_inode(file)->i_sb, SB_FREEZE_WRITE);
}

/*
 * get_write_access() gets write permission for a file.
 * put_write_access() releases this write permission.
 * This is used for regular files.
 * We cannot support write (and maybe mmap read-write shared) accesses and
 * MAP_DENYWRITE mmappings simultaneously. The i_writecount field of an inode
 * can have the following values:
 * 0: no writers, no VM_DENYWRITE mappings
 * < 0: (-i_writecount) vm_area_structs with VM_DENYWRITE set exist
 * > 0: (i_writecount) users are writing to the file.
 *
 * Normally we operate on that counter with atomic_{inc,dec} and it's safe
 * except for the cases where we don't hold i_writecount yet. Then we need to
 * use {get,deny}_write_access() - these functions check the sign and refuse
 * to do the change if sign is wrong.
 */
static inline int get_write_access(struct inode *inode)
{
	return atomic_inc_unless_negative(&inode->i_writecount) ? 0 : -ETXTBSY;
}
static inline int deny_write_access(struct file *file)
{
	struct inode *inode = file_inode(file);
	return atomic_dec_unless_positive(&inode->i_writecount) ? 0 : -ETXTBSY;
}
static inline void put_write_access(struct inode * inode)
{
	atomic_dec(&inode->i_writecount);
}
static inline void allow_write_access(struct file *file)
{
	if (file)
		atomic_inc(&file_inode(file)->i_writecount);
}
static inline bool inode_is_open_for_write(const struct inode *inode)
{
	return atomic_read(&inode->i_writecount) > 0;
}

#ifdef CONFIG_IMA
static inline void i_readcount_dec(struct inode *inode)
{
	BUG_ON(!atomic_read(&inode->i_readcount));
	atomic_dec(&inode->i_readcount);
}
static inline void i_readcount_inc(struct inode *inode)
{
	atomic_inc(&inode->i_readcount);
}
#else
static inline void i_readcount_dec(struct inode *inode)
{
	return;
}
static inline void i_readcount_inc(struct inode *inode)
{
	return;
}
#endif
extern int do_pipe_flags(int *, int);

#define __kernel_read_file_id(id) \
	id(UNKNOWN, unknown)		\
	id(FIRMWARE, firmware)		\
	id(FIRMWARE_PREALLOC_BUFFER, firmware)	\
	id(MODULE, kernel-module)		\
	id(KEXEC_IMAGE, kexec-image)		\
	id(KEXEC_INITRAMFS, kexec-initramfs)	\
	id(POLICY, security-policy)		\
	id(X509_CERTIFICATE, x509-certificate)	\
	id(MAX_ID, )

#define __fid_enumify(ENUM, dummy) READING_ ## ENUM,
#define __fid_stringify(dummy, str) #str,

enum kernel_read_file_id {
	__kernel_read_file_id(__fid_enumify)
};

static const char * const kernel_read_file_str[] = {
	__kernel_read_file_id(__fid_stringify)
};

static inline const char *kernel_read_file_id_str(enum kernel_read_file_id id)
{
	if ((unsigned)id >= READING_MAX_ID)
		return kernel_read_file_str[READING_UNKNOWN];

	return kernel_read_file_str[id];
}

extern int kernel_read_file(struct file *, void **, loff_t *, loff_t,
			    enum kernel_read_file_id);
extern int kernel_read_file_from_path(const char *, void **, loff_t *, loff_t,
				      enum kernel_read_file_id);
extern int kernel_read_file_from_fd(int, void **, loff_t *, loff_t,
				    enum kernel_read_file_id);
extern ssize_t kernel_read(struct file *, void *, size_t, loff_t *);
extern ssize_t kernel_write(struct file *, const void *, size_t, loff_t *);
extern ssize_t __kernel_write(struct file *, const void *, size_t, loff_t *);
extern struct file * open_exec(const char *);
 
/* fs/dcache.c -- generic fs support functions */
extern bool is_subdir(struct dentry *, struct dentry *);
extern bool path_is_under(const struct path *, const struct path *);

extern char *file_path(struct file *, char *, int);

#include <linux/err.h>

/* needed for stackable file system support */
extern loff_t default_llseek(struct file *file, loff_t offset, int whence);

extern loff_t vfs_llseek(struct file *file, loff_t offset, int whence);

extern int inode_init_always(struct super_block *, struct inode *);
extern void inode_init_once(struct inode *);
extern void address_space_init_once(struct address_space *mapping);
extern struct inode * igrab(struct inode *);
extern ino_t iunique(struct super_block *, ino_t);
extern int inode_needs_sync(struct inode *inode);
extern int generic_delete_inode(struct inode *inode);
static inline int generic_drop_inode(struct inode *inode)
{
	return !inode->i_nlink || inode_unhashed(inode);
}

extern struct inode *ilookup5_nowait(struct super_block *sb,
		unsigned long hashval, int (*test)(struct inode *, void *),
		void *data);
extern struct inode *ilookup5(struct super_block *sb, unsigned long hashval,
		int (*test)(struct inode *, void *), void *data);
extern struct inode *ilookup(struct super_block *sb, unsigned long ino);

extern struct inode *inode_insert5(struct inode *inode, unsigned long hashval,
		int (*test)(struct inode *, void *),
		int (*set)(struct inode *, void *),
		void *data);
extern struct inode * iget5_locked(struct super_block *, unsigned long, int (*test)(struct inode *, void *), int (*set)(struct inode *, void *), void *);
extern struct inode * iget_locked(struct super_block *, unsigned long);
extern struct inode *find_inode_nowait(struct super_block *,
				       unsigned long,
				       int (*match)(struct inode *,
						    unsigned long, void *),
				       void *data);
extern int insert_inode_locked4(struct inode *, unsigned long, int (*test)(struct inode *, void *), void *);
extern int insert_inode_locked(struct inode *);
#ifdef CONFIG_DEBUG_LOCK_ALLOC
extern void lockdep_annotate_inode_mutex_key(struct inode *inode);
#else
static inline void lockdep_annotate_inode_mutex_key(struct inode *inode) { };
#endif
extern void unlock_new_inode(struct inode *);
extern void discard_new_inode(struct inode *);
extern unsigned int get_next_ino(void);
extern void evict_inodes(struct super_block *sb);

extern void __iget(struct inode * inode);
extern void iget_failed(struct inode *);
extern void clear_inode(struct inode *);
extern void __destroy_inode(struct inode *);
extern struct inode *new_inode_pseudo(struct super_block *sb);
extern struct inode *new_inode(struct super_block *sb);
extern void free_inode_nonrcu(struct inode *inode);
extern int should_remove_suid(struct dentry *);
extern int file_remove_privs(struct file *);

extern void __insert_inode_hash(struct inode *, unsigned long hashval);
static inline void insert_inode_hash(struct inode *inode)
{
	__insert_inode_hash(inode, inode->i_ino);
}

extern void __remove_inode_hash(struct inode *);
static inline void remove_inode_hash(struct inode *inode)
{
	if (!inode_unhashed(inode) && !hlist_fake(&inode->i_hash))
		__remove_inode_hash(inode);
}

extern void inode_sb_list_add(struct inode *inode);

#ifdef CONFIG_BLOCK
extern int bdev_read_only(struct block_device *);
#endif
extern int set_blocksize(struct block_device *, int);
extern int sb_set_blocksize(struct super_block *, int);
extern int sb_min_blocksize(struct super_block *, int);

extern int generic_file_mmap(struct file *, struct vm_area_struct *);
extern int generic_file_readonly_mmap(struct file *, struct vm_area_struct *);
extern ssize_t generic_write_checks(struct kiocb *, struct iov_iter *);
extern ssize_t generic_file_read_iter(struct kiocb *, struct iov_iter *);
extern ssize_t __generic_file_write_iter(struct kiocb *, struct iov_iter *);
extern ssize_t generic_file_write_iter(struct kiocb *, struct iov_iter *);
extern ssize_t generic_file_direct_write(struct kiocb *, struct iov_iter *);
extern ssize_t generic_perform_write(struct file *, struct iov_iter *, loff_t);

ssize_t vfs_iter_read(struct file *file, struct iov_iter *iter, loff_t *ppos,
		rwf_t flags);
ssize_t vfs_iter_write(struct file *file, struct iov_iter *iter, loff_t *ppos,
		rwf_t flags);

/* fs/block_dev.c */
extern ssize_t blkdev_read_iter(struct kiocb *iocb, struct iov_iter *to);
extern ssize_t blkdev_write_iter(struct kiocb *iocb, struct iov_iter *from);
extern int blkdev_fsync(struct file *filp, loff_t start, loff_t end,
			int datasync);
extern void block_sync_page(struct page *page);

/* fs/splice.c */
extern ssize_t generic_file_splice_read(struct file *, loff_t *,
		struct pipe_inode_info *, size_t, unsigned int);
extern ssize_t iter_file_splice_write(struct pipe_inode_info *,
		struct file *, loff_t *, size_t, unsigned int);
extern ssize_t generic_splice_sendpage(struct pipe_inode_info *pipe,
		struct file *out, loff_t *, size_t len, unsigned int flags);
extern long do_splice_direct(struct file *in, loff_t *ppos, struct file *out,
		loff_t *opos, size_t len, unsigned int flags);


extern void
file_ra_state_init(struct file_ra_state *ra, struct address_space *mapping);
extern loff_t noop_llseek(struct file *file, loff_t offset, int whence);
extern loff_t no_llseek(struct file *file, loff_t offset, int whence);
extern loff_t vfs_setpos(struct file *file, loff_t offset, loff_t maxsize);
extern loff_t generic_file_llseek(struct file *file, loff_t offset, int whence);
extern loff_t generic_file_llseek_size(struct file *file, loff_t offset,
		int whence, loff_t maxsize, loff_t eof);
extern loff_t fixed_size_llseek(struct file *file, loff_t offset,
		int whence, loff_t size);
extern loff_t no_seek_end_llseek_size(struct file *, loff_t, int, loff_t);
extern loff_t no_seek_end_llseek(struct file *, loff_t, int);
extern int generic_file_open(struct inode * inode, struct file * filp);
extern int nonseekable_open(struct inode * inode, struct file * filp);
extern int stream_open(struct inode * inode, struct file * filp);

#ifdef CONFIG_BLOCK
typedef void (dio_submit_t)(struct bio *bio, struct inode *inode,
			    loff_t file_offset);

enum {
	/* need locking between buffered and direct access */
	DIO_LOCKING	= 0x01,

	/* filesystem does not support filling holes */
	DIO_SKIP_HOLES	= 0x02,
};

void dio_end_io(struct bio *bio);
void dio_warn_stale_pagecache(struct file *filp);

ssize_t __blockdev_direct_IO(struct kiocb *iocb, struct inode *inode,
			     struct block_device *bdev, struct iov_iter *iter,
			     get_block_t get_block,
			     dio_iodone_t end_io, dio_submit_t submit_io,
			     int flags);

static inline ssize_t blockdev_direct_IO(struct kiocb *iocb,
					 struct inode *inode,
					 struct iov_iter *iter,
					 get_block_t get_block)
{
	return __blockdev_direct_IO(iocb, inode, inode->i_sb->s_bdev, iter,
			get_block, NULL, NULL, DIO_LOCKING | DIO_SKIP_HOLES);
}
#endif

void inode_dio_wait(struct inode *inode);

/*
 * inode_dio_begin - signal start of a direct I/O requests
 * @inode: inode the direct I/O happens on
 *
 * This is called once we've finished processing a direct I/O request,
 * and is used to wake up callers waiting for direct I/O to be quiesced.
 */
static inline void inode_dio_begin(struct inode *inode)
{
	atomic_inc(&inode->i_dio_count);
}

/*
 * inode_dio_end - signal finish of a direct I/O requests
 * @inode: inode the direct I/O happens on
 *
 * This is called once we've finished processing a direct I/O request,
 * and is used to wake up callers waiting for direct I/O to be quiesced.
 */
static inline void inode_dio_end(struct inode *inode)
{
	if (atomic_dec_and_test(&inode->i_dio_count))
		wake_up_bit(&inode->i_state, __I_DIO_WAKEUP);
}

extern void inode_set_flags(struct inode *inode, unsigned int flags,
			    unsigned int mask);

extern const struct file_operations generic_ro_fops;

#define special_file(m) (S_ISCHR(m)||S_ISBLK(m)||S_ISFIFO(m)||S_ISSOCK(m))

extern int readlink_copy(char __user *, int, const char *);
extern int page_readlink(struct dentry *, char __user *, int);
extern const char *page_get_link(struct dentry *, struct inode *,
				 struct delayed_call *);
extern void page_put_link(void *);
extern int __page_symlink(struct inode *inode, const char *symname, int len,
		int nofs);
extern int page_symlink(struct inode *inode, const char *symname, int len);
extern const struct inode_operations page_symlink_inode_operations;
extern void kfree_link(void *);
extern void generic_fillattr(struct inode *, struct kstat *);
extern int vfs_getattr_nosec(const struct path *, struct kstat *, u32, unsigned int);
extern int vfs_getattr(const struct path *, struct kstat *, u32, unsigned int);
void __inode_add_bytes(struct inode *inode, loff_t bytes);
void inode_add_bytes(struct inode *inode, loff_t bytes);
void __inode_sub_bytes(struct inode *inode, loff_t bytes);
void inode_sub_bytes(struct inode *inode, loff_t bytes);
static inline loff_t __inode_get_bytes(struct inode *inode)
{
	return (((loff_t)inode->i_blocks) << 9) + inode->i_bytes;
}
loff_t inode_get_bytes(struct inode *inode);
void inode_set_bytes(struct inode *inode, loff_t bytes);
const char *simple_get_link(struct dentry *, struct inode *,
			    struct delayed_call *);
extern const struct inode_operations simple_symlink_inode_operations;

extern int iterate_dir(struct file *, struct dir_context *);

extern int vfs_statx(int, const char __user *, int, struct kstat *, u32);
extern int vfs_statx_fd(unsigned int, struct kstat *, u32, unsigned int);

static inline int vfs_stat(const char __user *filename, struct kstat *stat)
{
	return vfs_statx(AT_FDCWD, filename, AT_NO_AUTOMOUNT,
			 stat, STATX_BASIC_STATS);
}
static inline int vfs_lstat(const char __user *name, struct kstat *stat)
{
	return vfs_statx(AT_FDCWD, name, AT_SYMLINK_NOFOLLOW | AT_NO_AUTOMOUNT,
			 stat, STATX_BASIC_STATS);
}
static inline int vfs_fstatat(int dfd, const char __user *filename,
			      struct kstat *stat, int flags)
{
	return vfs_statx(dfd, filename, flags | AT_NO_AUTOMOUNT,
			 stat, STATX_BASIC_STATS);
}
static inline int vfs_fstat(int fd, struct kstat *stat)
{
	return vfs_statx_fd(fd, stat, STATX_BASIC_STATS, 0);
}


extern const char *vfs_get_link(struct dentry *, struct delayed_call *);
extern int vfs_readlink(struct dentry *, char __user *, int);

extern int __generic_block_fiemap(struct inode *inode,
				  struct fiemap_extent_info *fieinfo,
				  loff_t start, loff_t len,
				  get_block_t *get_block);
extern int generic_block_fiemap(struct inode *inode,
				struct fiemap_extent_info *fieinfo, u64 start,
				u64 len, get_block_t *get_block);

extern struct file_system_type *get_filesystem(struct file_system_type *fs);
extern void put_filesystem(struct file_system_type *fs);
extern struct file_system_type *get_fs_type(const char *name);
extern struct super_block *get_super(struct block_device *);
extern struct super_block *get_super_thawed(struct block_device *);
extern struct super_block *get_super_exclusive_thawed(struct block_device *bdev);
extern struct super_block *get_active_super(struct block_device *bdev);
extern void drop_super(struct super_block *sb);
extern void drop_super_exclusive(struct super_block *sb);
extern void iterate_supers(void (*)(struct super_block *, void *), void *);
extern void iterate_supers_type(struct file_system_type *,
			        void (*)(struct super_block *, void *), void *);

extern int dcache_dir_open(struct inode *, struct file *);
extern int dcache_dir_close(struct inode *, struct file *);
extern loff_t dcache_dir_lseek(struct file *, loff_t, int);
extern int dcache_readdir(struct file *, struct dir_context *);
extern int simple_setattr(struct dentry *, struct iattr *);
extern int simple_getattr(const struct path *, struct kstat *, u32, unsigned int);
extern int simple_statfs(struct dentry *, struct kstatfs *);
extern int simple_open(struct inode *inode, struct file *file);
extern int simple_link(struct dentry *, struct inode *, struct dentry *);
extern int simple_unlink(struct inode *, struct dentry *);
extern int simple_rmdir(struct inode *, struct dentry *);
extern int simple_rename(struct inode *, struct dentry *,
			 struct inode *, struct dentry *, unsigned int);
extern int noop_fsync(struct file *, loff_t, loff_t, int);
extern int noop_set_page_dirty(struct page *page);
extern void noop_invalidatepage(struct page *page, unsigned int offset,
		unsigned int length);
extern ssize_t noop_direct_IO(struct kiocb *iocb, struct iov_iter *iter);
extern int simple_empty(struct dentry *);
extern int simple_readpage(struct file *file, struct page *page);
extern int simple_write_begin(struct file *file, struct address_space *mapping,
			loff_t pos, unsigned len, unsigned flags,
			struct page **pagep, void **fsdata);
extern int simple_write_end(struct file *file, struct address_space *mapping,
			loff_t pos, unsigned len, unsigned copied,
			struct page *page, void *fsdata);
extern int always_delete_dentry(const struct dentry *);
extern struct inode *alloc_anon_inode(struct super_block *);
extern int simple_nosetlease(struct file *, long, struct file_lock **, void **);
extern const struct dentry_operations simple_dentry_operations;

extern struct dentry *simple_lookup(struct inode *, struct dentry *, unsigned int flags);
extern ssize_t generic_read_dir(struct file *, char __user *, size_t, loff_t *);
extern const struct file_operations simple_dir_operations;
extern const struct inode_operations simple_dir_inode_operations;
extern void make_empty_dir_inode(struct inode *inode);
extern bool is_empty_dir_inode(struct inode *inode);
struct tree_descr { const char *name; const struct file_operations *ops; int mode; };
struct dentry *d_alloc_name(struct dentry *, const char *);
extern int simple_fill_super(struct super_block *, unsigned long,
			     const struct tree_descr *);
extern int simple_pin_fs(struct file_system_type *, struct vfsmount **mount, int *count);
extern void simple_release_fs(struct vfsmount **mount, int *count);

extern ssize_t simple_read_from_buffer(void __user *to, size_t count,
			loff_t *ppos, const void *from, size_t available);
extern ssize_t simple_write_to_buffer(void *to, size_t available, loff_t *ppos,
		const void __user *from, size_t count);

extern int __generic_file_fsync(struct file *, loff_t, loff_t, int);
extern int generic_file_fsync(struct file *, loff_t, loff_t, int);

extern int generic_check_addressable(unsigned, u64);

#ifdef CONFIG_UNICODE
extern int generic_ci_d_hash(const struct dentry *dentry, struct qstr *str);
extern int generic_ci_d_compare(const struct dentry *dentry, unsigned int len,
				const char *str, const struct qstr *name);
<<<<<<< HEAD
extern bool needs_casefold(const struct inode *dir);
#else
static inline bool needs_casefold(const struct inode *dir)
{
	return 0;
}
#endif
extern void generic_set_encrypted_ci_d_ops(struct inode *dir,
					   struct dentry *dentry);
=======
#endif
>>>>>>> d2af1846

#ifdef CONFIG_MIGRATION
extern int buffer_migrate_page(struct address_space *,
				struct page *, struct page *,
				enum migrate_mode);
#else
#define buffer_migrate_page NULL
#endif

extern int setattr_prepare(struct dentry *, struct iattr *);
extern int inode_newsize_ok(const struct inode *, loff_t offset);
extern void setattr_copy(struct inode *inode, const struct iattr *attr);

extern int file_update_time(struct file *file);

static inline bool io_is_direct(struct file *filp)
{
	return (filp->f_flags & O_DIRECT) || IS_DAX(filp->f_mapping->host);
}

static inline bool vma_is_dax(struct vm_area_struct *vma)
{
	return vma->vm_file && IS_DAX(vma->vm_file->f_mapping->host);
}

static inline bool vma_is_fsdax(struct vm_area_struct *vma)
{
	struct inode *inode;

	if (!vma->vm_file)
		return false;
	if (!vma_is_dax(vma))
		return false;
	inode = file_inode(vma->vm_file);
	if (S_ISCHR(inode->i_mode))
		return false; /* device-dax */
	return true;
}

static inline int iocb_flags(struct file *file)
{
	int res = 0;
	if (file->f_flags & O_APPEND)
		res |= IOCB_APPEND;
	if (io_is_direct(file))
		res |= IOCB_DIRECT;
	if ((file->f_flags & O_DSYNC) || IS_SYNC(file->f_mapping->host))
		res |= IOCB_DSYNC;
	if (file->f_flags & __O_SYNC)
		res |= IOCB_SYNC;
	return res;
}

static inline int kiocb_set_rw_flags(struct kiocb *ki, rwf_t flags)
{
	if (unlikely(flags & ~RWF_SUPPORTED))
		return -EOPNOTSUPP;

	if (flags & RWF_NOWAIT) {
		if (!(ki->ki_filp->f_mode & FMODE_NOWAIT))
			return -EOPNOTSUPP;
		ki->ki_flags |= IOCB_NOWAIT;
	}
	if (flags & RWF_HIPRI)
		ki->ki_flags |= IOCB_HIPRI;
	if (flags & RWF_DSYNC)
		ki->ki_flags |= IOCB_DSYNC;
	if (flags & RWF_SYNC)
		ki->ki_flags |= (IOCB_DSYNC | IOCB_SYNC);
	if (flags & RWF_APPEND)
		ki->ki_flags |= IOCB_APPEND;
	return 0;
}

static inline ino_t parent_ino(struct dentry *dentry)
{
	ino_t res;

	/*
	 * Don't strictly need d_lock here? If the parent ino could change
	 * then surely we'd have a deeper race in the caller?
	 */
	spin_lock(&dentry->d_lock);
	res = dentry->d_parent->d_inode->i_ino;
	spin_unlock(&dentry->d_lock);
	return res;
}

/* Transaction based IO helpers */

/*
 * An argresp is stored in an allocated page and holds the
 * size of the argument or response, along with its content
 */
struct simple_transaction_argresp {
	ssize_t size;
	char data[0];
};

#define SIMPLE_TRANSACTION_LIMIT (PAGE_SIZE - sizeof(struct simple_transaction_argresp))

char *simple_transaction_get(struct file *file, const char __user *buf,
				size_t size);
ssize_t simple_transaction_read(struct file *file, char __user *buf,
				size_t size, loff_t *pos);
int simple_transaction_release(struct inode *inode, struct file *file);

void simple_transaction_set(struct file *file, size_t n);

/*
 * simple attribute files
 *
 * These attributes behave similar to those in sysfs:
 *
 * Writing to an attribute immediately sets a value, an open file can be
 * written to multiple times.
 *
 * Reading from an attribute creates a buffer from the value that might get
 * read with multiple read calls. When the attribute has been read
 * completely, no further read calls are possible until the file is opened
 * again.
 *
 * All attributes contain a text representation of a numeric value
 * that are accessed with the get() and set() functions.
 */
#define DEFINE_SIMPLE_ATTRIBUTE(__fops, __get, __set, __fmt)		\
static int __fops ## _open(struct inode *inode, struct file *file)	\
{									\
	__simple_attr_check_format(__fmt, 0ull);			\
	return simple_attr_open(inode, file, __get, __set, __fmt);	\
}									\
static const struct file_operations __fops = {				\
	.owner	 = THIS_MODULE,						\
	.open	 = __fops ## _open,					\
	.release = simple_attr_release,					\
	.read	 = simple_attr_read,					\
	.write	 = simple_attr_write,					\
	.llseek	 = generic_file_llseek,					\
}

static inline __printf(1, 2)
void __simple_attr_check_format(const char *fmt, ...)
{
	/* don't do anything, just let the compiler check the arguments; */
}

int simple_attr_open(struct inode *inode, struct file *file,
		     int (*get)(void *, u64 *), int (*set)(void *, u64),
		     const char *fmt);
int simple_attr_release(struct inode *inode, struct file *file);
ssize_t simple_attr_read(struct file *file, char __user *buf,
			 size_t len, loff_t *ppos);
ssize_t simple_attr_write(struct file *file, const char __user *buf,
			  size_t len, loff_t *ppos);

struct ctl_table;
int proc_nr_files(struct ctl_table *table, int write,
		  void __user *buffer, size_t *lenp, loff_t *ppos);
int proc_nr_dentry(struct ctl_table *table, int write,
		  void __user *buffer, size_t *lenp, loff_t *ppos);
int proc_nr_inodes(struct ctl_table *table, int write,
		   void __user *buffer, size_t *lenp, loff_t *ppos);
int __init get_filesystem_list(char *buf);

#define __FMODE_EXEC		((__force int) FMODE_EXEC)
#define __FMODE_NONOTIFY	((__force int) FMODE_NONOTIFY)

#define ACC_MODE(x) ("\004\002\006\006"[(x)&O_ACCMODE])
#define OPEN_FMODE(flag) ((__force fmode_t)(((flag + 1) & O_ACCMODE) | \
					    (flag & __FMODE_NONOTIFY)))

static inline bool is_sxid(umode_t mode)
{
	return (mode & S_ISUID) || ((mode & S_ISGID) && (mode & S_IXGRP));
}

static inline int check_sticky(struct inode *dir, struct inode *inode)
{
	if (!(dir->i_mode & S_ISVTX))
		return 0;

	return __check_sticky(dir, inode);
}

static inline void inode_has_no_xattr(struct inode *inode)
{
	if (!is_sxid(inode->i_mode) && (inode->i_sb->s_flags & SB_NOSEC))
		inode->i_flags |= S_NOSEC;
}

static inline bool is_root_inode(struct inode *inode)
{
	return inode == inode->i_sb->s_root->d_inode;
}

static inline bool dir_emit(struct dir_context *ctx,
			    const char *name, int namelen,
			    u64 ino, unsigned type)
{
	return ctx->actor(ctx, name, namelen, ctx->pos, ino, type) == 0;
}
static inline bool dir_emit_dot(struct file *file, struct dir_context *ctx)
{
	return ctx->actor(ctx, ".", 1, ctx->pos,
			  file->f_path.dentry->d_inode->i_ino, DT_DIR) == 0;
}
static inline bool dir_emit_dotdot(struct file *file, struct dir_context *ctx)
{
	return ctx->actor(ctx, "..", 2, ctx->pos,
			  parent_ino(file->f_path.dentry), DT_DIR) == 0;
}
static inline bool dir_emit_dots(struct file *file, struct dir_context *ctx)
{
	if (ctx->pos == 0) {
		if (!dir_emit_dot(file, ctx))
			return false;
		ctx->pos = 1;
	}
	if (ctx->pos == 1) {
		if (!dir_emit_dotdot(file, ctx))
			return false;
		ctx->pos = 2;
	}
	return true;
}
static inline bool dir_relax(struct inode *inode)
{
	inode_unlock(inode);
	inode_lock(inode);
	return !IS_DEADDIR(inode);
}

static inline bool dir_relax_shared(struct inode *inode)
{
	inode_unlock_shared(inode);
	inode_lock_shared(inode);
	return !IS_DEADDIR(inode);
}

extern bool path_noexec(const struct path *path);
extern void inode_nohighmem(struct inode *inode);

/* mm/fadvise.c */
extern int vfs_fadvise(struct file *file, loff_t offset, loff_t len,
		       int advice);

int vfs_ioc_setflags_prepare(struct inode *inode, unsigned int oldflags,
			     unsigned int flags);

int vfs_ioc_fssetxattr_check(struct inode *inode, const struct fsxattr *old_fa,
			     struct fsxattr *fa);

static inline void simple_fill_fsxattr(struct fsxattr *fa, __u32 xflags)
{
	memset(fa, 0, sizeof(*fa));
	fa->fsx_xflags = xflags;
}

/*
 * Flush file data before changing attributes.  Caller must hold any locks
 * required to prevent further writes to this file until we're done setting
 * flags.
 */
static inline int inode_drain_writes(struct inode *inode)
{
	inode_dio_wait(inode);
	return filemap_write_and_wait(inode->i_mapping);
}

#endif /* _LINUX_FS_H */<|MERGE_RESOLUTION|>--- conflicted
+++ resolved
@@ -1367,11 +1367,7 @@
 /* These flags relate to encoding and casefolding */
 #define SB_ENC_STRICT_MODE_FL	(1 << 0)
 
-<<<<<<< HEAD
 #define sb_has_enc_strict_mode(sb) \
-=======
-#define sb_has_strict_encoding(sb) \
->>>>>>> d2af1846
 	(sb->s_encoding_flags & SB_ENC_STRICT_MODE_FL)
 
 /*
@@ -3354,7 +3350,6 @@
 extern int generic_ci_d_hash(const struct dentry *dentry, struct qstr *str);
 extern int generic_ci_d_compare(const struct dentry *dentry, unsigned int len,
 				const char *str, const struct qstr *name);
-<<<<<<< HEAD
 extern bool needs_casefold(const struct inode *dir);
 #else
 static inline bool needs_casefold(const struct inode *dir)
@@ -3364,10 +3359,6 @@
 #endif
 extern void generic_set_encrypted_ci_d_ops(struct inode *dir,
 					   struct dentry *dentry);
-=======
-#endif
->>>>>>> d2af1846
-
 #ifdef CONFIG_MIGRATION
 extern int buffer_migrate_page(struct address_space *,
 				struct page *, struct page *,
