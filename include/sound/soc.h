/* SPDX-License-Identifier: GPL-2.0
 *
 * linux/sound/soc.h -- ALSA SoC Layer
 *
 * Author:	Liam Girdwood
 * Created:	Aug 11th 2005
 * Copyright:	Wolfson Microelectronics. PLC.
 */

#ifndef __LINUX_SND_SOC_H
#define __LINUX_SND_SOC_H

#include <linux/of.h>
#include <linux/platform_device.h>
#include <linux/types.h>
#include <linux/notifier.h>
#include <linux/workqueue.h>
#include <linux/interrupt.h>
#include <linux/kernel.h>
#include <linux/regmap.h>
#include <linux/log2.h>
#include <linux/async.h>
#include <sound/core.h>
#include <sound/pcm.h>
#include <sound/compress_driver.h>
#include <sound/control.h>
#include <sound/ac97_codec.h>

/*
 * Convenience kcontrol builders
 */
#define SOC_DOUBLE_VALUE(xreg, shift_left, shift_right, xmax, xinvert, xautodisable) \
	((unsigned long)&(struct soc_mixer_control) \
	{.reg = xreg, .rreg = xreg, .shift = shift_left, \
	.rshift = shift_right, .max = xmax, .platform_max = xmax, \
	.invert = xinvert, .autodisable = xautodisable})
#define SOC_DOUBLE_S_VALUE(xreg, shift_left, shift_right, xmin, xmax, xsign_bit, xinvert, xautodisable) \
	((unsigned long)&(struct soc_mixer_control) \
	{.reg = xreg, .rreg = xreg, .shift = shift_left, \
	.rshift = shift_right, .min = xmin, .max = xmax, .platform_max = xmax, \
	.sign_bit = xsign_bit, .invert = xinvert, .autodisable = xautodisable})
#define SOC_SINGLE_VALUE(xreg, xshift, xmax, xinvert, xautodisable) \
	SOC_DOUBLE_VALUE(xreg, xshift, xshift, xmax, xinvert, xautodisable)
#define SOC_SINGLE_VALUE_EXT(xreg, xmax, xinvert) \
	((unsigned long)&(struct soc_mixer_control) \
	{.reg = xreg, .max = xmax, .platform_max = xmax, .invert = xinvert})
#define SOC_DOUBLE_R_VALUE(xlreg, xrreg, xshift, xmax, xinvert) \
	((unsigned long)&(struct soc_mixer_control) \
	{.reg = xlreg, .rreg = xrreg, .shift = xshift, .rshift = xshift, \
	.max = xmax, .platform_max = xmax, .invert = xinvert})
#define SOC_DOUBLE_R_S_VALUE(xlreg, xrreg, xshift, xmin, xmax, xsign_bit, xinvert) \
	((unsigned long)&(struct soc_mixer_control) \
	{.reg = xlreg, .rreg = xrreg, .shift = xshift, .rshift = xshift, \
	.max = xmax, .min = xmin, .platform_max = xmax, .sign_bit = xsign_bit, \
	.invert = xinvert})
#define SOC_DOUBLE_R_RANGE_VALUE(xlreg, xrreg, xshift, xmin, xmax, xinvert) \
	((unsigned long)&(struct soc_mixer_control) \
	{.reg = xlreg, .rreg = xrreg, .shift = xshift, .rshift = xshift, \
	.min = xmin, .max = xmax, .platform_max = xmax, .invert = xinvert})
#define SOC_SINGLE(xname, reg, shift, max, invert) \
{	.iface = SNDRV_CTL_ELEM_IFACE_MIXER, .name = xname, \
	.info = snd_soc_info_volsw, .get = snd_soc_get_volsw,\
	.put = snd_soc_put_volsw, \
	.private_value = SOC_SINGLE_VALUE(reg, shift, max, invert, 0) }
#define SOC_SINGLE_RANGE(xname, xreg, xshift, xmin, xmax, xinvert) \
{	.iface = SNDRV_CTL_ELEM_IFACE_MIXER, .name = (xname),\
	.info = snd_soc_info_volsw_range, .get = snd_soc_get_volsw_range, \
	.put = snd_soc_put_volsw_range, \
	.private_value = (unsigned long)&(struct soc_mixer_control) \
		{.reg = xreg, .rreg = xreg, .shift = xshift, \
		 .rshift = xshift,  .min = xmin, .max = xmax, \
		 .platform_max = xmax, .invert = xinvert} }
#define SOC_SINGLE_TLV(xname, reg, shift, max, invert, tlv_array) \
{	.iface = SNDRV_CTL_ELEM_IFACE_MIXER, .name = xname, \
	.access = SNDRV_CTL_ELEM_ACCESS_TLV_READ |\
		 SNDRV_CTL_ELEM_ACCESS_READWRITE,\
	.tlv.p = (tlv_array), \
	.info = snd_soc_info_volsw, .get = snd_soc_get_volsw,\
	.put = snd_soc_put_volsw, \
	.private_value = SOC_SINGLE_VALUE(reg, shift, max, invert, 0) }
#define SOC_SINGLE_SX_TLV(xname, xreg, xshift, xmin, xmax, tlv_array) \
{       .iface = SNDRV_CTL_ELEM_IFACE_MIXER, .name = xname, \
	.access = SNDRV_CTL_ELEM_ACCESS_TLV_READ | \
	SNDRV_CTL_ELEM_ACCESS_READWRITE, \
	.tlv.p  = (tlv_array),\
	.info = snd_soc_info_volsw_sx, \
	.get = snd_soc_get_volsw_sx,\
	.put = snd_soc_put_volsw_sx, \
	.private_value = (unsigned long)&(struct soc_mixer_control) \
		{.reg = xreg, .rreg = xreg, \
		.shift = xshift, .rshift = xshift, \
		.max = xmax, .min = xmin} }
#define SOC_SINGLE_RANGE_TLV(xname, xreg, xshift, xmin, xmax, xinvert, tlv_array) \
{	.iface = SNDRV_CTL_ELEM_IFACE_MIXER, .name = (xname),\
	.access = SNDRV_CTL_ELEM_ACCESS_TLV_READ |\
		 SNDRV_CTL_ELEM_ACCESS_READWRITE,\
	.tlv.p = (tlv_array), \
	.info = snd_soc_info_volsw_range, \
	.get = snd_soc_get_volsw_range, .put = snd_soc_put_volsw_range, \
	.private_value = (unsigned long)&(struct soc_mixer_control) \
		{.reg = xreg, .rreg = xreg, .shift = xshift, \
		 .rshift = xshift, .min = xmin, .max = xmax, \
		 .platform_max = xmax, .invert = xinvert} }
#define SOC_DOUBLE(xname, reg, shift_left, shift_right, max, invert) \
{	.iface = SNDRV_CTL_ELEM_IFACE_MIXER, .name = (xname),\
	.info = snd_soc_info_volsw, .get = snd_soc_get_volsw, \
	.put = snd_soc_put_volsw, \
	.private_value = SOC_DOUBLE_VALUE(reg, shift_left, shift_right, \
					  max, invert, 0) }
#define SOC_DOUBLE_STS(xname, reg, shift_left, shift_right, max, invert) \
{									\
	.iface = SNDRV_CTL_ELEM_IFACE_MIXER, .name = (xname),		\
	.info = snd_soc_info_volsw, .get = snd_soc_get_volsw,		\
	.access = SNDRV_CTL_ELEM_ACCESS_READ |				\
		SNDRV_CTL_ELEM_ACCESS_VOLATILE,				\
	.private_value = SOC_DOUBLE_VALUE(reg, shift_left, shift_right,	\
					  max, invert, 0) }
#define SOC_DOUBLE_R(xname, reg_left, reg_right, xshift, xmax, xinvert) \
{	.iface = SNDRV_CTL_ELEM_IFACE_MIXER, .name = (xname), \
	.info = snd_soc_info_volsw, \
	.get = snd_soc_get_volsw, .put = snd_soc_put_volsw, \
	.private_value = SOC_DOUBLE_R_VALUE(reg_left, reg_right, xshift, \
					    xmax, xinvert) }
#define SOC_DOUBLE_R_RANGE(xname, reg_left, reg_right, xshift, xmin, \
			   xmax, xinvert)		\
{	.iface = SNDRV_CTL_ELEM_IFACE_MIXER, .name = (xname),\
	.info = snd_soc_info_volsw_range, \
	.get = snd_soc_get_volsw_range, .put = snd_soc_put_volsw_range, \
	.private_value = SOC_DOUBLE_R_RANGE_VALUE(reg_left, reg_right, \
					    xshift, xmin, xmax, xinvert) }
#define SOC_DOUBLE_TLV(xname, reg, shift_left, shift_right, max, invert, tlv_array) \
{	.iface = SNDRV_CTL_ELEM_IFACE_MIXER, .name = (xname),\
	.access = SNDRV_CTL_ELEM_ACCESS_TLV_READ |\
		 SNDRV_CTL_ELEM_ACCESS_READWRITE,\
	.tlv.p = (tlv_array), \
	.info = snd_soc_info_volsw, .get = snd_soc_get_volsw, \
	.put = snd_soc_put_volsw, \
	.private_value = SOC_DOUBLE_VALUE(reg, shift_left, shift_right, \
					  max, invert, 0) }
#define SOC_DOUBLE_R_TLV(xname, reg_left, reg_right, xshift, xmax, xinvert, tlv_array) \
{	.iface = SNDRV_CTL_ELEM_IFACE_MIXER, .name = (xname),\
	.access = SNDRV_CTL_ELEM_ACCESS_TLV_READ |\
		 SNDRV_CTL_ELEM_ACCESS_READWRITE,\
	.tlv.p = (tlv_array), \
	.info = snd_soc_info_volsw, \
	.get = snd_soc_get_volsw, .put = snd_soc_put_volsw, \
	.private_value = SOC_DOUBLE_R_VALUE(reg_left, reg_right, xshift, \
					    xmax, xinvert) }
#define SOC_DOUBLE_R_RANGE_TLV(xname, reg_left, reg_right, xshift, xmin, \
			       xmax, xinvert, tlv_array)		\
{	.iface = SNDRV_CTL_ELEM_IFACE_MIXER, .name = (xname),\
	.access = SNDRV_CTL_ELEM_ACCESS_TLV_READ |\
		 SNDRV_CTL_ELEM_ACCESS_READWRITE,\
	.tlv.p = (tlv_array), \
	.info = snd_soc_info_volsw_range, \
	.get = snd_soc_get_volsw_range, .put = snd_soc_put_volsw_range, \
	.private_value = SOC_DOUBLE_R_RANGE_VALUE(reg_left, reg_right, \
					    xshift, xmin, xmax, xinvert) }
#define SOC_DOUBLE_R_SX_TLV(xname, xreg, xrreg, xshift, xmin, xmax, tlv_array) \
{       .iface = SNDRV_CTL_ELEM_IFACE_MIXER, .name = (xname), \
	.access = SNDRV_CTL_ELEM_ACCESS_TLV_READ | \
	SNDRV_CTL_ELEM_ACCESS_READWRITE, \
	.tlv.p  = (tlv_array), \
	.info = snd_soc_info_volsw_sx, \
	.get = snd_soc_get_volsw_sx, \
	.put = snd_soc_put_volsw_sx, \
	.private_value = (unsigned long)&(struct soc_mixer_control) \
		{.reg = xreg, .rreg = xrreg, \
		.shift = xshift, .rshift = xshift, \
		.max = xmax, .min = xmin} }
#define SOC_DOUBLE_R_S_TLV(xname, reg_left, reg_right, xshift, xmin, xmax, xsign_bit, xinvert, tlv_array) \
{	.iface = SNDRV_CTL_ELEM_IFACE_MIXER, .name = (xname),\
	.access = SNDRV_CTL_ELEM_ACCESS_TLV_READ |\
		 SNDRV_CTL_ELEM_ACCESS_READWRITE,\
	.tlv.p = (tlv_array), \
	.info = snd_soc_info_volsw, \
	.get = snd_soc_get_volsw, .put = snd_soc_put_volsw, \
	.private_value = SOC_DOUBLE_R_S_VALUE(reg_left, reg_right, xshift, \
					    xmin, xmax, xsign_bit, xinvert) }
#define SOC_SINGLE_S8_TLV(xname, xreg, xmin, xmax, tlv_array) \
{	.iface  = SNDRV_CTL_ELEM_IFACE_MIXER, .name = (xname), \
	.access = SNDRV_CTL_ELEM_ACCESS_TLV_READ | \
		  SNDRV_CTL_ELEM_ACCESS_READWRITE, \
	.tlv.p  = (tlv_array), \
	.info = snd_soc_info_volsw, .get = snd_soc_get_volsw,\
	.put = snd_soc_put_volsw, \
	.private_value = (unsigned long)&(struct soc_mixer_control) \
	{.reg = xreg, .rreg = xreg,  \
	 .min = xmin, .max = xmax, .platform_max = xmax, \
	.sign_bit = 7,} }
#define SOC_DOUBLE_S8_TLV(xname, xreg, xmin, xmax, tlv_array) \
{	.iface  = SNDRV_CTL_ELEM_IFACE_MIXER, .name = (xname), \
	.access = SNDRV_CTL_ELEM_ACCESS_TLV_READ | \
		  SNDRV_CTL_ELEM_ACCESS_READWRITE, \
	.tlv.p  = (tlv_array), \
	.info = snd_soc_info_volsw, .get = snd_soc_get_volsw,\
	.put = snd_soc_put_volsw, \
	.private_value = SOC_DOUBLE_S_VALUE(xreg, 0, 8, xmin, xmax, 7, 0, 0) }
#define SOC_ENUM_DOUBLE(xreg, xshift_l, xshift_r, xitems, xtexts) \
{	.reg = xreg, .shift_l = xshift_l, .shift_r = xshift_r, \
	.items = xitems, .texts = xtexts, \
	.mask = xitems ? roundup_pow_of_two(xitems) - 1 : 0}
#define SOC_ENUM_SINGLE(xreg, xshift, xitems, xtexts) \
	SOC_ENUM_DOUBLE(xreg, xshift, xshift, xitems, xtexts)
#define SOC_ENUM_SINGLE_EXT(xitems, xtexts) \
{	.items = xitems, .texts = xtexts }
#define SOC_VALUE_ENUM_DOUBLE(xreg, xshift_l, xshift_r, xmask, xitems, xtexts, xvalues) \
{	.reg = xreg, .shift_l = xshift_l, .shift_r = xshift_r, \
	.mask = xmask, .items = xitems, .texts = xtexts, .values = xvalues}
#define SOC_VALUE_ENUM_SINGLE(xreg, xshift, xmask, xitems, xtexts, xvalues) \
	SOC_VALUE_ENUM_DOUBLE(xreg, xshift, xshift, xmask, xitems, xtexts, xvalues)
#define SOC_VALUE_ENUM_SINGLE_AUTODISABLE(xreg, xshift, xmask, xitems, xtexts, xvalues) \
{	.reg = xreg, .shift_l = xshift, .shift_r = xshift, \
	.mask = xmask, .items = xitems, .texts = xtexts, \
	.values = xvalues, .autodisable = 1}
#define SOC_ENUM_SINGLE_VIRT(xitems, xtexts) \
	SOC_ENUM_SINGLE(SND_SOC_NOPM, 0, xitems, xtexts)
#define SOC_ENUM(xname, xenum) \
{	.iface = SNDRV_CTL_ELEM_IFACE_MIXER, .name = xname,\
	.info = snd_soc_info_enum_double, \
	.get = snd_soc_get_enum_double, .put = snd_soc_put_enum_double, \
	.private_value = (unsigned long)&xenum }
#define SOC_SINGLE_EXT(xname, xreg, xshift, xmax, xinvert,\
	 xhandler_get, xhandler_put) \
{	.iface = SNDRV_CTL_ELEM_IFACE_MIXER, .name = xname, \
	.info = snd_soc_info_volsw, \
	.get = xhandler_get, .put = xhandler_put, \
	.private_value = SOC_SINGLE_VALUE(xreg, xshift, xmax, xinvert, 0) }
#define SOC_DOUBLE_EXT(xname, reg, shift_left, shift_right, max, invert,\
	 xhandler_get, xhandler_put) \
{	.iface = SNDRV_CTL_ELEM_IFACE_MIXER, .name = (xname),\
	.info = snd_soc_info_volsw, \
	.get = xhandler_get, .put = xhandler_put, \
	.private_value = \
		SOC_DOUBLE_VALUE(reg, shift_left, shift_right, max, invert, 0) }
#define SOC_DOUBLE_R_EXT(xname, reg_left, reg_right, xshift, xmax, xinvert,\
	 xhandler_get, xhandler_put) \
{	.iface = SNDRV_CTL_ELEM_IFACE_MIXER, .name = (xname), \
	.info = snd_soc_info_volsw, \
	.get = xhandler_get, .put = xhandler_put, \
	.private_value = SOC_DOUBLE_R_VALUE(reg_left, reg_right, xshift, \
					    xmax, xinvert) }
#define SOC_SINGLE_MULTI_EXT(xname, xreg, xshift, xmax, xinvert, xcount,\
	xhandler_get, xhandler_put) \
{	.iface = SNDRV_CTL_ELEM_IFACE_MIXER, .name = xname, \
	.info = snd_soc_info_multi_ext, \
	.get = xhandler_get, .put = xhandler_put, \
	.private_value = (unsigned long)&(struct soc_multi_mixer_control) \
		{.reg = xreg, .shift = xshift, .rshift = xshift, .max = xmax, \
		.count = xcount, .platform_max = xmax, .invert = xinvert} }
#define SOC_SINGLE_EXT_TLV(xname, xreg, xshift, xmax, xinvert,\
	 xhandler_get, xhandler_put, tlv_array) \
{	.iface = SNDRV_CTL_ELEM_IFACE_MIXER, .name = xname, \
	.access = SNDRV_CTL_ELEM_ACCESS_TLV_READ |\
		 SNDRV_CTL_ELEM_ACCESS_READWRITE,\
	.tlv.p = (tlv_array), \
	.info = snd_soc_info_volsw, \
	.get = xhandler_get, .put = xhandler_put, \
	.private_value = SOC_SINGLE_VALUE(xreg, xshift, xmax, xinvert, 0) }
#define SOC_SINGLE_RANGE_EXT_TLV(xname, xreg, xshift, xmin, xmax, xinvert, \
				 xhandler_get, xhandler_put, tlv_array) \
{	.iface = SNDRV_CTL_ELEM_IFACE_MIXER, .name = (xname),\
	.access = SNDRV_CTL_ELEM_ACCESS_TLV_READ |\
		 SNDRV_CTL_ELEM_ACCESS_READWRITE,\
	.tlv.p = (tlv_array), \
	.info = snd_soc_info_volsw_range, \
	.get = xhandler_get, .put = xhandler_put, \
	.private_value = (unsigned long)&(struct soc_mixer_control) \
		{.reg = xreg, .rreg = xreg, .shift = xshift, \
		 .rshift = xshift, .min = xmin, .max = xmax, \
		 .platform_max = xmax, .invert = xinvert} }
#define SOC_DOUBLE_EXT_TLV(xname, xreg, shift_left, shift_right, xmax, xinvert,\
	 xhandler_get, xhandler_put, tlv_array) \
{	.iface = SNDRV_CTL_ELEM_IFACE_MIXER, .name = (xname), \
	.access = SNDRV_CTL_ELEM_ACCESS_TLV_READ | \
		 SNDRV_CTL_ELEM_ACCESS_READWRITE, \
	.tlv.p = (tlv_array), \
	.info = snd_soc_info_volsw, \
	.get = xhandler_get, .put = xhandler_put, \
	.private_value = SOC_DOUBLE_VALUE(xreg, shift_left, shift_right, \
					  xmax, xinvert, 0) }
#define SOC_DOUBLE_R_EXT_TLV(xname, reg_left, reg_right, xshift, xmax, xinvert,\
	 xhandler_get, xhandler_put, tlv_array) \
{	.iface = SNDRV_CTL_ELEM_IFACE_MIXER, .name = (xname), \
	.access = SNDRV_CTL_ELEM_ACCESS_TLV_READ | \
		 SNDRV_CTL_ELEM_ACCESS_READWRITE, \
	.tlv.p = (tlv_array), \
	.info = snd_soc_info_volsw, \
	.get = xhandler_get, .put = xhandler_put, \
	.private_value = SOC_DOUBLE_R_VALUE(reg_left, reg_right, xshift, \
					    xmax, xinvert) }
#define SOC_SINGLE_BOOL_EXT(xname, xdata, xhandler_get, xhandler_put) \
{	.iface = SNDRV_CTL_ELEM_IFACE_MIXER, .name = xname, \
	.info = snd_soc_info_bool_ext, \
	.get = xhandler_get, .put = xhandler_put, \
	.private_value = xdata }
#define SOC_ENUM_EXT(xname, xenum, xhandler_get, xhandler_put) \
{	.iface = SNDRV_CTL_ELEM_IFACE_MIXER, .name = xname, \
	.info = snd_soc_info_enum_double, \
	.get = xhandler_get, .put = xhandler_put, \
	.private_value = (unsigned long)&xenum }
#define SOC_VALUE_ENUM_EXT(xname, xenum, xhandler_get, xhandler_put) \
	SOC_ENUM_EXT(xname, xenum, xhandler_get, xhandler_put)

#define SND_SOC_BYTES(xname, xbase, xregs)		      \
{	.iface = SNDRV_CTL_ELEM_IFACE_MIXER, .name = xname,   \
	.info = snd_soc_bytes_info, .get = snd_soc_bytes_get, \
	.put = snd_soc_bytes_put, .private_value =	      \
		((unsigned long)&(struct soc_bytes)           \
		{.base = xbase, .num_regs = xregs }) }

#define SND_SOC_BYTES_MASK(xname, xbase, xregs, xmask)	      \
{	.iface = SNDRV_CTL_ELEM_IFACE_MIXER, .name = xname,   \
	.info = snd_soc_bytes_info, .get = snd_soc_bytes_get, \
	.put = snd_soc_bytes_put, .private_value =	      \
		((unsigned long)&(struct soc_bytes)           \
		{.base = xbase, .num_regs = xregs,	      \
		 .mask = xmask }) }

/*
 * SND_SOC_BYTES_EXT is deprecated, please USE SND_SOC_BYTES_TLV instead
 */
#define SND_SOC_BYTES_EXT(xname, xcount, xhandler_get, xhandler_put) \
{	.iface = SNDRV_CTL_ELEM_IFACE_MIXER, .name = xname, \
	.info = snd_soc_bytes_info_ext, \
	.get = xhandler_get, .put = xhandler_put, \
	.private_value = (unsigned long)&(struct soc_bytes_ext) \
		{.max = xcount} }
#define SND_SOC_BYTES_TLV(xname, xcount, xhandler_get, xhandler_put) \
{	.iface = SNDRV_CTL_ELEM_IFACE_MIXER, .name = xname, \
	.access = SNDRV_CTL_ELEM_ACCESS_TLV_READWRITE | \
		  SNDRV_CTL_ELEM_ACCESS_TLV_CALLBACK, \
	.tlv.c = (snd_soc_bytes_tlv_callback), \
	.info = snd_soc_bytes_info_ext, \
	.private_value = (unsigned long)&(struct soc_bytes_ext) \
		{.max = xcount, .get = xhandler_get, .put = xhandler_put, } }
#define SOC_SINGLE_XR_SX(xname, xregbase, xregcount, xnbits, \
		xmin, xmax, xinvert) \
{	.iface = SNDRV_CTL_ELEM_IFACE_MIXER, .name = (xname), \
	.info = snd_soc_info_xr_sx, .get = snd_soc_get_xr_sx, \
	.put = snd_soc_put_xr_sx, \
	.private_value = (unsigned long)&(struct soc_mreg_control) \
		{.regbase = xregbase, .regcount = xregcount, .nbits = xnbits, \
		.invert = xinvert, .min = xmin, .max = xmax} }

#define SOC_SINGLE_STROBE(xname, xreg, xshift, xinvert) \
	SOC_SINGLE_EXT(xname, xreg, xshift, 1, xinvert, \
		snd_soc_get_strobe, snd_soc_put_strobe)

/*
 * Simplified versions of above macros, declaring a struct and calculating
 * ARRAY_SIZE internally
 */
#define SOC_ENUM_DOUBLE_DECL(name, xreg, xshift_l, xshift_r, xtexts) \
	const struct soc_enum name = SOC_ENUM_DOUBLE(xreg, xshift_l, xshift_r, \
						ARRAY_SIZE(xtexts), xtexts)
#define SOC_ENUM_SINGLE_DECL(name, xreg, xshift, xtexts) \
	SOC_ENUM_DOUBLE_DECL(name, xreg, xshift, xshift, xtexts)
#define SOC_ENUM_SINGLE_EXT_DECL(name, xtexts) \
	const struct soc_enum name = SOC_ENUM_SINGLE_EXT(ARRAY_SIZE(xtexts), xtexts)
#define SOC_VALUE_ENUM_DOUBLE_DECL(name, xreg, xshift_l, xshift_r, xmask, xtexts, xvalues) \
	const struct soc_enum name = SOC_VALUE_ENUM_DOUBLE(xreg, xshift_l, xshift_r, xmask, \
							ARRAY_SIZE(xtexts), xtexts, xvalues)
#define SOC_VALUE_ENUM_SINGLE_DECL(name, xreg, xshift, xmask, xtexts, xvalues) \
	SOC_VALUE_ENUM_DOUBLE_DECL(name, xreg, xshift, xshift, xmask, xtexts, xvalues)

#define SOC_VALUE_ENUM_SINGLE_AUTODISABLE_DECL(name, xreg, xshift, xmask, xtexts, xvalues) \
	const struct soc_enum name = SOC_VALUE_ENUM_SINGLE_AUTODISABLE(xreg, \
		xshift, xmask, ARRAY_SIZE(xtexts), xtexts, xvalues)

#define SOC_ENUM_SINGLE_VIRT_DECL(name, xtexts) \
	const struct soc_enum name = SOC_ENUM_SINGLE_VIRT(ARRAY_SIZE(xtexts), xtexts)

/*
 * Component probe and remove ordering levels for components with runtime
 * dependencies.
 */
#define SND_SOC_COMP_ORDER_FIRST		-2
#define SND_SOC_COMP_ORDER_EARLY		-1
#define SND_SOC_COMP_ORDER_NORMAL		0
#define SND_SOC_COMP_ORDER_LATE		1
#define SND_SOC_COMP_ORDER_LAST		2

/* DAI Link Host Mode Support */
#define SND_SOC_DAI_LINK_NO_HOST		0x1
#define SND_SOC_DAI_LINK_OPT_HOST		0x2

/*
 * Bias levels
 *
 * @ON:      Bias is fully on for audio playback and capture operations.
 * @PREPARE: Prepare for audio operations. Called before DAPM switching for
 *           stream start and stop operations.
 * @STANDBY: Low power standby state when no playback/capture operations are
 *           in progress. NOTE: The transition time between STANDBY and ON
 *           should be as fast as possible and no longer than 10ms.
 * @OFF:     Power Off. No restrictions on transition times.
 */
enum snd_soc_bias_level {
	SND_SOC_BIAS_OFF = 0,
	SND_SOC_BIAS_STANDBY = 1,
	SND_SOC_BIAS_PREPARE = 2,
	SND_SOC_BIAS_ON = 3,
};

struct device_node;
struct snd_jack;
struct snd_soc_card;
struct snd_soc_pcm_stream;
struct snd_soc_ops;
struct snd_soc_pcm_runtime;
struct snd_soc_dai;
struct snd_soc_dai_driver;
struct snd_soc_dai_link;
struct snd_soc_component;
struct snd_soc_component_driver;
struct soc_enum;
struct snd_soc_jack;
struct snd_soc_jack_zone;
struct snd_soc_jack_pin;
#include <sound/soc-dapm.h>
#include <sound/soc-dpcm.h>
#include <sound/soc-topology.h>

struct snd_soc_jack_gpio;

typedef int (*hw_write_t)(void *,const char* ,int);

enum snd_soc_pcm_subclass {
	SND_SOC_PCM_CLASS_PCM	= 0,
	SND_SOC_PCM_CLASS_BE	= 1,
};

enum snd_soc_card_subclass {
	SND_SOC_CARD_CLASS_INIT		= 0,
	SND_SOC_CARD_CLASS_RUNTIME	= 1,
};

int snd_soc_register_card(struct snd_soc_card *card);
int snd_soc_unregister_card(struct snd_soc_card *card);
int devm_snd_soc_register_card(struct device *dev, struct snd_soc_card *card);
#ifdef CONFIG_PM_SLEEP
int snd_soc_suspend(struct device *dev);
int snd_soc_resume(struct device *dev);
#else
static inline int snd_soc_suspend(struct device *dev)
{
	return 0;
}

static inline int snd_soc_resume(struct device *dev)
{
	return 0;
}
#endif
int snd_soc_poweroff(struct device *dev);
int snd_soc_add_component(struct device *dev,
		struct snd_soc_component *component,
		const struct snd_soc_component_driver *component_driver,
		struct snd_soc_dai_driver *dai_drv,
		int num_dai);
int snd_soc_register_component(struct device *dev,
			 const struct snd_soc_component_driver *component_driver,
			 struct snd_soc_dai_driver *dai_drv, int num_dai);
int devm_snd_soc_register_component(struct device *dev,
			 const struct snd_soc_component_driver *component_driver,
			 struct snd_soc_dai_driver *dai_drv, int num_dai);
void snd_soc_unregister_component(struct device *dev);
struct snd_soc_component *snd_soc_lookup_component(struct device *dev,
						   const char *driver_name);

int soc_new_pcm(struct snd_soc_pcm_runtime *rtd, int num);
#ifdef CONFIG_SND_SOC_COMPRESS
int snd_soc_new_compress(struct snd_soc_pcm_runtime *rtd, int num);
#else
static inline int snd_soc_new_compress(struct snd_soc_pcm_runtime *rtd, int num)
{
	return 0;
}
#endif

void snd_soc_disconnect_sync(struct device *dev);

struct snd_pcm_substream *snd_soc_get_dai_substream(struct snd_soc_card *card,
		const char *dai_link, int stream);
struct snd_soc_pcm_runtime *snd_soc_get_pcm_runtime(struct snd_soc_card *card,
		const char *dai_link);

bool snd_soc_runtime_ignore_pmdown_time(struct snd_soc_pcm_runtime *rtd);
void snd_soc_runtime_activate(struct snd_soc_pcm_runtime *rtd, int stream);
void snd_soc_runtime_deactivate(struct snd_soc_pcm_runtime *rtd, int stream);

int snd_soc_runtime_set_dai_fmt(struct snd_soc_pcm_runtime *rtd,
	unsigned int dai_fmt);

#ifdef CONFIG_DMI
int snd_soc_set_dmi_name(struct snd_soc_card *card, const char *flavour);
#else
static inline int snd_soc_set_dmi_name(struct snd_soc_card *card,
				       const char *flavour)
{
	return 0;
}
#endif

/* Utility functions to get clock rates from various things */
int snd_soc_calc_frame_size(int sample_size, int channels, int tdm_slots);
int snd_soc_params_to_frame_size(struct snd_pcm_hw_params *params);
int snd_soc_calc_bclk(int fs, int sample_size, int channels, int tdm_slots);
int snd_soc_params_to_bclk(struct snd_pcm_hw_params *parms);

/* set runtime hw params */
int snd_soc_set_runtime_hwparams(struct snd_pcm_substream *substream,
	const struct snd_pcm_hardware *hw);

int soc_dai_hw_params(struct snd_pcm_substream *substream,
		      struct snd_pcm_hw_params *params,
		      struct snd_soc_dai *dai);

/* Jack reporting */
int snd_soc_card_jack_new(struct snd_soc_card *card, const char *id, int type,
	struct snd_soc_jack *jack, struct snd_soc_jack_pin *pins,
	unsigned int num_pins);

void snd_soc_jack_report(struct snd_soc_jack *jack, int status, int mask);
int snd_soc_jack_add_pins(struct snd_soc_jack *jack, int count,
			  struct snd_soc_jack_pin *pins);
void snd_soc_jack_notifier_register(struct snd_soc_jack *jack,
				    struct notifier_block *nb);
void snd_soc_jack_notifier_unregister(struct snd_soc_jack *jack,
				      struct notifier_block *nb);
int snd_soc_jack_add_zones(struct snd_soc_jack *jack, int count,
			  struct snd_soc_jack_zone *zones);
int snd_soc_jack_get_type(struct snd_soc_jack *jack, int micbias_voltage);
#ifdef CONFIG_GPIOLIB
int snd_soc_jack_add_gpios(struct snd_soc_jack *jack, int count,
			struct snd_soc_jack_gpio *gpios);
int snd_soc_jack_add_gpiods(struct device *gpiod_dev,
			    struct snd_soc_jack *jack,
			    int count, struct snd_soc_jack_gpio *gpios);
void snd_soc_jack_free_gpios(struct snd_soc_jack *jack, int count,
			struct snd_soc_jack_gpio *gpios);
#else
static inline int snd_soc_jack_add_gpios(struct snd_soc_jack *jack, int count,
					 struct snd_soc_jack_gpio *gpios)
{
	return 0;
}

static inline int snd_soc_jack_add_gpiods(struct device *gpiod_dev,
					  struct snd_soc_jack *jack,
					  int count,
					  struct snd_soc_jack_gpio *gpios)
{
	return 0;
}

static inline void snd_soc_jack_free_gpios(struct snd_soc_jack *jack, int count,
					   struct snd_soc_jack_gpio *gpios)
{
}
#endif

<<<<<<< HEAD
void snd_soc_card_change_online_state(struct snd_soc_card *soc_card,
				      int online);
#ifdef CONFIG_SND_SOC_AC97_BUS
=======
>>>>>>> f8b19f1e
struct snd_ac97 *snd_soc_alloc_ac97_component(struct snd_soc_component *component);
struct snd_ac97 *snd_soc_new_ac97_component(struct snd_soc_component *component,
	unsigned int id, unsigned int id_mask);
void snd_soc_free_ac97_component(struct snd_ac97 *ac97);

#ifdef CONFIG_SND_SOC_AC97_BUS
int snd_soc_set_ac97_ops(struct snd_ac97_bus_ops *ops);
int snd_soc_set_ac97_ops_of_reset(struct snd_ac97_bus_ops *ops,
		struct platform_device *pdev);

extern struct snd_ac97_bus_ops *soc_ac97_ops;
#else
static inline int snd_soc_set_ac97_ops_of_reset(struct snd_ac97_bus_ops *ops,
	struct platform_device *pdev)
{
	return 0;
}

static inline int snd_soc_set_ac97_ops(struct snd_ac97_bus_ops *ops)
{
	return 0;
}
#endif

/*
 *Controls
 */
struct snd_kcontrol *snd_soc_cnew(const struct snd_kcontrol_new *_template,
				  void *data, const char *long_name,
				  const char *prefix);
struct snd_kcontrol *snd_soc_card_get_kcontrol(struct snd_soc_card *soc_card,
					       const char *name);
int snd_soc_add_component_controls(struct snd_soc_component *component,
	const struct snd_kcontrol_new *controls, unsigned int num_controls);
int snd_soc_add_card_controls(struct snd_soc_card *soc_card,
	const struct snd_kcontrol_new *controls, int num_controls);
int snd_soc_add_dai_controls(struct snd_soc_dai *dai,
	const struct snd_kcontrol_new *controls, int num_controls);
int snd_soc_info_enum_double(struct snd_kcontrol *kcontrol,
	struct snd_ctl_elem_info *uinfo);
int snd_soc_get_enum_double(struct snd_kcontrol *kcontrol,
	struct snd_ctl_elem_value *ucontrol);
int snd_soc_put_enum_double(struct snd_kcontrol *kcontrol,
	struct snd_ctl_elem_value *ucontrol);
int snd_soc_info_volsw(struct snd_kcontrol *kcontrol,
	struct snd_ctl_elem_info *uinfo);
int snd_soc_info_volsw_sx(struct snd_kcontrol *kcontrol,
			  struct snd_ctl_elem_info *uinfo);
#define snd_soc_info_bool_ext		snd_ctl_boolean_mono_info
int snd_soc_get_volsw(struct snd_kcontrol *kcontrol,
	struct snd_ctl_elem_value *ucontrol);
int snd_soc_put_volsw(struct snd_kcontrol *kcontrol,
	struct snd_ctl_elem_value *ucontrol);
#define snd_soc_get_volsw_2r snd_soc_get_volsw
#define snd_soc_put_volsw_2r snd_soc_put_volsw
int snd_soc_get_volsw_sx(struct snd_kcontrol *kcontrol,
	struct snd_ctl_elem_value *ucontrol);
int snd_soc_put_volsw_sx(struct snd_kcontrol *kcontrol,
	struct snd_ctl_elem_value *ucontrol);
int snd_soc_info_volsw_range(struct snd_kcontrol *kcontrol,
	struct snd_ctl_elem_info *uinfo);
int snd_soc_put_volsw_range(struct snd_kcontrol *kcontrol,
	struct snd_ctl_elem_value *ucontrol);
int snd_soc_get_volsw_range(struct snd_kcontrol *kcontrol,
	struct snd_ctl_elem_value *ucontrol);
int snd_soc_limit_volume(struct snd_soc_card *card,
	const char *name, int max);
int snd_soc_bytes_info(struct snd_kcontrol *kcontrol,
		       struct snd_ctl_elem_info *uinfo);
int snd_soc_bytes_get(struct snd_kcontrol *kcontrol,
		      struct snd_ctl_elem_value *ucontrol);
int snd_soc_bytes_put(struct snd_kcontrol *kcontrol,
		      struct snd_ctl_elem_value *ucontrol);
int snd_soc_bytes_info_ext(struct snd_kcontrol *kcontrol,
	struct snd_ctl_elem_info *ucontrol);
int snd_soc_bytes_tlv_callback(struct snd_kcontrol *kcontrol, int op_flag,
	unsigned int size, unsigned int __user *tlv);
int snd_soc_info_xr_sx(struct snd_kcontrol *kcontrol,
	struct snd_ctl_elem_info *uinfo);
int snd_soc_get_xr_sx(struct snd_kcontrol *kcontrol,
	struct snd_ctl_elem_value *ucontrol);
int snd_soc_put_xr_sx(struct snd_kcontrol *kcontrol,
	struct snd_ctl_elem_value *ucontrol);
int snd_soc_get_strobe(struct snd_kcontrol *kcontrol,
	struct snd_ctl_elem_value *ucontrol);
int snd_soc_put_strobe(struct snd_kcontrol *kcontrol,
	struct snd_ctl_elem_value *ucontrol);
int snd_soc_info_multi_ext(struct snd_kcontrol *kcontrol,
	struct snd_ctl_elem_info *uinfo);

/**
 * struct snd_soc_jack_pin - Describes a pin to update based on jack detection
 *
 * @pin:    name of the pin to update
 * @mask:   bits to check for in reported jack status
 * @invert: if non-zero then pin is enabled when status is not reported
 * @list:   internal list entry
 */
struct snd_soc_jack_pin {
	struct list_head list;
	const char *pin;
	int mask;
	bool invert;
};

/**
 * struct snd_soc_jack_zone - Describes voltage zones of jack detection
 *
 * @min_mv: start voltage in mv
 * @max_mv: end voltage in mv
 * @jack_type: type of jack that is expected for this voltage
 * @debounce_time: debounce_time for jack, codec driver should wait for this
 *		duration before reading the adc for voltages
 * @list:   internal list entry
 */
struct snd_soc_jack_zone {
	unsigned int min_mv;
	unsigned int max_mv;
	unsigned int jack_type;
	unsigned int debounce_time;
	struct list_head list;
};

/**
 * struct snd_soc_jack_gpio - Describes a gpio pin for jack detection
 *
 * @gpio:         legacy gpio number
 * @idx:          gpio descriptor index within the function of the GPIO
 *                consumer device
 * @gpiod_dev:    GPIO consumer device
 * @name:         gpio name. Also as connection ID for the GPIO consumer
 *                device function name lookup
 * @report:       value to report when jack detected
 * @invert:       report presence in low state
 * @debounce_time: debounce time in ms
 * @wake:	  enable as wake source
 * @jack_status_check: callback function which overrides the detection
 *		       to provide more complex checks (eg, reading an
 *		       ADC).
 */
struct snd_soc_jack_gpio {
	unsigned int gpio;
	unsigned int idx;
	struct device *gpiod_dev;
	const char *name;
	int report;
	int invert;
	int debounce_time;
	bool wake;

	/* private: */
	struct snd_soc_jack *jack;
	struct delayed_work work;
	struct notifier_block pm_notifier;
	struct gpio_desc *desc;

	void *data;
	/* public: */
	int (*jack_status_check)(void *data);
};

struct snd_soc_jack {
	struct mutex mutex;
	struct snd_jack *jack;
	struct snd_soc_card *card;
	struct list_head pins;
	int status;
	struct blocking_notifier_head notifier;
	struct list_head jack_zones;
};

/* SoC PCM stream information */
struct snd_soc_pcm_stream {
	const char *stream_name;
	u64 formats;			/* SNDRV_PCM_FMTBIT_* */
	unsigned int rates;		/* SNDRV_PCM_RATE_* */
	unsigned int rate_min;		/* min rate */
	unsigned int rate_max;		/* max rate */
	unsigned int channels_min;	/* min channels */
	unsigned int channels_max;	/* max channels */
	unsigned int sig_bits;		/* number of bits of content */
	const char *aif_name;		/* DAPM AIF widget name */
};

/* SoC audio ops */
struct snd_soc_ops {
	int (*startup)(struct snd_pcm_substream *);
	void (*shutdown)(struct snd_pcm_substream *);
	int (*hw_params)(struct snd_pcm_substream *, struct snd_pcm_hw_params *);
	int (*hw_free)(struct snd_pcm_substream *);
	int (*prepare)(struct snd_pcm_substream *);
	int (*trigger)(struct snd_pcm_substream *, int);
};

struct snd_soc_compr_ops {
	int (*startup)(struct snd_compr_stream *);
	void (*shutdown)(struct snd_compr_stream *);
	int (*set_params)(struct snd_compr_stream *);
	int (*trigger)(struct snd_compr_stream *);
};

/* component interface */
struct snd_soc_component_driver {
	const char *name;

	/* Default control and setup, added after probe() is run */
	const struct snd_kcontrol_new *controls;
	unsigned int num_controls;
	const struct snd_soc_dapm_widget *dapm_widgets;
	unsigned int num_dapm_widgets;
	const struct snd_soc_dapm_route *dapm_routes;
	unsigned int num_dapm_routes;

	int (*probe)(struct snd_soc_component *);
	void (*remove)(struct snd_soc_component *);
	int (*suspend)(struct snd_soc_component *);
	int (*resume)(struct snd_soc_component *);

	unsigned int (*read)(struct snd_soc_component *, unsigned int);
	int (*write)(struct snd_soc_component *, unsigned int, unsigned int);

	/* pcm creation and destruction */
	int (*pcm_new)(struct snd_soc_pcm_runtime *);
	void (*pcm_free)(struct snd_pcm *);

	/* component wide operations */
	int (*set_sysclk)(struct snd_soc_component *component,
			  int clk_id, int source, unsigned int freq, int dir);
	int (*set_pll)(struct snd_soc_component *component, int pll_id,
		       int source, unsigned int freq_in, unsigned int freq_out);
	int (*set_jack)(struct snd_soc_component *component,
			struct snd_soc_jack *jack,  void *data);

	/* DT */
	int (*of_xlate_dai_name)(struct snd_soc_component *component,
				 struct of_phandle_args *args,
				 const char **dai_name);
	int (*of_xlate_dai_id)(struct snd_soc_component *comment,
			       struct device_node *endpoint);
	void (*seq_notifier)(struct snd_soc_component *, enum snd_soc_dapm_type,
		int subseq);
	int (*stream_event)(struct snd_soc_component *, int event);
	int (*set_bias_level)(struct snd_soc_component *component,
			      enum snd_soc_bias_level level);

	/*
	 * For platform-caused delay reporting, where the thread blocks waiting
	 * for the delay amount to be determined.  Defining this will cause the
	 * ASoC core to skip calling the delay callbacks for all components in
	 * the runtime.
	 * Optional.
	 */
	snd_pcm_sframes_t (*delay_blk)(struct snd_pcm_substream *substream,
			struct snd_soc_dai *dai);

	const struct snd_pcm_ops *ops;
	const struct snd_compr_ops *compr_ops;

	/* probe ordering - for components with runtime dependencies */
	int probe_order;
	int remove_order;

	/* bits */
	unsigned int idle_bias_on:1;
	unsigned int suspend_bias_off:1;
	unsigned int use_pmdown_time:1; /* care pmdown_time at stop */
	unsigned int endianness:1;
	unsigned int non_legacy_dai_naming:1;

	/* this component uses topology and ignore machine driver FEs */
	const char *ignore_machine;
	const char *topology_name_prefix;
	int (*be_hw_params_fixup)(struct snd_soc_pcm_runtime *rtd,
				  struct snd_pcm_hw_params *params);
	bool use_dai_pcm_id;	/* use the DAI link PCM ID as PCM device number */
	int be_pcm_base;	/* base device ID for all BE PCMs */
};

struct snd_soc_component {
	const char *name;
	int id;
	const char *name_prefix;
	struct device *dev;
	struct snd_soc_card *card;

	unsigned int active;

	unsigned int suspended:1; /* is in suspend PM state */

	struct list_head list;
	struct list_head card_aux_list; /* for auxiliary bound components */
	struct list_head card_list;

	const struct snd_soc_component_driver *driver;

	struct list_head dai_list;
	int num_dai;

	struct regmap *regmap;
	int val_bytes;

	struct mutex io_mutex;

	/* attached dynamic objects */
	struct list_head dobj_list;

	/*
	* DO NOT use any of the fields below in drivers, they are temporary and
	* are going to be removed again soon. If you use them in driver code the
	* driver will be marked as BROKEN when these fields are removed.
	*/

	/* Don't use these, use snd_soc_component_get_dapm() */
	struct snd_soc_dapm_context dapm;

	/* machine specific init */
	int (*init)(struct snd_soc_component *component);

#ifdef CONFIG_DEBUG_FS
	struct dentry *debugfs_root;
	const char *debugfs_prefix;
#endif
};

struct snd_soc_rtdcom_list {
	struct snd_soc_component *component;
	struct list_head list; /* rtd::component_list */
};
struct snd_soc_component*
snd_soc_rtdcom_lookup(struct snd_soc_pcm_runtime *rtd,
		       const char *driver_name);
#define for_each_rtdcom(rtd, rtdcom) \
	list_for_each_entry(rtdcom, &(rtd)->component_list, list)
#define for_each_rtdcom_safe(rtd, rtdcom1, rtdcom2) \
	list_for_each_entry_safe(rtdcom1, rtdcom2, &(rtd)->component_list, list)

struct snd_soc_dai_link_component {
	const char *name;
	struct device_node *of_node;
	const char *dai_name;
};

enum snd_soc_async_ops {
	ASYNC_DPCM_SND_SOC_OPEN = 1 << 0,
	ASYNC_DPCM_SND_SOC_CLOSE = 1 << 1,
	ASYNC_DPCM_SND_SOC_PREPARE = 1 << 2,
	ASYNC_DPCM_SND_SOC_HW_PARAMS = 1 << 3,
	ASYNC_DPCM_SND_SOC_FREE = 1 << 4,
};

struct snd_soc_dai_link {
	/* config - must be set by machine driver */
	const char *name;			/* Codec name */
	const char *stream_name;		/* Stream name */
	/*
	 * You MAY specify the link's CPU-side device, either by device name,
	 * or by DT/OF node, but not both. If this information is omitted,
	 * the CPU-side DAI is matched using .cpu_dai_name only, which hence
	 * must be globally unique. These fields are currently typically used
	 * only for codec to codec links, or systems using device tree.
	 */
	const char *cpu_name;
	struct device_node *cpu_of_node;
	/*
	 * You MAY specify the DAI name of the CPU DAI. If this information is
	 * omitted, the CPU-side DAI is matched using .cpu_name/.cpu_of_node
	 * only, which only works well when that device exposes a single DAI.
	 */
	const char *cpu_dai_name;
	/*
	 * You MUST specify the link's codec, either by device name, or by
	 * DT/OF node, but not both.
	 */
	const char *codec_name;
	struct device_node *codec_of_node;
	/* You MUST specify the DAI name within the codec */
	const char *codec_dai_name;

	struct snd_soc_dai_link_component *codecs;
	unsigned int num_codecs;

	/*
	 * You MAY specify the link's platform/PCM/DMA driver, either by
	 * device name, or by DT/OF node, but not both. Some forms of link
	 * do not need a platform.
	 */
	const char *platform_name;
	struct device_node *platform_of_node;
	int id;	/* optional ID for machine driver link identification */

	const struct snd_soc_pcm_stream *params;
	unsigned int num_params;

	unsigned int dai_fmt;           /* format to set on init */

	enum snd_soc_dpcm_trigger trigger[2]; /* trigger type for DPCM */

	/* codec/machine specific init - e.g. add machine controls */
	int (*init)(struct snd_soc_pcm_runtime *rtd);

	/* optional hw_params re-writing for BE and FE sync */
	int (*be_hw_params_fixup)(struct snd_soc_pcm_runtime *rtd,
			struct snd_pcm_hw_params *params);

	/* machine stream operations */
	const struct snd_soc_ops *ops;
	const struct snd_soc_compr_ops *compr_ops;

	/* Mark this pcm with non atomic ops */
	bool nonatomic;

	/* For unidirectional dai links */
	unsigned int playback_only:1;
	unsigned int capture_only:1;

	/* Keep DAI active over suspend */
	unsigned int ignore_suspend:1;

	/* Symmetry requirements */
	unsigned int symmetric_rates:1;
	unsigned int symmetric_channels:1;
	unsigned int symmetric_samplebits:1;

	/* Do not create a PCM for this DAI link (Backend link) */
	unsigned int no_pcm:1;

	/* This DAI link can route to other DAI links at runtime (Frontend)*/
	unsigned int dynamic:1;

	/* This DAI link can be reconfigured at runtime (Backend) */
	unsigned int dynamic_be:1;

	/*
	 * This DAI can support no host IO (no pcm data is
	 * copied to from host)
	 */
	unsigned int no_host_mode:2;

	/* DPCM capture and Playback support */
	unsigned int dpcm_capture:1;
	unsigned int dpcm_playback:1;

	/* DPCM used FE & BE merged format */
	unsigned int dpcm_merged_format:1;
	/* DPCM used FE & BE merged channel */
	unsigned int dpcm_merged_chan:1;
	/* DPCM used FE & BE merged rate */
	unsigned int dpcm_merged_rate:1;

	/* pmdown_time is ignored at stop */
	unsigned int ignore_pmdown_time:1;

	/* Do not create a PCM for this DAI link (Backend link) */
	unsigned int ignore:1;

	struct list_head list; /* DAI link list of the soc card */
	struct snd_soc_dobj dobj; /* For topology */

	/* this value determines what all ops can be started asynchronously */
	enum snd_soc_async_ops async_ops;
};

struct snd_soc_codec_conf {
	/*
	 * specify device either by device name, or by
	 * DT/OF node, but not both.
	 */
	const char *dev_name;
	struct device_node *of_node;

	/*
	 * optional map of kcontrol, widget and path name prefixes that are
	 * associated per device
	 */
	const char *name_prefix;
};

struct snd_soc_aux_dev {
	const char *name;		/* Codec name */

	/*
	 * specify multi-codec either by device name, or by
	 * DT/OF node, but not both.
	 */
	const char *codec_name;
	struct device_node *codec_of_node;

	/* codec/machine specific init - e.g. add machine controls */
	int (*init)(struct snd_soc_component *component);
};

/* SoC card */
struct snd_soc_card {
	const char *name;
	const char *long_name;
	const char *driver_name;
	char dmi_longname[80];
	char topology_shortname[32];

	struct device *dev;
	struct snd_card *snd_card;
	struct module *owner;

	struct mutex mutex;
	struct mutex dapm_mutex;
	struct mutex dapm_power_mutex;

	bool instantiated;
	bool topology_shortname_created;

	int (*probe)(struct snd_soc_card *card);
	int (*late_probe)(struct snd_soc_card *card);
	int (*remove)(struct snd_soc_card *card);

	/* the pre and post PM functions are used to do any PM work before and
	 * after the codec and DAI's do any PM work. */
	int (*suspend_pre)(struct snd_soc_card *card);
	int (*suspend_post)(struct snd_soc_card *card);
	int (*resume_pre)(struct snd_soc_card *card);
	int (*resume_post)(struct snd_soc_card *card);

	/* callbacks */
	int (*set_bias_level)(struct snd_soc_card *,
			      struct snd_soc_dapm_context *dapm,
			      enum snd_soc_bias_level level);
	int (*set_bias_level_post)(struct snd_soc_card *,
				   struct snd_soc_dapm_context *dapm,
				   enum snd_soc_bias_level level);

	int (*add_dai_link)(struct snd_soc_card *,
			    struct snd_soc_dai_link *link);
	void (*remove_dai_link)(struct snd_soc_card *,
			    struct snd_soc_dai_link *link);

	long pmdown_time;

	/* CPU <--> Codec DAI links  */
	struct snd_soc_dai_link *dai_link;  /* predefined links only */
	int num_links;  /* predefined links only */
	struct list_head dai_link_list; /* all links */
	int num_dai_links;

	struct list_head rtd_list;
	int num_rtd;

	/* optional codec specific configuration */
	struct snd_soc_codec_conf *codec_conf;
	int num_configs;

	/*
	 * optional auxiliary devices such as amplifiers or codecs with DAI
	 * link unused
	 */
	struct snd_soc_aux_dev *aux_dev;
	int num_aux_devs;
	struct list_head aux_comp_list;

	const struct snd_kcontrol_new *controls;
	int num_controls;

	/*
	 * Card-specific routes and widgets.
	 * Note: of_dapm_xxx for Device Tree; Otherwise for driver build-in.
	 */
	const struct snd_soc_dapm_widget *dapm_widgets;
	int num_dapm_widgets;
	const struct snd_soc_dapm_route *dapm_routes;
	int num_dapm_routes;
	const struct snd_soc_dapm_widget *of_dapm_widgets;
	int num_of_dapm_widgets;
	const struct snd_soc_dapm_route *of_dapm_routes;
	int num_of_dapm_routes;
	bool fully_routed;

	struct work_struct deferred_resume_work;

	/* lists of probed devices belonging to this card */
	struct list_head component_dev_list;

	struct list_head widgets;
	struct list_head paths;
	struct list_head dapm_list;
	struct list_head dapm_dirty;

	/* attached dynamic objects */
	struct list_head dobj_list;

	/* Generic DAPM context for the card */
	struct snd_soc_dapm_context dapm;
	struct snd_soc_dapm_stats dapm_stats;
	struct snd_soc_dapm_update *update;

#ifdef CONFIG_DEBUG_FS
	struct dentry *debugfs_card_root;
	struct dentry *debugfs_pop_time;
#endif
	u32 pop_time;

	void *drvdata;
};

/* SoC machine DAI configuration, glues a codec and cpu DAI together */
struct snd_soc_pcm_runtime {
	struct device *dev;
	struct snd_soc_card *card;
	struct snd_soc_dai_link *dai_link;
	struct mutex pcm_mutex;
	enum snd_soc_pcm_subclass pcm_subclass;
	struct snd_pcm_ops ops;

	/* Dynamic PCM BE runtime data */
	struct snd_soc_dpcm_runtime dpcm[2];
	int fe_compr;

	long pmdown_time;

	/* err in case of ops failed */
	int err_ops;
	/* runtime devices */
	struct snd_pcm *pcm;
	struct snd_compr *compr;
	struct snd_soc_dai *codec_dai;
	struct snd_soc_dai *cpu_dai;

	struct snd_soc_dai **codec_dais;
	unsigned int num_codecs;

	struct delayed_work delayed_work;
#ifdef CONFIG_DEBUG_FS
	struct dentry *debugfs_dpcm_root;
#endif

	unsigned int num; /* 0-based and monotonic increasing */
	struct list_head list; /* rtd list of the soc card */
	struct list_head component_list; /* list of connected components */

	/* bit field */
	unsigned int dev_registered:1;
	unsigned int pop_wait:1;
};

/* mixer control */
struct soc_mixer_control {
	int min, max, platform_max;
	int reg, rreg;
	unsigned int shift, rshift;
	unsigned int sign_bit;
	unsigned int invert:1;
	unsigned int autodisable:1;
	struct snd_soc_dobj dobj;
};

struct soc_bytes {
	int base;
	int num_regs;
	u32 mask;
};

struct soc_bytes_ext {
	int max;
	struct snd_soc_dobj dobj;

	/* used for TLV byte control */
	int (*get)(struct snd_kcontrol *kcontrol, unsigned int __user *bytes,
			unsigned int size);
	int (*put)(struct snd_kcontrol *kcontrol, const unsigned int __user *bytes,
			unsigned int size);
};

/* multi register control */
struct soc_mreg_control {
	long min, max;
	unsigned int regbase, regcount, nbits, invert;
};

struct soc_multi_mixer_control {
	int min, max, platform_max, count;
	unsigned int reg, rreg, shift, rshift, invert;
};

/* enumerated kcontrol */
struct soc_enum {
	int reg;
	unsigned char shift_l;
	unsigned char shift_r;
	unsigned int items;
	unsigned int mask;
	const char * const *texts;
	const unsigned int *values;
	unsigned int autodisable:1;
	struct snd_soc_dobj dobj;
};

/**
 * snd_soc_dapm_to_component() - Casts a DAPM context to the component it is
 *  embedded in
 * @dapm: The DAPM context to cast to the component
 *
 * This function must only be used on DAPM contexts that are known to be part of
 * a component (e.g. in a component driver). Otherwise the behavior is
 * undefined.
 */
static inline struct snd_soc_component *snd_soc_dapm_to_component(
	struct snd_soc_dapm_context *dapm)
{
	return container_of(dapm, struct snd_soc_component, dapm);
}

/**
 * snd_soc_component_get_dapm() - Returns the DAPM context associated with a
 *  component
 * @component: The component for which to get the DAPM context
 */
static inline struct snd_soc_dapm_context *snd_soc_component_get_dapm(
	struct snd_soc_component *component)
{
	return &component->dapm;
}

/**
 * snd_soc_component_init_bias_level() - Initialize COMPONENT DAPM bias level
 * @component: The COMPONENT for which to initialize the DAPM bias level
 * @level: The DAPM level to initialize to
 *
 * Initializes the COMPONENT DAPM bias level. See snd_soc_dapm_init_bias_level().
 */
static inline void
snd_soc_component_init_bias_level(struct snd_soc_component *component,
				  enum snd_soc_bias_level level)
{
	snd_soc_dapm_init_bias_level(
		snd_soc_component_get_dapm(component), level);
}

/**
 * snd_soc_component_get_bias_level() - Get current COMPONENT DAPM bias level
 * @component: The COMPONENT for which to get the DAPM bias level
 *
 * Returns: The current DAPM bias level of the COMPONENT.
 */
static inline enum snd_soc_bias_level
snd_soc_component_get_bias_level(struct snd_soc_component *component)
{
	return snd_soc_dapm_get_bias_level(
		snd_soc_component_get_dapm(component));
}

/**
 * snd_soc_component_force_bias_level() - Set the COMPONENT DAPM bias level
 * @component: The COMPONENT for which to set the level
 * @level: The level to set to
 *
 * Forces the COMPONENT bias level to a specific state. See
 * snd_soc_dapm_force_bias_level().
 */
static inline int
snd_soc_component_force_bias_level(struct snd_soc_component *component,
				   enum snd_soc_bias_level level)
{
	return snd_soc_dapm_force_bias_level(
		snd_soc_component_get_dapm(component),
		level);
}

/**
 * snd_soc_dapm_kcontrol_component() - Returns the component associated to a kcontrol
 * @kcontrol: The kcontrol
 *
 * This function must only be used on DAPM contexts that are known to be part of
 * a COMPONENT (e.g. in a COMPONENT driver). Otherwise the behavior is undefined.
 */
static inline struct snd_soc_component *snd_soc_dapm_kcontrol_component(
	struct snd_kcontrol *kcontrol)
{
	return snd_soc_dapm_to_component(snd_soc_dapm_kcontrol_dapm(kcontrol));
}

/**
 * snd_soc_component_cache_sync() - Sync the register cache with the hardware
 * @component: COMPONENT to sync
 *
 * Note: This function will call regcache_sync()
 */
static inline int snd_soc_component_cache_sync(
	struct snd_soc_component *component)
{
	return regcache_sync(component->regmap);
}

/* component IO */
int snd_soc_component_read(struct snd_soc_component *component,
	unsigned int reg, unsigned int *val);
unsigned int snd_soc_component_read32(struct snd_soc_component *component,
				      unsigned int reg);
int snd_soc_component_write(struct snd_soc_component *component,
	unsigned int reg, unsigned int val);
int snd_soc_component_update_bits(struct snd_soc_component *component,
	unsigned int reg, unsigned int mask, unsigned int val);
int snd_soc_component_update_bits_async(struct snd_soc_component *component,
	unsigned int reg, unsigned int mask, unsigned int val);
void snd_soc_component_async_complete(struct snd_soc_component *component);
int snd_soc_component_test_bits(struct snd_soc_component *component,
	unsigned int reg, unsigned int mask, unsigned int value);
struct snd_soc_component *soc_find_component(
	const struct device_node *of_node, const char *name);

/* component wide operations */
int snd_soc_component_set_sysclk(struct snd_soc_component *component,
			int clk_id, int source, unsigned int freq, int dir);
int snd_soc_component_set_pll(struct snd_soc_component *component, int pll_id,
			      int source, unsigned int freq_in,
			      unsigned int freq_out);
int snd_soc_component_set_jack(struct snd_soc_component *component,
			       struct snd_soc_jack *jack, void *data);

#ifdef CONFIG_REGMAP

void snd_soc_component_init_regmap(struct snd_soc_component *component,
	struct regmap *regmap);
void snd_soc_component_exit_regmap(struct snd_soc_component *component);

#endif

/* device driver data */

static inline void snd_soc_card_set_drvdata(struct snd_soc_card *card,
		void *data)
{
	card->drvdata = data;
}

static inline void *snd_soc_card_get_drvdata(struct snd_soc_card *card)
{
	return card->drvdata;
}

static inline void snd_soc_component_set_drvdata(struct snd_soc_component *c,
		void *data)
{
	dev_set_drvdata(c->dev, data);
}

static inline void *snd_soc_component_get_drvdata(struct snd_soc_component *c)
{
	return dev_get_drvdata(c->dev);
}

static inline void snd_soc_initialize_card_lists(struct snd_soc_card *card)
{
	INIT_LIST_HEAD(&card->widgets);
	INIT_LIST_HEAD(&card->paths);
	INIT_LIST_HEAD(&card->dapm_list);
	INIT_LIST_HEAD(&card->aux_comp_list);
	INIT_LIST_HEAD(&card->component_dev_list);
}

static inline bool snd_soc_volsw_is_stereo(struct soc_mixer_control *mc)
{
	if (mc->reg == mc->rreg && mc->shift == mc->rshift)
		return 0;
	/*
	 * mc->reg == mc->rreg && mc->shift != mc->rshift, or
	 * mc->reg != mc->rreg means that the control is
	 * stereo (bits in one register or in two registers)
	 */
	return 1;
}

static inline unsigned int snd_soc_enum_val_to_item(struct soc_enum *e,
	unsigned int val)
{
	unsigned int i;

	if (!e->values)
		return val;

	for (i = 0; i < e->items; i++)
		if (val == e->values[i])
			return i;

	return 0;
}

static inline unsigned int snd_soc_enum_item_to_val(struct soc_enum *e,
	unsigned int item)
{
	if (!e->values)
		return item;

	return e->values[item];
}

static inline bool snd_soc_component_is_active(
	struct snd_soc_component *component)
{
	return component->active != 0;
}

/**
 * snd_soc_kcontrol_component() - Returns the component that registered the
 *  control
 * @kcontrol: The control for which to get the component
 *
 * Note: This function will work correctly if the control has been registered
 * for a component. With snd_soc_add_codec_controls() or via table based
 * setup for either a CODEC or component driver. Otherwise the behavior is
 * undefined.
 */
static inline struct snd_soc_component *snd_soc_kcontrol_component(
	struct snd_kcontrol *kcontrol)
{
	return snd_kcontrol_chip(kcontrol);
}

int snd_soc_util_init(void);
void snd_soc_util_exit(void);

int snd_soc_of_parse_card_name(struct snd_soc_card *card,
			       const char *propname);
int snd_soc_of_parse_audio_simple_widgets(struct snd_soc_card *card,
					  const char *propname);
int snd_soc_of_get_slot_mask(struct device_node *np,
			     const char *prop_name,
			     unsigned int *mask);
int snd_soc_of_parse_tdm_slot(struct device_node *np,
			      unsigned int *tx_mask,
			      unsigned int *rx_mask,
			      unsigned int *slots,
			      unsigned int *slot_width);
void snd_soc_of_parse_audio_prefix(struct snd_soc_card *card,
				   struct snd_soc_codec_conf *codec_conf,
				   struct device_node *of_node,
				   const char *propname);
int snd_soc_of_parse_audio_routing(struct snd_soc_card *card,
				   const char *propname);
unsigned int snd_soc_of_parse_daifmt(struct device_node *np,
				     const char *prefix,
				     struct device_node **bitclkmaster,
				     struct device_node **framemaster);
int snd_soc_get_dai_id(struct device_node *ep);
int snd_soc_get_dai_name(struct of_phandle_args *args,
			 const char **dai_name);
int snd_soc_of_get_dai_name(struct device_node *of_node,
			    const char **dai_name);
int snd_soc_of_get_dai_link_codecs(struct device *dev,
				   struct device_node *of_node,
				   struct snd_soc_dai_link *dai_link);
void snd_soc_of_put_dai_link_codecs(struct snd_soc_dai_link *dai_link);

int snd_soc_add_dai_link(struct snd_soc_card *card,
				struct snd_soc_dai_link *dai_link);
void snd_soc_remove_dai_link(struct snd_soc_card *card,
			     struct snd_soc_dai_link *dai_link);
struct snd_soc_dai_link *snd_soc_find_dai_link(struct snd_soc_card *card,
					       int id, const char *name,
					       const char *stream_name);

int snd_soc_register_dai(struct snd_soc_component *component,
	struct snd_soc_dai_driver *dai_drv);

struct snd_soc_dai *snd_soc_find_dai(
	const struct snd_soc_dai_link_component *dlc);

#include <sound/soc-dai.h>

static inline
struct snd_soc_dai *snd_soc_card_get_codec_dai(struct snd_soc_card *card,
					       const char *dai_name)
{
	struct snd_soc_pcm_runtime *rtd;

	list_for_each_entry(rtd, &card->rtd_list, list) {
		if (!strcmp(rtd->codec_dai->name, dai_name))
			return rtd->codec_dai;
	}

	return NULL;
}

#ifdef CONFIG_DEBUG_FS
extern struct dentry *snd_soc_debugfs_root;
#endif

extern const struct dev_pm_ops snd_soc_pm_ops;

/* Helper functions */
static inline void snd_soc_dapm_mutex_lock(struct snd_soc_dapm_context *dapm)
{
	mutex_lock_nested(&dapm->card->dapm_mutex, SND_SOC_DAPM_CLASS_RUNTIME);
}

static inline void snd_soc_dapm_mutex_unlock(struct snd_soc_dapm_context *dapm)
{
	mutex_unlock(&dapm->card->dapm_mutex);
}

int snd_soc_component_enable_pin(struct snd_soc_component *component,
				 const char *pin);
int snd_soc_component_enable_pin_unlocked(struct snd_soc_component *component,
					  const char *pin);
int snd_soc_component_disable_pin(struct snd_soc_component *component,
				  const char *pin);
int snd_soc_component_disable_pin_unlocked(struct snd_soc_component *component,
					   const char *pin);
int snd_soc_component_nc_pin(struct snd_soc_component *component,
			     const char *pin);
int snd_soc_component_nc_pin_unlocked(struct snd_soc_component *component,
				      const char *pin);
int snd_soc_component_get_pin_status(struct snd_soc_component *component,
				     const char *pin);
int snd_soc_component_force_enable_pin(struct snd_soc_component *component,
				       const char *pin);
int snd_soc_component_force_enable_pin_unlocked(
					struct snd_soc_component *component,
					const char *pin);

#endif<|MERGE_RESOLUTION|>--- conflicted
+++ resolved
@@ -561,12 +561,8 @@
 }
 #endif
 
-<<<<<<< HEAD
 void snd_soc_card_change_online_state(struct snd_soc_card *soc_card,
 				      int online);
-#ifdef CONFIG_SND_SOC_AC97_BUS
-=======
->>>>>>> f8b19f1e
 struct snd_ac97 *snd_soc_alloc_ac97_component(struct snd_soc_component *component);
 struct snd_ac97 *snd_soc_new_ac97_component(struct snd_soc_component *component,
 	unsigned int id, unsigned int id_mask);
