--- conflicted
+++ resolved
@@ -921,7 +921,6 @@
  * CONTEXT:
  * spin_lock_irq(rq->lock)
  *
-<<<<<<< HEAD
  * This function is called during schedule() when a kworker is going
  * to sleep. It's used by psi to identify aggregation workers during
  * dequeuing, to allow periodic aggregation to shut-off when that
@@ -932,8 +931,6 @@
  * queuing and dequeuing paths, when @task, which must be a kworker,
  * is guaranteed to not be processing any works.
  *
-=======
->>>>>>> ee0ec5dd
  * Return:
  * The last work function %current executed as a worker, NULL if it
  * hasn't executed any work yet.
