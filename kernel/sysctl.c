/*
 * sysctl.c: General linux system control interface
 *
 * Begun 24 March 1995, Stephen Tweedie
 * Added /proc support, Dec 1995
 * Added bdflush entry and intvec min/max checking, 2/23/96, Tom Dyas.
 * Added hooks for /proc/sys/net (minor, minor patch), 96/4/1, Mike Shaver.
 * Added kernel/java-{interpreter,appletviewer}, 96/5/10, Mike Shaver.
 * Dynamic registration fixes, Stephen Tweedie.
 * Added kswapd-interval, ctrl-alt-del, printk stuff, 1/8/97, Chris Horn.
 * Made sysctl support optional via CONFIG_SYSCTL, 1/10/97, Chris
 *  Horn.
 * Added proc_doulongvec_ms_jiffies_minmax, 09/08/99, Carlos H. Bauer.
 * Added proc_doulongvec_minmax, 09/08/99, Carlos H. Bauer.
 * Changed linked lists to use list.h instead of lists.h, 02/24/00, Bill
 *  Wendling.
 * The list_for_each() macro wasn't appropriate for the sysctl loop.
 *  Removed it and replaced it with older style, 03/23/00, Bill Wendling
 */

#include <linux/module.h>
#include <linux/aio.h>
#include <linux/mm.h>
#include <linux/swap.h>
#include <linux/slab.h>
#include <linux/sysctl.h>
#include <linux/bitmap.h>
#include <linux/signal.h>
#include <linux/printk.h>
#include <linux/proc_fs.h>
#include <linux/security.h>
#include <linux/ctype.h>
#include <linux/kmemleak.h>
#include <linux/fs.h>
#include <linux/init.h>
#include <linux/kernel.h>
#include <linux/kobject.h>
#include <linux/net.h>
#include <linux/sysrq.h>
#include <linux/highuid.h>
#include <linux/writeback.h>
#include <linux/ratelimit.h>
#include <linux/compaction.h>
#include <linux/hugetlb.h>
#include <linux/initrd.h>
#include <linux/key.h>
#include <linux/times.h>
#include <linux/limits.h>
#include <linux/dcache.h>
#include <linux/dnotify.h>
#include <linux/syscalls.h>
#include <linux/vmstat.h>
#include <linux/nfs_fs.h>
#include <linux/acpi.h>
#include <linux/reboot.h>
#include <linux/ftrace.h>
#include <linux/perf_event.h>
#include <linux/kprobes.h>
#include <linux/pipe_fs_i.h>
#include <linux/oom.h>
#include <linux/kmod.h>
#include <linux/capability.h>
#include <linux/binfmts.h>
#include <linux/sched/sysctl.h>
#include <linux/sched/coredump.h>
#include <linux/sched/stat.h>
#include <linux/kexec.h>
#include <linux/bpf.h>
#include <linux/mount.h>
#include <linux/pipe_fs_i.h>

#include "../lib/kstrtox.h"

#include <linux/uaccess.h>
#include <asm/processor.h>

#ifdef CONFIG_X86
#include <asm/nmi.h>
#include <asm/stacktrace.h>
#include <asm/io.h>
#endif
#ifdef CONFIG_SPARC
#include <asm/setup.h>
#endif
#ifdef CONFIG_BSD_PROCESS_ACCT
#include <linux/acct.h>
#endif
#ifdef CONFIG_RT_MUTEXES
#include <linux/rtmutex.h>
#endif
#if defined(CONFIG_PROVE_LOCKING) || defined(CONFIG_LOCK_STAT)
#include <linux/lockdep.h>
#endif
#ifdef CONFIG_CHR_DEV_SG
#include <scsi/sg.h>
#endif

#ifdef CONFIG_LOCKUP_DETECTOR
#include <linux/nmi.h>
#endif

#if defined(CONFIG_SYSCTL)

/* External variables not in a header file. */
#ifdef CONFIG_USB
int deny_new_usb __read_mostly = 0;
EXPORT_SYMBOL(deny_new_usb);
#endif
extern int suid_dumpable;
#ifdef CONFIG_COREDUMP
extern int core_uses_pid;
extern char core_pattern[];
extern unsigned int core_pipe_limit;
#endif
extern int pid_max;
extern int extra_free_kbytes;
extern int pid_max_min, pid_max_max;
extern int percpu_pagelist_fraction;
extern int latencytop_enabled;
extern unsigned int sysctl_nr_open_min, sysctl_nr_open_max;
#ifndef CONFIG_MMU
extern int sysctl_nr_trim_pages;
#endif

/* Constants used for minimum and  maximum */
#ifdef CONFIG_LOCKUP_DETECTOR
static int sixty = 60;
#endif

static int __maybe_unused neg_one = -1;
static int __maybe_unused neg_three = -3;

static int zero;
static int __maybe_unused one = 1;
static int __maybe_unused two = 2;
static int __maybe_unused three = 3;
static int __maybe_unused four = 4;
static int __maybe_unused five = 5;
static unsigned long zero_ul;
static unsigned long one_ul = 1;
static unsigned long long_max = LONG_MAX;
static int one_hundred = 100;
static int one_thousand = 1000;
#ifdef CONFIG_PRINTK
static int ten_thousand = 10000;
#endif
#ifdef CONFIG_PERF_EVENTS
static int six_hundred_forty_kb = 640 * 1024;
#endif
static int two_hundred_fifty_five = 255;
static int __maybe_unused two_hundred_million = 200000000;

#ifdef CONFIG_SCHED_WALT
const int sched_user_hint_max = 1000;
static unsigned int ns_per_sec = NSEC_PER_SEC;
static unsigned int one_hundred_thousand = 100000;
/*
 * CFS task prio range is [100 ... 139]
 * 120 is the default prio.
 * RTG boost range is [100 ... 119] because giving
 * boost for [120 .. 139] does not make sense.
 * 99 means disabled and it is the default value.
 */
static unsigned int min_cfs_boost_prio = 99;
static unsigned int max_cfs_boost_prio = 119;
#endif
/* this is needed for the proc_doulongvec_minmax of vm_dirty_bytes */
static unsigned long dirty_bytes_min = 2 * PAGE_SIZE;

/* this is needed for the proc_dointvec_minmax for [fs_]overflow UID and GID */
static int maxolduid = 65535;
static int minolduid;

static int ngroups_max = NGROUPS_MAX;
static const int cap_last_cap = CAP_LAST_CAP;

/*
 * This is needed for proc_doulongvec_minmax of sysctl_hung_task_timeout_secs
 * and hung_task_check_interval_secs
 */
#ifdef CONFIG_DETECT_HUNG_TASK
static unsigned long hung_task_timeout_max = (LONG_MAX/HZ);
#endif

#ifdef CONFIG_INOTIFY_USER
#include <linux/inotify.h>
#endif
#ifdef CONFIG_SPARC
#endif

#ifdef __hppa__
extern int pwrsw_enabled;
#endif

#ifdef CONFIG_SYSCTL_ARCH_UNALIGN_ALLOW
extern int unaligned_enabled;
#endif

#ifdef CONFIG_IA64
extern int unaligned_dump_stack;
#endif

#ifdef CONFIG_SYSCTL_ARCH_UNALIGN_NO_WARN
extern int no_unaligned_warning;
#endif

#ifdef CONFIG_PROC_SYSCTL

/**
 * enum sysctl_writes_mode - supported sysctl write modes
 *
 * @SYSCTL_WRITES_LEGACY: each write syscall must fully contain the sysctl value
 * 	to be written, and multiple writes on the same sysctl file descriptor
 * 	will rewrite the sysctl value, regardless of file position. No warning
 * 	is issued when the initial position is not 0.
 * @SYSCTL_WRITES_WARN: same as above but warn when the initial file position is
 * 	not 0.
 * @SYSCTL_WRITES_STRICT: writes to numeric sysctl entries must always be at
 * 	file position 0 and the value must be fully contained in the buffer
 * 	sent to the write syscall. If dealing with strings respect the file
 * 	position, but restrict this to the max length of the buffer, anything
 * 	passed the max lenght will be ignored. Multiple writes will append
 * 	to the buffer.
 *
 * These write modes control how current file position affects the behavior of
 * updating sysctl values through the proc interface on each write.
 */
enum sysctl_writes_mode {
	SYSCTL_WRITES_LEGACY		= -1,
	SYSCTL_WRITES_WARN		= 0,
	SYSCTL_WRITES_STRICT		= 1,
};

static enum sysctl_writes_mode sysctl_writes_strict = SYSCTL_WRITES_STRICT;

static int proc_do_cad_pid(struct ctl_table *table, int write,
		  void __user *buffer, size_t *lenp, loff_t *ppos);
static int proc_taint(struct ctl_table *table, int write,
			       void __user *buffer, size_t *lenp, loff_t *ppos);
#endif

#ifdef CONFIG_PRINTK
static int proc_dointvec_minmax_sysadmin(struct ctl_table *table, int write,
				void __user *buffer, size_t *lenp, loff_t *ppos);
#endif

static int proc_dointvec_minmax_coredump(struct ctl_table *table, int write,
		void __user *buffer, size_t *lenp, loff_t *ppos);
#ifdef CONFIG_COREDUMP
static int proc_dostring_coredump(struct ctl_table *table, int write,
		void __user *buffer, size_t *lenp, loff_t *ppos);
#endif
static int proc_dopipe_max_size(struct ctl_table *table, int write,
		void __user *buffer, size_t *lenp, loff_t *ppos);
#ifdef CONFIG_SCHED_WALT
static int proc_douintvec_minmax_schedhyst(struct ctl_table *table, int write,
		void __user *buffer, size_t *lenp, loff_t *ppos);
#endif

#ifdef CONFIG_MAGIC_SYSRQ
/* Note: sysrq code uses its own private copy */
static int __sysrq_enabled = CONFIG_MAGIC_SYSRQ_DEFAULT_ENABLE;

static int sysrq_sysctl_handler(struct ctl_table *table, int write,
				void __user *buffer, size_t *lenp,
				loff_t *ppos)
{
	int error;

	error = proc_dointvec(table, write, buffer, lenp, ppos);
	if (error)
		return error;

	if (write)
		sysrq_toggle_support(__sysrq_enabled);

	return 0;
}

#endif

#ifdef CONFIG_BPF_SYSCALL
static int bpf_unpriv_handler(struct ctl_table *table, int write,
                             void *buffer, size_t *lenp, loff_t *ppos)
{
	int ret, unpriv_enable = *(int *)table->data;
	bool locked_state = unpriv_enable == 1;
	struct ctl_table tmp = *table;

	if (write && !capable(CAP_SYS_ADMIN))
		return -EPERM;

	tmp.data = &unpriv_enable;
	ret = proc_dointvec_minmax(&tmp, write, buffer, lenp, ppos);
	if (write && !ret) {
		if (locked_state && unpriv_enable != 1)
			return -EPERM;
		*(int *)table->data = unpriv_enable;
	}
	return ret;
}
#endif

static struct ctl_table kern_table[];
static struct ctl_table vm_table[];
static struct ctl_table fs_table[];
static struct ctl_table debug_table[];
static struct ctl_table dev_table[];
extern struct ctl_table random_table[];
#ifdef CONFIG_EPOLL
extern struct ctl_table epoll_table[];
#endif

#ifdef CONFIG_FW_LOADER_USER_HELPER
extern struct ctl_table firmware_config_table[];
#endif

#ifdef HAVE_ARCH_PICK_MMAP_LAYOUT
int sysctl_legacy_va_layout;
#endif

/* The default sysctl tables: */

static struct ctl_table sysctl_base_table[] = {
	{
		.procname	= "kernel",
		.mode		= 0555,
		.child		= kern_table,
	},
	{
		.procname	= "vm",
		.mode		= 0555,
		.child		= vm_table,
	},
	{
		.procname	= "fs",
		.mode		= 0555,
		.child		= fs_table,
	},
	{
		.procname	= "debug",
		.mode		= 0555,
		.child		= debug_table,
	},
	{
		.procname	= "dev",
		.mode		= 0555,
		.child		= dev_table,
	},
	{ }
};

#ifdef CONFIG_SCHED_DEBUG
static int min_sched_granularity_ns = 100000;		/* 100 usecs */
static int max_sched_granularity_ns = NSEC_PER_SEC;	/* 1 second */
static int min_wakeup_granularity_ns;			/* 0 usecs */
static int max_wakeup_granularity_ns = NSEC_PER_SEC;	/* 1 second */
#ifdef CONFIG_SMP
static int min_sched_tunable_scaling = SCHED_TUNABLESCALING_NONE;
static int max_sched_tunable_scaling = SCHED_TUNABLESCALING_END-1;
#endif /* CONFIG_SMP */
#endif /* CONFIG_SCHED_DEBUG */

#ifdef CONFIG_COMPACTION
static int min_extfrag_threshold;
static int max_extfrag_threshold = 1000;
#endif

static struct ctl_table kern_table[] = {
	{
		.procname	= "sched_child_runs_first",
		.data		= &sysctl_sched_child_runs_first,
		.maxlen		= sizeof(unsigned int),
		.mode		= 0644,
		.proc_handler	= proc_dointvec,
	},
#if defined(CONFIG_PREEMPT_TRACER) && defined(CONFIG_PREEMPTIRQ_EVENTS)
	{
		.procname       = "preemptoff_tracing_threshold_ns",
		.data           = &sysctl_preemptoff_tracing_threshold_ns,
		.maxlen         = sizeof(unsigned int),
		.mode           = 0644,
		.proc_handler   = proc_dointvec,
	},
#endif
#if defined(CONFIG_IRQSOFF_TRACER) && defined(CONFIG_PREEMPTIRQ_EVENTS)
	{
		.procname       = "irqsoff_tracing_threshold_ns",
		.data           = &sysctl_irqsoff_tracing_threshold_ns,
		.maxlen         = sizeof(unsigned int),
		.mode           = 0644,
		.proc_handler   = proc_dointvec,
	},
#endif
#ifdef CONFIG_SCHED_WALT
	{
		.procname	= "sched_user_hint",
		.data           = &sysctl_sched_user_hint,
		.maxlen		= sizeof(unsigned int),
		.mode		= 0644,
		.proc_handler	= walt_proc_user_hint_handler,
		.extra1		= &zero,
		.extra2		= (void *)&sched_user_hint_max,
	},
	{
		.procname	= "sched_window_stats_policy",
		.data		= &sysctl_sched_window_stats_policy,
		.maxlen		= sizeof(unsigned int),
		.mode		= 0644,
		.proc_handler   = proc_dointvec_minmax,
		.extra1		= &zero,
		.extra2		= &four,
	},
	{
		.procname       = "sched_cpu_high_irqload",
		.data           = &sysctl_sched_cpu_high_irqload,
		.maxlen         = sizeof(unsigned int),
		.mode           = 0644,
		.proc_handler   = proc_dointvec,
	},
	{
		.procname	= "sched_group_upmigrate",
		.data		= &sysctl_sched_group_upmigrate_pct,
		.maxlen		= sizeof(unsigned int),
		.mode		= 0644,
		.proc_handler	= walt_proc_group_thresholds_handler,
		.extra1		= &sysctl_sched_group_downmigrate_pct,
	},
	{
		.procname	= "sched_group_downmigrate",
		.data		= &sysctl_sched_group_downmigrate_pct,
		.maxlen		= sizeof(unsigned int),
		.mode		= 0644,
		.proc_handler	= walt_proc_group_thresholds_handler,
		.extra1		= &zero,
		.extra2		= &sysctl_sched_group_upmigrate_pct,
	},
	{
		.procname	= "sched_boost",
		.data		= &sysctl_sched_boost,
		.maxlen		= sizeof(unsigned int),
		.mode		= 0644,
		.proc_handler	= sched_boost_handler,
		.extra1		= &neg_three,
		.extra2		= &three,
	},
	{
		.procname	= "sched_conservative_pl",
		.data		= &sysctl_sched_conservative_pl,
		.maxlen		= sizeof(unsigned int),
		.mode		= 0644,
		.proc_handler	= proc_dointvec_minmax,
		.extra1		= &zero,
		.extra2		= &one,
	},
	{
		.procname	= "sched_many_wakeup_threshold",
		.data		= &sysctl_sched_many_wakeup_threshold,
		.maxlen		= sizeof(unsigned int),
		.mode		= 0644,
		.proc_handler	= proc_dointvec_minmax,
		.extra1		= &two,
		.extra2		= &one_thousand,
	},
	{
		.procname	= "sched_walt_rotate_big_tasks",
		.data		= &sysctl_sched_walt_rotate_big_tasks,
		.maxlen		= sizeof(unsigned int),
		.mode		= 0644,
		.proc_handler	= proc_dointvec_minmax,
		.extra1		= &zero,
		.extra2		= &one,
	},
	{
		.procname	= "sched_min_task_util_for_boost",
		.data		= &sysctl_sched_min_task_util_for_boost,
		.maxlen		= sizeof(unsigned int),
		.mode		= 0644,
		.proc_handler	= proc_dointvec_minmax,
		.extra1		= &zero,
		.extra2		= &one_thousand,
	},
	{
		.procname	= "sched_min_task_util_for_colocation",
		.data		= &sysctl_sched_min_task_util_for_colocation,
		.maxlen		= sizeof(unsigned int),
		.mode		= 0644,
		.proc_handler	= proc_dointvec_minmax,
		.extra1		= &zero,
		.extra2		= &one_thousand,
	},
	{
		.procname       = "sched_asym_cap_sibling_freq_match_pct",
		.data           = &sysctl_sched_asym_cap_sibling_freq_match_pct,
		.maxlen         = sizeof(unsigned int),
		.mode           = 0644,
		.proc_handler   = proc_dointvec_minmax,
		.extra1         = &one,
		.extra2         = &one_hundred,
	},
	{
		.procname	= "sched_coloc_downmigrate_ns",
		.data		= &sysctl_sched_coloc_downmigrate_ns,
		.maxlen		= sizeof(unsigned int),
		.mode		= 0644,
		.proc_handler	= proc_douintvec_minmax,
	},
	{
		.procname	= "sched_task_unfilter_period",
		.data		= &sysctl_sched_task_unfilter_period,
		.maxlen		= sizeof(unsigned int),
		.mode		= 0644,
		.proc_handler   = proc_dointvec_minmax,
		.extra1         = &one,
		.extra2		= &two_hundred_million,
	},
	{
		.procname	= "sched_busy_hysteresis_enable_cpus",
		.data		= &sysctl_sched_busy_hyst_enable_cpus,
		.maxlen		= sizeof(unsigned int),
		.mode		= 0644,
		.proc_handler	= proc_douintvec_minmax_schedhyst,
		.extra1		= &zero,
		.extra2		= &two_hundred_fifty_five,
	},
	{
		.procname	= "sched_busy_hyst_ns",
		.data		= &sysctl_sched_busy_hyst,
		.maxlen		= sizeof(unsigned int),
		.mode		= 0644,
		.proc_handler	= proc_douintvec_minmax_schedhyst,
		.extra1		= &zero,
		.extra2		= &ns_per_sec,
	},
	{
		.procname	= "sched_coloc_busy_hysteresis_enable_cpus",
		.data		= &sysctl_sched_coloc_busy_hyst_enable_cpus,
		.maxlen		= sizeof(unsigned int),
		.mode		= 0644,
		.proc_handler	= proc_douintvec_minmax_schedhyst,
		.extra1		= &zero,
		.extra2		= &two_hundred_fifty_five,
	},
	{
		.procname	= "sched_coloc_busy_hyst_ns",
		.data		= &sysctl_sched_coloc_busy_hyst,
		.maxlen		= sizeof(unsigned int),
		.mode		= 0644,
		.proc_handler	= proc_douintvec_minmax_schedhyst,
		.extra1		= &zero,
		.extra2		= &ns_per_sec,
	},
	{
		.procname	= "sched_coloc_busy_hyst_max_ms",
		.data		= &sysctl_sched_coloc_busy_hyst_max_ms,
		.maxlen		= sizeof(unsigned int),
		.mode		= 0644,
		.proc_handler	= proc_douintvec_minmax_schedhyst,
		.extra1		= &zero,
		.extra2		= &one_hundred_thousand,
	},
	{
		.procname	= "sched_ravg_window_nr_ticks",
		.data		= &sysctl_sched_ravg_window_nr_ticks,
		.maxlen		= sizeof(unsigned int),
		.mode		= 0644,
		.proc_handler	= sched_ravg_window_handler,
	},
	{
		.procname	= "sched_dynamic_ravg_window_enable",
		.data		= &sysctl_sched_dynamic_ravg_window_enable,
		.maxlen		= sizeof(unsigned int),
		.mode		= 0644,
		.proc_handler	= proc_dointvec_minmax,
		.extra1		= &zero,
		.extra2		= &one,
	},
	{
		.procname	= "sched_upmigrate",
		.data		= &sysctl_sched_capacity_margin_up,
		.maxlen		= sizeof(unsigned int) * MAX_MARGIN_LEVELS,
		.mode		= 0644,
		.proc_handler	= sched_updown_migrate_handler,
	},
	{
		.procname	= "sched_downmigrate",
		.data		= &sysctl_sched_capacity_margin_down,
		.maxlen		= sizeof(unsigned int) * MAX_MARGIN_LEVELS,
		.mode		= 0644,
		.proc_handler	= sched_updown_migrate_handler,
	},
	{
		.procname	= "sched_prefer_spread",
		.data		= &sysctl_sched_prefer_spread,
		.maxlen		= sizeof(unsigned int),
		.mode		= 0644,
		.proc_handler   = proc_dointvec_minmax,
		.extra1		= &zero,
		.extra2		= &four,
	},
	{
		.procname	= "walt_rtg_cfs_boost_prio",
		.data		= &sysctl_walt_rtg_cfs_boost_prio,
		.maxlen		= sizeof(unsigned int),
		.mode		= 0644,
		.proc_handler   = proc_dointvec_minmax,
		.extra1		= &min_cfs_boost_prio,
		.extra2		= &max_cfs_boost_prio,
	},
	{
		.procname	= "walt_low_latency_task_threshold",
		.data		= &sysctl_walt_low_latency_task_threshold,
		.maxlen		= sizeof(unsigned int),
		.mode		= 0644,
		.proc_handler   = proc_dointvec_minmax,
		.extra1		= &zero,
		.extra2		= &one_thousand,
	},
	{
		.procname	= "sched_force_lb_enable",
		.data		= &sysctl_sched_force_lb_enable,
		.maxlen		= sizeof(unsigned int),
		.mode		= 0644,
		.proc_handler	= proc_dointvec_minmax,
		.extra1		= &zero,
		.extra2		= &one,
	},
#endif
#ifdef CONFIG_SCHED_DEBUG
	{
		.procname       = "sched_cstate_aware",
		.data           = &sysctl_sched_cstate_aware,
		.maxlen         = sizeof(unsigned int),
		.mode           = 0644,
		.proc_handler   = proc_dointvec,
	},
	{
		.procname	= "sched_min_granularity_ns",
		.data		= &sysctl_sched_min_granularity,
		.maxlen		= sizeof(unsigned int),
		.mode		= 0644,
		.proc_handler	= sched_proc_update_handler,
		.extra1		= &min_sched_granularity_ns,
		.extra2		= &max_sched_granularity_ns,
	},
	{
		.procname	= "sched_latency_ns",
		.data		= &sysctl_sched_latency,
		.maxlen		= sizeof(unsigned int),
		.mode		= 0644,
		.proc_handler	= sched_proc_update_handler,
		.extra1		= &min_sched_granularity_ns,
		.extra2		= &max_sched_granularity_ns,
	},
	{
		.procname	= "sched_sync_hint_enable",
		.data		= &sysctl_sched_sync_hint_enable,
		.maxlen		= sizeof(unsigned int),
		.mode		= 0644,
		.proc_handler	= proc_dointvec,
	},
	{
		.procname	= "sched_wakeup_granularity_ns",
		.data		= &sysctl_sched_wakeup_granularity,
		.maxlen		= sizeof(unsigned int),
		.mode		= 0644,
		.proc_handler	= sched_proc_update_handler,
		.extra1		= &min_wakeup_granularity_ns,
		.extra2		= &max_wakeup_granularity_ns,
	},
#ifdef CONFIG_SMP
	{
		.procname	= "sched_tunable_scaling",
		.data		= &sysctl_sched_tunable_scaling,
		.maxlen		= sizeof(enum sched_tunable_scaling),
		.mode		= 0644,
		.proc_handler	= sched_proc_update_handler,
		.extra1		= &min_sched_tunable_scaling,
		.extra2		= &max_sched_tunable_scaling,
	},
	{
		.procname	= "sched_migration_cost_ns",
		.data		= &sysctl_sched_migration_cost,
		.maxlen		= sizeof(unsigned int),
		.mode		= 0644,
		.proc_handler	= proc_dointvec,
	},
	{
		.procname	= "sched_nr_migrate",
		.data		= &sysctl_sched_nr_migrate,
		.maxlen		= sizeof(unsigned int),
		.mode		= 0644,
		.proc_handler	= proc_dointvec,
	},
#ifdef CONFIG_SCHEDSTATS
	{
		.procname	= "sched_schedstats",
		.data		= NULL,
		.maxlen		= sizeof(unsigned int),
		.mode		= 0644,
		.proc_handler	= sysctl_schedstats,
		.extra1		= &zero,
		.extra2		= &one,
	},
#endif /* CONFIG_SCHEDSTATS */
#endif /* CONFIG_SMP */
#ifdef CONFIG_NUMA_BALANCING
	{
		.procname	= "numa_balancing_scan_delay_ms",
		.data		= &sysctl_numa_balancing_scan_delay,
		.maxlen		= sizeof(unsigned int),
		.mode		= 0644,
		.proc_handler	= proc_dointvec,
	},
	{
		.procname	= "numa_balancing_scan_period_min_ms",
		.data		= &sysctl_numa_balancing_scan_period_min,
		.maxlen		= sizeof(unsigned int),
		.mode		= 0644,
		.proc_handler	= proc_dointvec,
	},
	{
		.procname	= "numa_balancing_scan_period_max_ms",
		.data		= &sysctl_numa_balancing_scan_period_max,
		.maxlen		= sizeof(unsigned int),
		.mode		= 0644,
		.proc_handler	= proc_dointvec,
	},
	{
		.procname	= "numa_balancing_scan_size_mb",
		.data		= &sysctl_numa_balancing_scan_size,
		.maxlen		= sizeof(unsigned int),
		.mode		= 0644,
		.proc_handler	= proc_dointvec_minmax,
		.extra1		= &one,
	},
	{
		.procname	= "numa_balancing",
		.data		= NULL, /* filled in by handler */
		.maxlen		= sizeof(unsigned int),
		.mode		= 0644,
		.proc_handler	= sysctl_numa_balancing,
		.extra1		= &zero,
		.extra2		= &one,
	},
#endif /* CONFIG_NUMA_BALANCING */
#endif /* CONFIG_SCHED_DEBUG */
	{
		.procname	= "sched_rt_period_us",
		.data		= &sysctl_sched_rt_period,
		.maxlen		= sizeof(unsigned int),
		.mode		= 0644,
		.proc_handler	= sched_rt_handler,
	},
	{
		.procname	= "sched_rt_runtime_us",
		.data		= &sysctl_sched_rt_runtime,
		.maxlen		= sizeof(int),
		.mode		= 0644,
		.proc_handler	= sched_rt_handler,
	},
	{
		.procname	= "sched_rr_timeslice_ms",
		.data		= &sysctl_sched_rr_timeslice,
		.maxlen		= sizeof(int),
		.mode		= 0644,
		.proc_handler	= sched_rr_handler,
	},
#ifdef CONFIG_UCLAMP_TASK
	{
		.procname	= "sched_util_clamp_min",
		.data		= &sysctl_sched_uclamp_util_min,
		.maxlen		= sizeof(unsigned int),
		.mode		= 0644,
		.proc_handler	= sysctl_sched_uclamp_handler,
	},
	{
		.procname	= "sched_util_clamp_max",
		.data		= &sysctl_sched_uclamp_util_max,
		.maxlen		= sizeof(unsigned int),
		.mode		= 0644,
		.proc_handler	= sysctl_sched_uclamp_handler,
	},
#endif
#ifdef CONFIG_SCHED_AUTOGROUP
	{
		.procname	= "sched_autogroup_enabled",
		.data		= &sysctl_sched_autogroup_enabled,
		.maxlen		= sizeof(unsigned int),
		.mode		= 0644,
		.proc_handler	= proc_dointvec_minmax,
		.extra1		= &zero,
		.extra2		= &one,
	},
#endif
#ifdef CONFIG_CFS_BANDWIDTH
	{
		.procname	= "sched_cfs_bandwidth_slice_us",
		.data		= &sysctl_sched_cfs_bandwidth_slice,
		.maxlen		= sizeof(unsigned int),
		.mode		= 0644,
		.proc_handler	= proc_dointvec_minmax,
		.extra1		= &one,
	},
#endif
<<<<<<< HEAD
	{
		.procname	= "sched_lib_name",
		.data		= sched_lib_name,
		.maxlen		= LIB_PATH_LENGTH,
		.mode		= 0644,
		.proc_handler	= proc_dostring,
	},
	{
		.procname	= "sched_lib_mask_force",
		.data		= &sched_lib_mask_force,
		.maxlen		= sizeof(unsigned int),
		.mode		= 0644,
		.proc_handler	= proc_douintvec_minmax,
		.extra1		= &zero,
		.extra2		= &two_hundred_fifty_five,
	},
=======
>>>>>>> 68418bd5
#if defined(CONFIG_ENERGY_MODEL) && defined(CONFIG_CPU_FREQ_GOV_SCHEDUTIL)
	{
		.procname	= "sched_energy_aware",
		.data		= &sysctl_sched_energy_aware,
		.maxlen		= sizeof(unsigned int),
		.mode		= 0644,
		.proc_handler	= sched_energy_aware_handler,
		.extra1		= &zero,
		.extra2		= &one,
	},
#endif
#ifdef CONFIG_PROVE_LOCKING
	{
		.procname	= "prove_locking",
		.data		= &prove_locking,
		.maxlen		= sizeof(int),
		.mode		= 0644,
		.proc_handler	= proc_dointvec,
	},
#endif
#ifdef CONFIG_LOCK_STAT
	{
		.procname	= "lock_stat",
		.data		= &lock_stat,
		.maxlen		= sizeof(int),
		.mode		= 0644,
		.proc_handler	= proc_dointvec,
	},
#endif
	{
		.procname	= "panic",
		.data		= &panic_timeout,
		.maxlen		= sizeof(int),
		.mode		= 0644,
		.proc_handler	= proc_dointvec,
	},
#ifdef CONFIG_COREDUMP
	{
		.procname	= "core_uses_pid",
		.data		= &core_uses_pid,
		.maxlen		= sizeof(int),
		.mode		= 0644,
		.proc_handler	= proc_dointvec,
	},
	{
		.procname	= "core_pattern",
		.data		= core_pattern,
		.maxlen		= CORENAME_MAX_SIZE,
		.mode		= 0644,
		.proc_handler	= proc_dostring_coredump,
	},
	{
		.procname	= "core_pipe_limit",
		.data		= &core_pipe_limit,
		.maxlen		= sizeof(unsigned int),
		.mode		= 0644,
		.proc_handler	= proc_dointvec,
	},
#endif
#ifdef CONFIG_PROC_SYSCTL
	{
		.procname	= "tainted",
		.maxlen 	= sizeof(long),
		.mode		= 0644,
		.proc_handler	= proc_taint,
	},
	{
		.procname	= "sysctl_writes_strict",
		.data		= &sysctl_writes_strict,
		.maxlen		= sizeof(int),
		.mode		= 0644,
		.proc_handler	= proc_dointvec_minmax,
		.extra1		= &neg_one,
		.extra2		= &one,
	},
#endif
#ifdef CONFIG_LATENCYTOP
	{
		.procname	= "latencytop",
		.data		= &latencytop_enabled,
		.maxlen		= sizeof(int),
		.mode		= 0644,
		.proc_handler	= sysctl_latencytop,
	},
#endif
#ifdef CONFIG_BLK_DEV_INITRD
	{
		.procname	= "real-root-dev",
		.data		= &real_root_dev,
		.maxlen		= sizeof(int),
		.mode		= 0644,
		.proc_handler	= proc_dointvec,
	},
#endif
	{
		.procname	= "print-fatal-signals",
		.data		= &print_fatal_signals,
		.maxlen		= sizeof(int),
		.mode		= 0644,
		.proc_handler	= proc_dointvec,
	},
#ifdef CONFIG_SPARC
	{
		.procname	= "reboot-cmd",
		.data		= reboot_command,
		.maxlen		= 256,
		.mode		= 0644,
		.proc_handler	= proc_dostring,
	},
	{
		.procname	= "stop-a",
		.data		= &stop_a_enabled,
		.maxlen		= sizeof (int),
		.mode		= 0644,
		.proc_handler	= proc_dointvec,
	},
	{
		.procname	= "scons-poweroff",
		.data		= &scons_pwroff,
		.maxlen		= sizeof (int),
		.mode		= 0644,
		.proc_handler	= proc_dointvec,
	},
#endif
#ifdef CONFIG_SPARC64
	{
		.procname	= "tsb-ratio",
		.data		= &sysctl_tsb_ratio,
		.maxlen		= sizeof (int),
		.mode		= 0644,
		.proc_handler	= proc_dointvec,
	},
#endif
#ifdef __hppa__
	{
		.procname	= "soft-power",
		.data		= &pwrsw_enabled,
		.maxlen		= sizeof (int),
	 	.mode		= 0644,
		.proc_handler	= proc_dointvec,
	},
#endif
#ifdef CONFIG_SYSCTL_ARCH_UNALIGN_ALLOW
	{
		.procname	= "unaligned-trap",
		.data		= &unaligned_enabled,
		.maxlen		= sizeof (int),
		.mode		= 0644,
		.proc_handler	= proc_dointvec,
	},
#endif
	{
		.procname	= "ctrl-alt-del",
		.data		= &C_A_D,
		.maxlen		= sizeof(int),
		.mode		= 0644,
		.proc_handler	= proc_dointvec,
	},
#ifdef CONFIG_FUNCTION_TRACER
	{
		.procname	= "ftrace_enabled",
		.data		= &ftrace_enabled,
		.maxlen		= sizeof(int),
		.mode		= 0644,
		.proc_handler	= ftrace_enable_sysctl,
	},
#endif
#ifdef CONFIG_STACK_TRACER
	{
		.procname	= "stack_tracer_enabled",
		.data		= &stack_tracer_enabled,
		.maxlen		= sizeof(int),
		.mode		= 0644,
		.proc_handler	= stack_trace_sysctl,
	},
#endif
#ifdef CONFIG_TRACING
	{
		.procname	= "ftrace_dump_on_oops",
		.data		= &ftrace_dump_on_oops,
		.maxlen		= sizeof(int),
		.mode		= 0644,
		.proc_handler	= proc_dointvec,
	},
	{
		.procname	= "traceoff_on_warning",
		.data		= &__disable_trace_on_warning,
		.maxlen		= sizeof(__disable_trace_on_warning),
		.mode		= 0644,
		.proc_handler	= proc_dointvec,
	},
	{
		.procname	= "tracepoint_printk",
		.data		= &tracepoint_printk,
		.maxlen		= sizeof(tracepoint_printk),
		.mode		= 0644,
		.proc_handler	= tracepoint_printk_sysctl,
	},
#endif
#ifdef CONFIG_KEXEC_CORE
	{
		.procname	= "kexec_load_disabled",
		.data		= &kexec_load_disabled,
		.maxlen		= sizeof(int),
		.mode		= 0644,
		/* only handle a transition from default "0" to "1" */
		.proc_handler	= proc_dointvec_minmax,
		.extra1		= &one,
		.extra2		= &one,
	},
#endif
#ifdef CONFIG_MODULES
	{
		.procname	= "modprobe",
		.data		= &modprobe_path,
		.maxlen		= KMOD_PATH_LEN,
		.mode		= 0644,
		.proc_handler	= proc_dostring,
	},
	{
		.procname	= "modules_disabled",
		.data		= &modules_disabled,
		.maxlen		= sizeof(int),
		.mode		= 0644,
		/* only handle a transition from default "0" to "1" */
		.proc_handler	= proc_dointvec_minmax,
		.extra1		= &one,
		.extra2		= &one,
	},
#endif
#ifdef CONFIG_UEVENT_HELPER
	{
		.procname	= "hotplug",
		.data		= &uevent_helper,
		.maxlen		= UEVENT_HELPER_PATH_LEN,
		.mode		= 0644,
		.proc_handler	= proc_dostring,
	},
#endif
#ifdef CONFIG_CHR_DEV_SG
	{
		.procname	= "sg-big-buff",
		.data		= &sg_big_buff,
		.maxlen		= sizeof (int),
		.mode		= 0444,
		.proc_handler	= proc_dointvec,
	},
#endif
#ifdef CONFIG_BSD_PROCESS_ACCT
	{
		.procname	= "acct",
		.data		= &acct_parm,
		.maxlen		= 3*sizeof(int),
		.mode		= 0644,
		.proc_handler	= proc_dointvec,
	},
#endif
#ifdef CONFIG_MAGIC_SYSRQ
	{
		.procname	= "sysrq",
		.data		= &__sysrq_enabled,
		.maxlen		= sizeof (int),
		.mode		= 0644,
		.proc_handler	= sysrq_sysctl_handler,
	},
#endif
#ifdef CONFIG_PROC_SYSCTL
	{
		.procname	= "cad_pid",
		.data		= NULL,
		.maxlen		= sizeof (int),
		.mode		= 0600,
		.proc_handler	= proc_do_cad_pid,
	},
#endif
	{
		.procname	= "threads-max",
		.data		= NULL,
		.maxlen		= sizeof(int),
		.mode		= 0644,
		.proc_handler	= sysctl_max_threads,
	},
	{
		.procname	= "random",
		.mode		= 0555,
		.child		= random_table,
	},
	{
		.procname	= "usermodehelper",
		.mode		= 0555,
		.child		= usermodehelper_table,
	},
#ifdef CONFIG_FW_LOADER_USER_HELPER
	{
		.procname	= "firmware_config",
		.mode		= 0555,
		.child		= firmware_config_table,
	},
#endif
	{
		.procname	= "overflowuid",
		.data		= &overflowuid,
		.maxlen		= sizeof(int),
		.mode		= 0644,
		.proc_handler	= proc_dointvec_minmax,
		.extra1		= &minolduid,
		.extra2		= &maxolduid,
	},
	{
		.procname	= "overflowgid",
		.data		= &overflowgid,
		.maxlen		= sizeof(int),
		.mode		= 0644,
		.proc_handler	= proc_dointvec_minmax,
		.extra1		= &minolduid,
		.extra2		= &maxolduid,
	},
#ifdef CONFIG_S390
#ifdef CONFIG_MATHEMU
	{
		.procname	= "ieee_emulation_warnings",
		.data		= &sysctl_ieee_emulation_warnings,
		.maxlen		= sizeof(int),
		.mode		= 0644,
		.proc_handler	= proc_dointvec,
	},
#endif
	{
		.procname	= "userprocess_debug",
		.data		= &show_unhandled_signals,
		.maxlen		= sizeof(int),
		.mode		= 0644,
		.proc_handler	= proc_dointvec,
	},
#endif
	{
		.procname	= "pid_max",
		.data		= &pid_max,
		.maxlen		= sizeof (int),
		.mode		= 0644,
		.proc_handler	= proc_dointvec_minmax,
		.extra1		= &pid_max_min,
		.extra2		= &pid_max_max,
	},
	{
		.procname	= "panic_on_oops",
		.data		= &panic_on_oops,
		.maxlen		= sizeof(int),
		.mode		= 0644,
		.proc_handler	= proc_dointvec,
	},
#if defined CONFIG_PRINTK
	{
		.procname	= "printk",
		.data		= &console_loglevel,
		.maxlen		= 4*sizeof(int),
		.mode		= 0644,
		.proc_handler	= proc_dointvec,
	},
	{
		.procname	= "printk_ratelimit",
		.data		= &printk_ratelimit_state.interval,
		.maxlen		= sizeof(int),
		.mode		= 0644,
		.proc_handler	= proc_dointvec_jiffies,
	},
	{
		.procname	= "printk_ratelimit_burst",
		.data		= &printk_ratelimit_state.burst,
		.maxlen		= sizeof(int),
		.mode		= 0644,
		.proc_handler	= proc_dointvec,
	},
	{
		.procname	= "printk_delay",
		.data		= &printk_delay_msec,
		.maxlen		= sizeof(int),
		.mode		= 0644,
		.proc_handler	= proc_dointvec_minmax,
		.extra1		= &zero,
		.extra2		= &ten_thousand,
	},
	{
		.procname	= "printk_devkmsg",
		.data		= devkmsg_log_str,
		.maxlen		= DEVKMSG_STR_MAX_SIZE,
		.mode		= 0644,
		.proc_handler	= devkmsg_sysctl_set_loglvl,
	},
	{
		.procname	= "dmesg_restrict",
		.data		= &dmesg_restrict,
		.maxlen		= sizeof(int),
		.mode		= 0644,
		.proc_handler	= proc_dointvec_minmax_sysadmin,
		.extra1		= &zero,
		.extra2		= &one,
	},
	{
		.procname	= "kptr_restrict",
		.data		= &kptr_restrict,
		.maxlen		= sizeof(int),
		.mode		= 0644,
		.proc_handler	= proc_dointvec_minmax_sysadmin,
		.extra1		= &zero,
		.extra2		= &two,
	},
#endif
#ifdef CONFIG_USB
	{
		.procname	= "deny_new_usb",
		.data		= &deny_new_usb,
		.maxlen		= sizeof(int),
		.mode		= 0644,
		.proc_handler	= proc_dointvec_minmax_sysadmin,
		.extra1		= &zero,
		.extra2		= &one,
	},
#endif
	{
		.procname	= "ngroups_max",
		.data		= &ngroups_max,
		.maxlen		= sizeof (int),
		.mode		= 0444,
		.proc_handler	= proc_dointvec,
	},
	{
		.procname	= "cap_last_cap",
		.data		= (void *)&cap_last_cap,
		.maxlen		= sizeof(int),
		.mode		= 0444,
		.proc_handler	= proc_dointvec,
	},
#if defined(CONFIG_LOCKUP_DETECTOR)
	{
		.procname       = "watchdog",
		.data		= &watchdog_user_enabled,
		.maxlen		= sizeof(int),
		.mode		= 0644,
		.proc_handler   = proc_watchdog,
		.extra1		= &zero,
		.extra2		= &one,
	},
	{
		.procname	= "watchdog_thresh",
		.data		= &watchdog_thresh,
		.maxlen		= sizeof(int),
		.mode		= 0644,
		.proc_handler	= proc_watchdog_thresh,
		.extra1		= &zero,
		.extra2		= &sixty,
	},
	{
		.procname       = "nmi_watchdog",
		.data		= &nmi_watchdog_user_enabled,
		.maxlen		= sizeof(int),
		.mode		= NMI_WATCHDOG_SYSCTL_PERM,
		.proc_handler   = proc_nmi_watchdog,
		.extra1		= &zero,
		.extra2		= &one,
	},
	{
		.procname	= "watchdog_cpumask",
		.data		= &watchdog_cpumask_bits,
		.maxlen		= NR_CPUS,
		.mode		= 0644,
		.proc_handler	= proc_watchdog_cpumask,
	},
#ifdef CONFIG_SOFTLOCKUP_DETECTOR
	{
		.procname       = "soft_watchdog",
		.data		= &soft_watchdog_user_enabled,
		.maxlen		= sizeof(int),
		.mode		= 0644,
		.proc_handler   = proc_soft_watchdog,
		.extra1		= &zero,
		.extra2		= &one,
	},
	{
		.procname	= "softlockup_panic",
		.data		= &softlockup_panic,
		.maxlen		= sizeof(int),
		.mode		= 0644,
		.proc_handler	= proc_dointvec_minmax,
		.extra1		= &zero,
		.extra2		= &one,
	},
#ifdef CONFIG_SMP
	{
		.procname	= "softlockup_all_cpu_backtrace",
		.data		= &sysctl_softlockup_all_cpu_backtrace,
		.maxlen		= sizeof(int),
		.mode		= 0644,
		.proc_handler	= proc_dointvec_minmax,
		.extra1		= &zero,
		.extra2		= &one,
	},
#endif /* CONFIG_SMP */
#endif
#ifdef CONFIG_HARDLOCKUP_DETECTOR
	{
		.procname	= "hardlockup_panic",
		.data		= &hardlockup_panic,
		.maxlen		= sizeof(int),
		.mode		= 0644,
		.proc_handler	= proc_dointvec_minmax,
		.extra1		= &zero,
		.extra2		= &one,
	},
#ifdef CONFIG_SMP
	{
		.procname	= "hardlockup_all_cpu_backtrace",
		.data		= &sysctl_hardlockup_all_cpu_backtrace,
		.maxlen		= sizeof(int),
		.mode		= 0644,
		.proc_handler	= proc_dointvec_minmax,
		.extra1		= &zero,
		.extra2		= &one,
	},
#endif /* CONFIG_SMP */
#endif
#endif

#if defined(CONFIG_X86_LOCAL_APIC) && defined(CONFIG_X86)
	{
		.procname       = "unknown_nmi_panic",
		.data           = &unknown_nmi_panic,
		.maxlen         = sizeof (int),
		.mode           = 0644,
		.proc_handler   = proc_dointvec,
	},
#endif
#if defined(CONFIG_X86)
	{
		.procname	= "panic_on_unrecovered_nmi",
		.data		= &panic_on_unrecovered_nmi,
		.maxlen		= sizeof(int),
		.mode		= 0644,
		.proc_handler	= proc_dointvec,
	},
	{
		.procname	= "panic_on_io_nmi",
		.data		= &panic_on_io_nmi,
		.maxlen		= sizeof(int),
		.mode		= 0644,
		.proc_handler	= proc_dointvec,
	},
#ifdef CONFIG_DEBUG_STACKOVERFLOW
	{
		.procname	= "panic_on_stackoverflow",
		.data		= &sysctl_panic_on_stackoverflow,
		.maxlen		= sizeof(int),
		.mode		= 0644,
		.proc_handler	= proc_dointvec,
	},
#endif
	{
		.procname	= "bootloader_type",
		.data		= &bootloader_type,
		.maxlen		= sizeof (int),
		.mode		= 0444,
		.proc_handler	= proc_dointvec,
	},
	{
		.procname	= "bootloader_version",
		.data		= &bootloader_version,
		.maxlen		= sizeof (int),
		.mode		= 0444,
		.proc_handler	= proc_dointvec,
	},
	{
		.procname	= "io_delay_type",
		.data		= &io_delay_type,
		.maxlen		= sizeof(int),
		.mode		= 0644,
		.proc_handler	= proc_dointvec,
	},
#endif
#if defined(CONFIG_MMU)
	{
		.procname	= "randomize_va_space",
		.data		= &randomize_va_space,
		.maxlen		= sizeof(int),
		.mode		= 0644,
		.proc_handler	= proc_dointvec,
	},
#endif
#if defined(CONFIG_S390) && defined(CONFIG_SMP)
	{
		.procname	= "spin_retry",
		.data		= &spin_retry,
		.maxlen		= sizeof (int),
		.mode		= 0644,
		.proc_handler	= proc_dointvec,
	},
#endif
#if	defined(CONFIG_ACPI_SLEEP) && defined(CONFIG_X86)
	{
		.procname	= "acpi_video_flags",
		.data		= &acpi_realmode_flags,
		.maxlen		= sizeof (unsigned long),
		.mode		= 0644,
		.proc_handler	= proc_doulongvec_minmax,
	},
#endif
#ifdef CONFIG_SYSCTL_ARCH_UNALIGN_NO_WARN
	{
		.procname	= "ignore-unaligned-usertrap",
		.data		= &no_unaligned_warning,
		.maxlen		= sizeof (int),
	 	.mode		= 0644,
		.proc_handler	= proc_dointvec,
	},
#endif
#ifdef CONFIG_IA64
	{
		.procname	= "unaligned-dump-stack",
		.data		= &unaligned_dump_stack,
		.maxlen		= sizeof (int),
		.mode		= 0644,
		.proc_handler	= proc_dointvec,
	},
#endif
#ifdef CONFIG_DETECT_HUNG_TASK
	{
		.procname	= "hung_task_panic",
		.data		= &sysctl_hung_task_panic,
		.maxlen		= sizeof(int),
		.mode		= 0644,
		.proc_handler	= proc_dointvec_minmax,
		.extra1		= &zero,
		.extra2		= &one,
	},
	{
		.procname	= "hung_task_check_count",
		.data		= &sysctl_hung_task_check_count,
		.maxlen		= sizeof(int),
		.mode		= 0644,
		.proc_handler	= proc_dointvec_minmax,
		.extra1		= &zero,
	},
	{
		.procname	= "hung_task_timeout_secs",
		.data		= &sysctl_hung_task_timeout_secs,
		.maxlen		= sizeof(unsigned long),
		.mode		= 0644,
		.proc_handler	= proc_dohung_task_timeout_secs,
		.extra2		= &hung_task_timeout_max,
	},
	{
		.procname	= "hung_task_check_interval_secs",
		.data		= &sysctl_hung_task_check_interval_secs,
		.maxlen		= sizeof(unsigned long),
		.mode		= 0644,
		.proc_handler	= proc_dohung_task_timeout_secs,
		.extra2		= &hung_task_timeout_max,
	},
	{
		.procname	= "hung_task_warnings",
		.data		= &sysctl_hung_task_warnings,
		.maxlen		= sizeof(int),
		.mode		= 0644,
		.proc_handler	= proc_dointvec_minmax,
		.extra1		= &neg_one,
	},
	{
		.procname	= "hung_task_selective_monitoring",
		.data		= &sysctl_hung_task_selective_monitoring,
		.maxlen		= sizeof(int),
		.mode		= 0644,
		.proc_handler	= proc_dointvec_minmax,
		.extra1		= &zero,
		.extra2		= &one,
	},

#endif
#ifdef CONFIG_RT_MUTEXES
	{
		.procname	= "max_lock_depth",
		.data		= &max_lock_depth,
		.maxlen		= sizeof(int),
		.mode		= 0644,
		.proc_handler	= proc_dointvec,
	},
#endif
	{
		.procname	= "poweroff_cmd",
		.data		= &poweroff_cmd,
		.maxlen		= POWEROFF_CMD_PATH_LEN,
		.mode		= 0644,
		.proc_handler	= proc_dostring,
	},
#ifdef CONFIG_KEYS
	{
		.procname	= "keys",
		.mode		= 0555,
		.child		= key_sysctls,
	},
#endif
#ifdef CONFIG_PERF_EVENTS
	/*
	 * User-space scripts rely on the existence of this file
	 * as a feature check for perf_events being enabled.
	 *
	 * So it's an ABI, do not remove!
	 */
	{
		.procname	= "perf_event_paranoid",
		.data		= &sysctl_perf_event_paranoid,
		.maxlen		= sizeof(sysctl_perf_event_paranoid),
		.mode		= 0644,
		.proc_handler	= proc_dointvec,
	},
	{
		.procname	= "perf_event_mlock_kb",
		.data		= &sysctl_perf_event_mlock,
		.maxlen		= sizeof(sysctl_perf_event_mlock),
		.mode		= 0644,
		.proc_handler	= proc_dointvec,
	},
	{
		.procname	= "perf_event_max_sample_rate",
		.data		= &sysctl_perf_event_sample_rate,
		.maxlen		= sizeof(sysctl_perf_event_sample_rate),
		.mode		= 0644,
		.proc_handler	= perf_proc_update_handler,
		.extra1		= &one,
	},
	{
		.procname	= "perf_cpu_time_max_percent",
		.data		= &sysctl_perf_cpu_time_max_percent,
		.maxlen		= sizeof(sysctl_perf_cpu_time_max_percent),
		.mode		= 0644,
		.proc_handler	= perf_cpu_time_max_percent_handler,
		.extra1		= &zero,
		.extra2		= &one_hundred,
	},
	{
		.procname	= "perf_event_max_stack",
		.data		= &sysctl_perf_event_max_stack,
		.maxlen		= sizeof(sysctl_perf_event_max_stack),
		.mode		= 0644,
		.proc_handler	= perf_event_max_stack_handler,
		.extra1		= &zero,
		.extra2		= &six_hundred_forty_kb,
	},
	{
		.procname	= "perf_event_max_contexts_per_stack",
		.data		= &sysctl_perf_event_max_contexts_per_stack,
		.maxlen		= sizeof(sysctl_perf_event_max_contexts_per_stack),
		.mode		= 0644,
		.proc_handler	= perf_event_max_stack_handler,
		.extra1		= &zero,
		.extra2		= &one_thousand,
	},
#endif
	{
		.procname	= "panic_on_warn",
		.data		= &panic_on_warn,
		.maxlen		= sizeof(int),
		.mode		= 0644,
		.proc_handler	= proc_dointvec_minmax,
		.extra1		= &zero,
		.extra2		= &one,
	},
#if defined(CONFIG_SMP) && defined(CONFIG_NO_HZ_COMMON)
	{
		.procname	= "timer_migration",
		.data		= &sysctl_timer_migration,
		.maxlen		= sizeof(unsigned int),
		.mode		= 0644,
		.proc_handler	= timer_migration_handler,
		.extra1		= &zero,
		.extra2		= &one,
	},
#endif
#ifdef CONFIG_BPF_SYSCALL
	{
		.procname	= "unprivileged_bpf_disabled",
		.data		= &sysctl_unprivileged_bpf_disabled,
		.maxlen		= sizeof(sysctl_unprivileged_bpf_disabled),
		.mode		= 0644,
		.proc_handler	= bpf_unpriv_handler,
		.extra1		= &zero,
		.extra2		= &two,
	},
#endif
#if defined(CONFIG_TREE_RCU) || defined(CONFIG_PREEMPT_RCU)
	{
		.procname	= "panic_on_rcu_stall",
		.data		= &sysctl_panic_on_rcu_stall,
		.maxlen		= sizeof(sysctl_panic_on_rcu_stall),
		.mode		= 0644,
		.proc_handler	= proc_dointvec_minmax,
		.extra1		= &zero,
		.extra2		= &one,
	},
#endif
#if defined(CONFIG_ARM) || defined(CONFIG_ARM64)
	{
		.procname	= "boot_reason",
		.data		= &boot_reason,
		.maxlen		= sizeof(int),
		.mode		= 0444,
		.proc_handler	= proc_dointvec,
	},

	{
		.procname	= "cold_boot",
		.data		= &cold_boot,
		.maxlen		= sizeof(int),
		.mode		= 0444,
		.proc_handler	= proc_dointvec,
	},
#endif
	{ }
};

static struct ctl_table vm_table[] = {
	{
		.procname	= "overcommit_memory",
		.data		= &sysctl_overcommit_memory,
		.maxlen		= sizeof(sysctl_overcommit_memory),
		.mode		= 0644,
		.proc_handler	= proc_dointvec_minmax,
		.extra1		= &zero,
		.extra2		= &two,
	},
	{
		.procname	= "panic_on_oom",
		.data		= &sysctl_panic_on_oom,
		.maxlen		= sizeof(sysctl_panic_on_oom),
		.mode		= 0644,
		.proc_handler	= proc_dointvec_minmax,
		.extra1		= &zero,
		.extra2		= &two,
	},
	{
		.procname	= "oom_kill_allocating_task",
		.data		= &sysctl_oom_kill_allocating_task,
		.maxlen		= sizeof(sysctl_oom_kill_allocating_task),
		.mode		= 0644,
		.proc_handler	= proc_dointvec,
	},
	{
		.procname	= "oom_dump_tasks",
		.data		= &sysctl_oom_dump_tasks,
		.maxlen		= sizeof(sysctl_oom_dump_tasks),
		.mode		= 0644,
		.proc_handler	= proc_dointvec,
	},
	{
		.procname	= "overcommit_ratio",
		.data		= &sysctl_overcommit_ratio,
		.maxlen		= sizeof(sysctl_overcommit_ratio),
		.mode		= 0644,
		.proc_handler	= overcommit_ratio_handler,
	},
	{
		.procname	= "overcommit_kbytes",
		.data		= &sysctl_overcommit_kbytes,
		.maxlen		= sizeof(sysctl_overcommit_kbytes),
		.mode		= 0644,
		.proc_handler	= overcommit_kbytes_handler,
	},
	{
		.procname	= "page-cluster", 
		.data		= &page_cluster,
		.maxlen		= sizeof(int),
		.mode		= 0644,
		.proc_handler	= proc_dointvec_minmax,
		.extra1		= &zero,
	},
	{
		.procname	= "dirty_background_ratio_nosys",
		.data		= &dirty_background_ratio,
		.maxlen		= sizeof(dirty_background_ratio),
		.mode		= 0644,
		.proc_handler	= dirty_background_ratio_handler,
		.extra1		= &zero,
		.extra2		= &one_hundred,
	},
	{
		.procname	= "dirty_background_bytes",
		.data		= &dirty_background_bytes,
		.maxlen		= sizeof(dirty_background_bytes),
		.mode		= 0644,
		.proc_handler	= dirty_background_bytes_handler,
		.extra1		= &one_ul,
	},
	{
		.procname	= "dirty_ratio",
		.data		= &vm_dirty_ratio,
		.maxlen		= sizeof(vm_dirty_ratio),
		.mode		= 0644,
		.proc_handler	= dirty_ratio_handler,
		.extra1		= &zero,
		.extra2		= &one_hundred,
	},
	{
		.procname	= "dirty_bytes",
		.data		= &vm_dirty_bytes,
		.maxlen		= sizeof(vm_dirty_bytes),
		.mode		= 0644,
		.proc_handler	= dirty_bytes_handler,
		.extra1		= &dirty_bytes_min,
	},
	{
		.procname	= "dirty_writeback_centisecs",
		.data		= &dirty_writeback_interval,
		.maxlen		= sizeof(dirty_writeback_interval),
		.mode		= 0644,
		.proc_handler	= dirty_writeback_centisecs_handler,
	},
	{
		.procname	= "dirty_expire_centisecs_nosys",
		.data		= &dirty_expire_interval,
		.maxlen		= sizeof(dirty_expire_interval),
		.mode		= 0644,
		.proc_handler	= proc_dointvec_minmax,
		.extra1		= &zero,
	},
	{
		.procname	= "dirtytime_expire_seconds",
		.data		= &dirtytime_expire_interval,
		.maxlen		= sizeof(dirtytime_expire_interval),
		.mode		= 0644,
		.proc_handler	= dirtytime_interval_handler,
		.extra1		= &zero,
	},
	{
		.procname	= "swappiness",
		.data		= &vm_swappiness,
		.maxlen		= sizeof(vm_swappiness),
		.mode		= 0644,
		.proc_handler	= proc_dointvec_minmax,
		.extra1		= &zero,
		.extra2		= &one_hundred,
	},
	{
		.procname       = "want_old_faultaround_pte",
		.data           = &want_old_faultaround_pte,
		.maxlen         = sizeof(want_old_faultaround_pte),
		.mode           = 0644,
		.proc_handler   = proc_dointvec_minmax,
		.extra1         = &zero,
		.extra2         = &one,
	},
#ifdef CONFIG_HUGETLB_PAGE
	{
		.procname	= "nr_hugepages",
		.data		= NULL,
		.maxlen		= sizeof(unsigned long),
		.mode		= 0644,
		.proc_handler	= hugetlb_sysctl_handler,
	},
#ifdef CONFIG_NUMA
	{
		.procname       = "nr_hugepages_mempolicy",
		.data           = NULL,
		.maxlen         = sizeof(unsigned long),
		.mode           = 0644,
		.proc_handler   = &hugetlb_mempolicy_sysctl_handler,
	},
	{
		.procname		= "numa_stat",
		.data			= &sysctl_vm_numa_stat,
		.maxlen			= sizeof(int),
		.mode			= 0644,
		.proc_handler	= sysctl_vm_numa_stat_handler,
		.extra1			= &zero,
		.extra2			= &one,
	},
#endif
	 {
		.procname	= "hugetlb_shm_group",
		.data		= &sysctl_hugetlb_shm_group,
		.maxlen		= sizeof(gid_t),
		.mode		= 0644,
		.proc_handler	= proc_dointvec,
	 },
	{
		.procname	= "nr_overcommit_hugepages",
		.data		= NULL,
		.maxlen		= sizeof(unsigned long),
		.mode		= 0644,
		.proc_handler	= hugetlb_overcommit_handler,
	},
#endif
	{
		.procname	= "lowmem_reserve_ratio",
		.data		= &sysctl_lowmem_reserve_ratio,
		.maxlen		= sizeof(sysctl_lowmem_reserve_ratio),
		.mode		= 0644,
		.proc_handler	= lowmem_reserve_ratio_sysctl_handler,
	},
	{
		.procname	= "drop_caches",
		.data		= &sysctl_drop_caches,
		.maxlen		= sizeof(int),
		.mode		= 0200,
		.proc_handler	= drop_caches_sysctl_handler,
		.extra1		= &one,
		.extra2		= &four,
	},
#ifdef CONFIG_COMPACTION
	{
		.procname	= "compact_memory",
		.data		= &sysctl_compact_memory,
		.maxlen		= sizeof(int),
		.mode		= 0200,
		.proc_handler	= sysctl_compaction_handler,
	},
	{
		.procname	= "extfrag_threshold",
		.data		= &sysctl_extfrag_threshold,
		.maxlen		= sizeof(int),
		.mode		= 0644,
		.proc_handler	= sysctl_extfrag_handler,
		.extra1		= &min_extfrag_threshold,
		.extra2		= &max_extfrag_threshold,
	},
	{
		.procname	= "compact_unevictable_allowed",
		.data		= &sysctl_compact_unevictable_allowed,
		.maxlen		= sizeof(int),
		.mode		= 0644,
		.proc_handler	= proc_dointvec,
		.extra1		= &zero,
		.extra2		= &one,
	},

#endif /* CONFIG_COMPACTION */
	{
		.procname	= "min_free_kbytes",
		.data		= &min_free_kbytes,
		.maxlen		= sizeof(min_free_kbytes),
		.mode		= 0644,
		.proc_handler	= min_free_kbytes_sysctl_handler,
		.extra1		= &zero,
	},
	{
		.procname	= "watermark_scale_factor",
		.data		= &watermark_scale_factor,
		.maxlen		= sizeof(watermark_scale_factor),
		.mode		= 0644,
		.proc_handler	= watermark_scale_factor_sysctl_handler,
		.extra1		= &one,
		.extra2		= &one_thousand,
	},
	{
		.procname	= "extra_free_kbytes",
		.data		= &extra_free_kbytes,
		.maxlen		= sizeof(extra_free_kbytes),
		.mode		= 0644,
		.proc_handler	= min_free_kbytes_sysctl_handler,
		.extra1		= &zero,
	},
	{
		.procname	= "percpu_pagelist_fraction",
		.data		= &percpu_pagelist_fraction,
		.maxlen		= sizeof(percpu_pagelist_fraction),
		.mode		= 0644,
		.proc_handler	= percpu_pagelist_fraction_sysctl_handler,
		.extra1		= &zero,
	},
#ifdef CONFIG_MMU
	{
		.procname	= "max_map_count",
		.data		= &sysctl_max_map_count,
		.maxlen		= sizeof(sysctl_max_map_count),
		.mode		= 0644,
		.proc_handler	= proc_dointvec_minmax,
		.extra1		= &zero,
	},
#else
	{
		.procname	= "nr_trim_pages",
		.data		= &sysctl_nr_trim_pages,
		.maxlen		= sizeof(sysctl_nr_trim_pages),
		.mode		= 0644,
		.proc_handler	= proc_dointvec_minmax,
		.extra1		= &zero,
	},
#endif
	{
		.procname	= "laptop_mode",
		.data		= &laptop_mode,
		.maxlen		= sizeof(laptop_mode),
		.mode		= 0644,
		.proc_handler	= proc_dointvec_jiffies,
	},
	{
		.procname	= "block_dump",
		.data		= &block_dump,
		.maxlen		= sizeof(block_dump),
		.mode		= 0644,
		.proc_handler	= proc_dointvec,
		.extra1		= &zero,
	},
	{
		.procname	= "vfs_cache_pressure",
		.data		= &sysctl_vfs_cache_pressure,
		.maxlen		= sizeof(sysctl_vfs_cache_pressure),
		.mode		= 0644,
		.proc_handler	= proc_dointvec,
		.extra1		= &zero,
	},
#ifdef HAVE_ARCH_PICK_MMAP_LAYOUT
	{
		.procname	= "legacy_va_layout",
		.data		= &sysctl_legacy_va_layout,
		.maxlen		= sizeof(sysctl_legacy_va_layout),
		.mode		= 0644,
		.proc_handler	= proc_dointvec,
		.extra1		= &zero,
	},
#endif
#ifdef CONFIG_NUMA
	{
		.procname	= "zone_reclaim_mode",
		.data		= &node_reclaim_mode,
		.maxlen		= sizeof(node_reclaim_mode),
		.mode		= 0644,
		.proc_handler	= proc_dointvec,
		.extra1		= &zero,
	},
	{
		.procname	= "min_unmapped_ratio",
		.data		= &sysctl_min_unmapped_ratio,
		.maxlen		= sizeof(sysctl_min_unmapped_ratio),
		.mode		= 0644,
		.proc_handler	= sysctl_min_unmapped_ratio_sysctl_handler,
		.extra1		= &zero,
		.extra2		= &one_hundred,
	},
	{
		.procname	= "min_slab_ratio",
		.data		= &sysctl_min_slab_ratio,
		.maxlen		= sizeof(sysctl_min_slab_ratio),
		.mode		= 0644,
		.proc_handler	= sysctl_min_slab_ratio_sysctl_handler,
		.extra1		= &zero,
		.extra2		= &one_hundred,
	},
#endif
#ifdef CONFIG_SMP
	{
		.procname	= "stat_interval",
		.data		= &sysctl_stat_interval,
		.maxlen		= sizeof(sysctl_stat_interval),
		.mode		= 0644,
		.proc_handler	= proc_dointvec_jiffies,
	},
	{
		.procname	= "stat_refresh",
		.data		= NULL,
		.maxlen		= 0,
		.mode		= 0600,
		.proc_handler	= vmstat_refresh,
	},
#endif
#ifdef CONFIG_MMU
	{
		.procname	= "mmap_min_addr",
		.data		= &dac_mmap_min_addr,
		.maxlen		= sizeof(unsigned long),
		.mode		= 0644,
		.proc_handler	= mmap_min_addr_handler,
	},
#endif
#ifdef CONFIG_NUMA
	{
		.procname	= "numa_zonelist_order",
		.data		= &numa_zonelist_order,
		.maxlen		= NUMA_ZONELIST_ORDER_LEN,
		.mode		= 0644,
		.proc_handler	= numa_zonelist_order_handler,
	},
#endif
#if (defined(CONFIG_X86_32) && !defined(CONFIG_UML))|| \
   (defined(CONFIG_SUPERH) && defined(CONFIG_VSYSCALL))
	{
		.procname	= "vdso_enabled",
#ifdef CONFIG_X86_32
		.data		= &vdso32_enabled,
		.maxlen		= sizeof(vdso32_enabled),
#else
		.data		= &vdso_enabled,
		.maxlen		= sizeof(vdso_enabled),
#endif
		.mode		= 0644,
		.proc_handler	= proc_dointvec,
		.extra1		= &zero,
	},
#endif
#ifdef CONFIG_HIGHMEM
	{
		.procname	= "highmem_is_dirtyable",
		.data		= &vm_highmem_is_dirtyable,
		.maxlen		= sizeof(vm_highmem_is_dirtyable),
		.mode		= 0644,
		.proc_handler	= proc_dointvec_minmax,
		.extra1		= &zero,
		.extra2		= &one,
	},
#endif
#ifdef CONFIG_MEMORY_FAILURE
	{
		.procname	= "memory_failure_early_kill",
		.data		= &sysctl_memory_failure_early_kill,
		.maxlen		= sizeof(sysctl_memory_failure_early_kill),
		.mode		= 0644,
		.proc_handler	= proc_dointvec_minmax,
		.extra1		= &zero,
		.extra2		= &one,
	},
	{
		.procname	= "memory_failure_recovery",
		.data		= &sysctl_memory_failure_recovery,
		.maxlen		= sizeof(sysctl_memory_failure_recovery),
		.mode		= 0644,
		.proc_handler	= proc_dointvec_minmax,
		.extra1		= &zero,
		.extra2		= &one,
	},
#endif
	{
		.procname	= "user_reserve_kbytes",
		.data		= &sysctl_user_reserve_kbytes,
		.maxlen		= sizeof(sysctl_user_reserve_kbytes),
		.mode		= 0644,
		.proc_handler	= proc_doulongvec_minmax,
	},
	{
		.procname	= "admin_reserve_kbytes",
		.data		= &sysctl_admin_reserve_kbytes,
		.maxlen		= sizeof(sysctl_admin_reserve_kbytes),
		.mode		= 0644,
		.proc_handler	= proc_doulongvec_minmax,
	},
#ifdef CONFIG_HAVE_ARCH_MMAP_RND_BITS
	{
		.procname	= "mmap_rnd_bits",
		.data		= &mmap_rnd_bits,
		.maxlen		= sizeof(mmap_rnd_bits),
		.mode		= 0600,
		.proc_handler	= proc_dointvec_minmax,
		.extra1		= (void *)&mmap_rnd_bits_min,
		.extra2		= (void *)&mmap_rnd_bits_max,
	},
#endif
#ifdef CONFIG_HAVE_ARCH_MMAP_RND_COMPAT_BITS
	{
		.procname	= "mmap_rnd_compat_bits",
		.data		= &mmap_rnd_compat_bits,
		.maxlen		= sizeof(mmap_rnd_compat_bits),
		.mode		= 0600,
		.proc_handler	= proc_dointvec_minmax,
		.extra1		= (void *)&mmap_rnd_compat_bits_min,
		.extra2		= (void *)&mmap_rnd_compat_bits_max,
	},
#endif
#ifdef CONFIG_SWAP
	{
		.procname	= "swap_ratio",
		.data		= &sysctl_swap_ratio,
		.maxlen		= sizeof(sysctl_swap_ratio),
		.mode		= 0644,
		.proc_handler	= proc_dointvec_minmax,
	},
	{
		.procname	= "swap_ratio_enable",
		.data		= &sysctl_swap_ratio_enable,
		.maxlen		= sizeof(sysctl_swap_ratio_enable),
		.mode		= 0644,
		.proc_handler	= proc_dointvec_minmax,
	},
#endif
	{ }
};

static struct ctl_table fs_table[] = {
	{
		.procname	= "inode-nr",
		.data		= &inodes_stat,
		.maxlen		= 2*sizeof(long),
		.mode		= 0444,
		.proc_handler	= proc_nr_inodes,
	},
	{
		.procname	= "inode-state",
		.data		= &inodes_stat,
		.maxlen		= 7*sizeof(long),
		.mode		= 0444,
		.proc_handler	= proc_nr_inodes,
	},
	{
		.procname	= "file-nr",
		.data		= &files_stat,
		.maxlen		= sizeof(files_stat),
		.mode		= 0444,
		.proc_handler	= proc_nr_files,
	},
	{
		.procname	= "file-max",
		.data		= &files_stat.max_files,
		.maxlen		= sizeof(files_stat.max_files),
		.mode		= 0644,
		.proc_handler	= proc_doulongvec_minmax,
		.extra1		= &zero_ul,
		.extra2		= &long_max,
	},
	{
		.procname	= "nr_open",
		.data		= &sysctl_nr_open,
		.maxlen		= sizeof(unsigned int),
		.mode		= 0644,
		.proc_handler	= proc_dointvec_minmax,
		.extra1		= &sysctl_nr_open_min,
		.extra2		= &sysctl_nr_open_max,
	},
	{
		.procname	= "dentry-state",
		.data		= &dentry_stat,
		.maxlen		= 6*sizeof(long),
		.mode		= 0444,
		.proc_handler	= proc_nr_dentry,
	},
	{
		.procname	= "overflowuid",
		.data		= &fs_overflowuid,
		.maxlen		= sizeof(int),
		.mode		= 0644,
		.proc_handler	= proc_dointvec_minmax,
		.extra1		= &minolduid,
		.extra2		= &maxolduid,
	},
	{
		.procname	= "overflowgid",
		.data		= &fs_overflowgid,
		.maxlen		= sizeof(int),
		.mode		= 0644,
		.proc_handler	= proc_dointvec_minmax,
		.extra1		= &minolduid,
		.extra2		= &maxolduid,
	},
#ifdef CONFIG_FILE_LOCKING
	{
		.procname	= "leases-enable",
		.data		= &leases_enable,
		.maxlen		= sizeof(int),
		.mode		= 0644,
		.proc_handler	= proc_dointvec,
	},
#endif
#ifdef CONFIG_DNOTIFY
	{
		.procname	= "dir-notify-enable",
		.data		= &dir_notify_enable,
		.maxlen		= sizeof(int),
		.mode		= 0644,
		.proc_handler	= proc_dointvec,
	},
#endif
#ifdef CONFIG_MMU
#ifdef CONFIG_FILE_LOCKING
	{
		.procname	= "lease-break-time",
		.data		= &lease_break_time,
		.maxlen		= sizeof(int),
		.mode		= 0644,
		.proc_handler	= proc_dointvec,
	},
#endif
#ifdef CONFIG_AIO
	{
		.procname	= "aio-nr",
		.data		= &aio_nr,
		.maxlen		= sizeof(aio_nr),
		.mode		= 0444,
		.proc_handler	= proc_doulongvec_minmax,
	},
	{
		.procname	= "aio-max-nr",
		.data		= &aio_max_nr,
		.maxlen		= sizeof(aio_max_nr),
		.mode		= 0644,
		.proc_handler	= proc_doulongvec_minmax,
	},
#endif /* CONFIG_AIO */
#ifdef CONFIG_INOTIFY_USER
	{
		.procname	= "inotify",
		.mode		= 0555,
		.child		= inotify_table,
	},
#endif	
#ifdef CONFIG_EPOLL
	{
		.procname	= "epoll",
		.mode		= 0555,
		.child		= epoll_table,
	},
#endif
#endif
	{
		.procname	= "protected_symlinks",
		.data		= &sysctl_protected_symlinks,
		.maxlen		= sizeof(int),
		.mode		= 0600,
		.proc_handler	= proc_dointvec_minmax,
		.extra1		= &zero,
		.extra2		= &one,
	},
	{
		.procname	= "protected_hardlinks",
		.data		= &sysctl_protected_hardlinks,
		.maxlen		= sizeof(int),
		.mode		= 0600,
		.proc_handler	= proc_dointvec_minmax,
		.extra1		= &zero,
		.extra2		= &one,
	},
	{
		.procname	= "protected_fifos",
		.data		= &sysctl_protected_fifos,
		.maxlen		= sizeof(int),
		.mode		= 0600,
		.proc_handler	= proc_dointvec_minmax,
		.extra1		= &zero,
		.extra2		= &two,
	},
	{
		.procname	= "protected_regular",
		.data		= &sysctl_protected_regular,
		.maxlen		= sizeof(int),
		.mode		= 0600,
		.proc_handler	= proc_dointvec_minmax,
		.extra1		= &zero,
		.extra2		= &two,
	},
	{
		.procname	= "suid_dumpable",
		.data		= &suid_dumpable,
		.maxlen		= sizeof(int),
		.mode		= 0644,
		.proc_handler	= proc_dointvec_minmax_coredump,
		.extra1		= &zero,
		.extra2		= &two,
	},
#if defined(CONFIG_BINFMT_MISC) || defined(CONFIG_BINFMT_MISC_MODULE)
	{
		.procname	= "binfmt_misc",
		.mode		= 0555,
		.child		= sysctl_mount_point,
	},
#endif
	{
		.procname	= "pipe-max-size",
		.data		= &pipe_max_size,
		.maxlen		= sizeof(pipe_max_size),
		.mode		= 0644,
		.proc_handler	= proc_dopipe_max_size,
	},
	{
		.procname	= "pipe-user-pages-hard",
		.data		= &pipe_user_pages_hard,
		.maxlen		= sizeof(pipe_user_pages_hard),
		.mode		= 0644,
		.proc_handler	= proc_doulongvec_minmax,
	},
	{
		.procname	= "pipe-user-pages-soft",
		.data		= &pipe_user_pages_soft,
		.maxlen		= sizeof(pipe_user_pages_soft),
		.mode		= 0644,
		.proc_handler	= proc_doulongvec_minmax,
	},
	{
		.procname	= "mount-max",
		.data		= &sysctl_mount_max,
		.maxlen		= sizeof(unsigned int),
		.mode		= 0644,
		.proc_handler	= proc_dointvec_minmax,
		.extra1		= &one,
	},
	{ }
};

static struct ctl_table debug_table[] = {
#ifdef CONFIG_SYSCTL_EXCEPTION_TRACE
	{
		.procname	= "exception-trace",
		.data		= &show_unhandled_signals,
		.maxlen		= sizeof(int),
		.mode		= 0644,
		.proc_handler	= proc_dointvec
	},
#endif
#if defined(CONFIG_OPTPROBES)
	{
		.procname	= "kprobes-optimization",
		.data		= &sysctl_kprobes_optimization,
		.maxlen		= sizeof(int),
		.mode		= 0644,
		.proc_handler	= proc_kprobes_optimization_handler,
		.extra1		= &zero,
		.extra2		= &one,
	},
#endif
	{ }
};

static struct ctl_table dev_table[] = {
	{ }
};

int __init sysctl_init(void)
{
	struct ctl_table_header *hdr;

	hdr = register_sysctl_table(sysctl_base_table);
	kmemleak_not_leak(hdr);
	return 0;
}

#endif /* CONFIG_SYSCTL */

/*
 * /proc/sys support
 */

#ifdef CONFIG_PROC_SYSCTL

static int _proc_do_string(char *data, int maxlen, int write,
			   char __user *buffer,
			   size_t *lenp, loff_t *ppos)
{
	size_t len;
	char __user *p;
	char c;

	if (!data || !maxlen || !*lenp) {
		*lenp = 0;
		return 0;
	}

	if (write) {
		if (sysctl_writes_strict == SYSCTL_WRITES_STRICT) {
			/* Only continue writes not past the end of buffer. */
			len = strlen(data);
			if (len > maxlen - 1)
				len = maxlen - 1;

			if (*ppos > len)
				return 0;
			len = *ppos;
		} else {
			/* Start writing from beginning of buffer. */
			len = 0;
		}

		*ppos += *lenp;
		p = buffer;
		while ((p - buffer) < *lenp && len < maxlen - 1) {
			if (get_user(c, p++))
				return -EFAULT;
			if (c == 0 || c == '\n')
				break;
			data[len++] = c;
		}
		data[len] = 0;
	} else {
		len = strlen(data);
		if (len > maxlen)
			len = maxlen;

		if (*ppos > len) {
			*lenp = 0;
			return 0;
		}

		data += *ppos;
		len  -= *ppos;

		if (len > *lenp)
			len = *lenp;
		if (len)
			if (copy_to_user(buffer, data, len))
				return -EFAULT;
		if (len < *lenp) {
			if (put_user('\n', buffer + len))
				return -EFAULT;
			len++;
		}
		*lenp = len;
		*ppos += len;
	}
	return 0;
}

static void warn_sysctl_write(struct ctl_table *table)
{
	pr_warn_once("%s wrote to %s when file position was not 0!\n"
		"This will not be supported in the future. To silence this\n"
		"warning, set kernel.sysctl_writes_strict = -1\n",
		current->comm, table->procname);
}

/**
 * proc_first_pos_non_zero_ignore - check if first position is allowed
 * @ppos: file position
 * @table: the sysctl table
 *
 * Returns true if the first position is non-zero and the sysctl_writes_strict
 * mode indicates this is not allowed for numeric input types. String proc
 * handlers can ignore the return value.
 */
static bool proc_first_pos_non_zero_ignore(loff_t *ppos,
					   struct ctl_table *table)
{
	if (!*ppos)
		return false;

	switch (sysctl_writes_strict) {
	case SYSCTL_WRITES_STRICT:
		return true;
	case SYSCTL_WRITES_WARN:
		warn_sysctl_write(table);
		return false;
	default:
		return false;
	}
}

/**
 * proc_dostring - read a string sysctl
 * @table: the sysctl table
 * @write: %TRUE if this is a write to the sysctl file
 * @buffer: the user buffer
 * @lenp: the size of the user buffer
 * @ppos: file position
 *
 * Reads/writes a string from/to the user buffer. If the kernel
 * buffer provided is not large enough to hold the string, the
 * string is truncated. The copied string is %NULL-terminated.
 * If the string is being read by the user process, it is copied
 * and a newline '\n' is added. It is truncated if the buffer is
 * not large enough.
 *
 * Returns 0 on success.
 */
int proc_dostring(struct ctl_table *table, int write,
		  void __user *buffer, size_t *lenp, loff_t *ppos)
{
	if (write)
		proc_first_pos_non_zero_ignore(ppos, table);

	return _proc_do_string((char *)(table->data), table->maxlen, write,
			       (char __user *)buffer, lenp, ppos);
}

static size_t proc_skip_spaces(char **buf)
{
	size_t ret;
	char *tmp = skip_spaces(*buf);
	ret = tmp - *buf;
	*buf = tmp;
	return ret;
}

static void proc_skip_char(char **buf, size_t *size, const char v)
{
	while (*size) {
		if (**buf != v)
			break;
		(*size)--;
		(*buf)++;
	}
}

/**
 * strtoul_lenient - parse an ASCII formatted integer from a buffer and only
 *                   fail on overflow
 *
 * @cp: kernel buffer containing the string to parse
 * @endp: pointer to store the trailing characters
 * @base: the base to use
 * @res: where the parsed integer will be stored
 *
 * In case of success 0 is returned and @res will contain the parsed integer,
 * @endp will hold any trailing characters.
 * This function will fail the parse on overflow. If there wasn't an overflow
 * the function will defer the decision what characters count as invalid to the
 * caller.
 */
static int strtoul_lenient(const char *cp, char **endp, unsigned int base,
			   unsigned long *res)
{
	unsigned long long result;
	unsigned int rv;

	cp = _parse_integer_fixup_radix(cp, &base);
	rv = _parse_integer(cp, base, &result);
	if ((rv & KSTRTOX_OVERFLOW) || (result != (unsigned long)result))
		return -ERANGE;

	cp += rv;

	if (endp)
		*endp = (char *)cp;

	*res = (unsigned long)result;
	return 0;
}

#define TMPBUFLEN 22
/**
 * proc_get_long - reads an ASCII formatted integer from a user buffer
 *
 * @buf: a kernel buffer
 * @size: size of the kernel buffer
 * @val: this is where the number will be stored
 * @neg: set to %TRUE if number is negative
 * @perm_tr: a vector which contains the allowed trailers
 * @perm_tr_len: size of the perm_tr vector
 * @tr: pointer to store the trailer character
 *
 * In case of success %0 is returned and @buf and @size are updated with
 * the amount of bytes read. If @tr is non-NULL and a trailing
 * character exists (size is non-zero after returning from this
 * function), @tr is updated with the trailing character.
 */
static int proc_get_long(char **buf, size_t *size,
			  unsigned long *val, bool *neg,
			  const char *perm_tr, unsigned perm_tr_len, char *tr)
{
	int len;
	char *p, tmp[TMPBUFLEN];

	if (!*size)
		return -EINVAL;

	len = *size;
	if (len > TMPBUFLEN - 1)
		len = TMPBUFLEN - 1;

	memcpy(tmp, *buf, len);

	tmp[len] = 0;
	p = tmp;
	if (*p == '-' && *size > 1) {
		*neg = true;
		p++;
	} else
		*neg = false;
	if (!isdigit(*p))
		return -EINVAL;

	if (strtoul_lenient(p, &p, 0, val))
		return -EINVAL;

	len = p - tmp;

	/* We don't know if the next char is whitespace thus we may accept
	 * invalid integers (e.g. 1234...a) or two integers instead of one
	 * (e.g. 123...1). So lets not allow such large numbers. */
	if (len == TMPBUFLEN - 1)
		return -EINVAL;

	if (len < *size && perm_tr_len && !memchr(perm_tr, *p, perm_tr_len))
		return -EINVAL;

	if (tr && (len < *size))
		*tr = *p;

	*buf += len;
	*size -= len;

	return 0;
}

/**
 * proc_put_long - converts an integer to a decimal ASCII formatted string
 *
 * @buf: the user buffer
 * @size: the size of the user buffer
 * @val: the integer to be converted
 * @neg: sign of the number, %TRUE for negative
 *
 * In case of success %0 is returned and @buf and @size are updated with
 * the amount of bytes written.
 */
static int proc_put_long(void __user **buf, size_t *size, unsigned long val,
			  bool neg)
{
	int len;
	char tmp[TMPBUFLEN], *p = tmp;

	sprintf(p, "%s%lu", neg ? "-" : "", val);
	len = strlen(tmp);
	if (len > *size)
		len = *size;
	if (copy_to_user(*buf, tmp, len))
		return -EFAULT;
	*size -= len;
	*buf += len;
	return 0;
}
#undef TMPBUFLEN

static int proc_put_char(void __user **buf, size_t *size, char c)
{
	if (*size) {
		char __user **buffer = (char __user **)buf;
		if (put_user(c, *buffer))
			return -EFAULT;
		(*size)--, (*buffer)++;
		*buf = *buffer;
	}
	return 0;
}

static int do_proc_dointvec_conv(bool *negp, unsigned long *lvalp,
				 int *valp,
				 int write, void *data)
{
	if (write) {
		if (*negp) {
			if (*lvalp > (unsigned long) INT_MAX + 1)
				return -EINVAL;
			*valp = -*lvalp;
		} else {
			if (*lvalp > (unsigned long) INT_MAX)
				return -EINVAL;
			*valp = *lvalp;
		}
	} else {
		int val = *valp;
		if (val < 0) {
			*negp = true;
			*lvalp = -(unsigned long)val;
		} else {
			*negp = false;
			*lvalp = (unsigned long)val;
		}
	}
	return 0;
}

static int do_proc_douintvec_conv(unsigned long *lvalp,
				  unsigned int *valp,
				  int write, void *data)
{
	if (write) {
		if (*lvalp > UINT_MAX)
			return -EINVAL;
		*valp = *lvalp;
	} else {
		unsigned int val = *valp;
		*lvalp = (unsigned long)val;
	}
	return 0;
}

static const char proc_wspace_sep[] = { ' ', '\t', '\n' };

static int __do_proc_dointvec(void *tbl_data, struct ctl_table *table,
		  int write, void __user *buffer,
		  size_t *lenp, loff_t *ppos,
		  int (*conv)(bool *negp, unsigned long *lvalp, int *valp,
			      int write, void *data),
		  void *data)
{
	int *i, vleft, first = 1, err = 0;
	size_t left;
	char *kbuf = NULL, *p;
	
	if (!tbl_data || !table->maxlen || !*lenp || (*ppos && !write)) {
		*lenp = 0;
		return 0;
	}
	
	i = (int *) tbl_data;
	vleft = table->maxlen / sizeof(*i);
	left = *lenp;

	if (!conv)
		conv = do_proc_dointvec_conv;

	if (write) {
		if (proc_first_pos_non_zero_ignore(ppos, table))
			goto out;

		if (left > PAGE_SIZE - 1)
			left = PAGE_SIZE - 1;
		p = kbuf = memdup_user_nul(buffer, left);
		if (IS_ERR(kbuf))
			return PTR_ERR(kbuf);
	}

	for (; left && vleft--; i++, first=0) {
		unsigned long lval;
		bool neg;

		if (write) {
			left -= proc_skip_spaces(&p);

			if (!left)
				break;
			err = proc_get_long(&p, &left, &lval, &neg,
					     proc_wspace_sep,
					     sizeof(proc_wspace_sep), NULL);
			if (err)
				break;
			if (conv(&neg, &lval, i, 1, data)) {
				err = -EINVAL;
				break;
			}
		} else {
			if (conv(&neg, &lval, i, 0, data)) {
				err = -EINVAL;
				break;
			}
			if (!first)
				err = proc_put_char(&buffer, &left, '\t');
			if (err)
				break;
			err = proc_put_long(&buffer, &left, lval, neg);
			if (err)
				break;
		}
	}

	if (!write && !first && left && !err)
		err = proc_put_char(&buffer, &left, '\n');
	if (write && !err && left)
		left -= proc_skip_spaces(&p);
	if (write) {
		kfree(kbuf);
		if (first)
			return err ? : -EINVAL;
	}
	*lenp -= left;
out:
	*ppos += *lenp;
	return err;
}

static int do_proc_dointvec(struct ctl_table *table, int write,
		  void __user *buffer, size_t *lenp, loff_t *ppos,
		  int (*conv)(bool *negp, unsigned long *lvalp, int *valp,
			      int write, void *data),
		  void *data)
{
	return __do_proc_dointvec(table->data, table, write,
			buffer, lenp, ppos, conv, data);
}

static int do_proc_douintvec_w(unsigned int *tbl_data,
			       struct ctl_table *table,
			       void __user *buffer,
			       size_t *lenp, loff_t *ppos,
			       int (*conv)(unsigned long *lvalp,
					   unsigned int *valp,
					   int write, void *data),
			       void *data)
{
	unsigned long lval;
	int err = 0;
	size_t left;
	bool neg;
	char *kbuf = NULL, *p;

	left = *lenp;

	if (proc_first_pos_non_zero_ignore(ppos, table))
		goto bail_early;

	if (left > PAGE_SIZE - 1)
		left = PAGE_SIZE - 1;

	p = kbuf = memdup_user_nul(buffer, left);
	if (IS_ERR(kbuf))
		return -EINVAL;

	left -= proc_skip_spaces(&p);
	if (!left) {
		err = -EINVAL;
		goto out_free;
	}

	err = proc_get_long(&p, &left, &lval, &neg,
			     proc_wspace_sep,
			     sizeof(proc_wspace_sep), NULL);
	if (err || neg) {
		err = -EINVAL;
		goto out_free;
	}

	if (conv(&lval, tbl_data, 1, data)) {
		err = -EINVAL;
		goto out_free;
	}

	if (!err && left)
		left -= proc_skip_spaces(&p);

out_free:
	kfree(kbuf);
	if (err)
		return -EINVAL;

	return 0;

	/* This is in keeping with old __do_proc_dointvec() */
bail_early:
	*ppos += *lenp;
	return err;
}

static int do_proc_douintvec_r(unsigned int *tbl_data, void __user *buffer,
			       size_t *lenp, loff_t *ppos,
			       int (*conv)(unsigned long *lvalp,
					   unsigned int *valp,
					   int write, void *data),
			       void *data)
{
	unsigned long lval;
	int err = 0;
	size_t left;

	left = *lenp;

	if (conv(&lval, tbl_data, 0, data)) {
		err = -EINVAL;
		goto out;
	}

	err = proc_put_long(&buffer, &left, lval, false);
	if (err || !left)
		goto out;

	err = proc_put_char(&buffer, &left, '\n');

out:
	*lenp -= left;
	*ppos += *lenp;

	return err;
}

static int __do_proc_douintvec(void *tbl_data, struct ctl_table *table,
			       int write, void __user *buffer,
			       size_t *lenp, loff_t *ppos,
			       int (*conv)(unsigned long *lvalp,
					   unsigned int *valp,
					   int write, void *data),
			       void *data)
{
	unsigned int *i, vleft;

	if (!tbl_data || !table->maxlen || !*lenp || (*ppos && !write)) {
		*lenp = 0;
		return 0;
	}

	i = (unsigned int *) tbl_data;
	vleft = table->maxlen / sizeof(*i);

	/*
	 * Arrays are not supported, keep this simple. *Do not* add
	 * support for them.
	 */
	if (vleft != 1) {
		*lenp = 0;
		return -EINVAL;
	}

	if (!conv)
		conv = do_proc_douintvec_conv;

	if (write)
		return do_proc_douintvec_w(i, table, buffer, lenp, ppos,
					   conv, data);
	return do_proc_douintvec_r(i, buffer, lenp, ppos, conv, data);
}

static int do_proc_douintvec(struct ctl_table *table, int write,
			     void __user *buffer, size_t *lenp, loff_t *ppos,
			     int (*conv)(unsigned long *lvalp,
					 unsigned int *valp,
					 int write, void *data),
			     void *data)
{
	return __do_proc_douintvec(table->data, table, write,
				   buffer, lenp, ppos, conv, data);
}

/**
 * proc_dointvec - read a vector of integers
 * @table: the sysctl table
 * @write: %TRUE if this is a write to the sysctl file
 * @buffer: the user buffer
 * @lenp: the size of the user buffer
 * @ppos: file position
 *
 * Reads/writes up to table->maxlen/sizeof(unsigned int) integer
 * values from/to the user buffer, treated as an ASCII string. 
 *
 * Returns 0 on success.
 */
int proc_dointvec(struct ctl_table *table, int write,
		     void __user *buffer, size_t *lenp, loff_t *ppos)
{
	return do_proc_dointvec(table, write, buffer, lenp, ppos, NULL, NULL);
}

/**
 * proc_douintvec - read a vector of unsigned integers
 * @table: the sysctl table
 * @write: %TRUE if this is a write to the sysctl file
 * @buffer: the user buffer
 * @lenp: the size of the user buffer
 * @ppos: file position
 *
 * Reads/writes up to table->maxlen/sizeof(unsigned int) unsigned integer
 * values from/to the user buffer, treated as an ASCII string.
 *
 * Returns 0 on success.
 */
int proc_douintvec(struct ctl_table *table, int write,
		     void __user *buffer, size_t *lenp, loff_t *ppos)
{
	return do_proc_douintvec(table, write, buffer, lenp, ppos,
				 do_proc_douintvec_conv, NULL);
}

/*
 * Taint values can only be increased
 * This means we can safely use a temporary.
 */
static int proc_taint(struct ctl_table *table, int write,
			       void __user *buffer, size_t *lenp, loff_t *ppos)
{
	struct ctl_table t;
	unsigned long tmptaint = get_taint();
	int err;

	if (write && !capable(CAP_SYS_ADMIN))
		return -EPERM;

	t = *table;
	t.data = &tmptaint;
	err = proc_doulongvec_minmax(&t, write, buffer, lenp, ppos);
	if (err < 0)
		return err;

	if (write) {
		/*
		 * Poor man's atomic or. Not worth adding a primitive
		 * to everyone's atomic.h for this
		 */
		int i;
		for (i = 0; i < BITS_PER_LONG && tmptaint >> i; i++) {
			if ((tmptaint >> i) & 1)
				add_taint(i, LOCKDEP_STILL_OK);
		}
	}

	return err;
}

#ifdef CONFIG_PRINTK
static int proc_dointvec_minmax_sysadmin(struct ctl_table *table, int write,
				void __user *buffer, size_t *lenp, loff_t *ppos)
{
	if (write && !capable(CAP_SYS_ADMIN))
		return -EPERM;

	return proc_dointvec_minmax(table, write, buffer, lenp, ppos);
}
#endif

/**
 * struct do_proc_dointvec_minmax_conv_param - proc_dointvec_minmax() range checking structure
 * @min: pointer to minimum allowable value
 * @max: pointer to maximum allowable value
 *
 * The do_proc_dointvec_minmax_conv_param structure provides the
 * minimum and maximum values for doing range checking for those sysctl
 * parameters that use the proc_dointvec_minmax() handler.
 */
struct do_proc_dointvec_minmax_conv_param {
	int *min;
	int *max;
};

static int do_proc_dointvec_minmax_conv(bool *negp, unsigned long *lvalp,
					int *valp,
					int write, void *data)
{
	struct do_proc_dointvec_minmax_conv_param *param = data;
	if (write) {
		int val;
		if (*negp) {
			if (*lvalp > (unsigned long) INT_MAX + 1)
				return -EINVAL;
			val = -*lvalp;
		} else {
			if (*lvalp > (unsigned long) INT_MAX)
				return -EINVAL;
			val = *lvalp;
		}
		if ((param->min && *param->min > val) ||
		    (param->max && *param->max < val))
			return -EINVAL;
		*valp = val;
	} else {
		int val = *valp;
		if (val < 0) {
			*negp = true;
			*lvalp = -(unsigned long)val;
		} else {
			*negp = false;
			*lvalp = (unsigned long)val;
		}
	}
	return 0;
}

/**
 * proc_dointvec_minmax - read a vector of integers with min/max values
 * @table: the sysctl table
 * @write: %TRUE if this is a write to the sysctl file
 * @buffer: the user buffer
 * @lenp: the size of the user buffer
 * @ppos: file position
 *
 * Reads/writes up to table->maxlen/sizeof(unsigned int) integer
 * values from/to the user buffer, treated as an ASCII string.
 *
 * This routine will ensure the values are within the range specified by
 * table->extra1 (min) and table->extra2 (max).
 *
 * Returns 0 on success or -EINVAL on write when the range check fails.
 */
int proc_dointvec_minmax(struct ctl_table *table, int write,
		  void __user *buffer, size_t *lenp, loff_t *ppos)
{
	struct do_proc_dointvec_minmax_conv_param param = {
		.min = (int *) table->extra1,
		.max = (int *) table->extra2,
	};
	return do_proc_dointvec(table, write, buffer, lenp, ppos,
				do_proc_dointvec_minmax_conv, &param);
}

/**
 * struct do_proc_douintvec_minmax_conv_param - proc_douintvec_minmax() range checking structure
 * @min: pointer to minimum allowable value
 * @max: pointer to maximum allowable value
 *
 * The do_proc_douintvec_minmax_conv_param structure provides the
 * minimum and maximum values for doing range checking for those sysctl
 * parameters that use the proc_douintvec_minmax() handler.
 */
struct do_proc_douintvec_minmax_conv_param {
	unsigned int *min;
	unsigned int *max;
};

static int do_proc_douintvec_minmax_conv(unsigned long *lvalp,
					 unsigned int *valp,
					 int write, void *data)
{
	struct do_proc_douintvec_minmax_conv_param *param = data;

	if (write) {
		unsigned int val = *lvalp;

		if (*lvalp > UINT_MAX)
			return -EINVAL;

		if ((param->min && *param->min > val) ||
		    (param->max && *param->max < val))
			return -ERANGE;

		*valp = val;
	} else {
		unsigned int val = *valp;
		*lvalp = (unsigned long) val;
	}

	return 0;
}

/**
 * proc_douintvec_minmax - read a vector of unsigned ints with min/max values
 * @table: the sysctl table
 * @write: %TRUE if this is a write to the sysctl file
 * @buffer: the user buffer
 * @lenp: the size of the user buffer
 * @ppos: file position
 *
 * Reads/writes up to table->maxlen/sizeof(unsigned int) unsigned integer
 * values from/to the user buffer, treated as an ASCII string. Negative
 * strings are not allowed.
 *
 * This routine will ensure the values are within the range specified by
 * table->extra1 (min) and table->extra2 (max). There is a final sanity
 * check for UINT_MAX to avoid having to support wrap around uses from
 * userspace.
 *
 * Returns 0 on success or -ERANGE on write when the range check fails.
 */
int proc_douintvec_minmax(struct ctl_table *table, int write,
			  void __user *buffer, size_t *lenp, loff_t *ppos)
{
	struct do_proc_douintvec_minmax_conv_param param = {
		.min = (unsigned int *) table->extra1,
		.max = (unsigned int *) table->extra2,
	};
	return do_proc_douintvec(table, write, buffer, lenp, ppos,
				 do_proc_douintvec_minmax_conv, &param);
}

static int do_proc_dopipe_max_size_conv(unsigned long *lvalp,
					unsigned int *valp,
					int write, void *data)
{
	if (write) {
		unsigned int val;

		val = round_pipe_size(*lvalp);
		if (val == 0)
			return -EINVAL;

		*valp = val;
	} else {
		unsigned int val = *valp;
		*lvalp = (unsigned long) val;
	}

	return 0;
}

static int proc_dopipe_max_size(struct ctl_table *table, int write,
				void __user *buffer, size_t *lenp, loff_t *ppos)
{
	return do_proc_douintvec(table, write, buffer, lenp, ppos,
				 do_proc_dopipe_max_size_conv, NULL);
}

static void validate_coredump_safety(void)
{
#ifdef CONFIG_COREDUMP
	if (suid_dumpable == SUID_DUMP_ROOT &&
	    core_pattern[0] != '/' && core_pattern[0] != '|') {
		printk(KERN_WARNING
"Unsafe core_pattern used with fs.suid_dumpable=2.\n"
"Pipe handler or fully qualified core dump path required.\n"
"Set kernel.core_pattern before fs.suid_dumpable.\n"
		);
	}
#endif
}

static int proc_dointvec_minmax_coredump(struct ctl_table *table, int write,
		void __user *buffer, size_t *lenp, loff_t *ppos)
{
	int error = proc_dointvec_minmax(table, write, buffer, lenp, ppos);
	if (!error)
		validate_coredump_safety();
	return error;
}

#ifdef CONFIG_COREDUMP
static int proc_dostring_coredump(struct ctl_table *table, int write,
		  void __user *buffer, size_t *lenp, loff_t *ppos)
{
	int error = proc_dostring(table, write, buffer, lenp, ppos);
	if (!error)
		validate_coredump_safety();
	return error;
}
#endif

#ifdef CONFIG_SCHED_WALT
static int proc_douintvec_minmax_schedhyst(struct ctl_table *table, int write,
		void __user *buffer, size_t *lenp, loff_t *ppos)
{
	int ret = proc_douintvec_minmax(table, write, buffer, lenp, ppos);

	if (!ret && write)
		sched_update_hyst_times();

	return ret;
}
#endif

static int __do_proc_doulongvec_minmax(void *data, struct ctl_table *table, int write,
				     void __user *buffer,
				     size_t *lenp, loff_t *ppos,
				     unsigned long convmul,
				     unsigned long convdiv)
{
	unsigned long *i, *min, *max;
	int vleft, first = 1, err = 0;
	size_t left;
	char *kbuf = NULL, *p;

	if (!data || !table->maxlen || !*lenp || (*ppos && !write)) {
		*lenp = 0;
		return 0;
	}

	i = (unsigned long *) data;
	min = (unsigned long *) table->extra1;
	max = (unsigned long *) table->extra2;
	vleft = table->maxlen / sizeof(unsigned long);
	left = *lenp;

	if (write) {
		if (proc_first_pos_non_zero_ignore(ppos, table))
			goto out;

		if (left > PAGE_SIZE - 1)
			left = PAGE_SIZE - 1;
		p = kbuf = memdup_user_nul(buffer, left);
		if (IS_ERR(kbuf))
			return PTR_ERR(kbuf);
	}

	for (; left && vleft--; i++, first = 0) {
		unsigned long val;

		if (write) {
			bool neg;

			left -= proc_skip_spaces(&p);
			if (!left)
				break;

			err = proc_get_long(&p, &left, &val, &neg,
					     proc_wspace_sep,
					     sizeof(proc_wspace_sep), NULL);
			if (err)
				break;
			if (neg)
				continue;
			val = convmul * val / convdiv;
			if ((min && val < *min) || (max && val > *max)) {
				err = -EINVAL;
				break;
			}
			*i = val;
		} else {
			val = convdiv * (*i) / convmul;
			if (!first) {
				err = proc_put_char(&buffer, &left, '\t');
				if (err)
					break;
			}
			err = proc_put_long(&buffer, &left, val, false);
			if (err)
				break;
		}
	}

	if (!write && !first && left && !err)
		err = proc_put_char(&buffer, &left, '\n');
	if (write && !err)
		left -= proc_skip_spaces(&p);
	if (write) {
		kfree(kbuf);
		if (first)
			return err ? : -EINVAL;
	}
	*lenp -= left;
out:
	*ppos += *lenp;
	return err;
}

static int do_proc_doulongvec_minmax(struct ctl_table *table, int write,
				     void __user *buffer,
				     size_t *lenp, loff_t *ppos,
				     unsigned long convmul,
				     unsigned long convdiv)
{
	return __do_proc_doulongvec_minmax(table->data, table, write,
			buffer, lenp, ppos, convmul, convdiv);
}

/**
 * proc_doulongvec_minmax - read a vector of long integers with min/max values
 * @table: the sysctl table
 * @write: %TRUE if this is a write to the sysctl file
 * @buffer: the user buffer
 * @lenp: the size of the user buffer
 * @ppos: file position
 *
 * Reads/writes up to table->maxlen/sizeof(unsigned long) unsigned long
 * values from/to the user buffer, treated as an ASCII string.
 *
 * This routine will ensure the values are within the range specified by
 * table->extra1 (min) and table->extra2 (max).
 *
 * Returns 0 on success.
 */
int proc_doulongvec_minmax(struct ctl_table *table, int write,
			   void __user *buffer, size_t *lenp, loff_t *ppos)
{
    return do_proc_doulongvec_minmax(table, write, buffer, lenp, ppos, 1l, 1l);
}

/**
 * proc_doulongvec_ms_jiffies_minmax - read a vector of millisecond values with min/max values
 * @table: the sysctl table
 * @write: %TRUE if this is a write to the sysctl file
 * @buffer: the user buffer
 * @lenp: the size of the user buffer
 * @ppos: file position
 *
 * Reads/writes up to table->maxlen/sizeof(unsigned long) unsigned long
 * values from/to the user buffer, treated as an ASCII string. The values
 * are treated as milliseconds, and converted to jiffies when they are stored.
 *
 * This routine will ensure the values are within the range specified by
 * table->extra1 (min) and table->extra2 (max).
 *
 * Returns 0 on success.
 */
int proc_doulongvec_ms_jiffies_minmax(struct ctl_table *table, int write,
				      void __user *buffer,
				      size_t *lenp, loff_t *ppos)
{
    return do_proc_doulongvec_minmax(table, write, buffer,
				     lenp, ppos, HZ, 1000l);
}


static int do_proc_dointvec_jiffies_conv(bool *negp, unsigned long *lvalp,
					 int *valp,
					 int write, void *data)
{
	if (write) {
		if (*lvalp > INT_MAX / HZ)
			return 1;
		*valp = *negp ? -(*lvalp*HZ) : (*lvalp*HZ);
	} else {
		int val = *valp;
		unsigned long lval;
		if (val < 0) {
			*negp = true;
			lval = -(unsigned long)val;
		} else {
			*negp = false;
			lval = (unsigned long)val;
		}
		*lvalp = lval / HZ;
	}
	return 0;
}

static int do_proc_dointvec_userhz_jiffies_conv(bool *negp, unsigned long *lvalp,
						int *valp,
						int write, void *data)
{
	if (write) {
		if (USER_HZ < HZ && *lvalp > (LONG_MAX / HZ) * USER_HZ)
			return 1;
		*valp = clock_t_to_jiffies(*negp ? -*lvalp : *lvalp);
	} else {
		int val = *valp;
		unsigned long lval;
		if (val < 0) {
			*negp = true;
			lval = -(unsigned long)val;
		} else {
			*negp = false;
			lval = (unsigned long)val;
		}
		*lvalp = jiffies_to_clock_t(lval);
	}
	return 0;
}

static int do_proc_dointvec_ms_jiffies_conv(bool *negp, unsigned long *lvalp,
					    int *valp,
					    int write, void *data)
{
	if (write) {
		unsigned long jif = msecs_to_jiffies(*negp ? -*lvalp : *lvalp);

		if (jif > INT_MAX)
			return 1;
		*valp = (int)jif;
	} else {
		int val = *valp;
		unsigned long lval;
		if (val < 0) {
			*negp = true;
			lval = -(unsigned long)val;
		} else {
			*negp = false;
			lval = (unsigned long)val;
		}
		*lvalp = jiffies_to_msecs(lval);
	}
	return 0;
}

/**
 * proc_dointvec_jiffies - read a vector of integers as seconds
 * @table: the sysctl table
 * @write: %TRUE if this is a write to the sysctl file
 * @buffer: the user buffer
 * @lenp: the size of the user buffer
 * @ppos: file position
 *
 * Reads/writes up to table->maxlen/sizeof(unsigned int) integer
 * values from/to the user buffer, treated as an ASCII string. 
 * The values read are assumed to be in seconds, and are converted into
 * jiffies.
 *
 * Returns 0 on success.
 */
int proc_dointvec_jiffies(struct ctl_table *table, int write,
			  void __user *buffer, size_t *lenp, loff_t *ppos)
{
    return do_proc_dointvec(table,write,buffer,lenp,ppos,
		    	    do_proc_dointvec_jiffies_conv,NULL);
}

/**
 * proc_dointvec_userhz_jiffies - read a vector of integers as 1/USER_HZ seconds
 * @table: the sysctl table
 * @write: %TRUE if this is a write to the sysctl file
 * @buffer: the user buffer
 * @lenp: the size of the user buffer
 * @ppos: pointer to the file position
 *
 * Reads/writes up to table->maxlen/sizeof(unsigned int) integer
 * values from/to the user buffer, treated as an ASCII string. 
 * The values read are assumed to be in 1/USER_HZ seconds, and 
 * are converted into jiffies.
 *
 * Returns 0 on success.
 */
int proc_dointvec_userhz_jiffies(struct ctl_table *table, int write,
				 void __user *buffer, size_t *lenp, loff_t *ppos)
{
    return do_proc_dointvec(table,write,buffer,lenp,ppos,
		    	    do_proc_dointvec_userhz_jiffies_conv,NULL);
}

/**
 * proc_dointvec_ms_jiffies - read a vector of integers as 1 milliseconds
 * @table: the sysctl table
 * @write: %TRUE if this is a write to the sysctl file
 * @buffer: the user buffer
 * @lenp: the size of the user buffer
 * @ppos: file position
 * @ppos: the current position in the file
 *
 * Reads/writes up to table->maxlen/sizeof(unsigned int) integer
 * values from/to the user buffer, treated as an ASCII string. 
 * The values read are assumed to be in 1/1000 seconds, and 
 * are converted into jiffies.
 *
 * Returns 0 on success.
 */
int proc_dointvec_ms_jiffies(struct ctl_table *table, int write,
			     void __user *buffer, size_t *lenp, loff_t *ppos)
{
	return do_proc_dointvec(table, write, buffer, lenp, ppos,
				do_proc_dointvec_ms_jiffies_conv, NULL);
}

static int proc_do_cad_pid(struct ctl_table *table, int write,
			   void __user *buffer, size_t *lenp, loff_t *ppos)
{
	struct pid *new_pid;
	pid_t tmp;
	int r;

	tmp = pid_vnr(cad_pid);

	r = __do_proc_dointvec(&tmp, table, write, buffer,
			       lenp, ppos, NULL, NULL);
	if (r || !write)
		return r;

	new_pid = find_get_pid(tmp);
	if (!new_pid)
		return -ESRCH;

	put_pid(xchg(&cad_pid, new_pid));
	return 0;
}

/**
 * proc_do_large_bitmap - read/write from/to a large bitmap
 * @table: the sysctl table
 * @write: %TRUE if this is a write to the sysctl file
 * @buffer: the user buffer
 * @lenp: the size of the user buffer
 * @ppos: file position
 *
 * The bitmap is stored at table->data and the bitmap length (in bits)
 * in table->maxlen.
 *
 * We use a range comma separated format (e.g. 1,3-4,10-10) so that
 * large bitmaps may be represented in a compact manner. Writing into
 * the file will clear the bitmap then update it with the given input.
 *
 * Returns 0 on success.
 */
int proc_do_large_bitmap(struct ctl_table *table, int write,
			 void __user *buffer, size_t *lenp, loff_t *ppos)
{
	int err = 0;
	bool first = 1;
	size_t left = *lenp;
	unsigned long bitmap_len = table->maxlen;
	unsigned long *bitmap = *(unsigned long **) table->data;
	unsigned long *tmp_bitmap = NULL;
	char tr_a[] = { '-', ',', '\n' }, tr_b[] = { ',', '\n', 0 }, c;

	if (!bitmap || !bitmap_len || !left || (*ppos && !write)) {
		*lenp = 0;
		return 0;
	}

	if (write) {
		char *kbuf, *p;

		if (left > PAGE_SIZE - 1)
			left = PAGE_SIZE - 1;

		p = kbuf = memdup_user_nul(buffer, left);
		if (IS_ERR(kbuf))
			return PTR_ERR(kbuf);

		tmp_bitmap = kcalloc(BITS_TO_LONGS(bitmap_len),
				     sizeof(unsigned long),
				     GFP_KERNEL);
		if (!tmp_bitmap) {
			kfree(kbuf);
			return -ENOMEM;
		}
		proc_skip_char(&p, &left, '\n');
		while (!err && left) {
			unsigned long val_a, val_b;
			bool neg;

			err = proc_get_long(&p, &left, &val_a, &neg, tr_a,
					     sizeof(tr_a), &c);
			if (err)
				break;
			if (val_a >= bitmap_len || neg) {
				err = -EINVAL;
				break;
			}

			val_b = val_a;
			if (left) {
				p++;
				left--;
			}

			if (c == '-') {
				err = proc_get_long(&p, &left, &val_b,
						     &neg, tr_b, sizeof(tr_b),
						     &c);
				if (err)
					break;
				if (val_b >= bitmap_len || neg ||
				    val_a > val_b) {
					err = -EINVAL;
					break;
				}
				if (left) {
					p++;
					left--;
				}
			}

			bitmap_set(tmp_bitmap, val_a, val_b - val_a + 1);
			first = 0;
			proc_skip_char(&p, &left, '\n');
		}
		kfree(kbuf);
	} else {
		unsigned long bit_a, bit_b = 0;

		while (left) {
			bit_a = find_next_bit(bitmap, bitmap_len, bit_b);
			if (bit_a >= bitmap_len)
				break;
			bit_b = find_next_zero_bit(bitmap, bitmap_len,
						   bit_a + 1) - 1;

			if (!first) {
				err = proc_put_char(&buffer, &left, ',');
				if (err)
					break;
			}
			err = proc_put_long(&buffer, &left, bit_a, false);
			if (err)
				break;
			if (bit_a != bit_b) {
				err = proc_put_char(&buffer, &left, '-');
				if (err)
					break;
				err = proc_put_long(&buffer, &left, bit_b, false);
				if (err)
					break;
			}

			first = 0; bit_b++;
		}
		if (!err)
			err = proc_put_char(&buffer, &left, '\n');
	}

	if (!err) {
		if (write) {
			if (*ppos)
				bitmap_or(bitmap, bitmap, tmp_bitmap, bitmap_len);
			else
				bitmap_copy(bitmap, tmp_bitmap, bitmap_len);
		}
		*lenp -= left;
		*ppos += *lenp;
	}

	kfree(tmp_bitmap);
	return err;
}

static int do_proc_douintvec_capacity_conv(bool *negp, unsigned long *lvalp,
					   int *valp, int write, void *data)
{
	if (write) {
		/*
		 * The sched_upmigrate/sched_downmigrate tunables are
		 * accepted in percentage. Limit them to 100.
		 */
		if (*negp || *lvalp == 0 || *lvalp > 100)
			return -EINVAL;
		*valp = SCHED_FIXEDPOINT_SCALE * 100 / *lvalp;
	} else {
		*negp = false;
		*lvalp = SCHED_FIXEDPOINT_SCALE * 100 / *valp;
	}

	return 0;
}

/**
 * proc_douintvec_capacity - read a vector of integers in percentage and convert
 *			    into sched capacity
 * @table: the sysctl table
 * @write: %TRUE if this is a write to the sysctl file
 * @buffer: the user buffer
 * @lenp: the size of the user buffer
 * @ppos: file position
 *
 * Returns 0 on success.
 */
int proc_douintvec_capacity(struct ctl_table *table, int write,
			    void __user *buffer, size_t *lenp, loff_t *ppos)
{
	return do_proc_dointvec(table, write, buffer, lenp, ppos,
				do_proc_douintvec_capacity_conv, NULL);
}

static int do_proc_douintvec_rwin(bool *negp, unsigned long *lvalp,
				  int *valp, int write, void *data)
{
	if (write) {
		if ((*lvalp >= 2 && *lvalp <= 5) || *lvalp == 8)
			*valp = *lvalp;
		else
			return -EINVAL;
	} else {
		*negp = false;
		*lvalp = *valp;
	}

	return 0;
}

int proc_douintvec_ravg_window(struct ctl_table *table, int write,
			       void __user *buffer, size_t *lenp, loff_t *ppos)
{
	return do_proc_dointvec(table, write, buffer, lenp, ppos,
				do_proc_douintvec_rwin, NULL);
}

#else /* CONFIG_PROC_SYSCTL */

int proc_dostring(struct ctl_table *table, int write,
		  void __user *buffer, size_t *lenp, loff_t *ppos)
{
	return -ENOSYS;
}

int proc_dointvec(struct ctl_table *table, int write,
		  void __user *buffer, size_t *lenp, loff_t *ppos)
{
	return -ENOSYS;
}

int proc_douintvec(struct ctl_table *table, int write,
		  void __user *buffer, size_t *lenp, loff_t *ppos)
{
	return -ENOSYS;
}

int proc_dointvec_minmax(struct ctl_table *table, int write,
		    void __user *buffer, size_t *lenp, loff_t *ppos)
{
	return -ENOSYS;
}

int proc_douintvec_minmax(struct ctl_table *table, int write,
			  void __user *buffer, size_t *lenp, loff_t *ppos)
{
	return -ENOSYS;
}

int proc_dointvec_jiffies(struct ctl_table *table, int write,
		    void __user *buffer, size_t *lenp, loff_t *ppos)
{
	return -ENOSYS;
}

int proc_dointvec_userhz_jiffies(struct ctl_table *table, int write,
		    void __user *buffer, size_t *lenp, loff_t *ppos)
{
	return -ENOSYS;
}

int proc_dointvec_ms_jiffies(struct ctl_table *table, int write,
			     void __user *buffer, size_t *lenp, loff_t *ppos)
{
	return -ENOSYS;
}

int proc_doulongvec_minmax(struct ctl_table *table, int write,
		    void __user *buffer, size_t *lenp, loff_t *ppos)
{
	return -ENOSYS;
}

int proc_doulongvec_ms_jiffies_minmax(struct ctl_table *table, int write,
				      void __user *buffer,
				      size_t *lenp, loff_t *ppos)
{
    return -ENOSYS;
}

int proc_douintvec_capacity(struct ctl_table *table, int write,
			    void __user *buffer, size_t *lenp, loff_t *ppos)
{
	return -ENOSYS;
}

int proc_douintvec_ravg_window(struct ctl_table *table, int write,
			       void __user *buffer, size_t *lenp, loff_t *ppos)
{
	return -ENOSYS;
}

#endif /* CONFIG_PROC_SYSCTL */

/*
 * No sense putting this after each symbol definition, twice,
 * exception granted :-)
 */
EXPORT_SYMBOL(proc_dointvec);
EXPORT_SYMBOL(proc_douintvec);
EXPORT_SYMBOL(proc_dointvec_jiffies);
EXPORT_SYMBOL(proc_dointvec_minmax);
EXPORT_SYMBOL_GPL(proc_douintvec_minmax);
EXPORT_SYMBOL(proc_dointvec_userhz_jiffies);
EXPORT_SYMBOL(proc_dointvec_ms_jiffies);
EXPORT_SYMBOL(proc_dostring);
EXPORT_SYMBOL(proc_doulongvec_minmax);
EXPORT_SYMBOL(proc_doulongvec_ms_jiffies_minmax);<|MERGE_RESOLUTION|>--- conflicted
+++ resolved
@@ -803,7 +803,6 @@
 		.extra1		= &one,
 	},
 #endif
-<<<<<<< HEAD
 	{
 		.procname	= "sched_lib_name",
 		.data		= sched_lib_name,
@@ -820,8 +819,6 @@
 		.extra1		= &zero,
 		.extra2		= &two_hundred_fifty_five,
 	},
-=======
->>>>>>> 68418bd5
 #if defined(CONFIG_ENERGY_MODEL) && defined(CONFIG_CPU_FREQ_GOV_SCHEDUTIL)
 	{
 		.procname	= "sched_energy_aware",
