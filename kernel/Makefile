# SPDX-License-Identifier: GPL-2.0
#
# Makefile for the linux kernel.
#

obj-y     = fork.o exec_domain.o panic.o \
	    cpu.o exit.o softirq.o resource.o \
	    sysctl.o sysctl_binary.o capability.o ptrace.o user.o \
	    signal.o sys.o umh.o workqueue.o pid.o task_work.o \
	    extable.o params.o \
	    kthread.o sys_ni.o nsproxy.o \
	    notifier.o ksysfs.o cred.o reboot.o \
	    async.o range.o smpboot.o ucount.o

obj-$(CONFIG_MODULES) += kmod.o
obj-$(CONFIG_MULTIUSER) += groups.o

ifdef CONFIG_FUNCTION_TRACER
# Do not trace internal ftrace files
CFLAGS_REMOVE_irq_work.o = $(CC_FLAGS_FTRACE)
endif

# Prevents flicker of uninteresting __do_softirq()/__local_bh_disable_ip()
# in coverage traces.
KCOV_INSTRUMENT_softirq.o := n
# These are called from save_stack_trace() on slub debug path,
# and produce insane amounts of uninteresting coverage.
KCOV_INSTRUMENT_module.o := n
KCOV_INSTRUMENT_extable.o := n
# Don't self-instrument.
KCOV_INSTRUMENT_kcov.o := n
KASAN_SANITIZE_kcov.o := n
CFLAGS_kcov.o := $(call cc-option, -fno-conserve-stack -fno-stack-protector)

ifndef CONFIG_CFI_CLANG
# cond_syscall is currently not gcc LTO compatible
CFLAGS_sys_ni.o = $(DISABLE_LTO)
endif

# Don't instrument error handlers
CFLAGS_cfi.o = $(DISABLE_CFI_CLANG)
<<<<<<< HEAD

# Don't instrument error handlers
CFLAGS_cfi.o = $(DISABLE_CFI_CLANG)
=======
>>>>>>> 34f21ff3

obj-y += sched/
obj-y += locking/
obj-y += power/
obj-y += printk/
obj-y += irq/
obj-y += rcu/
obj-y += livepatch/
obj-y += dma/

obj-$(CONFIG_CHECKPOINT_RESTORE) += kcmp.o
obj-$(CONFIG_FREEZER) += freezer.o
obj-$(CONFIG_PROFILING) += profile.o
obj-$(CONFIG_STACKTRACE) += stacktrace.o
obj-y += time/
obj-$(CONFIG_FUTEX) += futex.o
obj-$(CONFIG_GENERIC_ISA_DMA) += dma.o
obj-$(CONFIG_SMP) += smp.o
ifneq ($(CONFIG_SMP),y)
obj-y += up.o
endif
obj-$(CONFIG_UID16) += uid16.o
obj-$(CONFIG_MODULES) += module.o
obj-$(CONFIG_MODULE_SIG) += module_signing.o
obj-$(CONFIG_KALLSYMS) += kallsyms.o
obj-$(CONFIG_BSD_PROCESS_ACCT) += acct.o
obj-$(CONFIG_CRASH_CORE) += crash_core.o
obj-$(CONFIG_KEXEC_CORE) += kexec_core.o
obj-$(CONFIG_KEXEC) += kexec.o
obj-$(CONFIG_KEXEC_FILE) += kexec_file.o
obj-$(CONFIG_BACKTRACE_SELF_TEST) += backtracetest.o
obj-$(CONFIG_COMPAT) += compat.o
obj-$(CONFIG_CGROUPS) += cgroup/
obj-$(CONFIG_UTS_NS) += utsname.o
obj-$(CONFIG_USER_NS) += user_namespace.o
obj-$(CONFIG_PID_NS) += pid_namespace.o
obj-$(CONFIG_IKCONFIG) += configs.o
obj-$(CONFIG_IKHEADERS) += kheaders.o
obj-$(CONFIG_SMP) += stop_machine.o
obj-$(CONFIG_KPROBES_SANITY_TEST) += test_kprobes.o
obj-$(CONFIG_AUDIT) += audit.o auditfilter.o
obj-$(CONFIG_AUDITSYSCALL) += auditsc.o
obj-$(CONFIG_AUDIT_WATCH) += audit_watch.o audit_fsnotify.o
obj-$(CONFIG_AUDIT_TREE) += audit_tree.o
obj-$(CONFIG_GCOV_KERNEL) += gcov/
obj-$(CONFIG_KCOV) += kcov.o
obj-$(CONFIG_KPROBES) += kprobes.o
obj-$(CONFIG_FAIL_FUNCTION) += fail_function.o
obj-$(CONFIG_KGDB) += debug/
obj-$(CONFIG_DETECT_HUNG_TASK) += hung_task.o
obj-$(CONFIG_LOCKUP_DETECTOR) += watchdog.o
obj-$(CONFIG_HARDLOCKUP_DETECTOR_PERF) += watchdog_hld.o
obj-$(CONFIG_SECCOMP) += seccomp.o
obj-$(CONFIG_RELAY) += relay.o
obj-$(CONFIG_SYSCTL) += utsname_sysctl.o
obj-$(CONFIG_TASK_DELAY_ACCT) += delayacct.o
obj-$(CONFIG_TASKSTATS) += taskstats.o tsacct.o
obj-$(CONFIG_TRACEPOINTS) += tracepoint.o
obj-$(CONFIG_LATENCYTOP) += latencytop.o
obj-$(CONFIG_ELFCORE) += elfcore.o
obj-$(CONFIG_FUNCTION_TRACER) += trace/
obj-$(CONFIG_TRACING) += trace/
obj-$(CONFIG_TRACE_CLOCK) += trace/
obj-$(CONFIG_RING_BUFFER) += trace/
obj-$(CONFIG_TRACEPOINTS) += trace/
obj-$(CONFIG_IRQ_WORK) += irq_work.o
obj-$(CONFIG_CPU_PM) += cpu_pm.o
obj-$(CONFIG_BPF) += bpf/
obj-$(CONFIG_CFI_CLANG) += cfi.o
<<<<<<< HEAD
=======
obj-$(CONFIG_SHADOW_CALL_STACK) += scs.o
>>>>>>> 34f21ff3

obj-$(CONFIG_PERF_EVENTS) += events/

obj-$(CONFIG_USER_RETURN_NOTIFIER) += user-return-notifier.o
obj-$(CONFIG_PADATA) += padata.o
obj-$(CONFIG_CRASH_DUMP) += crash_dump.o
obj-$(CONFIG_JUMP_LABEL) += jump_label.o
obj-$(CONFIG_CONTEXT_TRACKING) += context_tracking.o
obj-$(CONFIG_TORTURE_TEST) += torture.o

obj-$(CONFIG_HAS_IOMEM) += iomem.o
obj-$(CONFIG_ZONE_DEVICE) += memremap.o
obj-$(CONFIG_RSEQ) += rseq.o

$(obj)/configs.o: $(obj)/config_data.h

targets += config_data.gz
$(obj)/config_data.gz: $(KCONFIG_CONFIG) FORCE
	$(call if_changed,gzip)

      filechk_ikconfiggz = (echo "static const char kernel_config_data[] __used = MAGIC_START"; cat $< | scripts/bin2c; echo "MAGIC_END;")
targets += config_data.h
$(obj)/config_data.h: $(obj)/config_data.gz FORCE
	$(call filechk,ikconfiggz)

$(obj)/kheaders.o: $(obj)/kheaders_data.tar.xz

quiet_cmd_genikh = CHK     $(obj)/kheaders_data.tar.xz
cmd_genikh = $(CONFIG_SHELL) $(srctree)/kernel/gen_kheaders.sh $@
$(obj)/kheaders_data.tar.xz: FORCE
	$(call cmd,genikh)

clean-files := kheaders_data.tar.xz kheaders.md5<|MERGE_RESOLUTION|>--- conflicted
+++ resolved
@@ -39,12 +39,9 @@
 
 # Don't instrument error handlers
 CFLAGS_cfi.o = $(DISABLE_CFI_CLANG)
-<<<<<<< HEAD
 
 # Don't instrument error handlers
 CFLAGS_cfi.o = $(DISABLE_CFI_CLANG)
-=======
->>>>>>> 34f21ff3
 
 obj-y += sched/
 obj-y += locking/
@@ -114,10 +111,7 @@
 obj-$(CONFIG_CPU_PM) += cpu_pm.o
 obj-$(CONFIG_BPF) += bpf/
 obj-$(CONFIG_CFI_CLANG) += cfi.o
-<<<<<<< HEAD
-=======
 obj-$(CONFIG_SHADOW_CALL_STACK) += scs.o
->>>>>>> 34f21ff3
 
 obj-$(CONFIG_PERF_EVENTS) += events/
 
