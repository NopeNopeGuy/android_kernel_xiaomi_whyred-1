--- conflicted
+++ resolved
@@ -3574,7 +3574,6 @@
 {
 	psi_trigger_replace(&of->priv, NULL);
 }
-<<<<<<< HEAD
 
 bool cgroup_psi_enabled(void)
 {
@@ -3623,10 +3622,6 @@
 	return nbytes;
 }
 
-=======
-#endif /* CONFIG_PSI */
-
->>>>>>> ee0ec5dd
 static int cgroup_file_open(struct kernfs_open_file *of)
 {
 	struct cftype *cft = of->kn->priv;
@@ -4834,11 +4829,7 @@
 #ifdef CONFIG_PSI
 	{
 		.name = "io.pressure",
-<<<<<<< HEAD
 		.flags = CFTYPE_NOT_ON_ROOT | CFTYPE_PRESSURE,
-=======
-		.flags = CFTYPE_NOT_ON_ROOT,
->>>>>>> ee0ec5dd
 		.seq_show = cgroup_io_pressure_show,
 		.write = cgroup_io_pressure_write,
 		.poll = cgroup_pressure_poll,
@@ -4846,11 +4837,7 @@
 	},
 	{
 		.name = "memory.pressure",
-<<<<<<< HEAD
 		.flags = CFTYPE_NOT_ON_ROOT | CFTYPE_PRESSURE,
-=======
-		.flags = CFTYPE_NOT_ON_ROOT,
->>>>>>> ee0ec5dd
 		.seq_show = cgroup_memory_pressure_show,
 		.write = cgroup_memory_pressure_write,
 		.poll = cgroup_pressure_poll,
@@ -4858,11 +4845,7 @@
 	},
 	{
 		.name = "cpu.pressure",
-<<<<<<< HEAD
 		.flags = CFTYPE_NOT_ON_ROOT | CFTYPE_PRESSURE,
-=======
-		.flags = CFTYPE_NOT_ON_ROOT,
->>>>>>> ee0ec5dd
 		.seq_show = cgroup_cpu_pressure_show,
 		.write = cgroup_cpu_pressure_write,
 		.poll = cgroup_pressure_poll,
@@ -5197,7 +5180,6 @@
 	if (ret)
 		goto out_psi_free;
 
-<<<<<<< HEAD
 	/*
 	 * New cgroup inherits effective freeze counter, and
 	 * if the parent has to be frozen, the child has too.
@@ -5214,8 +5196,6 @@
 		set_bit(CGRP_FROZEN, &cgrp->flags);
 	}
 
-=======
->>>>>>> ee0ec5dd
 	spin_lock_irq(&css_set_lock);
 	for (tcgrp = cgrp; tcgrp; tcgrp = cgroup_parent(tcgrp)) {
 		cgrp->ancestor_ids[tcgrp->level] = tcgrp->id;
