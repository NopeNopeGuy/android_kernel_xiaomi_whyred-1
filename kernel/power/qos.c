/*
 * This module exposes the interface to kernel space for specifying
 * QoS dependencies.  It provides infrastructure for registration of:
 *
 * Dependents on a QoS value : register requests
 * Watchers of QoS value : get notified when target QoS value changes
 *
 * This QoS design is best effort based.  Dependents register their QoS needs.
 * Watchers register to keep track of the current QoS needs of the system.
 *
 * There are 3 basic classes of QoS parameter: latency, timeout, throughput
 * each have defined units:
 * latency: usec
 * timeout: usec <-- currently not used.
 * throughput: kbs (kilo byte / sec)
 *
 * There are lists of pm_qos_objects each one wrapping requests, notifiers
 *
 * User mode requests on a QOS parameter register themselves to the
 * subsystem by opening the device node /dev/... and writing there request to
 * the node.  As long as the process holds a file handle open to the node the
 * client continues to be accounted for.  Upon file release the usermode
 * request is removed and a new qos target is computed.  This way when the
 * request that the application has is cleaned up when closes the file
 * pointer or exits the pm_qos_object will get an opportunity to clean up.
 *
 * Mark Gross <mgross@linux.intel.com>
 */

/*#define DEBUG*/

#include <linux/pm_qos.h>
#include <linux/sched.h>
#include <linux/spinlock.h>
#include <linux/slab.h>
#include <linux/time.h>
#include <linux/fs.h>
#include <linux/device.h>
#include <linux/miscdevice.h>
#include <linux/string.h>
#include <linux/platform_device.h>
#include <linux/init.h>
#include <linux/kernel.h>
#include <linux/debugfs.h>
#include <linux/seq_file.h>
#include <linux/irq.h>
#include <linux/irqdesc.h>
#include <linux/cpumask.h>

#include <linux/uaccess.h>
#include <linux/export.h>
#include <trace/events/power.h>

/*
 * locking rule: all changes to constraints or notifiers lists
 * or pm_qos_object list and pm_qos_objects need to happen with pm_qos_lock
 * held, taken with _irqsave.  One lock to rule them all
 */
struct pm_qos_object {
	struct pm_qos_constraints *constraints;
	struct miscdevice pm_qos_power_miscdev;
	char *name;
};

static DEFINE_SPINLOCK(pm_qos_lock);

static struct pm_qos_object null_pm_qos;

static BLOCKING_NOTIFIER_HEAD(cpu_dma_lat_notifier);
static struct pm_qos_constraints cpu_dma_constraints = {
	.list = PLIST_HEAD_INIT(cpu_dma_constraints.list),
	.target_value = PM_QOS_CPU_DMA_LAT_DEFAULT_VALUE,
	.target_per_cpu = { [0 ... (NR_CPUS - 1)] =
				PM_QOS_CPU_DMA_LAT_DEFAULT_VALUE },
	.default_value = PM_QOS_CPU_DMA_LAT_DEFAULT_VALUE,
	.no_constraint_value = PM_QOS_CPU_DMA_LAT_DEFAULT_VALUE,
	.type = PM_QOS_MIN,
	.notifiers = &cpu_dma_lat_notifier,
};
static struct pm_qos_object cpu_dma_pm_qos = {
	.constraints = &cpu_dma_constraints,
	.name = "cpu_dma_latency",
};

static BLOCKING_NOTIFIER_HEAD(network_lat_notifier);
static struct pm_qos_constraints network_lat_constraints = {
	.list = PLIST_HEAD_INIT(network_lat_constraints.list),
	.target_value = PM_QOS_NETWORK_LAT_DEFAULT_VALUE,
	.target_per_cpu = { [0 ... (NR_CPUS - 1)] =
				PM_QOS_NETWORK_LAT_DEFAULT_VALUE },
	.default_value = PM_QOS_NETWORK_LAT_DEFAULT_VALUE,
	.no_constraint_value = PM_QOS_NETWORK_LAT_DEFAULT_VALUE,
	.type = PM_QOS_MIN,
	.notifiers = &network_lat_notifier,
};
static struct pm_qos_object network_lat_pm_qos = {
	.constraints = &network_lat_constraints,
	.name = "network_latency",
};

static BLOCKING_NOTIFIER_HEAD(network_throughput_notifier);
static struct pm_qos_constraints network_tput_constraints = {
	.list = PLIST_HEAD_INIT(network_tput_constraints.list),
	.target_value = PM_QOS_NETWORK_THROUGHPUT_DEFAULT_VALUE,
	.target_per_cpu = { [0 ... (NR_CPUS - 1)] =
				PM_QOS_NETWORK_THROUGHPUT_DEFAULT_VALUE },
	.default_value = PM_QOS_NETWORK_THROUGHPUT_DEFAULT_VALUE,
	.no_constraint_value = PM_QOS_NETWORK_THROUGHPUT_DEFAULT_VALUE,
	.type = PM_QOS_MAX,
	.notifiers = &network_throughput_notifier,
};
static struct pm_qos_object network_throughput_pm_qos = {
	.constraints = &network_tput_constraints,
	.name = "network_throughput",
};


static BLOCKING_NOTIFIER_HEAD(memory_bandwidth_notifier);
static struct pm_qos_constraints memory_bw_constraints = {
	.list = PLIST_HEAD_INIT(memory_bw_constraints.list),
	.target_value = PM_QOS_MEMORY_BANDWIDTH_DEFAULT_VALUE,
	.default_value = PM_QOS_MEMORY_BANDWIDTH_DEFAULT_VALUE,
	.no_constraint_value = PM_QOS_MEMORY_BANDWIDTH_DEFAULT_VALUE,
	.type = PM_QOS_SUM,
	.notifiers = &memory_bandwidth_notifier,
};
static struct pm_qos_object memory_bandwidth_pm_qos = {
	.constraints = &memory_bw_constraints,
	.name = "memory_bandwidth",
};


static struct pm_qos_object *pm_qos_array[] = {
	&null_pm_qos,
	&cpu_dma_pm_qos,
	&network_lat_pm_qos,
	&network_throughput_pm_qos,
	&memory_bandwidth_pm_qos,
};

static ssize_t pm_qos_power_write(struct file *filp, const char __user *buf,
		size_t count, loff_t *f_pos);
static ssize_t pm_qos_power_read(struct file *filp, char __user *buf,
		size_t count, loff_t *f_pos);
static int pm_qos_power_open(struct inode *inode, struct file *filp);
static int pm_qos_power_release(struct inode *inode, struct file *filp);

static const struct file_operations pm_qos_power_fops = {
	.write = pm_qos_power_write,
	.read = pm_qos_power_read,
	.open = pm_qos_power_open,
	.release = pm_qos_power_release,
	.llseek = noop_llseek,
};

/* unlocked internal variant */
static inline int pm_qos_get_value(struct pm_qos_constraints *c)
{
	struct plist_node *node;
	int total_value = 0;

	if (plist_head_empty(&c->list))
		return c->no_constraint_value;

	switch (c->type) {
	case PM_QOS_MIN:
		return plist_first(&c->list)->prio;

	case PM_QOS_MAX:
		return plist_last(&c->list)->prio;

	case PM_QOS_SUM:
		plist_for_each(node, &c->list)
			total_value += node->prio;

		return total_value;

	default:
		/* runtime check for not using enum */
		BUG();
		return PM_QOS_DEFAULT_VALUE;
	}
}

s32 pm_qos_read_value(struct pm_qos_constraints *c)
{
	return c->target_value;
}

static inline void pm_qos_set_value(struct pm_qos_constraints *c, s32 value)
{
	c->target_value = value;
}

static int pm_qos_dbg_show_requests(struct seq_file *s, void *unused)
{
	struct pm_qos_object *qos = (struct pm_qos_object *)s->private;
	struct pm_qos_constraints *c;
	struct pm_qos_request *req;
	char *type;
	unsigned long flags;
	int tot_reqs = 0;
	int active_reqs = 0;

	if (IS_ERR_OR_NULL(qos)) {
		pr_err("%s: bad qos param!\n", __func__);
		return -EINVAL;
	}
	c = qos->constraints;
	if (IS_ERR_OR_NULL(c)) {
		pr_err("%s: Bad constraints on qos?\n", __func__);
		return -EINVAL;
	}

	/* Lock to ensure we have a snapshot */
	spin_lock_irqsave(&pm_qos_lock, flags);
	if (plist_head_empty(&c->list)) {
		seq_puts(s, "Empty!\n");
		goto out;
	}

	switch (c->type) {
	case PM_QOS_MIN:
		type = "Minimum";
		break;
	case PM_QOS_MAX:
		type = "Maximum";
		break;
	case PM_QOS_SUM:
		type = "Sum";
		break;
	default:
		type = "Unknown";
	}

	plist_for_each_entry(req, &c->list, node) {
		char *state = "Default";

		if ((req->node).prio != c->default_value) {
			active_reqs++;
			state = "Active";
		}
		tot_reqs++;
		seq_printf(s, "%d: %d: %s\n", tot_reqs,
			   (req->node).prio, state);
	}

	seq_printf(s, "Type=%s, Value=%d, Requests: active=%d / total=%d\n",
		   type, pm_qos_get_value(c), active_reqs, tot_reqs);

out:
	spin_unlock_irqrestore(&pm_qos_lock, flags);
	return 0;
}

static int pm_qos_dbg_open(struct inode *inode, struct file *file)
{
	return single_open(file, pm_qos_dbg_show_requests,
			   inode->i_private);
}

static const struct file_operations pm_qos_debug_fops = {
	.open           = pm_qos_dbg_open,
	.read           = seq_read,
	.llseek         = seq_lseek,
	.release        = single_release,
};

<<<<<<< HEAD
static inline void pm_qos_set_value_for_cpus(struct pm_qos_constraints *c,
					     bool dev_req)
=======
static inline int pm_qos_set_value_for_cpus(struct pm_qos_constraints *c,
		struct cpumask *cpus)
>>>>>>> f0bbb1b1
{
	struct pm_qos_request *req = NULL;
	int cpu;
	s32 qos_val[NR_CPUS] = { [0 ... (NR_CPUS - 1)] = c->default_value };

	/*
<<<<<<< HEAD
	 * pm_qos_set_value_for_cpus expects all c->list elements to be of type
	 * pm_qos_request, however requests from device will contain elements
	 * of type dev_pm_qos_request.
	 * pm_qos_constraints.target_per_cpu can be accessed only for
	 * constraints associated with one of the pm_qos_class and present in
	 * pm_qos_array. Device requests are not associated with any of
	 * pm_qos_class, therefore their target_per_cpu cannot be accessed. We
	 * can safely skip updating target_per_cpu for device requests.
	 */
	if (dev_req)
		return;
=======
	 * pm_qos_constraints can be from different classes,
	 * Update cpumask only only for CPU_DMA_LATENCY classes
	 */

	if (c != pm_qos_array[PM_QOS_CPU_DMA_LATENCY]->constraints)
		return -EINVAL;
>>>>>>> f0bbb1b1

	plist_for_each_entry(req, &c->list, node) {
		for_each_cpu(cpu, &req->cpus_affine) {
			switch (c->type) {
			case PM_QOS_MIN:
				if (qos_val[cpu] > req->node.prio)
					qos_val[cpu] = req->node.prio;
				break;
			case PM_QOS_MAX:
				if (req->node.prio > qos_val[cpu])
					qos_val[cpu] = req->node.prio;
				break;
			default:
				break;
			}
		}
	}

	for_each_possible_cpu(cpu) {
		if (c->target_per_cpu[cpu] != qos_val[cpu])
			cpumask_set_cpu(cpu, cpus);
		c->target_per_cpu[cpu] = qos_val[cpu];
	}

	return 0;
}

/**
 * pm_qos_update_target - manages the constraints list and calls the notifiers
 *  if needed
 * @c: constraints data struct
 * @node: request to add to the list, to update or to remove
 * @action: action to take on the constraints list
 * @value: value of the request to add or update
 *
 * This function returns 1 if the aggregated constraint value has changed, 0
 *  otherwise.
 */
int pm_qos_update_target(struct pm_qos_constraints *c, struct plist_node *node,
			 enum pm_qos_req_action action, int value, bool dev_req)
{
	unsigned long flags;
	int prev_value, curr_value, new_value;
	struct cpumask cpus;
	int ret;

	spin_lock_irqsave(&pm_qos_lock, flags);
	prev_value = pm_qos_get_value(c);
	if (value == PM_QOS_DEFAULT_VALUE)
		new_value = c->default_value;
	else
		new_value = value;

	switch (action) {
	case PM_QOS_REMOVE_REQ:
		plist_del(node, &c->list);
		break;
	case PM_QOS_UPDATE_REQ:
		/*
		 * to change the list, we atomically remove, reinit
		 * with new value and add, then see if the extremal
		 * changed
		 */
		plist_del(node, &c->list);
		/* fall through */
	case PM_QOS_ADD_REQ:
		plist_node_init(node, new_value);
		plist_add(node, &c->list);
		break;
	default:
		/* no action */
		;
	}

	curr_value = pm_qos_get_value(c);
	cpumask_clear(&cpus);
	pm_qos_set_value(c, curr_value);
<<<<<<< HEAD
	pm_qos_set_value_for_cpus(c, dev_req);
=======
	ret = pm_qos_set_value_for_cpus(c, &cpus);
>>>>>>> f0bbb1b1

	spin_unlock_irqrestore(&pm_qos_lock, flags);

	trace_pm_qos_update_target(action, prev_value, curr_value);

	/*
	 * if cpu mask bits are set, call the notifier call chain
	 * to update the new qos restriction for the cores
	 */

	if (!cpumask_empty(&cpus) ||
	   (ret && prev_value != curr_value)) {
		ret = 1;
		if (c->notifiers)
			blocking_notifier_call_chain(c->notifiers,
				     (unsigned long)curr_value, &cpus);
	} else {
		ret = 0;
	}
	return ret;
}

/**
 * pm_qos_flags_remove_req - Remove device PM QoS flags request.
 * @pqf: Device PM QoS flags set to remove the request from.
 * @req: Request to remove from the set.
 */
static void pm_qos_flags_remove_req(struct pm_qos_flags *pqf,
				    struct pm_qos_flags_request *req)
{
	s32 val = 0;

	list_del(&req->node);
	list_for_each_entry(req, &pqf->list, node)
		val |= req->flags;

	pqf->effective_flags = val;
}

/**
 * pm_qos_update_flags - Update a set of PM QoS flags.
 * @pqf: Set of flags to update.
 * @req: Request to add to the set, to modify, or to remove from the set.
 * @action: Action to take on the set.
 * @val: Value of the request to add or modify.
 *
 * Update the given set of PM QoS flags and call notifiers if the aggregate
 * value has changed.  Returns 1 if the aggregate constraint value has changed,
 * 0 otherwise.
 */
bool pm_qos_update_flags(struct pm_qos_flags *pqf,
			 struct pm_qos_flags_request *req,
			 enum pm_qos_req_action action, s32 val)
{
	unsigned long irqflags;
	s32 prev_value, curr_value;

	spin_lock_irqsave(&pm_qos_lock, irqflags);

	prev_value = list_empty(&pqf->list) ? 0 : pqf->effective_flags;

	switch (action) {
	case PM_QOS_REMOVE_REQ:
		pm_qos_flags_remove_req(pqf, req);
		break;
	case PM_QOS_UPDATE_REQ:
		pm_qos_flags_remove_req(pqf, req);
		/* fall through */
	case PM_QOS_ADD_REQ:
		req->flags = val;
		INIT_LIST_HEAD(&req->node);
		list_add_tail(&req->node, &pqf->list);
		pqf->effective_flags |= val;
		break;
	default:
		/* no action */
		;
	}

	curr_value = list_empty(&pqf->list) ? 0 : pqf->effective_flags;

	spin_unlock_irqrestore(&pm_qos_lock, irqflags);

	trace_pm_qos_update_flags(action, prev_value, curr_value);
	return prev_value != curr_value;
}

/**
 * pm_qos_request - returns current system wide qos expectation
 * @pm_qos_class: identification of which qos value is requested
 *
 * This function returns the current target value.
 */
int pm_qos_request(int pm_qos_class)
{
	return pm_qos_read_value(pm_qos_array[pm_qos_class]->constraints);
}
EXPORT_SYMBOL_GPL(pm_qos_request);

int pm_qos_request_for_cpu(int pm_qos_class, int cpu)
{
	if (cpu_isolated(cpu))
		return INT_MAX;

	return pm_qos_array[pm_qos_class]->constraints->target_per_cpu[cpu];
}
EXPORT_SYMBOL(pm_qos_request_for_cpu);

int pm_qos_request_active(struct pm_qos_request *req)
{
	return req->pm_qos_class != 0;
}
EXPORT_SYMBOL_GPL(pm_qos_request_active);

int pm_qos_request_for_cpumask(int pm_qos_class, struct cpumask *mask)
{
	unsigned long irqflags;
	int cpu;
	struct pm_qos_constraints *c = NULL;
	int val;

	spin_lock_irqsave(&pm_qos_lock, irqflags);
	c = pm_qos_array[pm_qos_class]->constraints;
	val = c->default_value;

	for_each_cpu(cpu, mask) {

		switch (c->type) {
		case PM_QOS_MIN:
			if (c->target_per_cpu[cpu] < val)
				val = c->target_per_cpu[cpu];
			break;
		case PM_QOS_MAX:
			if (c->target_per_cpu[cpu] > val)
				val = c->target_per_cpu[cpu];
			break;
		default:
			break;
		}
	}
	spin_unlock_irqrestore(&pm_qos_lock, irqflags);

	return val;
}
EXPORT_SYMBOL(pm_qos_request_for_cpumask);

static void __pm_qos_update_request(struct pm_qos_request *req,
			   s32 new_value)
{
	trace_pm_qos_update_request(req->pm_qos_class, new_value);

	if (new_value != req->node.prio)
		pm_qos_update_target(
			pm_qos_array[req->pm_qos_class]->constraints,
			&req->node, PM_QOS_UPDATE_REQ, new_value, false);
}

/**
 * pm_qos_work_fn - the timeout handler of pm_qos_update_request_timeout
 * @work: work struct for the delayed work (timeout)
 *
 * This cancels the timeout request by falling back to the default at timeout.
 */
static void pm_qos_work_fn(struct work_struct *work)
{
	struct pm_qos_request *req = container_of(to_delayed_work(work),
						  struct pm_qos_request,
						  work);

	__pm_qos_update_request(req, PM_QOS_DEFAULT_VALUE);
}

#ifdef CONFIG_SMP
static void pm_qos_irq_release(struct kref *ref)
{
	unsigned long flags;
	struct irq_affinity_notify *notify = container_of(ref,
					struct irq_affinity_notify, kref);
	struct pm_qos_request *req = container_of(notify,
					struct pm_qos_request, irq_notify);
	struct pm_qos_constraints *c =
				pm_qos_array[req->pm_qos_class]->constraints;

	spin_lock_irqsave(&pm_qos_lock, flags);
	cpumask_setall(&req->cpus_affine);
	spin_unlock_irqrestore(&pm_qos_lock, flags);

	pm_qos_update_target(c, &req->node, PM_QOS_UPDATE_REQ,
			c->default_value, false);
}

static void pm_qos_irq_notify(struct irq_affinity_notify *notify,
		const cpumask_t *unused_mask)
{
	unsigned long flags;
	struct pm_qos_request *req = container_of(notify,
					struct pm_qos_request, irq_notify);
	struct pm_qos_constraints *c =
				pm_qos_array[req->pm_qos_class]->constraints;
	struct irq_desc *desc = irq_to_desc(req->irq);
	struct cpumask *new_affinity =
			irq_data_get_effective_affinity_mask(&desc->irq_data);
	bool affinity_changed = false;

	spin_lock_irqsave(&pm_qos_lock, flags);
	if (!cpumask_equal(&req->cpus_affine, new_affinity)) {
		cpumask_copy(&req->cpus_affine, new_affinity);
		affinity_changed = true;
	}

	spin_unlock_irqrestore(&pm_qos_lock, flags);

<<<<<<< HEAD
	pm_qos_update_target(c, &req->node, PM_QOS_UPDATE_REQ, req->node.prio,
			false);
=======
	if (affinity_changed)
		pm_qos_update_target(c, &req->node, PM_QOS_UPDATE_REQ,
				     req->node.prio);
>>>>>>> f0bbb1b1
}
#endif

/**
 * pm_qos_add_request - inserts new qos request into the list
 * @req: pointer to a preallocated handle
 * @pm_qos_class: identifies which list of qos request to use
 * @value: defines the qos request
 *
 * This function inserts a new entry in the pm_qos_class list of requested qos
 * performance characteristics.  It recomputes the aggregate QoS expectations
 * for the pm_qos_class of parameters and initializes the pm_qos_request
 * handle.  Caller needs to save this handle for later use in updates and
 * removal.
 */

void pm_qos_add_request(struct pm_qos_request *req,
			int pm_qos_class, s32 value)
{
	if (!req) /*guard against callers passing in null */
		return;

	if (pm_qos_request_active(req)) {
		WARN(1, KERN_ERR "pm_qos_add_request() called for already added request\n");
		return;
	}

	switch (req->type) {
	case PM_QOS_REQ_AFFINE_CORES:
		if (cpumask_empty(&req->cpus_affine)) {
			req->type = PM_QOS_REQ_ALL_CORES;
			cpumask_setall(&req->cpus_affine);
			WARN(1, "Affine cores not set for request with affinity flag\n");
		}
		break;
#ifdef CONFIG_SMP
	case PM_QOS_REQ_AFFINE_IRQ:
		if (irq_can_set_affinity(req->irq)) {
			struct irq_desc *desc = irq_to_desc(req->irq);
			struct cpumask *mask;

			if (!desc)
				return;

			/*
			 * If the IRQ is not started, the effective affinity
			 * won't be set. So fallback to the default affinity.
			 */
			mask = irq_data_get_effective_affinity_mask(
						&desc->irq_data);
			if (cpumask_empty(mask))
				mask = irq_data_get_affinity_mask(
						&desc->irq_data);

			cpumask_copy(&req->cpus_affine, mask);
			req->irq_notify.irq = req->irq;
			req->irq_notify.notify = pm_qos_irq_notify;
			req->irq_notify.release = pm_qos_irq_release;

		} else {
			req->type = PM_QOS_REQ_ALL_CORES;
			cpumask_setall(&req->cpus_affine);
			WARN(1, "IRQ-%d not set for request with affinity flag\n",
					req->irq);
		}
		break;
#endif
	default:
		WARN(1, "Unknown request type %d\n", req->type);
		/* fall through */
	case PM_QOS_REQ_ALL_CORES:
		cpumask_setall(&req->cpus_affine);
		break;
	}

	req->pm_qos_class = pm_qos_class;
	INIT_DELAYED_WORK(&req->work, pm_qos_work_fn);
	trace_pm_qos_add_request(pm_qos_class, value);
	pm_qos_update_target(pm_qos_array[pm_qos_class]->constraints,
			     &req->node, PM_QOS_ADD_REQ, value, false);

#ifdef CONFIG_SMP
	if (req->type == PM_QOS_REQ_AFFINE_IRQ &&
			irq_can_set_affinity(req->irq)) {
		int ret = 0;

		ret = irq_set_affinity_notifier(req->irq,
					&req->irq_notify);
		if (ret) {
			WARN(1, "IRQ affinity notify set failed\n");
			req->type = PM_QOS_REQ_ALL_CORES;
			cpumask_setall(&req->cpus_affine);
			pm_qos_update_target(
				pm_qos_array[pm_qos_class]->constraints,
				&req->node, PM_QOS_UPDATE_REQ, value, false);
		}
	}
#endif
}
EXPORT_SYMBOL_GPL(pm_qos_add_request);

/**
 * pm_qos_update_request - modifies an existing qos request
 * @req : handle to list element holding a pm_qos request to use
 * @value: defines the qos request
 *
 * Updates an existing qos request for the pm_qos_class of parameters along
 * with updating the target pm_qos_class value.
 *
 * Attempts are made to make this code callable on hot code paths.
 */
void pm_qos_update_request(struct pm_qos_request *req,
			   s32 new_value)
{
	if (!req) /*guard against callers passing in null */
		return;

	if (!pm_qos_request_active(req)) {
		WARN(1, KERN_ERR "pm_qos_update_request() called for unknown object\n");
		return;
	}

	cancel_delayed_work_sync(&req->work);
	__pm_qos_update_request(req, new_value);
}
EXPORT_SYMBOL_GPL(pm_qos_update_request);

/**
 * pm_qos_update_request_timeout - modifies an existing qos request temporarily.
 * @req : handle to list element holding a pm_qos request to use
 * @new_value: defines the temporal qos request
 * @timeout_us: the effective duration of this qos request in usecs.
 *
 * After timeout_us, this qos request is cancelled automatically.
 */
void pm_qos_update_request_timeout(struct pm_qos_request *req, s32 new_value,
				   unsigned long timeout_us)
{
	if (!req)
		return;
	if (WARN(!pm_qos_request_active(req),
		 "%s called for unknown object.", __func__))
		return;

	cancel_delayed_work_sync(&req->work);

	trace_pm_qos_update_request_timeout(req->pm_qos_class,
					    new_value, timeout_us);
	if (new_value != req->node.prio)
		pm_qos_update_target(
			pm_qos_array[req->pm_qos_class]->constraints,
			&req->node, PM_QOS_UPDATE_REQ, new_value, false);

	schedule_delayed_work(&req->work, usecs_to_jiffies(timeout_us));
}
EXPORT_SYMBOL_GPL(pm_qos_update_request_timeout);

/**
 * pm_qos_remove_request - modifies an existing qos request
 * @req: handle to request list element
 *
 * Will remove pm qos request from the list of constraints and
 * recompute the current target value for the pm_qos_class.  Call this
 * on slow code paths.
 */
void pm_qos_remove_request(struct pm_qos_request *req)
{
	if (!req) /*guard against callers passing in null */
		return;
		/* silent return to keep pcm code cleaner */

	if (!pm_qos_request_active(req)) {
		WARN(1, "%s called for unknown object\n", __func__);
		return;
	}

	cancel_delayed_work_sync(&req->work);

#ifdef CONFIG_SMP
	if (req->type == PM_QOS_REQ_AFFINE_IRQ) {
		int ret = 0;
		/* Get the current affinity */
		ret = irq_set_affinity_notifier(req->irq, NULL);
		if (ret)
			WARN(1, "IRQ affinity notify set failed\n");
	}
#endif

	trace_pm_qos_remove_request(req->pm_qos_class, PM_QOS_DEFAULT_VALUE);
	pm_qos_update_target(pm_qos_array[req->pm_qos_class]->constraints,
			     &req->node, PM_QOS_REMOVE_REQ,
			     PM_QOS_DEFAULT_VALUE, false);
	memset(req, 0, sizeof(*req));
}
EXPORT_SYMBOL_GPL(pm_qos_remove_request);

/**
 * pm_qos_add_notifier - sets notification entry for changes to target value
 * @pm_qos_class: identifies which qos target changes should be notified.
 * @notifier: notifier block managed by caller.
 *
 * will register the notifier into a notification chain that gets called
 * upon changes to the pm_qos_class target value.
 */
int pm_qos_add_notifier(int pm_qos_class, struct notifier_block *notifier)
{
	int retval;

	retval = blocking_notifier_chain_register(
			pm_qos_array[pm_qos_class]->constraints->notifiers,
			notifier);

	return retval;
}
EXPORT_SYMBOL_GPL(pm_qos_add_notifier);

/**
 * pm_qos_remove_notifier - deletes notification entry from chain.
 * @pm_qos_class: identifies which qos target changes are notified.
 * @notifier: notifier block to be removed.
 *
 * will remove the notifier from the notification chain that gets called
 * upon changes to the pm_qos_class target value.
 */
int pm_qos_remove_notifier(int pm_qos_class, struct notifier_block *notifier)
{
	int retval;

	retval = blocking_notifier_chain_unregister(
			pm_qos_array[pm_qos_class]->constraints->notifiers,
			notifier);

	return retval;
}
EXPORT_SYMBOL_GPL(pm_qos_remove_notifier);

/* User space interface to PM QoS classes via misc devices */
static int register_pm_qos_misc(struct pm_qos_object *qos, struct dentry *d)
{
	qos->pm_qos_power_miscdev.minor = MISC_DYNAMIC_MINOR;
	qos->pm_qos_power_miscdev.name = qos->name;
	qos->pm_qos_power_miscdev.fops = &pm_qos_power_fops;

	if (d) {
		(void)debugfs_create_file(qos->name, S_IRUGO, d,
					  (void *)qos, &pm_qos_debug_fops);
	}

	return misc_register(&qos->pm_qos_power_miscdev);
}

static int find_pm_qos_object_by_minor(int minor)
{
	int pm_qos_class;

	for (pm_qos_class = PM_QOS_CPU_DMA_LATENCY;
		pm_qos_class < PM_QOS_NUM_CLASSES; pm_qos_class++) {
		if (minor ==
			pm_qos_array[pm_qos_class]->pm_qos_power_miscdev.minor)
			return pm_qos_class;
	}
	return -1;
}

static int pm_qos_power_open(struct inode *inode, struct file *filp)
{
	long pm_qos_class;

	pm_qos_class = find_pm_qos_object_by_minor(iminor(inode));
	if (pm_qos_class >= PM_QOS_CPU_DMA_LATENCY) {
		struct pm_qos_request *req = kzalloc(sizeof(*req), GFP_KERNEL);
		if (!req)
			return -ENOMEM;

		pm_qos_add_request(req, pm_qos_class, PM_QOS_DEFAULT_VALUE);
		filp->private_data = req;

		return 0;
	}
	return -EPERM;
}

static int pm_qos_power_release(struct inode *inode, struct file *filp)
{
	struct pm_qos_request *req;

	req = filp->private_data;
	pm_qos_remove_request(req);
	kfree(req);

	return 0;
}


static ssize_t pm_qos_power_read(struct file *filp, char __user *buf,
		size_t count, loff_t *f_pos)
{
	s32 value;
	unsigned long flags;
	struct pm_qos_request *req = filp->private_data;

	if (!req)
		return -EINVAL;
	if (!pm_qos_request_active(req))
		return -EINVAL;

	spin_lock_irqsave(&pm_qos_lock, flags);
	value = pm_qos_get_value(pm_qos_array[req->pm_qos_class]->constraints);
	spin_unlock_irqrestore(&pm_qos_lock, flags);

	return simple_read_from_buffer(buf, count, f_pos, &value, sizeof(s32));
}

static ssize_t pm_qos_power_write(struct file *filp, const char __user *buf,
		size_t count, loff_t *f_pos)
{
	s32 value;
	struct pm_qos_request *req;

	if (count == sizeof(s32)) {
		if (copy_from_user(&value, buf, sizeof(s32)))
			return -EFAULT;
	} else {
		int ret;

		ret = kstrtos32_from_user(buf, count, 16, &value);
		if (ret)
			return ret;
	}

	req = filp->private_data;
	pm_qos_update_request(req, value);

	return count;
}


static int __init pm_qos_power_init(void)
{
	int ret = 0;
	int i;
	struct dentry *d;

	BUILD_BUG_ON(ARRAY_SIZE(pm_qos_array) != PM_QOS_NUM_CLASSES);

	d = debugfs_create_dir("pm_qos", NULL);
	if (IS_ERR_OR_NULL(d))
		d = NULL;

	for (i = PM_QOS_CPU_DMA_LATENCY; i < PM_QOS_NUM_CLASSES; i++) {
		ret = register_pm_qos_misc(pm_qos_array[i], d);
		if (ret < 0) {
			pr_err("%s: %s setup failed\n",
			       __func__, pm_qos_array[i]->name);
			return ret;
		}
	}

	return ret;
}

late_initcall(pm_qos_power_init);<|MERGE_RESOLUTION|>--- conflicted
+++ resolved
@@ -266,20 +266,21 @@
 	.release        = single_release,
 };
 
-<<<<<<< HEAD
-static inline void pm_qos_set_value_for_cpus(struct pm_qos_constraints *c,
-					     bool dev_req)
-=======
 static inline int pm_qos_set_value_for_cpus(struct pm_qos_constraints *c,
-		struct cpumask *cpus)
->>>>>>> f0bbb1b1
+					     bool dev_req, struct cpumask *cpus)
 {
 	struct pm_qos_request *req = NULL;
 	int cpu;
 	s32 qos_val[NR_CPUS] = { [0 ... (NR_CPUS - 1)] = c->default_value };
 
 	/*
-<<<<<<< HEAD
+	 * pm_qos_constraints can be from different classes,
+	 * Update cpumask only only for CPU_DMA_LATENCY classes
+	 */
+	if (c != pm_qos_array[PM_QOS_CPU_DMA_LATENCY]->constraints)
+		return -EINVAL;
+
+	/*
 	 * pm_qos_set_value_for_cpus expects all c->list elements to be of type
 	 * pm_qos_request, however requests from device will contain elements
 	 * of type dev_pm_qos_request.
@@ -290,15 +291,7 @@
 	 * can safely skip updating target_per_cpu for device requests.
 	 */
 	if (dev_req)
-		return;
-=======
-	 * pm_qos_constraints can be from different classes,
-	 * Update cpumask only only for CPU_DMA_LATENCY classes
-	 */
-
-	if (c != pm_qos_array[PM_QOS_CPU_DMA_LATENCY]->constraints)
-		return -EINVAL;
->>>>>>> f0bbb1b1
+		return 0;
 
 	plist_for_each_entry(req, &c->list, node) {
 		for_each_cpu(cpu, &req->cpus_affine) {
@@ -376,11 +369,7 @@
 	curr_value = pm_qos_get_value(c);
 	cpumask_clear(&cpus);
 	pm_qos_set_value(c, curr_value);
-<<<<<<< HEAD
-	pm_qos_set_value_for_cpus(c, dev_req);
-=======
-	ret = pm_qos_set_value_for_cpus(c, &cpus);
->>>>>>> f0bbb1b1
+	ret = pm_qos_set_value_for_cpus(c, dev_req, &cpus);
 
 	spin_unlock_irqrestore(&pm_qos_lock, flags);
 
@@ -593,14 +582,9 @@
 
 	spin_unlock_irqrestore(&pm_qos_lock, flags);
 
-<<<<<<< HEAD
-	pm_qos_update_target(c, &req->node, PM_QOS_UPDATE_REQ, req->node.prio,
-			false);
-=======
 	if (affinity_changed)
 		pm_qos_update_target(c, &req->node, PM_QOS_UPDATE_REQ,
-				     req->node.prio);
->>>>>>> f0bbb1b1
+				     req->node.prio, false);
 }
 #endif
 
