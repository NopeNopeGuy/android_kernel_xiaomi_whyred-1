/*
 * CPUFreq governor based on scheduler-provided CPU utilization data.
 *
 * Copyright (C) 2016, Intel Corporation
 * Author: Rafael J. Wysocki <rafael.j.wysocki@intel.com>
 *
 * This program is free software; you can redistribute it and/or modify
 * it under the terms of the GNU General Public License version 2 as
 * published by the Free Software Foundation.
 */

#define pr_fmt(fmt) KBUILD_MODNAME ": " fmt

#include "sched.h"

#include <linux/sched/cpufreq.h>
#include <trace/events/power.h>
#include <linux/sched/sysctl.h>

struct sugov_tunables {
	struct gov_attr_set	attr_set;
	unsigned int		up_rate_limit_us;
	unsigned int		down_rate_limit_us;
	unsigned int		hispeed_load;
	unsigned int		hispeed_freq;
	unsigned int		rtg_boost_freq;
	bool			pl;
};

struct sugov_policy {
	struct cpufreq_policy	*policy;

	u64 last_ws;
	u64 curr_cycles;
	u64 last_cyc_update_time;
	unsigned long avg_cap;
	struct sugov_tunables	*tunables;
	struct list_head	tunables_hook;
	unsigned long hispeed_util;
	unsigned long rtg_boost_util;
	unsigned long max;

	raw_spinlock_t		update_lock;	/* For shared policies */
	u64			last_freq_update_time;
	s64			min_rate_limit_ns;
	s64			up_rate_delay_ns;
	s64			down_rate_delay_ns;
	unsigned int		next_freq;
	unsigned int		cached_raw_freq;
	unsigned int		prev_cached_raw_freq;

	/* The next fields are only needed if fast switch cannot be used: */
	struct			irq_work irq_work;
	struct			kthread_work work;
	struct			mutex work_lock;
	struct			kthread_worker worker;
	struct task_struct	*thread;
	bool			work_in_progress;

	bool			limits_changed;
	bool			need_freq_update;
};

struct sugov_cpu {
	struct update_util_data	update_util;
	struct sugov_policy	*sg_policy;
	unsigned int		cpu;

	bool			iowait_boost_pending;
	unsigned int		iowait_boost;
	u64			last_update;

	struct sched_walt_cpu_load walt_load;

	unsigned long util;
	unsigned int flags;

	unsigned long		bw_dl;
	unsigned long		min;
	unsigned long		max;

	/* The field below is for single-CPU policies only: */
#ifdef CONFIG_NO_HZ_COMMON
	unsigned long		saved_idle_calls;
#endif
};

static DEFINE_PER_CPU(struct sugov_cpu, sugov_cpu);
static unsigned int stale_ns;
static DEFINE_PER_CPU(struct sugov_tunables *, cached_tunables);

/************************ Governor internals ***********************/

static bool sugov_should_update_freq(struct sugov_policy *sg_policy, u64 time)
{
	s64 delta_ns;

	/*
	 * Since cpufreq_update_util() is called with rq->lock held for
	 * the @target_cpu, our per-CPU data is fully serialized.
	 *
	 * However, drivers cannot in general deal with cross-CPU
	 * requests, so while get_next_freq() will work, our
	 * sugov_update_commit() call may not for the fast switching platforms.
	 *
	 * Hence stop here for remote requests if they aren't supported
	 * by the hardware, as calculating the frequency is pointless if
	 * we cannot in fact act on it.
	 *
	 * This is needed on the slow switching platforms too to prevent CPUs
	 * going offline from leaving stale IRQ work items behind.
	 */
	if (!cpufreq_this_cpu_can_update(sg_policy->policy))
		return false;

	if (unlikely(sg_policy->limits_changed)) {
		sg_policy->limits_changed = false;
		sg_policy->need_freq_update = true;
		return true;
	}

	/* No need to recalculate next freq for min_rate_limit_us
	 * at least. However we might still decide to further rate
	 * limit once frequency change direction is decided, according
	 * to the separate rate limits.
	 */

	delta_ns = time - sg_policy->last_freq_update_time;
	return delta_ns >= sg_policy->min_rate_limit_ns;
}

static inline bool use_pelt(void)
{
#ifdef CONFIG_SCHED_WALT
	return false;
#else
	return true;
#endif
}

static inline bool conservative_pl(void)
{
#ifdef CONFIG_SCHED_WALT
	return sysctl_sched_conservative_pl;
#else
	return false;
#endif
}

static bool sugov_up_down_rate_limit(struct sugov_policy *sg_policy, u64 time,
				     unsigned int next_freq)
{
	s64 delta_ns;

	delta_ns = time - sg_policy->last_freq_update_time;

	if (next_freq > sg_policy->next_freq &&
	    delta_ns < sg_policy->up_rate_delay_ns)
			return true;

	if (next_freq < sg_policy->next_freq &&
	    delta_ns < sg_policy->down_rate_delay_ns)
			return true;

	return false;
}

static bool sugov_update_next_freq(struct sugov_policy *sg_policy, u64 time,
				   unsigned int next_freq)
{
	if (sg_policy->next_freq == next_freq)
		return false;

	if (sugov_up_down_rate_limit(sg_policy, time, next_freq)) {
		/* Restore cached freq as next_freq is not changed */
		sg_policy->cached_raw_freq = sg_policy->prev_cached_raw_freq;
		return false;
	}

	sg_policy->next_freq = next_freq;
	sg_policy->last_freq_update_time = time;

	return true;
}

static unsigned long freq_to_util(struct sugov_policy *sg_policy,
				  unsigned int freq)
{
	return mult_frac(sg_policy->max, freq,
			 sg_policy->policy->cpuinfo.max_freq);
}

#define KHZ 1000
static void sugov_track_cycles(struct sugov_policy *sg_policy,
				unsigned int prev_freq,
				u64 upto)
{
	u64 delta_ns, cycles;
	u64 next_ws = sg_policy->last_ws + sched_ravg_window;

	if (use_pelt())
		return;

	upto = min(upto, next_ws);
	/* Track cycles in current window */
	delta_ns = upto - sg_policy->last_cyc_update_time;
	delta_ns *= prev_freq;
	do_div(delta_ns, (NSEC_PER_SEC / KHZ));
	cycles = delta_ns;
	sg_policy->curr_cycles += cycles;
	sg_policy->last_cyc_update_time = upto;
}

static void sugov_calc_avg_cap(struct sugov_policy *sg_policy, u64 curr_ws,
				unsigned int prev_freq)
{
	u64 last_ws = sg_policy->last_ws;
	unsigned int avg_freq;

	if (use_pelt())
		return;

	BUG_ON(curr_ws < last_ws);
	if (curr_ws <= last_ws)
		return;

	/* If we skipped some windows */
	if (curr_ws > (last_ws + sched_ravg_window)) {
		avg_freq = prev_freq;
		/* Reset tracking history */
		sg_policy->last_cyc_update_time = curr_ws;
	} else {
		sugov_track_cycles(sg_policy, prev_freq, curr_ws);
		avg_freq = sg_policy->curr_cycles;
		avg_freq /= sched_ravg_window / (NSEC_PER_SEC / KHZ);
	}
	sg_policy->avg_cap = freq_to_util(sg_policy, avg_freq);
	sg_policy->curr_cycles = 0;
	sg_policy->last_ws = curr_ws;
}

static void sugov_fast_switch(struct sugov_policy *sg_policy, u64 time,
			      unsigned int next_freq)
{
	struct cpufreq_policy *policy = sg_policy->policy;
	unsigned int cpu;

	if (!sugov_update_next_freq(sg_policy, time, next_freq))
		return;

	sugov_track_cycles(sg_policy, sg_policy->policy->cur, time);
	next_freq = cpufreq_driver_fast_switch(policy, next_freq);
	if (!next_freq)
		return;

	policy->cur = next_freq;

	if (trace_cpu_frequency_enabled()) {
		for_each_cpu(cpu, policy->cpus)
			trace_cpu_frequency(next_freq, cpu);
	}
}

static void sugov_deferred_update(struct sugov_policy *sg_policy, u64 time,
				  unsigned int next_freq)
{
	if (!sugov_update_next_freq(sg_policy, time, next_freq))
		return;

	if (use_pelt())
		sg_policy->work_in_progress = true;
	irq_work_queue(&sg_policy->irq_work);
}

#define TARGET_LOAD 80
/**
 * get_next_freq - Compute a new frequency for a given cpufreq policy.
 * @sg_policy: schedutil policy object to compute the new frequency for.
 * @util: Current CPU utilization.
 * @max: CPU capacity.
 *
 * If the utilization is frequency-invariant, choose the new frequency to be
 * proportional to it, that is
 *
 * next_freq = C * max_freq * util / max
 *
 * Otherwise, approximate the would-be frequency-invariant utilization by
 * util_raw * (curr_freq / max_freq) which leads to
 *
 * next_freq = C * curr_freq * util_raw / max
 *
 * Take C = 1.25 for the frequency tipping point at (util / max) = 0.8.
 *
 * The lowest driver-supported frequency which is equal or greater than the raw
 * next_freq (as calculated above) is returned, subject to policy min/max and
 * cpufreq driver limitations.
 */
static unsigned int get_next_freq(struct sugov_policy *sg_policy,
				  unsigned long util, unsigned long max)
{
	struct cpufreq_policy *policy = sg_policy->policy;
	unsigned int freq = arch_scale_freq_invariant() ?
				policy->cpuinfo.max_freq : policy->cur;

	freq = map_util_freq(util, freq, max);
	trace_sugov_next_freq(policy->cpu, util, max, freq);

	if (freq == sg_policy->cached_raw_freq && !sg_policy->need_freq_update)
		return sg_policy->next_freq;

	sg_policy->need_freq_update = false;
	sg_policy->prev_cached_raw_freq = sg_policy->cached_raw_freq;
	sg_policy->cached_raw_freq = freq;
	return cpufreq_driver_resolve_freq(policy, freq);
}

extern long
schedtune_cpu_margin_with(unsigned long util, int cpu, struct task_struct *p);

/*
 * This function computes an effective utilization for the given CPU, to be
 * used for frequency selection given the linear relation: f = u * f_max.
 *
 * The scheduler tracks the following metrics:
 *
 *   cpu_util_{cfs,rt,dl,irq}()
 *   cpu_bw_dl()
 *
 * Where the cfs,rt and dl util numbers are tracked with the same metric and
 * synchronized windows and are thus directly comparable.
 *
 * The @util parameter passed to this function is assumed to be the aggregation
 * of RT and CFS util numbers. The cases of DL and IRQ are managed here.
 *
 * The cfs,rt,dl utilization are the running times measured with rq->clock_task
 * which excludes things like IRQ and steal-time. These latter are then accrued
 * in the irq utilization.
 *
 * The DL bandwidth number otoh is not a measured metric but a value computed
 * based on the task model parameters and gives the minimal utilization
 * required to meet deadlines.
 */
unsigned long schedutil_cpu_util(int cpu, unsigned long util_cfs,
				 unsigned long max, enum schedutil_type type,
				 struct task_struct *p)
{
	unsigned long dl_util, util, irq;
	struct rq *rq = cpu_rq(cpu);

	if (sched_feat(SUGOV_RT_MAX_FREQ) && !IS_BUILTIN(CONFIG_UCLAMP_TASK) &&
	    type == FREQUENCY_UTIL && rt_rq_is_runnable(&rq->rt)) {
		return max;
	}

	/*
	 * Early check to see if IRQ/steal time saturates the CPU, can be
	 * because of inaccuracies in how we track these -- see
	 * update_irq_load_avg().
	 */
	irq = cpu_util_irq(rq);
	if (unlikely(irq >= max))
		return max;

	/*
	 * Because the time spend on RT/DL tasks is visible as 'lost' time to
	 * CFS tasks and we use the same metric to track the effective
	 * utilization (PELT windows are synchronized) we can directly add them
	 * to obtain the CPU's actual utilization.
	 *
	 * CFS and RT utilization can be boosted or capped, depending on
	 * utilization clamp constraints requested by currently RUNNABLE
	 * tasks.
	 * When there are no CFS RUNNABLE tasks, clamps are released and
	 * frequency will be gracefully reduced with the utilization decay.
	 */
	util = util_cfs + cpu_util_rt(rq);
	if (type == FREQUENCY_UTIL)
#ifdef CONFIG_SCHED_TUNE
		util += schedtune_cpu_margin_with(util, cpu, p);
#else
		util = uclamp_rq_util_with(rq, util, p);
#endif

	dl_util = cpu_util_dl(rq);

	/*
	 * For frequency selection we do not make cpu_util_dl() a permanent part
	 * of this sum because we want to use cpu_bw_dl() later on, but we need
	 * to check if the CFS+RT+DL sum is saturated (ie. no idle time) such
	 * that we select f_max when there is no idle time.
	 *
	 * NOTE: numerical errors or stop class might cause us to not quite hit
	 * saturation when we should -- something for later.
	 */
	if (util + dl_util >= max)
		return max;

	/*
	 * OTOH, for energy computation we need the estimated running time, so
	 * include util_dl and ignore dl_bw.
	 */
	if (type == ENERGY_UTIL)
		util += dl_util;

	/*
	 * There is still idle time; further improve the number by using the
	 * irq metric. Because IRQ/steal time is hidden from the task clock we
	 * need to scale the task numbers:
	 *
	 *              1 - irq
	 *   U' = irq + ------- * U
	 *                max
	 */
	util = scale_irq_capacity(util, irq, max);
	util += irq;

	/*
	 * Bandwidth required by DEADLINE must always be granted while, for
	 * FAIR and RT, we use blocked utilization of IDLE CPUs as a mechanism
	 * to gracefully reduce the frequency when no tasks show up for longer
	 * periods of time.
	 *
	 * Ideally we would like to set bw_dl as min/guaranteed freq and util +
	 * bw_dl as requested freq. However, cpufreq is not yet ready for such
	 * an interface. So, we only do the latter for now.
	 */
	if (type == FREQUENCY_UTIL)
		util += cpu_bw_dl(rq);

	return min(max, util);
}

#ifdef CONFIG_SCHED_WALT
static unsigned long sugov_get_util(struct sugov_cpu *sg_cpu)
{
	struct rq *rq = cpu_rq(sg_cpu->cpu);
	unsigned long max = arch_scale_cpu_capacity(NULL, sg_cpu->cpu);

	sg_cpu->max = max;
	sg_cpu->bw_dl = cpu_bw_dl(rq);

	return stune_util(sg_cpu->cpu, 0, &sg_cpu->walt_load);
}
#else
static unsigned long sugov_get_util(struct sugov_cpu *sg_cpu)
{
	struct rq *rq = cpu_rq(sg_cpu->cpu);

	unsigned long util_cfs = cpu_util_cfs(rq);
	unsigned long max = arch_scale_cpu_capacity(NULL, sg_cpu->cpu);

	sg_cpu->max = max;
	sg_cpu->bw_dl = cpu_bw_dl(rq);

	return schedutil_cpu_util(sg_cpu->cpu, util_cfs, max,
				  FREQUENCY_UTIL, NULL);
}
#endif

/**
 * sugov_iowait_reset() - Reset the IO boost status of a CPU.
 * @sg_cpu: the sugov data for the CPU to boost
 * @time: the update time from the caller
 * @set_iowait_boost: true if an IO boost has been requested
 *
 * The IO wait boost of a task is disabled after a tick since the last update
 * of a CPU. If a new IO wait boost is requested after more then a tick, then
 * we enable the boost starting from the minimum frequency, which improves
 * energy efficiency by ignoring sporadic wakeups from IO.
 */
static bool sugov_iowait_reset(struct sugov_cpu *sg_cpu, u64 time,
			       bool set_iowait_boost)
{
	s64 delta_ns = time - sg_cpu->last_update;

	/* Reset boost only if a tick has elapsed since last request */
	if (delta_ns <= TICK_NSEC)
		return false;

	sg_cpu->iowait_boost = set_iowait_boost ? sg_cpu->min : 0;
	sg_cpu->iowait_boost_pending = set_iowait_boost;

	return true;
}

/**
 * sugov_iowait_boost() - Updates the IO boost status of a CPU.
 * @sg_cpu: the sugov data for the CPU to boost
 * @time: the update time from the caller
 * @flags: SCHED_CPUFREQ_IOWAIT if the task is waking up after an IO wait
 *
 * Each time a task wakes up after an IO operation, the CPU utilization can be
 * boosted to a certain utilization which doubles at each "frequent and
 * successive" wakeup from IO, ranging from the utilization of the minimum
 * OPP to the utilization of the maximum OPP.
 * To keep doubling, an IO boost has to be requested at least once per tick,
 * otherwise we restart from the utilization of the minimum OPP.
 */
static void sugov_iowait_boost(struct sugov_cpu *sg_cpu, u64 time,
			       unsigned int flags)
{
	bool set_iowait_boost = flags & SCHED_CPUFREQ_IOWAIT;

	/* Reset boost if the CPU appears to have been idle enough */
	if (sg_cpu->iowait_boost &&
	    sugov_iowait_reset(sg_cpu, time, set_iowait_boost))
		return;

	/* Boost only tasks waking up after IO */
	if (!set_iowait_boost)
		return;

	/* Ensure boost doubles only one time at each request */
	if (sg_cpu->iowait_boost_pending)
		return;
	sg_cpu->iowait_boost_pending = true;

	/* Double the boost at each request */
	if (sg_cpu->iowait_boost) {
		sg_cpu->iowait_boost =
			min_t(unsigned int, sg_cpu->iowait_boost << 1, SCHED_CAPACITY_SCALE);
		return;
	}

	/* First wakeup after IO: start with minimum boost */
	sg_cpu->iowait_boost = sg_cpu->min;
}

/**
 * sugov_iowait_apply() - Apply the IO boost to a CPU.
 * @sg_cpu: the sugov data for the cpu to boost
 * @time: the update time from the caller
 * @util: the utilization to (eventually) boost
 * @max: the maximum value the utilization can be boosted to
 *
 * A CPU running a task which woken up after an IO operation can have its
 * utilization boosted to speed up the completion of those IO operations.
 * The IO boost value is increased each time a task wakes up from IO, in
 * sugov_iowait_apply(), and it's instead decreased by this function,
 * each time an increase has not been requested (!iowait_boost_pending).
 *
 * A CPU which also appears to have been idle for at least one tick has also
 * its IO boost utilization reset.
 *
 * This mechanism is designed to boost high frequently IO waiting tasks, while
 * being more conservative on tasks which does sporadic IO operations.
 */
static unsigned long sugov_iowait_apply(struct sugov_cpu *sg_cpu, u64 time,
					unsigned long util, unsigned long max)
{
	unsigned long boost;

	/* No boost currently required */
	if (!sg_cpu->iowait_boost)
		return util;

	/* Reset boost if the CPU appears to have been idle enough */
	if (sugov_iowait_reset(sg_cpu, time, false))
		return util;

	if (!sg_cpu->iowait_boost_pending) {
		/*
		 * No boost pending; reduce the boost value.
		 */
		sg_cpu->iowait_boost >>= 1;
		if (sg_cpu->iowait_boost < sg_cpu->min) {
			sg_cpu->iowait_boost = 0;
			return util;
		}
	}

	sg_cpu->iowait_boost_pending = false;

	/*
	 * @util is already in capacity scale; convert iowait_boost
	 * into the same scale so we can compare.
	 */
	boost = (sg_cpu->iowait_boost * max) >> SCHED_CAPACITY_SHIFT;
	return max(boost, util);
}

#ifdef CONFIG_NO_HZ_COMMON
static bool sugov_cpu_is_busy(struct sugov_cpu *sg_cpu)
{
	unsigned long idle_calls = tick_nohz_get_idle_calls_cpu(sg_cpu->cpu);
	bool ret = idle_calls == sg_cpu->saved_idle_calls;

	sg_cpu->saved_idle_calls = idle_calls;
	return ret;
}
#else
static inline bool sugov_cpu_is_busy(struct sugov_cpu *sg_cpu) { return false; }
#endif /* CONFIG_NO_HZ_COMMON */

#define NL_RATIO 75
#define DEFAULT_HISPEED_LOAD 90
#define DEFAULT_CPU0_RTG_BOOST_FREQ 1000000
#define DEFAULT_CPU4_RTG_BOOST_FREQ 0
#define DEFAULT_CPU7_RTG_BOOST_FREQ 0
static void sugov_walt_adjust(struct sugov_cpu *sg_cpu, unsigned long *util,
			      unsigned long *max)
{
	struct sugov_policy *sg_policy = sg_cpu->sg_policy;
	bool is_migration = sg_cpu->flags & SCHED_CPUFREQ_INTERCLUSTER_MIG;
	bool is_rtg_boost = sg_cpu->walt_load.rtgb_active;
	unsigned long nl = sg_cpu->walt_load.nl;
	unsigned long cpu_util = sg_cpu->util;
	bool is_hiload;
	unsigned long pl = sg_cpu->walt_load.pl;

	if (use_pelt())
		return;

	if (is_rtg_boost)
		*util = max(*util, sg_policy->rtg_boost_util);

	is_hiload = (cpu_util >= mult_frac(sg_policy->avg_cap,
					   sg_policy->tunables->hispeed_load,
					   100));

	if (is_hiload && !is_migration)
		*util = max(*util, sg_policy->hispeed_util);

	if (is_hiload && nl >= mult_frac(cpu_util, NL_RATIO, 100))
		*util = *max;

	if (sg_policy->tunables->pl) {
		if (conservative_pl())
			pl = mult_frac(pl, TARGET_LOAD, 100);
		*util = max(*util, pl);
	}
}

/*
 * Make sugov_should_update_freq() ignore the rate limit when DL
 * has increased the utilization.
 */
static inline void ignore_dl_rate_limit(struct sugov_cpu *sg_cpu, struct sugov_policy *sg_policy)
{
	if (cpu_bw_dl(cpu_rq(sg_cpu->cpu)) > sg_cpu->bw_dl)
		sg_policy->limits_changed = true;
}

static inline unsigned long target_util(struct sugov_policy *sg_policy,
				  unsigned int freq)
{
	unsigned long util;

	util = freq_to_util(sg_policy, freq);
	util = mult_frac(util, TARGET_LOAD, 100);
	return util;
}

static void sugov_update_single(struct update_util_data *hook, u64 time,
				unsigned int flags)
{
	struct sugov_cpu *sg_cpu = container_of(hook, struct sugov_cpu, update_util);
	struct sugov_policy *sg_policy = sg_cpu->sg_policy;
	unsigned long util, max, hs_util, boost_util;
	unsigned int next_f;
	bool busy;

	if (!sg_policy->tunables->pl && flags & SCHED_CPUFREQ_PL)
		return;

	sugov_iowait_boost(sg_cpu, time, flags);
	sg_cpu->last_update = time;

	ignore_dl_rate_limit(sg_cpu, sg_policy);

	if (!sugov_should_update_freq(sg_policy, time))
		return;

	/* Limits may have changed, don't skip frequency update */
	busy = use_pelt() && !sg_policy->need_freq_update &&
		sugov_cpu_is_busy(sg_cpu);

	sg_cpu->util = util = sugov_get_util(sg_cpu);
	max = sg_cpu->max;
	sg_cpu->flags = flags;

	if (sg_policy->max != max) {
		sg_policy->max = max;
		hs_util = target_util(sg_policy,
				       sg_policy->tunables->hispeed_freq);
		sg_policy->hispeed_util = hs_util;

		boost_util = target_util(sg_policy,
				    sg_policy->tunables->rtg_boost_freq);
		sg_policy->rtg_boost_util = boost_util;
	}

	util = sugov_iowait_apply(sg_cpu, time, util, max);
	sugov_calc_avg_cap(sg_policy, sg_cpu->walt_load.ws,
			   sg_policy->policy->cur);

	trace_sugov_util_update(sg_cpu->cpu, sg_cpu->util,
				sg_policy->avg_cap, max, sg_cpu->walt_load.nl,
				sg_cpu->walt_load.pl,
				sg_cpu->walt_load.rtgb_active, flags);

	sugov_walt_adjust(sg_cpu, &util, &max);
	next_f = get_next_freq(sg_policy, util, max);
	/*
	 * Do not reduce the frequency if the CPU has not been idle
	 * recently, as the reduction is likely to be premature then.
	 */
	if (busy && next_f < sg_policy->next_freq) {
		next_f = sg_policy->next_freq;

		/* Restore cached freq as next_freq has changed */
		sg_policy->cached_raw_freq = sg_policy->prev_cached_raw_freq;
	}

	/*
	 * This code runs under rq->lock for the target CPU, so it won't run
	 * concurrently on two different CPUs for the same target and it is not
	 * necessary to acquire the lock in the fast switch case.
	 */
	if (sg_policy->policy->fast_switch_enabled) {
		sugov_fast_switch(sg_policy, time, next_f);
	} else {
		raw_spin_lock(&sg_policy->update_lock);
		sugov_deferred_update(sg_policy, time, next_f);
		raw_spin_unlock(&sg_policy->update_lock);
	}
}

static unsigned int sugov_next_freq_shared(struct sugov_cpu *sg_cpu, u64 time)
{
	struct sugov_policy *sg_policy = sg_cpu->sg_policy;
	struct cpufreq_policy *policy = sg_policy->policy;
	u64 last_freq_update_time = sg_policy->last_freq_update_time;
	unsigned long util = 0, max = 1;
	unsigned int j;

	for_each_cpu(j, policy->cpus) {
		struct sugov_cpu *j_sg_cpu = &per_cpu(sugov_cpu, j);
		unsigned long j_util, j_max;
		s64 delta_ns;

		/*
		 * If the CPU utilization was last updated before the previous
		 * frequency update and the time elapsed between the last update
		 * of the CPU utilization and the last frequency update is long
		 * enough, don't take the CPU into account as it probably is
		 * idle now (and clear iowait_boost for it).
		 */
		delta_ns = last_freq_update_time - j_sg_cpu->last_update;
		if (delta_ns > stale_ns) {
			sugov_iowait_reset(j_sg_cpu, last_freq_update_time,
					   false);
			continue;
		}

		/*
		 * If the util value for all CPUs in a policy is 0, just using >
		 * will result in a max value of 1. WALT stats can later update
		 * the aggregated util value, causing get_next_freq() to compute
		 * freq = max_freq * 1.25 * (util / max) for nonzero util,
		 * leading to spurious jumps to fmax.
		 */
		j_util = j_sg_cpu->util;
		j_max = j_sg_cpu->max;
		j_util = sugov_iowait_apply(j_sg_cpu, time, j_util, j_max);

		if (j_util * max >= j_max * util) {
			util = j_util;
			max = j_max;
		}

		sugov_walt_adjust(j_sg_cpu, &util, &max);
	}

	return get_next_freq(sg_policy, util, max);
}

static void
sugov_update_shared(struct update_util_data *hook, u64 time, unsigned int flags)
{
	struct sugov_cpu *sg_cpu = container_of(hook, struct sugov_cpu, update_util);
	struct sugov_policy *sg_policy = sg_cpu->sg_policy;
	unsigned long hs_util, boost_util;
	unsigned int next_f;

	if (!sg_policy->tunables->pl && flags & SCHED_CPUFREQ_PL)
		return;

	sg_cpu->util = sugov_get_util(sg_cpu);
	sg_cpu->flags = flags;
	raw_spin_lock(&sg_policy->update_lock);

	if (sg_policy->max != sg_cpu->max) {
		sg_policy->max = sg_cpu->max;
		hs_util = target_util(sg_policy,
					sg_policy->tunables->hispeed_freq);
		sg_policy->hispeed_util = hs_util;

		boost_util = target_util(sg_policy,
				    sg_policy->tunables->rtg_boost_freq);
		sg_policy->rtg_boost_util = boost_util;
	}

	sugov_iowait_boost(sg_cpu, time, flags);
	sg_cpu->last_update = time;

	sugov_calc_avg_cap(sg_policy, sg_cpu->walt_load.ws,
			   sg_policy->policy->cur);
	ignore_dl_rate_limit(sg_cpu, sg_policy);

	trace_sugov_util_update(sg_cpu->cpu, sg_cpu->util, sg_policy->avg_cap,
				sg_cpu->max, sg_cpu->walt_load.nl,
				sg_cpu->walt_load.pl,
				sg_cpu->walt_load.rtgb_active, flags);

	if (sugov_should_update_freq(sg_policy, time) &&
	    !(flags & SCHED_CPUFREQ_CONTINUE)) {
		next_f = sugov_next_freq_shared(sg_cpu, time);

		if (sg_policy->policy->fast_switch_enabled)
			sugov_fast_switch(sg_policy, time, next_f);
		else
			sugov_deferred_update(sg_policy, time, next_f);
	}

	raw_spin_unlock(&sg_policy->update_lock);
}

static void sugov_work(struct kthread_work *work)
{
	struct sugov_policy *sg_policy = container_of(work, struct sugov_policy, work);
	unsigned int freq;
	unsigned long flags;

	/*
	 * Hold sg_policy->update_lock shortly to handle the case where:
	 * incase sg_policy->next_freq is read here, and then updated by
	 * sugov_deferred_update() just before work_in_progress is set to false
	 * here, we may miss queueing the new update.
	 *
	 * Note: If a work was queued after the update_lock is released,
	 * sugov_work() will just be called again by kthread_work code; and the
	 * request will be proceed before the sugov thread sleeps.
	 */
	raw_spin_lock_irqsave(&sg_policy->update_lock, flags);
	freq = sg_policy->next_freq;
	if (use_pelt())
		sg_policy->work_in_progress = false;
	sugov_track_cycles(sg_policy, sg_policy->policy->cur,
			   ktime_get_ns());
	raw_spin_unlock_irqrestore(&sg_policy->update_lock, flags);

	mutex_lock(&sg_policy->work_lock);
	__cpufreq_driver_target(sg_policy->policy, freq, CPUFREQ_RELATION_L);
	mutex_unlock(&sg_policy->work_lock);
}

static void sugov_irq_work(struct irq_work *irq_work)
{
	struct sugov_policy *sg_policy;

	sg_policy = container_of(irq_work, struct sugov_policy, irq_work);

	kthread_queue_work(&sg_policy->worker, &sg_policy->work);
}

/************************** sysfs interface ************************/

static struct sugov_tunables *global_tunables;
static DEFINE_MUTEX(global_tunables_lock);

static inline struct sugov_tunables *to_sugov_tunables(struct gov_attr_set *attr_set)
{
	return container_of(attr_set, struct sugov_tunables, attr_set);
}

static DEFINE_MUTEX(min_rate_lock);

static void update_min_rate_limit_ns(struct sugov_policy *sg_policy)
{
	mutex_lock(&min_rate_lock);
	sg_policy->min_rate_limit_ns = min(sg_policy->up_rate_delay_ns,
					   sg_policy->down_rate_delay_ns);
	mutex_unlock(&min_rate_lock);
}

static ssize_t up_rate_limit_us_show(struct gov_attr_set *attr_set, char *buf)
{
	struct sugov_tunables *tunables = to_sugov_tunables(attr_set);

	return scnprintf(buf, PAGE_SIZE, "%u\n", tunables->up_rate_limit_us);
}

static ssize_t down_rate_limit_us_show(struct gov_attr_set *attr_set, char *buf)
{
	struct sugov_tunables *tunables = to_sugov_tunables(attr_set);

	return scnprintf(buf, PAGE_SIZE, "%u\n", tunables->down_rate_limit_us);
}

static ssize_t up_rate_limit_us_store(struct gov_attr_set *attr_set,
				      const char *buf, size_t count)
{
	struct sugov_tunables *tunables = to_sugov_tunables(attr_set);
	struct sugov_policy *sg_policy;
	unsigned int rate_limit_us;

	if (kstrtouint(buf, 10, &rate_limit_us))
		return -EINVAL;

	tunables->up_rate_limit_us = rate_limit_us;

	list_for_each_entry(sg_policy, &attr_set->policy_list, tunables_hook) {
		sg_policy->up_rate_delay_ns = rate_limit_us * NSEC_PER_USEC;
		update_min_rate_limit_ns(sg_policy);
	}

	return count;
}

static ssize_t down_rate_limit_us_store(struct gov_attr_set *attr_set,
					const char *buf, size_t count)
{
	struct sugov_tunables *tunables = to_sugov_tunables(attr_set);
	struct sugov_policy *sg_policy;
	unsigned int rate_limit_us;

	if (kstrtouint(buf, 10, &rate_limit_us))
		return -EINVAL;

	tunables->down_rate_limit_us = rate_limit_us;

	list_for_each_entry(sg_policy, &attr_set->policy_list, tunables_hook) {
		sg_policy->down_rate_delay_ns = rate_limit_us * NSEC_PER_USEC;
		update_min_rate_limit_ns(sg_policy);
	}

	return count;
}

static struct governor_attr up_rate_limit_us = __ATTR_RW(up_rate_limit_us);
static struct governor_attr down_rate_limit_us = __ATTR_RW(down_rate_limit_us);

static ssize_t hispeed_load_show(struct gov_attr_set *attr_set, char *buf)
{
	struct sugov_tunables *tunables = to_sugov_tunables(attr_set);

	return scnprintf(buf, PAGE_SIZE, "%u\n", tunables->hispeed_load);
}

static ssize_t hispeed_load_store(struct gov_attr_set *attr_set,
				  const char *buf, size_t count)
{
	struct sugov_tunables *tunables = to_sugov_tunables(attr_set);

	if (kstrtouint(buf, 10, &tunables->hispeed_load))
		return -EINVAL;

	tunables->hispeed_load = min(100U, tunables->hispeed_load);

	return count;
}

static ssize_t hispeed_freq_show(struct gov_attr_set *attr_set, char *buf)
{
	struct sugov_tunables *tunables = to_sugov_tunables(attr_set);

	return scnprintf(buf, PAGE_SIZE, "%u\n", tunables->hispeed_freq);
}

static ssize_t hispeed_freq_store(struct gov_attr_set *attr_set,
					const char *buf, size_t count)
{
	struct sugov_tunables *tunables = to_sugov_tunables(attr_set);
	unsigned int val;
	struct sugov_policy *sg_policy;
	unsigned long hs_util;
	unsigned long flags;

	if (kstrtouint(buf, 10, &val))
		return -EINVAL;

	tunables->hispeed_freq = val;
	list_for_each_entry(sg_policy, &attr_set->policy_list, tunables_hook) {
		raw_spin_lock_irqsave(&sg_policy->update_lock, flags);
		hs_util = target_util(sg_policy,
					sg_policy->tunables->hispeed_freq);
		sg_policy->hispeed_util = hs_util;
		raw_spin_unlock_irqrestore(&sg_policy->update_lock, flags);
	}

	return count;
}

static ssize_t rtg_boost_freq_show(struct gov_attr_set *attr_set, char *buf)
{
	struct sugov_tunables *tunables = to_sugov_tunables(attr_set);

	return scnprintf(buf, PAGE_SIZE, "%u\n", tunables->rtg_boost_freq);
}

static ssize_t rtg_boost_freq_store(struct gov_attr_set *attr_set,
				    const char *buf, size_t count)
{
	struct sugov_tunables *tunables = to_sugov_tunables(attr_set);
	unsigned int val;
	struct sugov_policy *sg_policy;
	unsigned long boost_util;
	unsigned long flags;

	if (kstrtouint(buf, 10, &val))
		return -EINVAL;

	tunables->rtg_boost_freq = val;
	list_for_each_entry(sg_policy, &attr_set->policy_list, tunables_hook) {
		raw_spin_lock_irqsave(&sg_policy->update_lock, flags);
		boost_util = target_util(sg_policy,
					  sg_policy->tunables->rtg_boost_freq);
		sg_policy->rtg_boost_util = boost_util;
		raw_spin_unlock_irqrestore(&sg_policy->update_lock, flags);
	}

	return count;
}

static ssize_t pl_show(struct gov_attr_set *attr_set, char *buf)
{
	struct sugov_tunables *tunables = to_sugov_tunables(attr_set);

	return scnprintf(buf, PAGE_SIZE, "%u\n", tunables->pl);
}

static ssize_t pl_store(struct gov_attr_set *attr_set, const char *buf,
				   size_t count)
{
	struct sugov_tunables *tunables = to_sugov_tunables(attr_set);

	if (kstrtobool(buf, &tunables->pl))
		return -EINVAL;

	return count;
}

static struct governor_attr hispeed_load = __ATTR_RW(hispeed_load);
static struct governor_attr hispeed_freq = __ATTR_RW(hispeed_freq);
static struct governor_attr rtg_boost_freq = __ATTR_RW(rtg_boost_freq);
static struct governor_attr pl = __ATTR_RW(pl);

static struct attribute *sugov_attributes[] = {
	&up_rate_limit_us.attr,
	&down_rate_limit_us.attr,
	&hispeed_load.attr,
	&hispeed_freq.attr,
	&rtg_boost_freq.attr,
	&pl.attr,
	NULL
};

static void sugov_tunables_free(struct kobject *kobj)
{
	struct gov_attr_set *attr_set = container_of(kobj, struct gov_attr_set, kobj);

	kfree(to_sugov_tunables(attr_set));
}

static struct kobj_type sugov_tunables_ktype = {
	.default_attrs = sugov_attributes,
	.sysfs_ops = &governor_sysfs_ops,
	.release = &sugov_tunables_free,
};

/********************** cpufreq governor interface *********************/

static struct cpufreq_governor schedutil_gov;

static struct sugov_policy *sugov_policy_alloc(struct cpufreq_policy *policy)
{
	struct sugov_policy *sg_policy;

	sg_policy = kzalloc(sizeof(*sg_policy), GFP_KERNEL);
	if (!sg_policy)
		return NULL;

	sg_policy->policy = policy;
	raw_spin_lock_init(&sg_policy->update_lock);
	return sg_policy;
}

static void sugov_policy_free(struct sugov_policy *sg_policy)
{
	kfree(sg_policy);
}

static int sugov_kthread_create(struct sugov_policy *sg_policy)
{
	struct task_struct *thread;
	struct sched_param param = { .sched_priority = MAX_USER_RT_PRIO / 2 };
	struct cpufreq_policy *policy = sg_policy->policy;
	int ret;

	/* kthread only required for slow path */
	if (policy->fast_switch_enabled)
		return 0;

	kthread_init_work(&sg_policy->work, sugov_work);
	kthread_init_worker(&sg_policy->worker);
	thread = kthread_create(kthread_worker_fn, &sg_policy->worker,
				"sugov:%d",
				cpumask_first(policy->related_cpus));
	if (IS_ERR(thread)) {
		pr_err("failed to create sugov thread: %ld\n", PTR_ERR(thread));
		return PTR_ERR(thread);
	}

	ret = sched_setscheduler_nocheck(thread, SCHED_FIFO, &param);
	if (ret) {
		kthread_stop(thread);
		pr_warn("%s: failed to set SCHED_FIFO\n", __func__);
		return ret;
	}

	sg_policy->thread = thread;
	kthread_bind_mask(thread, policy->related_cpus);
	init_irq_work(&sg_policy->irq_work, sugov_irq_work);
	mutex_init(&sg_policy->work_lock);

	wake_up_process(thread);

	return 0;
}

static void sugov_kthread_stop(struct sugov_policy *sg_policy)
{
	/* kthread only required for slow path */
	if (sg_policy->policy->fast_switch_enabled)
		return;

	kthread_flush_worker(&sg_policy->worker);
	kthread_stop(sg_policy->thread);
	mutex_destroy(&sg_policy->work_lock);
}

static struct sugov_tunables *sugov_tunables_alloc(struct sugov_policy *sg_policy)
{
	struct sugov_tunables *tunables;

	tunables = kzalloc(sizeof(*tunables), GFP_KERNEL);
	if (tunables) {
		gov_attr_set_init(&tunables->attr_set, &sg_policy->tunables_hook);
		if (!have_governor_per_policy())
			global_tunables = tunables;
	}
	return tunables;
}

<<<<<<< HEAD
static void sugov_clear_global_tunables(void)
=======
static void sugov_tunables_save(struct cpufreq_policy *policy,
		struct sugov_tunables *tunables)
{
	int cpu;
	struct sugov_tunables *cached = per_cpu(cached_tunables, policy->cpu);

	if (!have_governor_per_policy())
		return;

	if (!cached) {
		cached = kzalloc(sizeof(*tunables), GFP_KERNEL);
		if (!cached)
			return;

		for_each_cpu(cpu, policy->related_cpus)
			per_cpu(cached_tunables, cpu) = cached;
	}

	cached->pl = tunables->pl;
	cached->hispeed_load = tunables->hispeed_load;
	cached->rtg_boost_freq = tunables->rtg_boost_freq;
	cached->hispeed_freq = tunables->hispeed_freq;
	cached->up_rate_limit_us = tunables->up_rate_limit_us;
	cached->down_rate_limit_us = tunables->down_rate_limit_us;
}

static void sugov_tunables_free(struct sugov_tunables *tunables)
>>>>>>> e8fb8851
{
	if (!have_governor_per_policy())
		global_tunables = NULL;
}

static void sugov_tunables_restore(struct cpufreq_policy *policy)
{
	struct sugov_policy *sg_policy = policy->governor_data;
	struct sugov_tunables *tunables = sg_policy->tunables;
	struct sugov_tunables *cached = per_cpu(cached_tunables, policy->cpu);

	if (!cached)
		return;

	tunables->pl = cached->pl;
	tunables->hispeed_load = cached->hispeed_load;
	tunables->rtg_boost_freq = cached->rtg_boost_freq;
	tunables->hispeed_freq = cached->hispeed_freq;
	tunables->up_rate_limit_us = cached->up_rate_limit_us;
	tunables->down_rate_limit_us = cached->down_rate_limit_us;
}

static int sugov_init(struct cpufreq_policy *policy)
{
	struct sugov_policy *sg_policy;
	struct sugov_tunables *tunables;
	unsigned long util;
	int ret = 0;

	/* State should be equivalent to EXIT */
	if (policy->governor_data)
		return -EBUSY;

	cpufreq_enable_fast_switch(policy);

	sg_policy = sugov_policy_alloc(policy);
	if (!sg_policy) {
		ret = -ENOMEM;
		goto disable_fast_switch;
	}

	ret = sugov_kthread_create(sg_policy);
	if (ret)
		goto free_sg_policy;

	mutex_lock(&global_tunables_lock);

	if (global_tunables) {
		if (WARN_ON(have_governor_per_policy())) {
			ret = -EINVAL;
			goto stop_kthread;
		}
		policy->governor_data = sg_policy;
		sg_policy->tunables = global_tunables;

		gov_attr_set_get(&global_tunables->attr_set, &sg_policy->tunables_hook);
		goto out;
	}

	tunables = sugov_tunables_alloc(sg_policy);
	if (!tunables) {
		ret = -ENOMEM;
		goto stop_kthread;
	}

	tunables->up_rate_limit_us = cpufreq_policy_transition_delay_us(policy);
	tunables->down_rate_limit_us = cpufreq_policy_transition_delay_us(policy);
	tunables->hispeed_load = DEFAULT_HISPEED_LOAD;
	tunables->hispeed_freq = 0;

	switch (policy->cpu) {
	default:
	case 0:
		tunables->rtg_boost_freq = DEFAULT_CPU0_RTG_BOOST_FREQ;
		break;
	case 4:
		tunables->rtg_boost_freq = DEFAULT_CPU4_RTG_BOOST_FREQ;
		break;
	case 7:
		tunables->rtg_boost_freq = DEFAULT_CPU7_RTG_BOOST_FREQ;
		break;
	}

	policy->governor_data = sg_policy;
	sg_policy->tunables = tunables;

	util = target_util(sg_policy, sg_policy->tunables->rtg_boost_freq);
	sg_policy->rtg_boost_util = util;

	stale_ns = sched_ravg_window + (sched_ravg_window >> 3);

	sugov_tunables_restore(policy);

	ret = kobject_init_and_add(&tunables->attr_set.kobj, &sugov_tunables_ktype,
				   get_governor_parent_kobj(policy), "%s",
				   schedutil_gov.name);
	if (ret)
		goto fail;

out:
	mutex_unlock(&global_tunables_lock);
	return 0;

fail:
	kobject_put(&tunables->attr_set.kobj);
	policy->governor_data = NULL;
	sugov_clear_global_tunables();

stop_kthread:
	sugov_kthread_stop(sg_policy);
	mutex_unlock(&global_tunables_lock);

free_sg_policy:
	sugov_policy_free(sg_policy);

disable_fast_switch:
	cpufreq_disable_fast_switch(policy);

	pr_err("initialization failed (error %d)\n", ret);
	return ret;
}

static void sugov_exit(struct cpufreq_policy *policy)
{
	struct sugov_policy *sg_policy = policy->governor_data;
	struct sugov_tunables *tunables = sg_policy->tunables;
	unsigned int count;

	mutex_lock(&global_tunables_lock);

	count = gov_attr_set_put(&tunables->attr_set, &sg_policy->tunables_hook);
	policy->governor_data = NULL;
<<<<<<< HEAD
	if (!count)
		sugov_clear_global_tunables();
=======
	if (!count) {
		sugov_tunables_save(policy, tunables);
		sugov_tunables_free(tunables);
	}
>>>>>>> e8fb8851

	mutex_unlock(&global_tunables_lock);

	sugov_kthread_stop(sg_policy);
	sugov_policy_free(sg_policy);
	cpufreq_disable_fast_switch(policy);
}

static int sugov_start(struct cpufreq_policy *policy)
{
	struct sugov_policy *sg_policy = policy->governor_data;
	unsigned int cpu;

	sg_policy->up_rate_delay_ns =
		sg_policy->tunables->up_rate_limit_us * NSEC_PER_USEC;
	sg_policy->down_rate_delay_ns =
		sg_policy->tunables->down_rate_limit_us * NSEC_PER_USEC;
	update_min_rate_limit_ns(sg_policy);
	sg_policy->last_freq_update_time	= 0;
	sg_policy->next_freq			= 0;
	sg_policy->work_in_progress		= false;
	sg_policy->limits_changed		= false;
	sg_policy->need_freq_update		= false;
	sg_policy->cached_raw_freq		= 0;
	sg_policy->prev_cached_raw_freq		= 0;

	for_each_cpu(cpu, policy->cpus) {
		struct sugov_cpu *sg_cpu = &per_cpu(sugov_cpu, cpu);

		memset(sg_cpu, 0, sizeof(*sg_cpu));
		sg_cpu->cpu			= cpu;
		sg_cpu->sg_policy		= sg_policy;
		sg_cpu->min			=
			(SCHED_CAPACITY_SCALE * policy->cpuinfo.min_freq) /
			policy->cpuinfo.max_freq;
	}

	for_each_cpu(cpu, policy->cpus) {
		struct sugov_cpu *sg_cpu = &per_cpu(sugov_cpu, cpu);

		cpufreq_add_update_util_hook(cpu, &sg_cpu->update_util,
					     policy_is_shared(policy) ?
							sugov_update_shared :
							sugov_update_single);
	}
	return 0;
}

static void sugov_stop(struct cpufreq_policy *policy)
{
	struct sugov_policy *sg_policy = policy->governor_data;
	unsigned int cpu;

	for_each_cpu(cpu, policy->cpus)
		cpufreq_remove_update_util_hook(cpu);

	synchronize_sched();

	if (!policy->fast_switch_enabled) {
		irq_work_sync(&sg_policy->irq_work);
		kthread_cancel_work_sync(&sg_policy->work);
	}
}

static void sugov_limits(struct cpufreq_policy *policy)
{
	struct sugov_policy *sg_policy = policy->governor_data;
	unsigned long flags, now;
	unsigned int freq;

	if (!policy->fast_switch_enabled) {
		mutex_lock(&sg_policy->work_lock);
		raw_spin_lock_irqsave(&sg_policy->update_lock, flags);
		sugov_track_cycles(sg_policy, sg_policy->policy->cur,
				   ktime_get_ns());
		raw_spin_unlock_irqrestore(&sg_policy->update_lock, flags);
		cpufreq_policy_apply_limits(policy);
		mutex_unlock(&sg_policy->work_lock);
	} else {
		raw_spin_lock_irqsave(&sg_policy->update_lock, flags);
		freq = policy->cur;
		now = ktime_get_ns();

		/*
		 * cpufreq_driver_resolve_freq() has a clamp, so we do not need
		 * to do any sort of additional validation here.
		 */
		freq = cpufreq_driver_resolve_freq(policy, freq);
		sg_policy->cached_raw_freq = freq;
		sugov_fast_switch(sg_policy, now, freq);
		raw_spin_unlock_irqrestore(&sg_policy->update_lock, flags);
	}

	sg_policy->limits_changed = true;
}

static struct cpufreq_governor schedutil_gov = {
	.name			= "schedutil",
	.owner			= THIS_MODULE,
	.dynamic_switching	= true,
	.init			= sugov_init,
	.exit			= sugov_exit,
	.start			= sugov_start,
	.stop			= sugov_stop,
	.limits			= sugov_limits,
};

#ifdef CONFIG_CPU_FREQ_DEFAULT_GOV_SCHEDUTIL
struct cpufreq_governor *cpufreq_default_governor(void)
{
	return &schedutil_gov;
}
#endif

static int __init sugov_register(void)
{
	return cpufreq_register_governor(&schedutil_gov);
}
fs_initcall(sugov_register);<|MERGE_RESOLUTION|>--- conflicted
+++ resolved
@@ -1153,37 +1153,7 @@
 	return tunables;
 }
 
-<<<<<<< HEAD
 static void sugov_clear_global_tunables(void)
-=======
-static void sugov_tunables_save(struct cpufreq_policy *policy,
-		struct sugov_tunables *tunables)
-{
-	int cpu;
-	struct sugov_tunables *cached = per_cpu(cached_tunables, policy->cpu);
-
-	if (!have_governor_per_policy())
-		return;
-
-	if (!cached) {
-		cached = kzalloc(sizeof(*tunables), GFP_KERNEL);
-		if (!cached)
-			return;
-
-		for_each_cpu(cpu, policy->related_cpus)
-			per_cpu(cached_tunables, cpu) = cached;
-	}
-
-	cached->pl = tunables->pl;
-	cached->hispeed_load = tunables->hispeed_load;
-	cached->rtg_boost_freq = tunables->rtg_boost_freq;
-	cached->hispeed_freq = tunables->hispeed_freq;
-	cached->up_rate_limit_us = tunables->up_rate_limit_us;
-	cached->down_rate_limit_us = tunables->down_rate_limit_us;
-}
-
-static void sugov_tunables_free(struct sugov_tunables *tunables)
->>>>>>> e8fb8851
 {
 	if (!have_governor_per_policy())
 		global_tunables = NULL;
@@ -1316,15 +1286,8 @@
 
 	count = gov_attr_set_put(&tunables->attr_set, &sg_policy->tunables_hook);
 	policy->governor_data = NULL;
-<<<<<<< HEAD
 	if (!count)
 		sugov_clear_global_tunables();
-=======
-	if (!count) {
-		sugov_tunables_save(policy, tunables);
-		sugov_tunables_free(tunables);
-	}
->>>>>>> e8fb8851
 
 	mutex_unlock(&global_tunables_lock);
 
