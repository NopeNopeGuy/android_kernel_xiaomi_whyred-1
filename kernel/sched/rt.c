// SPDX-License-Identifier: GPL-2.0
/*
 * Real-Time Scheduling Class (mapped to the SCHED_FIFO and SCHED_RR
 * policies)
 */
#include "sched.h"

#include "pelt.h"

#include <linux/interrupt.h>

#include <trace/events/sched.h>

#include "walt.h"

int sched_rr_timeslice = RR_TIMESLICE;
int sysctl_sched_rr_timeslice = (MSEC_PER_SEC / HZ) * RR_TIMESLICE;

static int do_sched_rt_period_timer(struct rt_bandwidth *rt_b, int overrun);

struct rt_bandwidth def_rt_bandwidth;

static enum hrtimer_restart sched_rt_period_timer(struct hrtimer *timer)
{
	struct rt_bandwidth *rt_b =
		container_of(timer, struct rt_bandwidth, rt_period_timer);
	int idle = 0;
	int overrun;

	raw_spin_lock(&rt_b->rt_runtime_lock);
	for (;;) {
		overrun = hrtimer_forward_now(timer, rt_b->rt_period);
		if (!overrun)
			break;

		raw_spin_unlock(&rt_b->rt_runtime_lock);
		idle = do_sched_rt_period_timer(rt_b, overrun);
		raw_spin_lock(&rt_b->rt_runtime_lock);
	}
	if (idle)
		rt_b->rt_period_active = 0;
	raw_spin_unlock(&rt_b->rt_runtime_lock);

	return idle ? HRTIMER_NORESTART : HRTIMER_RESTART;
}

void init_rt_bandwidth(struct rt_bandwidth *rt_b, u64 period, u64 runtime)
{
	rt_b->rt_period = ns_to_ktime(period);
	rt_b->rt_runtime = runtime;

	raw_spin_lock_init(&rt_b->rt_runtime_lock);

	hrtimer_init(&rt_b->rt_period_timer,
			CLOCK_MONOTONIC, HRTIMER_MODE_REL);
	rt_b->rt_period_timer.function = sched_rt_period_timer;
}

static inline void do_start_rt_bandwidth(struct rt_bandwidth *rt_b)
{
	raw_spin_lock(&rt_b->rt_runtime_lock);
	if (!rt_b->rt_period_active) {
		rt_b->rt_period_active = 1;
		/*
		 * SCHED_DEADLINE updates the bandwidth, as a run away
		 * RT task with a DL task could hog a CPU. But DL does
		 * not reset the period. If a deadline task was running
		 * without an RT task running, it can cause RT tasks to
		 * throttle when they start up. Kick the timer right away
		 * to update the period.
		 */
		hrtimer_forward_now(&rt_b->rt_period_timer, ns_to_ktime(0));
		hrtimer_start_expires(&rt_b->rt_period_timer, HRTIMER_MODE_ABS_PINNED);
	}
	raw_spin_unlock(&rt_b->rt_runtime_lock);
}

static void start_rt_bandwidth(struct rt_bandwidth *rt_b)
{
	if (!rt_bandwidth_enabled() || rt_b->rt_runtime == RUNTIME_INF)
		return;

	do_start_rt_bandwidth(rt_b);
}

void init_rt_rq(struct rt_rq *rt_rq)
{
	struct rt_prio_array *array;
	int i;

	array = &rt_rq->active;
	for (i = 0; i < MAX_RT_PRIO; i++) {
		INIT_LIST_HEAD(array->queue + i);
		__clear_bit(i, array->bitmap);
	}
	/* delimiter for bitsearch: */
	__set_bit(MAX_RT_PRIO, array->bitmap);

#if defined CONFIG_SMP
	rt_rq->highest_prio.curr = MAX_RT_PRIO;
	rt_rq->highest_prio.next = MAX_RT_PRIO;
	rt_rq->rt_nr_migratory = 0;
	rt_rq->overloaded = 0;
	plist_head_init(&rt_rq->pushable_tasks);
#endif /* CONFIG_SMP */
	/* We start is dequeued state, because no RT tasks are queued */
	rt_rq->rt_queued = 0;

	rt_rq->rt_time = 0;
	rt_rq->rt_throttled = 0;
	rt_rq->rt_runtime = 0;
	raw_spin_lock_init(&rt_rq->rt_runtime_lock);
}

#ifdef CONFIG_RT_GROUP_SCHED
static void destroy_rt_bandwidth(struct rt_bandwidth *rt_b)
{
	hrtimer_cancel(&rt_b->rt_period_timer);
}

#define rt_entity_is_task(rt_se) (!(rt_se)->my_q)

static inline struct task_struct *rt_task_of(struct sched_rt_entity *rt_se)
{
#ifdef CONFIG_SCHED_DEBUG
	WARN_ON_ONCE(!rt_entity_is_task(rt_se));
#endif
	return container_of(rt_se, struct task_struct, rt);
}

static inline struct rq *rq_of_rt_rq(struct rt_rq *rt_rq)
{
	return rt_rq->rq;
}

static inline struct rt_rq *rt_rq_of_se(struct sched_rt_entity *rt_se)
{
	return rt_se->rt_rq;
}

static inline struct rq *rq_of_rt_se(struct sched_rt_entity *rt_se)
{
	struct rt_rq *rt_rq = rt_se->rt_rq;

	return rt_rq->rq;
}

void free_rt_sched_group(struct task_group *tg)
{
	int i;

	if (tg->rt_se)
		destroy_rt_bandwidth(&tg->rt_bandwidth);

	for_each_possible_cpu(i) {
		if (tg->rt_rq)
			kfree(tg->rt_rq[i]);
		if (tg->rt_se)
			kfree(tg->rt_se[i]);
	}

	kfree(tg->rt_rq);
	kfree(tg->rt_se);
}

void init_tg_rt_entry(struct task_group *tg, struct rt_rq *rt_rq,
		struct sched_rt_entity *rt_se, int cpu,
		struct sched_rt_entity *parent)
{
	struct rq *rq = cpu_rq(cpu);

	rt_rq->highest_prio.curr = MAX_RT_PRIO;
	rt_rq->rt_nr_boosted = 0;
	rt_rq->rq = rq;
	rt_rq->tg = tg;

	tg->rt_rq[cpu] = rt_rq;
	tg->rt_se[cpu] = rt_se;

	if (!rt_se)
		return;

	if (!parent)
		rt_se->rt_rq = &rq->rt;
	else
		rt_se->rt_rq = parent->my_q;

	rt_se->my_q = rt_rq;
	rt_se->parent = parent;
	INIT_LIST_HEAD(&rt_se->run_list);
}

int alloc_rt_sched_group(struct task_group *tg, struct task_group *parent)
{
	struct rt_rq *rt_rq;
	struct sched_rt_entity *rt_se;
	int i;

	tg->rt_rq = kcalloc(nr_cpu_ids, sizeof(rt_rq), GFP_KERNEL);
	if (!tg->rt_rq)
		goto err;
	tg->rt_se = kcalloc(nr_cpu_ids, sizeof(rt_se), GFP_KERNEL);
	if (!tg->rt_se)
		goto err;

	init_rt_bandwidth(&tg->rt_bandwidth,
			ktime_to_ns(def_rt_bandwidth.rt_period), 0);

	for_each_possible_cpu(i) {
		rt_rq = kzalloc_node(sizeof(struct rt_rq),
				     GFP_KERNEL, cpu_to_node(i));
		if (!rt_rq)
			goto err;

		rt_se = kzalloc_node(sizeof(struct sched_rt_entity),
				     GFP_KERNEL, cpu_to_node(i));
		if (!rt_se)
			goto err_free_rq;

		init_rt_rq(rt_rq);
		rt_rq->rt_runtime = tg->rt_bandwidth.rt_runtime;
		init_tg_rt_entry(tg, rt_rq, rt_se, i, parent->rt_se[i]);
	}

	return 1;

err_free_rq:
	kfree(rt_rq);
err:
	return 0;
}

#else /* CONFIG_RT_GROUP_SCHED */

#define rt_entity_is_task(rt_se) (1)

static inline struct task_struct *rt_task_of(struct sched_rt_entity *rt_se)
{
	return container_of(rt_se, struct task_struct, rt);
}

static inline struct rq *rq_of_rt_rq(struct rt_rq *rt_rq)
{
	return container_of(rt_rq, struct rq, rt);
}

static inline struct rq *rq_of_rt_se(struct sched_rt_entity *rt_se)
{
	struct task_struct *p = rt_task_of(rt_se);

	return task_rq(p);
}

static inline struct rt_rq *rt_rq_of_se(struct sched_rt_entity *rt_se)
{
	struct rq *rq = rq_of_rt_se(rt_se);

	return &rq->rt;
}

void free_rt_sched_group(struct task_group *tg) { }

int alloc_rt_sched_group(struct task_group *tg, struct task_group *parent)
{
	return 1;
}
#endif /* CONFIG_RT_GROUP_SCHED */

#ifdef CONFIG_SMP

static void pull_rt_task(struct rq *this_rq);

static inline bool need_pull_rt_task(struct rq *rq, struct task_struct *prev)
{
	/*
	 * Try to pull RT tasks here if we lower this rq's prio and cpu is not
	 * isolated
	 */
	return rq->rt.highest_prio.curr > prev->prio &&
	       !cpu_isolated(cpu_of(rq));
}

static inline int rt_overloaded(struct rq *rq)
{
	return atomic_read(&rq->rd->rto_count);
}

static inline void rt_set_overload(struct rq *rq)
{
	if (!rq->online)
		return;

	cpumask_set_cpu(rq->cpu, rq->rd->rto_mask);
	/*
	 * Make sure the mask is visible before we set
	 * the overload count. That is checked to determine
	 * if we should look at the mask. It would be a shame
	 * if we looked at the mask, but the mask was not
	 * updated yet.
	 *
	 * Matched by the barrier in pull_rt_task().
	 */
	smp_wmb();
	atomic_inc(&rq->rd->rto_count);
}

static inline void rt_clear_overload(struct rq *rq)
{
	if (!rq->online)
		return;

	/* the order here really doesn't matter */
	atomic_dec(&rq->rd->rto_count);
	cpumask_clear_cpu(rq->cpu, rq->rd->rto_mask);
}

static void update_rt_migration(struct rt_rq *rt_rq)
{
	if (rt_rq->rt_nr_migratory && rt_rq->rt_nr_total > 1) {
		if (!rt_rq->overloaded) {
			rt_set_overload(rq_of_rt_rq(rt_rq));
			rt_rq->overloaded = 1;
		}
	} else if (rt_rq->overloaded) {
		rt_clear_overload(rq_of_rt_rq(rt_rq));
		rt_rq->overloaded = 0;
	}
}

static void inc_rt_migration(struct sched_rt_entity *rt_se, struct rt_rq *rt_rq)
{
	struct task_struct *p;

	if (!rt_entity_is_task(rt_se))
		return;

	p = rt_task_of(rt_se);
	rt_rq = &rq_of_rt_rq(rt_rq)->rt;

	rt_rq->rt_nr_total++;
	if (p->nr_cpus_allowed > 1)
		rt_rq->rt_nr_migratory++;

	update_rt_migration(rt_rq);
}

static void dec_rt_migration(struct sched_rt_entity *rt_se, struct rt_rq *rt_rq)
{
	struct task_struct *p;

	if (!rt_entity_is_task(rt_se))
		return;

	p = rt_task_of(rt_se);
	rt_rq = &rq_of_rt_rq(rt_rq)->rt;

	rt_rq->rt_nr_total--;
	if (p->nr_cpus_allowed > 1)
		rt_rq->rt_nr_migratory--;

	update_rt_migration(rt_rq);
}

static inline int has_pushable_tasks(struct rq *rq)
{
	return !plist_head_empty(&rq->rt.pushable_tasks);
}

static DEFINE_PER_CPU(struct callback_head, rt_push_head);
static DEFINE_PER_CPU(struct callback_head, rt_pull_head);

static void push_rt_tasks(struct rq *);
static void pull_rt_task(struct rq *);

static inline void rt_queue_push_tasks(struct rq *rq)
{
	if (!has_pushable_tasks(rq))
		return;

	queue_balance_callback(rq, &per_cpu(rt_push_head, rq->cpu), push_rt_tasks);
}

static inline void rt_queue_pull_task(struct rq *rq)
{
	queue_balance_callback(rq, &per_cpu(rt_pull_head, rq->cpu), pull_rt_task);
}

static void enqueue_pushable_task(struct rq *rq, struct task_struct *p)
{
	plist_del(&p->pushable_tasks, &rq->rt.pushable_tasks);
	plist_node_init(&p->pushable_tasks, p->prio);
	plist_add(&p->pushable_tasks, &rq->rt.pushable_tasks);

	/* Update the highest prio pushable task */
	if (p->prio < rq->rt.highest_prio.next)
		rq->rt.highest_prio.next = p->prio;
}

static void dequeue_pushable_task(struct rq *rq, struct task_struct *p)
{
	plist_del(&p->pushable_tasks, &rq->rt.pushable_tasks);

	/* Update the new highest prio pushable task */
	if (has_pushable_tasks(rq)) {
		p = plist_first_entry(&rq->rt.pushable_tasks,
				      struct task_struct, pushable_tasks);
		rq->rt.highest_prio.next = p->prio;
	} else
		rq->rt.highest_prio.next = MAX_RT_PRIO;
}

#else

static inline void enqueue_pushable_task(struct rq *rq, struct task_struct *p)
{
}

static inline void dequeue_pushable_task(struct rq *rq, struct task_struct *p)
{
}

static inline
void inc_rt_migration(struct sched_rt_entity *rt_se, struct rt_rq *rt_rq)
{
}

static inline
void dec_rt_migration(struct sched_rt_entity *rt_se, struct rt_rq *rt_rq)
{
}

static inline bool need_pull_rt_task(struct rq *rq, struct task_struct *prev)
{
	return false;
}

static inline void pull_rt_task(struct rq *this_rq)
{
}

static inline void rt_queue_push_tasks(struct rq *rq)
{
}
#endif /* CONFIG_SMP */

static void enqueue_top_rt_rq(struct rt_rq *rt_rq);
static void dequeue_top_rt_rq(struct rt_rq *rt_rq);

static inline int on_rt_rq(struct sched_rt_entity *rt_se)
{
	return rt_se->on_rq;
}

#ifdef CONFIG_UCLAMP_TASK
/*
 * Verify the fitness of task @p to run on @cpu taking into account the uclamp
 * settings.
 *
 * This check is only important for heterogeneous systems where uclamp_min value
 * is higher than the capacity of a @cpu. For non-heterogeneous system this
 * function will always return true.
 *
 * The function will return true if the capacity of the @cpu is >= the
 * uclamp_min and false otherwise.
 *
 * Note that uclamp_min will be clamped to uclamp_max if uclamp_min
 * > uclamp_max.
 */
static inline bool rt_task_fits_capacity(struct task_struct *p, int cpu)
{
	unsigned int min_cap;
	unsigned int max_cap;
	unsigned int cpu_cap;

	/* Only heterogeneous systems can benefit from this check */
	if (!static_branch_unlikely(&sched_asym_cpucapacity))
		return true;

	min_cap = uclamp_eff_value(p, UCLAMP_MIN);
	max_cap = uclamp_eff_value(p, UCLAMP_MAX);

	cpu_cap = capacity_orig_of(cpu);

	return cpu_cap >= min(min_cap, max_cap);
}
#else
static inline bool rt_task_fits_capacity(struct task_struct *p, int cpu)
{
	return true;
}
#endif

#ifdef CONFIG_RT_GROUP_SCHED

static inline u64 sched_rt_runtime(struct rt_rq *rt_rq)
{
	if (!rt_rq->tg)
		return RUNTIME_INF;

	return rt_rq->rt_runtime;
}

static inline u64 sched_rt_period(struct rt_rq *rt_rq)
{
	return ktime_to_ns(rt_rq->tg->rt_bandwidth.rt_period);
}

typedef struct task_group *rt_rq_iter_t;

static inline struct task_group *next_task_group(struct task_group *tg)
{
	do {
		tg = list_entry_rcu(tg->list.next,
			typeof(struct task_group), list);
	} while (&tg->list != &task_groups && task_group_is_autogroup(tg));

	if (&tg->list == &task_groups)
		tg = NULL;

	return tg;
}

#define for_each_rt_rq(rt_rq, iter, rq)					\
	for (iter = container_of(&task_groups, typeof(*iter), list);	\
		(iter = next_task_group(iter)) &&			\
		(rt_rq = iter->rt_rq[cpu_of(rq)]);)

#define for_each_sched_rt_entity(rt_se) \
	for (; rt_se; rt_se = rt_se->parent)

static inline struct rt_rq *group_rt_rq(struct sched_rt_entity *rt_se)
{
	return rt_se->my_q;
}

static void enqueue_rt_entity(struct sched_rt_entity *rt_se, unsigned int flags);
static void dequeue_rt_entity(struct sched_rt_entity *rt_se, unsigned int flags);

static void sched_rt_rq_enqueue(struct rt_rq *rt_rq)
{
	struct task_struct *curr = rq_of_rt_rq(rt_rq)->curr;
	struct rq *rq = rq_of_rt_rq(rt_rq);
	struct sched_rt_entity *rt_se;

	int cpu = cpu_of(rq);

	rt_se = rt_rq->tg->rt_se[cpu];

	if (rt_rq->rt_nr_running) {
		if (!rt_se)
			enqueue_top_rt_rq(rt_rq);
		else if (!on_rt_rq(rt_se))
			enqueue_rt_entity(rt_se, 0);

		if (rt_rq->highest_prio.curr < curr->prio)
			resched_curr(rq);
	}
}

static void sched_rt_rq_dequeue(struct rt_rq *rt_rq)
{
	struct sched_rt_entity *rt_se;
	int cpu = cpu_of(rq_of_rt_rq(rt_rq));

	rt_se = rt_rq->tg->rt_se[cpu];

	if (!rt_se) {
		dequeue_top_rt_rq(rt_rq);
		/* Kick cpufreq (see the comment in kernel/sched/sched.h). */
		cpufreq_update_util(rq_of_rt_rq(rt_rq), 0);
	}
	else if (on_rt_rq(rt_se))
		dequeue_rt_entity(rt_se, 0);
}

static inline int rt_rq_throttled(struct rt_rq *rt_rq)
{
	return rt_rq->rt_throttled && !rt_rq->rt_nr_boosted;
}

static int rt_se_boosted(struct sched_rt_entity *rt_se)
{
	struct rt_rq *rt_rq = group_rt_rq(rt_se);
	struct task_struct *p;

	if (rt_rq)
		return !!rt_rq->rt_nr_boosted;

	p = rt_task_of(rt_se);
	return p->prio != p->normal_prio;
}

#ifdef CONFIG_SMP
static inline const struct cpumask *sched_rt_period_mask(void)
{
	return this_rq()->rd->span;
}
#else
static inline const struct cpumask *sched_rt_period_mask(void)
{
	return cpu_online_mask;
}
#endif

static inline
struct rt_rq *sched_rt_period_rt_rq(struct rt_bandwidth *rt_b, int cpu)
{
	return container_of(rt_b, struct task_group, rt_bandwidth)->rt_rq[cpu];
}

static inline struct rt_bandwidth *sched_rt_bandwidth(struct rt_rq *rt_rq)
{
	return &rt_rq->tg->rt_bandwidth;
}

#else /* !CONFIG_RT_GROUP_SCHED */

static inline u64 sched_rt_runtime(struct rt_rq *rt_rq)
{
	return rt_rq->rt_runtime;
}

static inline u64 sched_rt_period(struct rt_rq *rt_rq)
{
	return ktime_to_ns(def_rt_bandwidth.rt_period);
}

typedef struct rt_rq *rt_rq_iter_t;

#define for_each_rt_rq(rt_rq, iter, rq) \
	for ((void) iter, rt_rq = &rq->rt; rt_rq; rt_rq = NULL)

#define for_each_sched_rt_entity(rt_se) \
	for (; rt_se; rt_se = NULL)

static inline struct rt_rq *group_rt_rq(struct sched_rt_entity *rt_se)
{
	return NULL;
}

static inline void sched_rt_rq_enqueue(struct rt_rq *rt_rq)
{
	struct rq *rq = rq_of_rt_rq(rt_rq);

	if (!rt_rq->rt_nr_running)
		return;

	enqueue_top_rt_rq(rt_rq);
	resched_curr(rq);
}

static inline void sched_rt_rq_dequeue(struct rt_rq *rt_rq)
{
	dequeue_top_rt_rq(rt_rq);
}

static inline int rt_rq_throttled(struct rt_rq *rt_rq)
{
	return rt_rq->rt_throttled;
}

static inline const struct cpumask *sched_rt_period_mask(void)
{
	return cpu_online_mask;
}

static inline
struct rt_rq *sched_rt_period_rt_rq(struct rt_bandwidth *rt_b, int cpu)
{
	return &cpu_rq(cpu)->rt;
}

static inline struct rt_bandwidth *sched_rt_bandwidth(struct rt_rq *rt_rq)
{
	return &def_rt_bandwidth;
}

#endif /* CONFIG_RT_GROUP_SCHED */

bool sched_rt_bandwidth_account(struct rt_rq *rt_rq)
{
	struct rt_bandwidth *rt_b = sched_rt_bandwidth(rt_rq);

	return (hrtimer_active(&rt_b->rt_period_timer) ||
		rt_rq->rt_time < rt_b->rt_runtime);
}

#ifdef CONFIG_SMP
/*
 * We ran out of runtime, see if we can borrow some from our neighbours.
 */
static void do_balance_runtime(struct rt_rq *rt_rq)
{
	struct rt_bandwidth *rt_b = sched_rt_bandwidth(rt_rq);
	struct root_domain *rd = rq_of_rt_rq(rt_rq)->rd;
	int i, weight;
	u64 rt_period;

	weight = cpumask_weight(rd->span);

	raw_spin_lock(&rt_b->rt_runtime_lock);
	rt_period = ktime_to_ns(rt_b->rt_period);
	for_each_cpu(i, rd->span) {
		struct rt_rq *iter = sched_rt_period_rt_rq(rt_b, i);
		s64 diff;

		if (iter == rt_rq)
			continue;

		raw_spin_lock(&iter->rt_runtime_lock);
		/*
		 * Either all rqs have inf runtime and there's nothing to steal
		 * or __disable_runtime() below sets a specific rq to inf to
		 * indicate its been disabled and disalow stealing.
		 */
		if (iter->rt_runtime == RUNTIME_INF)
			goto next;

		/*
		 * From runqueues with spare time, take 1/n part of their
		 * spare time, but no more than our period.
		 */
		diff = iter->rt_runtime - iter->rt_time;
		if (diff > 0) {
			diff = div_u64((u64)diff, weight);
			if (rt_rq->rt_runtime + diff > rt_period)
				diff = rt_period - rt_rq->rt_runtime;
			iter->rt_runtime -= diff;
			rt_rq->rt_runtime += diff;
			if (rt_rq->rt_runtime == rt_period) {
				raw_spin_unlock(&iter->rt_runtime_lock);
				break;
			}
		}
next:
		raw_spin_unlock(&iter->rt_runtime_lock);
	}
	raw_spin_unlock(&rt_b->rt_runtime_lock);
}

/*
 * Ensure this RQ takes back all the runtime it lend to its neighbours.
 */
static void __disable_runtime(struct rq *rq)
{
	struct root_domain *rd = rq->rd;
	rt_rq_iter_t iter;
	struct rt_rq *rt_rq;

	if (unlikely(!scheduler_running))
		return;

	for_each_rt_rq(rt_rq, iter, rq) {
		struct rt_bandwidth *rt_b = sched_rt_bandwidth(rt_rq);
		s64 want;
		int i;

		raw_spin_lock(&rt_b->rt_runtime_lock);
		raw_spin_lock(&rt_rq->rt_runtime_lock);
		/*
		 * Either we're all inf and nobody needs to borrow, or we're
		 * already disabled and thus have nothing to do, or we have
		 * exactly the right amount of runtime to take out.
		 */
		if (rt_rq->rt_runtime == RUNTIME_INF ||
				rt_rq->rt_runtime == rt_b->rt_runtime)
			goto balanced;
		raw_spin_unlock(&rt_rq->rt_runtime_lock);

		/*
		 * Calculate the difference between what we started out with
		 * and what we current have, that's the amount of runtime
		 * we lend and now have to reclaim.
		 */
		want = rt_b->rt_runtime - rt_rq->rt_runtime;

		/*
		 * Greedy reclaim, take back as much as we can.
		 */
		for_each_cpu(i, rd->span) {
			struct rt_rq *iter = sched_rt_period_rt_rq(rt_b, i);
			s64 diff;

			/*
			 * Can't reclaim from ourselves or disabled runqueues.
			 */
			if (iter == rt_rq || iter->rt_runtime == RUNTIME_INF)
				continue;

			raw_spin_lock(&iter->rt_runtime_lock);
			if (want > 0) {
				diff = min_t(s64, iter->rt_runtime, want);
				iter->rt_runtime -= diff;
				want -= diff;
			} else {
				iter->rt_runtime -= want;
				want -= want;
			}
			raw_spin_unlock(&iter->rt_runtime_lock);

			if (!want)
				break;
		}

		raw_spin_lock(&rt_rq->rt_runtime_lock);
		/*
		 * We cannot be left wanting - that would mean some runtime
		 * leaked out of the system.
		 */
		BUG_ON(want);
balanced:
		/*
		 * Disable all the borrow logic by pretending we have inf
		 * runtime - in which case borrowing doesn't make sense.
		 */
		rt_rq->rt_runtime = RUNTIME_INF;
		rt_rq->rt_throttled = 0;
		raw_spin_unlock(&rt_rq->rt_runtime_lock);
		raw_spin_unlock(&rt_b->rt_runtime_lock);

		/* Make rt_rq available for pick_next_task() */
		sched_rt_rq_enqueue(rt_rq);
	}
}

static void __enable_runtime(struct rq *rq)
{
	rt_rq_iter_t iter;
	struct rt_rq *rt_rq;

	if (unlikely(!scheduler_running))
		return;

	/*
	 * Reset each runqueue's bandwidth settings
	 */
	for_each_rt_rq(rt_rq, iter, rq) {
		struct rt_bandwidth *rt_b = sched_rt_bandwidth(rt_rq);

		raw_spin_lock(&rt_b->rt_runtime_lock);
		raw_spin_lock(&rt_rq->rt_runtime_lock);
		rt_rq->rt_runtime = rt_b->rt_runtime;
		rt_rq->rt_time = 0;
		rt_rq->rt_throttled = 0;
		raw_spin_unlock(&rt_rq->rt_runtime_lock);
		raw_spin_unlock(&rt_b->rt_runtime_lock);
	}
}

static void balance_runtime(struct rt_rq *rt_rq)
{
	if (!sched_feat(RT_RUNTIME_SHARE))
		return;

	if (rt_rq->rt_time > rt_rq->rt_runtime) {
		raw_spin_unlock(&rt_rq->rt_runtime_lock);
		do_balance_runtime(rt_rq);
		raw_spin_lock(&rt_rq->rt_runtime_lock);
	}
}
#else /* !CONFIG_SMP */
static inline void balance_runtime(struct rt_rq *rt_rq) {}
#endif /* CONFIG_SMP */

static int do_sched_rt_period_timer(struct rt_bandwidth *rt_b, int overrun)
{
	int i, idle = 1, throttled = 0;
	const struct cpumask *span;

	span = sched_rt_period_mask();
#ifdef CONFIG_RT_GROUP_SCHED
	/*
	 * FIXME: isolated CPUs should really leave the root task group,
	 * whether they are isolcpus or were isolated via cpusets, lest
	 * the timer run on a CPU which does not service all runqueues,
	 * potentially leaving other CPUs indefinitely throttled.  If
	 * isolation is really required, the user will turn the throttle
	 * off to kill the perturbations it causes anyway.  Meanwhile,
	 * this maintains functionality for boot and/or troubleshooting.
	 */
	if (rt_b == &root_task_group.rt_bandwidth)
		span = cpu_online_mask;
#endif
	for_each_cpu(i, span) {
		int enqueue = 0;
		struct rt_rq *rt_rq = sched_rt_period_rt_rq(rt_b, i);
		struct rq *rq = rq_of_rt_rq(rt_rq);
		int skip;

		/*
		 * When span == cpu_online_mask, taking each rq->lock
		 * can be time-consuming. Try to avoid it when possible.
		 */
		raw_spin_lock(&rt_rq->rt_runtime_lock);
		if (!sched_feat(RT_RUNTIME_SHARE) && rt_rq->rt_runtime != RUNTIME_INF)
			rt_rq->rt_runtime = rt_b->rt_runtime;
		skip = !rt_rq->rt_time && !rt_rq->rt_nr_running;
		raw_spin_unlock(&rt_rq->rt_runtime_lock);
		if (skip)
			continue;

		raw_spin_lock(&rq->lock);
		update_rq_clock(rq);

		if (rt_rq->rt_time) {
			u64 runtime;

			raw_spin_lock(&rt_rq->rt_runtime_lock);
			if (rt_rq->rt_throttled)
				balance_runtime(rt_rq);
			runtime = rt_rq->rt_runtime;
			rt_rq->rt_time -= min(rt_rq->rt_time, overrun*runtime);
			if (rt_rq->rt_throttled && rt_rq->rt_time < runtime) {
				rt_rq->rt_throttled = 0;
				enqueue = 1;

				/*
				 * When we're idle and a woken (rt) task is
				 * throttled check_preempt_curr() will set
				 * skip_update and the time between the wakeup
				 * and this unthrottle will get accounted as
				 * 'runtime'.
				 */
				if (rt_rq->rt_nr_running && rq->curr == rq->idle)
					rq_clock_cancel_skipupdate(rq);
			}
			if (rt_rq->rt_time || rt_rq->rt_nr_running)
				idle = 0;
			raw_spin_unlock(&rt_rq->rt_runtime_lock);
		} else if (rt_rq->rt_nr_running) {
			idle = 0;
			if (!rt_rq_throttled(rt_rq))
				enqueue = 1;
		}
		if (rt_rq->rt_throttled)
			throttled = 1;

		if (enqueue)
			sched_rt_rq_enqueue(rt_rq);
		raw_spin_unlock(&rq->lock);
	}

	if (!throttled && (!rt_bandwidth_enabled() || rt_b->rt_runtime == RUNTIME_INF))
		return 1;

	return idle;
}

static inline int rt_se_prio(struct sched_rt_entity *rt_se)
{
#ifdef CONFIG_RT_GROUP_SCHED
	struct rt_rq *rt_rq = group_rt_rq(rt_se);

	if (rt_rq)
		return rt_rq->highest_prio.curr;
#endif

	return rt_task_of(rt_se)->prio;
}

static void dump_throttled_rt_tasks(struct rt_rq *rt_rq)
{
	struct rt_prio_array *array = &rt_rq->active;
	struct sched_rt_entity *rt_se;
	char buf[500];
	char *pos = buf;
	char *end = buf + sizeof(buf);
	int idx;
	struct rt_bandwidth *rt_b = sched_rt_bandwidth(rt_rq);

	pos += snprintf(pos, sizeof(buf),
		"sched: RT throttling activated for rt_rq %pK (cpu %d)\n",
		rt_rq, cpu_of(rq_of_rt_rq(rt_rq)));

	pos += snprintf(pos, end - pos,
			"rt_period_timer: expires=%lld now=%llu runtime=%llu period=%llu\n",
			hrtimer_get_expires_ns(&rt_b->rt_period_timer),
			ktime_get_ns(), sched_rt_runtime(rt_rq),
			sched_rt_period(rt_rq));

	if (bitmap_empty(array->bitmap, MAX_RT_PRIO))
		goto out;

	pos += snprintf(pos, end - pos, "potential CPU hogs:\n");
#ifdef CONFIG_SCHED_INFO
	if (sched_info_on())
		pos += snprintf(pos, end - pos,
				"current %s (%d) is running for %llu nsec\n",
				current->comm, current->pid,
				rq_clock(rq_of_rt_rq(rt_rq)) -
				current->sched_info.last_arrival);
#endif

	idx = sched_find_first_bit(array->bitmap);
	while (idx < MAX_RT_PRIO) {
		list_for_each_entry(rt_se, array->queue + idx, run_list) {
			struct task_struct *p;

			if (!rt_entity_is_task(rt_se))
				continue;

			p = rt_task_of(rt_se);
			if (pos < end)
				pos += snprintf(pos, end - pos, "\t%s (%d)\n",
					p->comm, p->pid);
		}
		idx = find_next_bit(array->bitmap, MAX_RT_PRIO, idx + 1);
	}
out:
#ifdef CONFIG_PANIC_ON_RT_THROTTLING
	/*
	 * Use pr_err() in the BUG() case since printk_sched() will
	 * not get flushed and deadlock is not a concern.
	 */
	pr_err("%s\n", buf);
	BUG();
#else
	printk_deferred("%s\n", buf);
#endif
}

static int sched_rt_runtime_exceeded(struct rt_rq *rt_rq)
{
	u64 runtime = sched_rt_runtime(rt_rq);

	if (rt_rq->rt_throttled)
		return rt_rq_throttled(rt_rq);

	if (runtime >= sched_rt_period(rt_rq))
		return 0;

	balance_runtime(rt_rq);
	runtime = sched_rt_runtime(rt_rq);
	if (runtime == RUNTIME_INF)
		return 0;

	if (rt_rq->rt_time > runtime) {
		struct rt_bandwidth *rt_b = sched_rt_bandwidth(rt_rq);

		/*
		 * Don't actually throttle groups that have no runtime assigned
		 * but accrue some time due to boosting.
		 */
		if (likely(rt_b->rt_runtime)) {
			static bool once;

			rt_rq->rt_throttled = 1;

			if (!once) {
				once = true;
				dump_throttled_rt_tasks(rt_rq);
			}
		} else {
			/*
			 * In case we did anyway, make it go away,
			 * replenishment is a joke, since it will replenish us
			 * with exactly 0 ns.
			 */
			rt_rq->rt_time = 0;
		}

		if (rt_rq_throttled(rt_rq)) {
			sched_rt_rq_dequeue(rt_rq);
			return 1;
		}
	}

	return 0;
}

/*
 * Update the current task's runtime statistics. Skip current tasks that
 * are not in our scheduling class.
 */
static void update_curr_rt(struct rq *rq)
{
	struct task_struct *curr = rq->curr;
	struct sched_rt_entity *rt_se = &curr->rt;
	u64 delta_exec;
	u64 now;

	if (curr->sched_class != &rt_sched_class)
		return;

	now = rq_clock_task(rq);
	delta_exec = now - curr->se.exec_start;
	if (unlikely((s64)delta_exec <= 0))
		return;

	schedstat_set(curr->se.statistics.exec_max,
		      max(curr->se.statistics.exec_max, delta_exec));

	curr->se.sum_exec_runtime += delta_exec;
	account_group_exec_runtime(curr, delta_exec);

	curr->se.exec_start = now;
	cgroup_account_cputime(curr, delta_exec);

	if (!rt_bandwidth_enabled())
		return;

	for_each_sched_rt_entity(rt_se) {
		struct rt_rq *rt_rq = rt_rq_of_se(rt_se);
		int exceeded;

		if (sched_rt_runtime(rt_rq) != RUNTIME_INF) {
			raw_spin_lock(&rt_rq->rt_runtime_lock);
			rt_rq->rt_time += delta_exec;
			exceeded = sched_rt_runtime_exceeded(rt_rq);
			if (exceeded)
				resched_curr(rq);
			raw_spin_unlock(&rt_rq->rt_runtime_lock);
			if (exceeded)
				do_start_rt_bandwidth(sched_rt_bandwidth(rt_rq));
		}
	}
}

static void
dequeue_top_rt_rq(struct rt_rq *rt_rq)
{
	struct rq *rq = rq_of_rt_rq(rt_rq);

	BUG_ON(&rq->rt != rt_rq);

	if (!rt_rq->rt_queued)
		return;

	BUG_ON(!rq->nr_running);

	sub_nr_running(rq, rt_rq->rt_nr_running);
	rt_rq->rt_queued = 0;

}

static void
enqueue_top_rt_rq(struct rt_rq *rt_rq)
{
	struct rq *rq = rq_of_rt_rq(rt_rq);

	BUG_ON(&rq->rt != rt_rq);

	if (rt_rq->rt_queued)
		return;

	if (rt_rq_throttled(rt_rq))
		return;

	if (rt_rq->rt_nr_running) {
		add_nr_running(rq, rt_rq->rt_nr_running);
		rt_rq->rt_queued = 1;
	}

	/* Kick cpufreq (see the comment in kernel/sched/sched.h). */
	cpufreq_update_util(rq, 0);
}

#if defined CONFIG_SMP

static void
inc_rt_prio_smp(struct rt_rq *rt_rq, int prio, int prev_prio)
{
	struct rq *rq = rq_of_rt_rq(rt_rq);

#ifdef CONFIG_RT_GROUP_SCHED
	/*
	 * Change rq's cpupri only if rt_rq is the top queue.
	 */
	if (&rq->rt != rt_rq)
		return;
#endif
	if (rq->online && prio < prev_prio)
		cpupri_set(&rq->rd->cpupri, rq->cpu, prio);
}

static void
dec_rt_prio_smp(struct rt_rq *rt_rq, int prio, int prev_prio)
{
	struct rq *rq = rq_of_rt_rq(rt_rq);

#ifdef CONFIG_RT_GROUP_SCHED
	/*
	 * Change rq's cpupri only if rt_rq is the top queue.
	 */
	if (&rq->rt != rt_rq)
		return;
#endif
	if (rq->online && rt_rq->highest_prio.curr != prev_prio)
		cpupri_set(&rq->rd->cpupri, rq->cpu, rt_rq->highest_prio.curr);
}

#else /* CONFIG_SMP */

static inline
void inc_rt_prio_smp(struct rt_rq *rt_rq, int prio, int prev_prio) {}
static inline
void dec_rt_prio_smp(struct rt_rq *rt_rq, int prio, int prev_prio) {}

#endif /* CONFIG_SMP */

#if defined CONFIG_SMP || defined CONFIG_RT_GROUP_SCHED
static void
inc_rt_prio(struct rt_rq *rt_rq, int prio)
{
	int prev_prio = rt_rq->highest_prio.curr;

	if (prio < prev_prio)
		rt_rq->highest_prio.curr = prio;

	inc_rt_prio_smp(rt_rq, prio, prev_prio);
}

static void
dec_rt_prio(struct rt_rq *rt_rq, int prio)
{
	int prev_prio = rt_rq->highest_prio.curr;

	if (rt_rq->rt_nr_running) {

		WARN_ON(prio < prev_prio);

		/*
		 * This may have been our highest task, and therefore
		 * we may have some recomputation to do
		 */
		if (prio == prev_prio) {
			struct rt_prio_array *array = &rt_rq->active;

			rt_rq->highest_prio.curr =
				sched_find_first_bit(array->bitmap);
		}

	} else
		rt_rq->highest_prio.curr = MAX_RT_PRIO;

	dec_rt_prio_smp(rt_rq, prio, prev_prio);
}

#else

static inline void inc_rt_prio(struct rt_rq *rt_rq, int prio) {}
static inline void dec_rt_prio(struct rt_rq *rt_rq, int prio) {}

#endif /* CONFIG_SMP || CONFIG_RT_GROUP_SCHED */

#ifdef CONFIG_RT_GROUP_SCHED

static void
inc_rt_group(struct sched_rt_entity *rt_se, struct rt_rq *rt_rq)
{
	if (rt_se_boosted(rt_se))
		rt_rq->rt_nr_boosted++;

	if (rt_rq->tg)
		start_rt_bandwidth(&rt_rq->tg->rt_bandwidth);
}

static void
dec_rt_group(struct sched_rt_entity *rt_se, struct rt_rq *rt_rq)
{
	if (rt_se_boosted(rt_se))
		rt_rq->rt_nr_boosted--;

	WARN_ON(!rt_rq->rt_nr_running && rt_rq->rt_nr_boosted);
}

#else /* CONFIG_RT_GROUP_SCHED */

static void
inc_rt_group(struct sched_rt_entity *rt_se, struct rt_rq *rt_rq)
{
	start_rt_bandwidth(&def_rt_bandwidth);
}

static inline
void dec_rt_group(struct sched_rt_entity *rt_se, struct rt_rq *rt_rq) {}

#endif /* CONFIG_RT_GROUP_SCHED */

static inline
unsigned int rt_se_nr_running(struct sched_rt_entity *rt_se)
{
	struct rt_rq *group_rq = group_rt_rq(rt_se);

	if (group_rq)
		return group_rq->rt_nr_running;
	else
		return 1;
}

static inline
unsigned int rt_se_rr_nr_running(struct sched_rt_entity *rt_se)
{
	struct rt_rq *group_rq = group_rt_rq(rt_se);
	struct task_struct *tsk;

	if (group_rq)
		return group_rq->rr_nr_running;

	tsk = rt_task_of(rt_se);

	return (tsk->policy == SCHED_RR) ? 1 : 0;
}

static inline
void inc_rt_tasks(struct sched_rt_entity *rt_se, struct rt_rq *rt_rq)
{
	int prio = rt_se_prio(rt_se);

	WARN_ON(!rt_prio(prio));
	rt_rq->rt_nr_running += rt_se_nr_running(rt_se);
	rt_rq->rr_nr_running += rt_se_rr_nr_running(rt_se);

	inc_rt_prio(rt_rq, prio);
	inc_rt_migration(rt_se, rt_rq);
	inc_rt_group(rt_se, rt_rq);
}

static inline
void dec_rt_tasks(struct sched_rt_entity *rt_se, struct rt_rq *rt_rq)
{
	WARN_ON(!rt_prio(rt_se_prio(rt_se)));
	WARN_ON(!rt_rq->rt_nr_running);
	rt_rq->rt_nr_running -= rt_se_nr_running(rt_se);
	rt_rq->rr_nr_running -= rt_se_rr_nr_running(rt_se);

	dec_rt_prio(rt_rq, rt_se_prio(rt_se));
	dec_rt_migration(rt_se, rt_rq);
	dec_rt_group(rt_se, rt_rq);
}

/*
 * Change rt_se->run_list location unless SAVE && !MOVE
 *
 * assumes ENQUEUE/DEQUEUE flags match
 */
static inline bool move_entity(unsigned int flags)
{
	if ((flags & (DEQUEUE_SAVE | DEQUEUE_MOVE)) == DEQUEUE_SAVE)
		return false;

	return true;
}

static void __delist_rt_entity(struct sched_rt_entity *rt_se, struct rt_prio_array *array)
{
	list_del_init(&rt_se->run_list);

	if (list_empty(array->queue + rt_se_prio(rt_se)))
		__clear_bit(rt_se_prio(rt_se), array->bitmap);

	rt_se->on_list = 0;
}

static void __enqueue_rt_entity(struct sched_rt_entity *rt_se, unsigned int flags)
{
	struct rt_rq *rt_rq = rt_rq_of_se(rt_se);
	struct rt_prio_array *array = &rt_rq->active;
	struct rt_rq *group_rq = group_rt_rq(rt_se);
	struct list_head *queue = array->queue + rt_se_prio(rt_se);

	/*
	 * Don't enqueue the group if its throttled, or when empty.
	 * The latter is a consequence of the former when a child group
	 * get throttled and the current group doesn't have any other
	 * active members.
	 */
	if (group_rq && (rt_rq_throttled(group_rq) || !group_rq->rt_nr_running)) {
		if (rt_se->on_list)
			__delist_rt_entity(rt_se, array);
		return;
	}

	if (move_entity(flags)) {
		WARN_ON_ONCE(rt_se->on_list);
		if (flags & ENQUEUE_HEAD)
			list_add(&rt_se->run_list, queue);
		else
			list_add_tail(&rt_se->run_list, queue);

		__set_bit(rt_se_prio(rt_se), array->bitmap);
		rt_se->on_list = 1;
	}
	rt_se->on_rq = 1;

	inc_rt_tasks(rt_se, rt_rq);
}

static void __dequeue_rt_entity(struct sched_rt_entity *rt_se, unsigned int flags)
{
	struct rt_rq *rt_rq = rt_rq_of_se(rt_se);
	struct rt_prio_array *array = &rt_rq->active;

	if (move_entity(flags)) {
		WARN_ON_ONCE(!rt_se->on_list);
		__delist_rt_entity(rt_se, array);
	}
	rt_se->on_rq = 0;

	dec_rt_tasks(rt_se, rt_rq);
}

/*
 * Because the prio of an upper entry depends on the lower
 * entries, we must remove entries top - down.
 */
static void dequeue_rt_stack(struct sched_rt_entity *rt_se, unsigned int flags)
{
	struct sched_rt_entity *back = NULL;

	for_each_sched_rt_entity(rt_se) {
		rt_se->back = back;
		back = rt_se;
	}

	dequeue_top_rt_rq(rt_rq_of_se(back));

	for (rt_se = back; rt_se; rt_se = rt_se->back) {
		if (on_rt_rq(rt_se))
			__dequeue_rt_entity(rt_se, flags);
	}
}

static void enqueue_rt_entity(struct sched_rt_entity *rt_se, unsigned int flags)
{
	struct rq *rq = rq_of_rt_se(rt_se);

	dequeue_rt_stack(rt_se, flags);
	for_each_sched_rt_entity(rt_se)
		__enqueue_rt_entity(rt_se, flags);
	enqueue_top_rt_rq(&rq->rt);
}

static void dequeue_rt_entity(struct sched_rt_entity *rt_se, unsigned int flags)
{
	struct rq *rq = rq_of_rt_se(rt_se);

	dequeue_rt_stack(rt_se, flags);

	for_each_sched_rt_entity(rt_se) {
		struct rt_rq *rt_rq = group_rt_rq(rt_se);

		if (rt_rq && rt_rq->rt_nr_running)
			__enqueue_rt_entity(rt_se, flags);
	}
	enqueue_top_rt_rq(&rq->rt);
}

/*
 * Adding/removing a task to/from a priority array:
 */
static void
enqueue_task_rt(struct rq *rq, struct task_struct *p, int flags)
{
	struct sched_rt_entity *rt_se = &p->rt;

	schedtune_enqueue_task(p, cpu_of(rq));

	if (flags & ENQUEUE_WAKEUP)
		rt_se->timeout = 0;

	enqueue_rt_entity(rt_se, flags);
	walt_inc_cumulative_runnable_avg(rq, p);

	if (!task_current(rq, p) && p->nr_cpus_allowed > 1)
		enqueue_pushable_task(rq, p);
}

static void dequeue_task_rt(struct rq *rq, struct task_struct *p, int flags)
{
	struct sched_rt_entity *rt_se = &p->rt;

	schedtune_dequeue_task(p, cpu_of(rq));

	update_curr_rt(rq);
	dequeue_rt_entity(rt_se, flags);
	walt_dec_cumulative_runnable_avg(rq, p);

	dequeue_pushable_task(rq, p);
}

/*
 * Put task to the head or the end of the run list without the overhead of
 * dequeue followed by enqueue.
 */
static void
requeue_rt_entity(struct rt_rq *rt_rq, struct sched_rt_entity *rt_se, int head)
{
	if (on_rt_rq(rt_se)) {
		struct rt_prio_array *array = &rt_rq->active;
		struct list_head *queue = array->queue + rt_se_prio(rt_se);

		if (head)
			list_move(&rt_se->run_list, queue);
		else
			list_move_tail(&rt_se->run_list, queue);
	}
}

static void requeue_task_rt(struct rq *rq, struct task_struct *p, int head)
{
	struct sched_rt_entity *rt_se = &p->rt;
	struct rt_rq *rt_rq;

	for_each_sched_rt_entity(rt_se) {
		rt_rq = rt_rq_of_se(rt_se);
		requeue_rt_entity(rt_rq, rt_se, head);
	}
}

static void yield_task_rt(struct rq *rq)
{
	requeue_task_rt(rq, rq->curr, 0);
}

#ifdef CONFIG_SMP
static int find_lowest_rq(struct task_struct *task);

/*
 * Return whether the task on the given cpu is currently non-preemptible
 * while handling a potentially long softint, or if the task is likely
 * to block preemptions soon because (a) it is a ksoftirq thread that is
 * handling slow softints, (b) it is idle and therefore likely to start
 * processing the irq's immediately, (c) the cpu is currently handling
 * hard irq's and will soon move on to the softirq handler.
 */
bool
task_may_not_preempt(struct task_struct *task, int cpu)
{
	__u32 softirqs = per_cpu(active_softirqs, cpu) |
			 __IRQ_STAT(cpu, __softirq_pending);
	struct task_struct *cpu_ksoftirqd = per_cpu(ksoftirqd, cpu);

	return ((softirqs & LONG_SOFTIRQ_MASK) &&
		(task == cpu_ksoftirqd || is_idle_task(task) ||
		 (task_thread_info(task)->preempt_count
			& (HARDIRQ_MASK | SOFTIRQ_MASK))));
}

static int
select_task_rq_rt(struct task_struct *p, int cpu, int sd_flag, int flags,
		  int sibling_count_hint)
{
	struct task_struct *curr, *tgt_task;
	struct rq *rq;
<<<<<<< HEAD
	bool may_not_preempt;
=======
>>>>>>> 68418bd5
	bool test;

	/* For anything but wake ups, just return the task_cpu */
	if (sd_flag != SD_BALANCE_WAKE && sd_flag != SD_BALANCE_FORK)
		goto out;

	rq = cpu_rq(cpu);

	rcu_read_lock();
	curr = READ_ONCE(rq->curr); /* unlocked access */

	/*
	 * If the current task on @p's runqueue is a softirq task,
	 * it may run without preemption for a time that is
	 * ill-suited for a waiting RT task. Therefore, try to
	 * wake this RT task on another runqueue.
	 *
	 * Also, if the current task on @p's runqueue is an RT task, then
	 * it may run without preemption for a time that is
	 * ill-suited for a waiting RT task. Therefore, try to
	 * wake this RT task on another runqueue.
	 *
	 * Also, if the current task on @p's runqueue is an RT task, then
	 * try to see if we can wake this RT task up on another
	 * runqueue. Otherwise simply start this RT task
	 * on its current runqueue.
	 *
	 * We want to avoid overloading runqueues. If the woken
	 * task is a higher priority, then it will stay on this CPU
	 * and the lower prio task should be moved to another CPU.
	 * Even though this will probably make the lower prio task
	 * lose its cache, we do not want to bounce a higher task
	 * around just because it gave up its CPU, perhaps for a
	 * lock?
	 *
	 * For equal prio tasks, we just let the scheduler sort it out.
	 *
	 * Otherwise, just let it ride on the affined RQ and the
	 * post-schedule router will push the preempted task away
	 *
	 * This test is optimistic, if we get it wrong the load-balancer
	 * will have to sort it out.
	 *
	 * We take into account the capacity of the CPU to ensure it fits the
	 * requirement of the task - which is only important on heterogeneous
	 * systems like big.LITTLE.
	 */
<<<<<<< HEAD
	may_not_preempt = task_may_not_preempt(curr, cpu);

	test = static_branch_unlikely(&sched_energy_present) ||
	       may_not_preempt || (curr && unlikely(rt_task(curr)) &&
	       (curr->nr_cpus_allowed < 2 || curr->prio <= p->prio));
=======
	test = curr &&
	       unlikely(rt_task(curr)) &&
	       (curr->nr_cpus_allowed < 2 || curr->prio <= p->prio);
>>>>>>> 68418bd5

	if (test || !rt_task_fits_capacity(p, cpu)) {
		int target = find_lowest_rq(p);

		/*
<<<<<<< HEAD
		 * Check once for losing a race with the other core's irq
		 * handler. This does not happen frequently, but it can avoid
		 * delaying the execution of the RT task in those cases.
		 */
		if (target != -1) {
			tgt_task = READ_ONCE(cpu_rq(target)->curr);
			if (task_may_not_preempt(tgt_task, target))
				target = find_lowest_rq(p);
		}

		/*
=======
>>>>>>> 68418bd5
		 * Bail out if we were forcing a migration to find a better
		 * fitting CPU but our search failed.
		 */
		if (!test && target != -1 && !rt_task_fits_capacity(p, target))
			goto out_unlock;

		/*
<<<<<<< HEAD
		 * If cpu is non-preemptible, prefer remote cpu
		 * even if it's running a higher-prio task.
		 * Otherwise: Don't bother moving it if the
		 * destination CPU is not running a lower priority task.
=======
		 * Don't bother moving it if the destination CPU is
		 * not running a lower priority task.
>>>>>>> 68418bd5
		 */
		if (target != -1 &&
		   (may_not_preempt ||
		    p->prio < cpu_rq(target)->rt.highest_prio.curr))
			cpu = target;
	}

out_unlock:
	rcu_read_unlock();

out:
	return cpu;
}

static void check_preempt_equal_prio(struct rq *rq, struct task_struct *p)
{
	/*
	 * Current can't be migrated, useless to reschedule,
	 * let's hope p can move out.
	 */
	if (rq->curr->nr_cpus_allowed == 1 ||
	    !cpupri_find(&rq->rd->cpupri, rq->curr, NULL))
		return;

	/*
	 * p is migratable, so let's not schedule it and
	 * see if it is pushed or pulled somewhere else.
	 */
	if (p->nr_cpus_allowed != 1 &&
	    cpupri_find(&rq->rd->cpupri, p, NULL))
		return;

	/*
	 * There appear to be other CPUs that can accept
	 * the current task but none can run 'p', so lets reschedule
	 * to try and push the current task away:
	 */
	requeue_task_rt(rq, p, 1);
	resched_curr(rq);
}

#endif /* CONFIG_SMP */

/*
 * Preempt the current task with a newly woken task if needed:
 */
static void check_preempt_curr_rt(struct rq *rq, struct task_struct *p, int flags)
{
	if (p->prio < rq->curr->prio) {
		resched_curr(rq);
		return;
	}

#ifdef CONFIG_SMP
	/*
	 * If:
	 *
	 * - the newly woken task is of equal priority to the current task
	 * - the newly woken task is non-migratable while current is migratable
	 * - current will be preempted on the next reschedule
	 *
	 * we should check to see if current can readily move to a different
	 * cpu.  If so, we will reschedule to allow the push logic to try
	 * to move current somewhere else, making room for our non-migratable
	 * task.
	 */
	if (p->prio == rq->curr->prio && !test_tsk_need_resched(rq->curr))
		check_preempt_equal_prio(rq, p);
#endif
}

static struct sched_rt_entity *pick_next_rt_entity(struct rq *rq,
						   struct rt_rq *rt_rq)
{
	struct rt_prio_array *array = &rt_rq->active;
	struct sched_rt_entity *next = NULL;
	struct list_head *queue;
	int idx;

	idx = sched_find_first_bit(array->bitmap);
	BUG_ON(idx >= MAX_RT_PRIO);

	queue = array->queue + idx;
	next = list_entry(queue->next, struct sched_rt_entity, run_list);

	return next;
}

static struct task_struct *_pick_next_task_rt(struct rq *rq)
{
	struct sched_rt_entity *rt_se;
	struct task_struct *p;
	struct rt_rq *rt_rq  = &rq->rt;

	do {
		rt_se = pick_next_rt_entity(rq, rt_rq);
		BUG_ON(!rt_se);
		rt_rq = group_rt_rq(rt_se);
	} while (rt_rq);

	p = rt_task_of(rt_se);
	p->se.exec_start = rq_clock_task(rq);

	return p;
}

static struct task_struct *
pick_next_task_rt(struct rq *rq, struct task_struct *prev, struct rq_flags *rf)
{
	struct task_struct *p;
	struct rt_rq *rt_rq = &rq->rt;

	if (need_pull_rt_task(rq, prev)) {
		/*
		 * This is OK, because current is on_cpu, which avoids it being
		 * picked for load-balance and preemption/IRQs are still
		 * disabled avoiding further scheduler activity on it and we're
		 * being very careful to re-start the picking loop.
		 */
		rq_unpin_lock(rq, rf);
		pull_rt_task(rq);
		rq_repin_lock(rq, rf);
		/*
		 * pull_rt_task() can drop (and re-acquire) rq->lock; this
		 * means a dl or stop task can slip in, in which case we need
		 * to re-start task selection.
		 */
		if (unlikely((rq->stop && task_on_rq_queued(rq->stop)) ||
			     rq->dl.dl_nr_running))
			return RETRY_TASK;
	}

	/*
	 * We may dequeue prev's rt_rq in put_prev_task().
	 * So, we update time before rt_nr_running check.
	 */
	if (prev->sched_class == &rt_sched_class)
		update_curr_rt(rq);

	if (!rt_rq->rt_queued)
		return NULL;

	put_prev_task(rq, prev);

	p = _pick_next_task_rt(rq);

	/* The running task is never eligible for pushing */
	dequeue_pushable_task(rq, p);

	rt_queue_push_tasks(rq);

	/*
	 * If prev task was rt, put_prev_task() has already updated the
	 * utilization. We only care of the case where we start to schedule a
	 * rt task
	 */
	if (rq->curr->sched_class != &rt_sched_class)
		update_rt_rq_load_avg(rq_clock_pelt(rq), rq, 0);

	return p;
}

static void put_prev_task_rt(struct rq *rq, struct task_struct *p)
{
	update_curr_rt(rq);

	update_rt_rq_load_avg(rq_clock_pelt(rq), rq, 1);

	/*
	 * The previous task needs to be made eligible for pushing
	 * if it is still active
	 */
	if (on_rt_rq(&p->rt) && p->nr_cpus_allowed > 1)
		enqueue_pushable_task(rq, p);
}

#ifdef CONFIG_SMP

/* Only try algorithms three times */
#define RT_MAX_TRIES 3

static int pick_rt_task(struct rq *rq, struct task_struct *p, int cpu)
{
	if (!task_running(rq, p) &&
	    cpumask_test_cpu(cpu, &p->cpus_allowed))
		return 1;

	return 0;
}

/*
 * Return the highest pushable rq's task, which is suitable to be executed
 * on the CPU, NULL otherwise
 */
static struct task_struct *pick_highest_pushable_task(struct rq *rq, int cpu)
{
	struct plist_head *head = &rq->rt.pushable_tasks;
	struct task_struct *p;

	if (!has_pushable_tasks(rq))
		return NULL;

	plist_for_each_entry(p, head, pushable_tasks) {
		if (pick_rt_task(rq, p, cpu))
			return p;
	}

	return NULL;
}

static DEFINE_PER_CPU(cpumask_var_t, local_cpu_mask);

static int rt_energy_aware_wake_cpu(struct task_struct *task)
{
	struct sched_domain *sd;
	struct sched_group *sg;
	struct cpumask *lowest_mask = this_cpu_cpumask_var_ptr(local_cpu_mask);
	int cpu, best_cpu = -1;
	unsigned long best_capacity = ULONG_MAX;
	unsigned long util, best_cpu_util = ULONG_MAX;
	unsigned long best_cpu_util_cum = ULONG_MAX;
	unsigned long util_cum;
	unsigned long tutil = task_util(task);
	int best_cpu_idle_idx = INT_MAX;
	int cpu_idle_idx = -1;
	bool boost_on_big = rt_boost_on_big();

	rcu_read_lock();

	cpu = cpu_rq(smp_processor_id())->rd->min_cap_orig_cpu;
	if (cpu < 0)
		goto unlock;

	sd = rcu_dereference(*per_cpu_ptr(&sd_asym_cpucapacity, cpu));
	if (!sd)
		goto unlock;

retry:
	sg = sd->groups;
	do {
		int fcpu = group_first_cpu(sg);
		int capacity_orig = capacity_orig_of(fcpu);

		if (boost_on_big) {
			if (is_min_capacity_cpu(fcpu))
				continue;
		} else {
			if (capacity_orig > best_capacity)
				continue;
		}

		for_each_cpu_and(cpu, lowest_mask, sched_group_span(sg)) {

			trace_sched_cpu_util(cpu);

			if (cpu_isolated(cpu))
				continue;

			if (sched_cpu_high_irqload(cpu))
				continue;

			if (__cpu_overutilized(cpu, tutil))
				continue;

			util = cpu_util(cpu);

			/* Find the least loaded CPU */
			if (util > best_cpu_util)
				continue;

			/*
			 * If the previous CPU has same load, keep it as
			 * best_cpu.
			 */
			if (best_cpu_util == util && best_cpu == task_cpu(task))
				continue;

			/*
			 * If candidate CPU is the previous CPU, select it.
			 * Otherwise, if its load is same with best_cpu and in
			 * a shallower C-state, select it.  If all above
			 * conditions are same, select the least cumulative
			 * window demand CPU.
			 */
			if (sysctl_sched_cstate_aware)
				cpu_idle_idx = idle_get_state_idx(cpu_rq(cpu));

			util_cum = cpu_util_cum(cpu, 0);
			if (cpu != task_cpu(task) && best_cpu_util == util) {
				if (best_cpu_idle_idx < cpu_idle_idx)
					continue;

				if (best_cpu_idle_idx == cpu_idle_idx &&
						best_cpu_util_cum < util_cum)
					continue;
			}

			best_cpu_idle_idx = cpu_idle_idx;
			best_cpu_util_cum = util_cum;
			best_cpu_util = util;
			best_cpu = cpu;
			best_capacity = capacity_orig;
		}

	} while (sg = sg->next, sg != sd->groups);

	if (unlikely(boost_on_big) && best_cpu == -1) {
		boost_on_big = false;
		goto retry;
	}

unlock:
	rcu_read_unlock();
	return best_cpu;
}

static int find_lowest_rq(struct task_struct *task)
{
	struct sched_domain *sd;
	struct cpumask *lowest_mask = this_cpu_cpumask_var_ptr(local_cpu_mask);
	int this_cpu = smp_processor_id();
<<<<<<< HEAD
	int cpu = -1;
=======
	int cpu      = task_cpu(task);
>>>>>>> 68418bd5
	int ret;

	/* Make sure the mask is initialized first */
	if (unlikely(!lowest_mask))
		return -1;

	if (task->nr_cpus_allowed == 1)
		return -1; /* No other targets possible */

	/*
	 * If we're on asym system ensure we consider the different capacities
	 * of the CPUs when searching for the lowest_mask.
	 */
	if (static_branch_unlikely(&sched_asym_cpucapacity)) {

		ret = cpupri_find_fitness(&task_rq(task)->rd->cpupri,
					  task, lowest_mask,
					  rt_task_fits_capacity);
	} else {

		ret = cpupri_find(&task_rq(task)->rd->cpupri,
				  task, lowest_mask);
	}

	if (!ret)
		return -1; /* No targets found */

	if (static_branch_unlikely(&sched_energy_present))
		cpu = rt_energy_aware_wake_cpu(task);

	if (cpu == -1)
		cpu = task_cpu(task);

	/*
	 * At this point we have built a mask of CPUs representing the
	 * lowest priority tasks in the system.  Now we want to elect
	 * the best one based on our affinity and topology.
	 *
	 * We prioritize the last CPU that the task executed on since
	 * it is most likely cache-hot in that location.
	 */
	if (cpumask_test_cpu(cpu, lowest_mask))
		return cpu;

	/*
	 * Otherwise, we consult the sched_domains span maps to figure
	 * out which CPU is logically closest to our hot cache data.
	 */
	if (!cpumask_test_cpu(this_cpu, lowest_mask))
		this_cpu = -1; /* Skip this_cpu opt if not among lowest */

	rcu_read_lock();
	for_each_domain(cpu, sd) {
		if (sd->flags & SD_WAKE_AFFINE) {
			int best_cpu;

			/*
			 * "this_cpu" is cheaper to preempt than a
			 * remote processor.
			 */
			if (this_cpu != -1 &&
			    cpumask_test_cpu(this_cpu, sched_domain_span(sd))) {
				rcu_read_unlock();
				return this_cpu;
			}

			best_cpu = cpumask_first_and(lowest_mask,
						     sched_domain_span(sd));
			if (best_cpu < nr_cpu_ids) {
				rcu_read_unlock();
				return best_cpu;
			}
		}
	}
	rcu_read_unlock();

	/*
	 * And finally, if there were no matches within the domains
	 * just give the caller *something* to work with from the compatible
	 * locations.
	 */
	if (this_cpu != -1)
		return this_cpu;

	cpu = cpumask_any(lowest_mask);
	if (cpu < nr_cpu_ids)
		return cpu;

	return -1;
}

/* Will lock the rq it finds */
static struct rq *find_lock_lowest_rq(struct task_struct *task, struct rq *rq)
{
	struct rq *lowest_rq = NULL;
	int tries;
	int cpu;

	for (tries = 0; tries < RT_MAX_TRIES; tries++) {
		cpu = find_lowest_rq(task);

		if ((cpu == -1) || (cpu == rq->cpu))
			break;

		lowest_rq = cpu_rq(cpu);

		if (lowest_rq->rt.highest_prio.curr <= task->prio) {
			/*
			 * Target rq has tasks of equal or higher priority,
			 * retrying does not release any lock and is unlikely
			 * to yield a different result.
			 */
			lowest_rq = NULL;
			break;
		}

		/* if the prio of this runqueue changed, try again */
		if (double_lock_balance(rq, lowest_rq)) {
			/*
			 * We had to unlock the run queue. In
			 * the mean time, task could have
			 * migrated already or had its affinity changed.
			 * Also make sure that it wasn't scheduled on its rq.
			 */
			if (unlikely(task_rq(task) != rq ||
				     !cpumask_test_cpu(lowest_rq->cpu, &task->cpus_allowed) ||
				     task_running(rq, task) ||
				     !rt_task(task) ||
				     !task_on_rq_queued(task))) {

				double_unlock_balance(rq, lowest_rq);
				lowest_rq = NULL;
				break;
			}
		}

		/* If this rq is still suitable use it. */
		if (lowest_rq->rt.highest_prio.curr > task->prio)
			break;

		/* try again */
		double_unlock_balance(rq, lowest_rq);
		lowest_rq = NULL;
	}

	return lowest_rq;
}

static struct task_struct *pick_next_pushable_task(struct rq *rq)
{
	struct task_struct *p;

	if (!has_pushable_tasks(rq))
		return NULL;

	p = plist_first_entry(&rq->rt.pushable_tasks,
			      struct task_struct, pushable_tasks);

	BUG_ON(rq->cpu != task_cpu(p));
	BUG_ON(task_current(rq, p));
	BUG_ON(p->nr_cpus_allowed <= 1);

	BUG_ON(!task_on_rq_queued(p));
	BUG_ON(!rt_task(p));

	return p;
}

/*
 * If the current CPU has more than one RT task, see if the non
 * running task can migrate over to a CPU that is running a task
 * of lesser priority.
 */
static int push_rt_task(struct rq *rq)
{
	struct task_struct *next_task;
	struct rq *lowest_rq;
	int ret = 0;

	if (!rq->rt.overloaded)
		return 0;

	next_task = pick_next_pushable_task(rq);
	if (!next_task)
		return 0;

retry:
	if (unlikely(next_task == rq->curr)) {
		WARN_ON(1);
		return 0;
	}

	/*
	 * It's possible that the next_task slipped in of
	 * higher priority than current. If that's the case
	 * just reschedule current.
	 */
	if (unlikely(next_task->prio < rq->curr->prio)) {
		resched_curr(rq);
		return 0;
	}

	/* We might release rq lock */
	get_task_struct(next_task);

	/* find_lock_lowest_rq locks the rq if found */
	lowest_rq = find_lock_lowest_rq(next_task, rq);
	if (!lowest_rq) {
		struct task_struct *task;
		/*
		 * find_lock_lowest_rq releases rq->lock
		 * so it is possible that next_task has migrated.
		 *
		 * We need to make sure that the task is still on the same
		 * run-queue and is also still the next task eligible for
		 * pushing.
		 */
		task = pick_next_pushable_task(rq);
		if (task == next_task) {
			/*
			 * The task hasn't migrated, and is still the next
			 * eligible task, but we failed to find a run-queue
			 * to push it to.  Do not retry in this case, since
			 * other CPUs will pull from us when ready.
			 */
			goto out;
		}

		if (!task)
			/* No more tasks, just exit */
			goto out;

		/*
		 * Something has shifted, try again.
		 */
		put_task_struct(next_task);
		next_task = task;
		goto retry;
	}

	deactivate_task(rq, next_task, 0);
	next_task->on_rq = TASK_ON_RQ_MIGRATING;
	set_task_cpu(next_task, lowest_rq->cpu);
	next_task->on_rq = TASK_ON_RQ_QUEUED;
	activate_task(lowest_rq, next_task, 0);
	ret = 1;

	resched_curr(lowest_rq);

	double_unlock_balance(rq, lowest_rq);

out:
	put_task_struct(next_task);

	return ret;
}

static void push_rt_tasks(struct rq *rq)
{
	/* push_rt_task will return true if it moved an RT */
	while (push_rt_task(rq))
		;
}

#ifdef HAVE_RT_PUSH_IPI

/*
 * When a high priority task schedules out from a CPU and a lower priority
 * task is scheduled in, a check is made to see if there's any RT tasks
 * on other CPUs that are waiting to run because a higher priority RT task
 * is currently running on its CPU. In this case, the CPU with multiple RT
 * tasks queued on it (overloaded) needs to be notified that a CPU has opened
 * up that may be able to run one of its non-running queued RT tasks.
 *
 * All CPUs with overloaded RT tasks need to be notified as there is currently
 * no way to know which of these CPUs have the highest priority task waiting
 * to run. Instead of trying to take a spinlock on each of these CPUs,
 * which has shown to cause large latency when done on machines with many
 * CPUs, sending an IPI to the CPUs to have them push off the overloaded
 * RT tasks waiting to run.
 *
 * Just sending an IPI to each of the CPUs is also an issue, as on large
 * count CPU machines, this can cause an IPI storm on a CPU, especially
 * if its the only CPU with multiple RT tasks queued, and a large number
 * of CPUs scheduling a lower priority task at the same time.
 *
 * Each root domain has its own irq work function that can iterate over
 * all CPUs with RT overloaded tasks. Since all CPUs with overloaded RT
 * tassk must be checked if there's one or many CPUs that are lowering
 * their priority, there's a single irq work iterator that will try to
 * push off RT tasks that are waiting to run.
 *
 * When a CPU schedules a lower priority task, it will kick off the
 * irq work iterator that will jump to each CPU with overloaded RT tasks.
 * As it only takes the first CPU that schedules a lower priority task
 * to start the process, the rto_start variable is incremented and if
 * the atomic result is one, then that CPU will try to take the rto_lock.
 * This prevents high contention on the lock as the process handles all
 * CPUs scheduling lower priority tasks.
 *
 * All CPUs that are scheduling a lower priority task will increment the
 * rt_loop_next variable. This will make sure that the irq work iterator
 * checks all RT overloaded CPUs whenever a CPU schedules a new lower
 * priority task, even if the iterator is in the middle of a scan. Incrementing
 * the rt_loop_next will cause the iterator to perform another scan.
 *
 */
static int rto_next_cpu(struct root_domain *rd)
{
	int next;
	int cpu;

	/*
	 * When starting the IPI RT pushing, the rto_cpu is set to -1,
	 * rt_next_cpu() will simply return the first CPU found in
	 * the rto_mask.
	 *
	 * If rto_next_cpu() is called with rto_cpu is a valid CPU, it
	 * will return the next CPU found in the rto_mask.
	 *
	 * If there are no more CPUs left in the rto_mask, then a check is made
	 * against rto_loop and rto_loop_next. rto_loop is only updated with
	 * the rto_lock held, but any CPU may increment the rto_loop_next
	 * without any locking.
	 */
	for (;;) {

		/* When rto_cpu is -1 this acts like cpumask_first() */
		cpu = cpumask_next(rd->rto_cpu, rd->rto_mask);

		rd->rto_cpu = cpu;

		if (cpu < nr_cpu_ids)
			return cpu;

		rd->rto_cpu = -1;

		/*
		 * ACQUIRE ensures we see the @rto_mask changes
		 * made prior to the @next value observed.
		 *
		 * Matches WMB in rt_set_overload().
		 */
		next = atomic_read_acquire(&rd->rto_loop_next);

		if (rd->rto_loop == next)
			break;

		rd->rto_loop = next;
	}

	return -1;
}

static inline bool rto_start_trylock(atomic_t *v)
{
	return !atomic_cmpxchg_acquire(v, 0, 1);
}

static inline void rto_start_unlock(atomic_t *v)
{
	atomic_set_release(v, 0);
}

static void tell_cpu_to_push(struct rq *rq)
{
	int cpu = -1;

	/* Keep the loop going if the IPI is currently active */
	atomic_inc(&rq->rd->rto_loop_next);

	/* Only one CPU can initiate a loop at a time */
	if (!rto_start_trylock(&rq->rd->rto_loop_start))
		return;

	raw_spin_lock(&rq->rd->rto_lock);

	/*
	 * The rto_cpu is updated under the lock, if it has a valid CPU
	 * then the IPI is still running and will continue due to the
	 * update to loop_next, and nothing needs to be done here.
	 * Otherwise it is finishing up and an ipi needs to be sent.
	 */
	if (rq->rd->rto_cpu < 0)
		cpu = rto_next_cpu(rq->rd);

	raw_spin_unlock(&rq->rd->rto_lock);

	rto_start_unlock(&rq->rd->rto_loop_start);

	if (cpu >= 0) {
		/* Make sure the rd does not get freed while pushing */
		sched_get_rd(rq->rd);
		irq_work_queue_on(&rq->rd->rto_push_work, cpu);
	}
}

/* Called from hardirq context */
void rto_push_irq_work_func(struct irq_work *work)
{
	struct root_domain *rd =
		container_of(work, struct root_domain, rto_push_work);
	struct rq *rq;
	int cpu;

	rq = this_rq();

	/*
	 * We do not need to grab the lock to check for has_pushable_tasks.
	 * When it gets updated, a check is made if a push is possible.
	 */
	if (has_pushable_tasks(rq)) {
		raw_spin_lock(&rq->lock);
		push_rt_tasks(rq);
		raw_spin_unlock(&rq->lock);
	}

	raw_spin_lock(&rd->rto_lock);

	/* Pass the IPI to the next rt overloaded queue */
	cpu = rto_next_cpu(rd);

	raw_spin_unlock(&rd->rto_lock);

	if (cpu < 0) {
		sched_put_rd(rd);
		return;
	}

	/* Try the next RT overloaded CPU */
	irq_work_queue_on(&rd->rto_push_work, cpu);
}
#endif /* HAVE_RT_PUSH_IPI */

static void pull_rt_task(struct rq *this_rq)
{
	int this_cpu = this_rq->cpu, cpu;
	bool resched = false;
	struct task_struct *p;
	struct rq *src_rq;
	int rt_overload_count = rt_overloaded(this_rq);

	if (likely(!rt_overload_count))
		return;

	/*
	 * Match the barrier from rt_set_overloaded; this guarantees that if we
	 * see overloaded we must also see the rto_mask bit.
	 */
	smp_rmb();

	/* If we are the only overloaded CPU do nothing */
	if (rt_overload_count == 1 &&
	    cpumask_test_cpu(this_rq->cpu, this_rq->rd->rto_mask))
		return;

#ifdef HAVE_RT_PUSH_IPI
	if (sched_feat(RT_PUSH_IPI)) {
		tell_cpu_to_push(this_rq);
		return;
	}
#endif

	for_each_cpu(cpu, this_rq->rd->rto_mask) {
		if (this_cpu == cpu)
			continue;

		src_rq = cpu_rq(cpu);

		/*
		 * Don't bother taking the src_rq->lock if the next highest
		 * task is known to be lower-priority than our current task.
		 * This may look racy, but if this value is about to go
		 * logically higher, the src_rq will push this task away.
		 * And if its going logically lower, we do not care
		 */
		if (src_rq->rt.highest_prio.next >=
		    this_rq->rt.highest_prio.curr)
			continue;

		/*
		 * We can potentially drop this_rq's lock in
		 * double_lock_balance, and another CPU could
		 * alter this_rq
		 */
		double_lock_balance(this_rq, src_rq);

		/*
		 * We can pull only a task, which is pushable
		 * on its rq, and no others.
		 */
		p = pick_highest_pushable_task(src_rq, this_cpu);

		/*
		 * Do we have an RT task that preempts
		 * the to-be-scheduled task?
		 */
		if (p && (p->prio < this_rq->rt.highest_prio.curr)) {
			WARN_ON(p == src_rq->curr);
			WARN_ON(!task_on_rq_queued(p));

			/*
			 * There's a chance that p is higher in priority
			 * than what's currently running on its CPU.
			 * This is just that p is wakeing up and hasn't
			 * had a chance to schedule. We only pull
			 * p if it is lower in priority than the
			 * current task on the run queue
			 */
			if (p->prio < src_rq->curr->prio)
				goto skip;

			resched = true;

			deactivate_task(src_rq, p, 0);
			p->on_rq = TASK_ON_RQ_MIGRATING;
			set_task_cpu(p, this_cpu);
			p->on_rq = TASK_ON_RQ_QUEUED;
			activate_task(this_rq, p, 0);
			/*
			 * We continue with the search, just in
			 * case there's an even higher prio task
			 * in another runqueue. (low likelihood
			 * but possible)
			 */
		}
skip:
		double_unlock_balance(this_rq, src_rq);
	}

	if (resched)
		resched_curr(this_rq);
}

/*
 * If we are not running and we are not going to reschedule soon, we should
 * try to push tasks away now
 */
static void task_woken_rt(struct rq *rq, struct task_struct *p)
{
	bool need_to_push = !task_running(rq, p) &&
			    !test_tsk_need_resched(rq->curr) &&
			    p->nr_cpus_allowed > 1 &&
			    (dl_task(rq->curr) || rt_task(rq->curr)) &&
			    (rq->curr->nr_cpus_allowed < 2 ||
			     rq->curr->prio <= p->prio);

	if (need_to_push)
		push_rt_tasks(rq);
}

/* Assumes rq->lock is held */
static void rq_online_rt(struct rq *rq)
{
	if (rq->rt.overloaded)
		rt_set_overload(rq);

	__enable_runtime(rq);

	cpupri_set(&rq->rd->cpupri, rq->cpu, rq->rt.highest_prio.curr);
}

/* Assumes rq->lock is held */
static void rq_offline_rt(struct rq *rq)
{
	if (rq->rt.overloaded)
		rt_clear_overload(rq);

	__disable_runtime(rq);

	cpupri_set(&rq->rd->cpupri, rq->cpu, CPUPRI_INVALID);
}

/*
 * When switch from the rt queue, we bring ourselves to a position
 * that we might want to pull RT tasks from other runqueues.
 */
static void switched_from_rt(struct rq *rq, struct task_struct *p)
{
	/*
	 * If there are other RT tasks then we will reschedule
	 * and the scheduling of the other RT tasks will handle
	 * the balancing. But if we are the last RT task
	 * we may need to handle the pulling of RT tasks
	 * now.
	 */
	if (!task_on_rq_queued(p) || rq->rt.rt_nr_running ||
		cpu_isolated(cpu_of(rq)))
		return;

	rt_queue_pull_task(rq);
}

void __init init_sched_rt_class(void)
{
	unsigned int i;

	for_each_possible_cpu(i) {
		zalloc_cpumask_var_node(&per_cpu(local_cpu_mask, i),
					GFP_KERNEL, cpu_to_node(i));
	}
}
#endif /* CONFIG_SMP */

/*
 * When switching a task to RT, we may overload the runqueue
 * with RT tasks. In this case we try to push them off to
 * other runqueues.
 */
static void switched_to_rt(struct rq *rq, struct task_struct *p)
{
	/*
	 * If we are already running, then there's nothing
	 * that needs to be done. But if we are not running
	 * we may need to preempt the current running task.
	 * If that current running task is also an RT task
	 * then see if we can move to another run queue.
	 */
	if (task_on_rq_queued(p) && rq->curr != p) {
#ifdef CONFIG_SMP
		if (p->nr_cpus_allowed > 1 && rq->rt.overloaded)
			rt_queue_push_tasks(rq);
#endif /* CONFIG_SMP */
		if (p->prio < rq->curr->prio && cpu_online(cpu_of(rq)))
			resched_curr(rq);
	}
}

/*
 * Priority of the task has changed. This may cause
 * us to initiate a push or pull.
 */
static void
prio_changed_rt(struct rq *rq, struct task_struct *p, int oldprio)
{
	if (!task_on_rq_queued(p))
		return;

	if (rq->curr == p) {
#ifdef CONFIG_SMP
		/*
		 * If our priority decreases while running, we
		 * may need to pull tasks to this runqueue.
		 */
		if (oldprio < p->prio)
			rt_queue_pull_task(rq);

		/*
		 * If there's a higher priority task waiting to run
		 * then reschedule.
		 */
		if (p->prio > rq->rt.highest_prio.curr)
			resched_curr(rq);
#else
		/* For UP simply resched on drop of prio */
		if (oldprio < p->prio)
			resched_curr(rq);
#endif /* CONFIG_SMP */
	} else {
		/*
		 * This task is not running, but if it is
		 * greater than the current running task
		 * then reschedule.
		 */
		if (p->prio < rq->curr->prio)
			resched_curr(rq);
	}
}

#ifdef CONFIG_POSIX_TIMERS
static void watchdog(struct rq *rq, struct task_struct *p)
{
	unsigned long soft, hard;

	/* max may change after cur was read, this will be fixed next tick */
	soft = task_rlimit(p, RLIMIT_RTTIME);
	hard = task_rlimit_max(p, RLIMIT_RTTIME);

	if (soft != RLIM_INFINITY) {
		unsigned long next;

		if (p->rt.watchdog_stamp != jiffies) {
			p->rt.timeout++;
			p->rt.watchdog_stamp = jiffies;
		}

		next = DIV_ROUND_UP(min(soft, hard), USEC_PER_SEC/HZ);
		if (p->rt.timeout > next)
			p->cputime_expires.sched_exp = p->se.sum_exec_runtime;
	}
}
#else
static inline void watchdog(struct rq *rq, struct task_struct *p) { }
#endif

/*
 * scheduler tick hitting a task of our scheduling class.
 *
 * NOTE: This function can be called remotely by the tick offload that
 * goes along full dynticks. Therefore no local assumption can be made
 * and everything must be accessed through the @rq and @curr passed in
 * parameters.
 */
static void task_tick_rt(struct rq *rq, struct task_struct *p, int queued)
{
	struct sched_rt_entity *rt_se = &p->rt;

	update_curr_rt(rq);
	update_rt_rq_load_avg(rq_clock_pelt(rq), rq, 1);

	watchdog(rq, p);

	/*
	 * RR tasks need a special form of timeslice management.
	 * FIFO tasks have no timeslices.
	 */
	if (p->policy != SCHED_RR)
		return;

	if (--p->rt.time_slice)
		return;

	p->rt.time_slice = sched_rr_timeslice;

	/*
	 * Requeue to the end of queue if we (and all of our ancestors) are not
	 * the only element on the queue
	 */
	for_each_sched_rt_entity(rt_se) {
		if (rt_se->run_list.prev != rt_se->run_list.next) {
			requeue_task_rt(rq, p, 0);
			resched_curr(rq);
			return;
		}
	}
}

static void set_curr_task_rt(struct rq *rq)
{
	struct task_struct *p = rq->curr;

	p->se.exec_start = rq_clock_task(rq);

	/* The running task is never eligible for pushing */
	dequeue_pushable_task(rq, p);
}

static unsigned int get_rr_interval_rt(struct rq *rq, struct task_struct *task)
{
	/*
	 * Time slice is 0 for SCHED_FIFO tasks
	 */
	if (task->policy == SCHED_RR)
		return sched_rr_timeslice;
	else
		return 0;
}

const struct sched_class rt_sched_class = {
	.next			= &fair_sched_class,
	.enqueue_task		= enqueue_task_rt,
	.dequeue_task		= dequeue_task_rt,
	.yield_task		= yield_task_rt,

	.check_preempt_curr	= check_preempt_curr_rt,

	.pick_next_task		= pick_next_task_rt,
	.put_prev_task		= put_prev_task_rt,

#ifdef CONFIG_SMP
	.select_task_rq		= select_task_rq_rt,

	.set_cpus_allowed       = set_cpus_allowed_common,
	.rq_online              = rq_online_rt,
	.rq_offline             = rq_offline_rt,
	.task_woken		= task_woken_rt,
	.switched_from		= switched_from_rt,
#endif

	.set_curr_task          = set_curr_task_rt,
	.task_tick		= task_tick_rt,

	.get_rr_interval	= get_rr_interval_rt,

	.prio_changed		= prio_changed_rt,
	.switched_to		= switched_to_rt,

	.update_curr		= update_curr_rt,
<<<<<<< HEAD
#ifdef CONFIG_SCHED_WALT
	.fixup_walt_sched_stats	= fixup_walt_sched_stats_common,
#endif
=======
>>>>>>> 68418bd5

#ifdef CONFIG_UCLAMP_TASK
	.uclamp_enabled		= 1,
#endif
};

#ifdef CONFIG_RT_GROUP_SCHED
/*
 * Ensure that the real time constraints are schedulable.
 */
static DEFINE_MUTEX(rt_constraints_mutex);

/* Must be called with tasklist_lock held */
static inline int tg_has_rt_tasks(struct task_group *tg)
{
	struct task_struct *g, *p;

	/*
	 * Autogroups do not have RT tasks; see autogroup_create().
	 */
	if (task_group_is_autogroup(tg))
		return 0;

	for_each_process_thread(g, p) {
		if (rt_task(p) && task_group(p) == tg)
			return 1;
	}

	return 0;
}

struct rt_schedulable_data {
	struct task_group *tg;
	u64 rt_period;
	u64 rt_runtime;
};

static int tg_rt_schedulable(struct task_group *tg, void *data)
{
	struct rt_schedulable_data *d = data;
	struct task_group *child;
	unsigned long total, sum = 0;
	u64 period, runtime;

	period = ktime_to_ns(tg->rt_bandwidth.rt_period);
	runtime = tg->rt_bandwidth.rt_runtime;

	if (tg == d->tg) {
		period = d->rt_period;
		runtime = d->rt_runtime;
	}

	/*
	 * Cannot have more runtime than the period.
	 */
	if (runtime > period && runtime != RUNTIME_INF)
		return -EINVAL;

	/*
	 * Ensure we don't starve existing RT tasks.
	 */
	if (rt_bandwidth_enabled() && !runtime && tg_has_rt_tasks(tg))
		return -EBUSY;

	total = to_ratio(period, runtime);

	/*
	 * Nobody can have more than the global setting allows.
	 */
	if (total > to_ratio(global_rt_period(), global_rt_runtime()))
		return -EINVAL;

	/*
	 * The sum of our children's runtime should not exceed our own.
	 */
	list_for_each_entry_rcu(child, &tg->children, siblings) {
		period = ktime_to_ns(child->rt_bandwidth.rt_period);
		runtime = child->rt_bandwidth.rt_runtime;

		if (child == d->tg) {
			period = d->rt_period;
			runtime = d->rt_runtime;
		}

		sum += to_ratio(period, runtime);
	}

	if (sum > total)
		return -EINVAL;

	return 0;
}

static int __rt_schedulable(struct task_group *tg, u64 period, u64 runtime)
{
	int ret;

	struct rt_schedulable_data data = {
		.tg = tg,
		.rt_period = period,
		.rt_runtime = runtime,
	};

	rcu_read_lock();
	ret = walk_tg_tree(tg_rt_schedulable, tg_nop, &data);
	rcu_read_unlock();

	return ret;
}

static int tg_set_rt_bandwidth(struct task_group *tg,
		u64 rt_period, u64 rt_runtime)
{
	int i, err = 0;

	/*
	 * Disallowing the root group RT runtime is BAD, it would disallow the
	 * kernel creating (and or operating) RT threads.
	 */
	if (tg == &root_task_group && rt_runtime == 0)
		return -EINVAL;

	/* No period doesn't make any sense. */
	if (rt_period == 0)
		return -EINVAL;

	mutex_lock(&rt_constraints_mutex);
	read_lock(&tasklist_lock);
	err = __rt_schedulable(tg, rt_period, rt_runtime);
	if (err)
		goto unlock;

	raw_spin_lock_irq(&tg->rt_bandwidth.rt_runtime_lock);
	tg->rt_bandwidth.rt_period = ns_to_ktime(rt_period);
	tg->rt_bandwidth.rt_runtime = rt_runtime;

	for_each_possible_cpu(i) {
		struct rt_rq *rt_rq = tg->rt_rq[i];

		raw_spin_lock(&rt_rq->rt_runtime_lock);
		rt_rq->rt_runtime = rt_runtime;
		raw_spin_unlock(&rt_rq->rt_runtime_lock);
	}
	raw_spin_unlock_irq(&tg->rt_bandwidth.rt_runtime_lock);
unlock:
	read_unlock(&tasklist_lock);
	mutex_unlock(&rt_constraints_mutex);

	return err;
}

int sched_group_set_rt_runtime(struct task_group *tg, long rt_runtime_us)
{
	u64 rt_runtime, rt_period;

	rt_period = ktime_to_ns(tg->rt_bandwidth.rt_period);
	rt_runtime = (u64)rt_runtime_us * NSEC_PER_USEC;
	if (rt_runtime_us < 0)
		rt_runtime = RUNTIME_INF;
	else if ((u64)rt_runtime_us > U64_MAX / NSEC_PER_USEC)
		return -EINVAL;

	return tg_set_rt_bandwidth(tg, rt_period, rt_runtime);
}

long sched_group_rt_runtime(struct task_group *tg)
{
	u64 rt_runtime_us;

	if (tg->rt_bandwidth.rt_runtime == RUNTIME_INF)
		return -1;

	rt_runtime_us = tg->rt_bandwidth.rt_runtime;
	do_div(rt_runtime_us, NSEC_PER_USEC);
	return rt_runtime_us;
}

int sched_group_set_rt_period(struct task_group *tg, u64 rt_period_us)
{
	u64 rt_runtime, rt_period;

	if (rt_period_us > U64_MAX / NSEC_PER_USEC)
		return -EINVAL;

	rt_period = rt_period_us * NSEC_PER_USEC;
	rt_runtime = tg->rt_bandwidth.rt_runtime;

	return tg_set_rt_bandwidth(tg, rt_period, rt_runtime);
}

long sched_group_rt_period(struct task_group *tg)
{
	u64 rt_period_us;

	rt_period_us = ktime_to_ns(tg->rt_bandwidth.rt_period);
	do_div(rt_period_us, NSEC_PER_USEC);
	return rt_period_us;
}

static int sched_rt_global_constraints(void)
{
	int ret = 0;

	mutex_lock(&rt_constraints_mutex);
	read_lock(&tasklist_lock);
	ret = __rt_schedulable(NULL, 0, 0);
	read_unlock(&tasklist_lock);
	mutex_unlock(&rt_constraints_mutex);

	return ret;
}

int sched_rt_can_attach(struct task_group *tg, struct task_struct *tsk)
{
	/* Don't accept realtime tasks when there is no way for them to run */
	if (rt_task(tsk) && tg->rt_bandwidth.rt_runtime == 0)
		return 0;

	return 1;
}

#else /* !CONFIG_RT_GROUP_SCHED */
static int sched_rt_global_constraints(void)
{
	unsigned long flags;
	int i;

	raw_spin_lock_irqsave(&def_rt_bandwidth.rt_runtime_lock, flags);
	for_each_possible_cpu(i) {
		struct rt_rq *rt_rq = &cpu_rq(i)->rt;

		raw_spin_lock(&rt_rq->rt_runtime_lock);
		rt_rq->rt_runtime = global_rt_runtime();
		raw_spin_unlock(&rt_rq->rt_runtime_lock);
	}
	raw_spin_unlock_irqrestore(&def_rt_bandwidth.rt_runtime_lock, flags);

	return 0;
}
#endif /* CONFIG_RT_GROUP_SCHED */

static int sched_rt_global_validate(void)
{
	if (sysctl_sched_rt_period <= 0)
		return -EINVAL;

	if ((sysctl_sched_rt_runtime != RUNTIME_INF) &&
		(sysctl_sched_rt_runtime > sysctl_sched_rt_period))
		return -EINVAL;

	return 0;
}

static void sched_rt_do_global(void)
{
	unsigned long flags;

	raw_spin_lock_irqsave(&def_rt_bandwidth.rt_runtime_lock, flags);
	def_rt_bandwidth.rt_runtime = global_rt_runtime();
	def_rt_bandwidth.rt_period = ns_to_ktime(global_rt_period());
	raw_spin_unlock_irqrestore(&def_rt_bandwidth.rt_runtime_lock, flags);
}

int sched_rt_handler(struct ctl_table *table, int write,
		void __user *buffer, size_t *lenp,
		loff_t *ppos)
{
	int old_period, old_runtime;
	static DEFINE_MUTEX(mutex);
	int ret;

	mutex_lock(&mutex);
	old_period = sysctl_sched_rt_period;
	old_runtime = sysctl_sched_rt_runtime;

	ret = proc_dointvec(table, write, buffer, lenp, ppos);

	if (!ret && write) {
		ret = sched_rt_global_validate();
		if (ret)
			goto undo;

		ret = sched_dl_global_validate();
		if (ret)
			goto undo;

		ret = sched_rt_global_constraints();
		if (ret)
			goto undo;

		sched_rt_do_global();
		sched_dl_do_global();
	}
	if (0) {
undo:
		sysctl_sched_rt_period = old_period;
		sysctl_sched_rt_runtime = old_runtime;
	}
	mutex_unlock(&mutex);

	return ret;
}

int sched_rr_handler(struct ctl_table *table, int write,
		void __user *buffer, size_t *lenp,
		loff_t *ppos)
{
	int ret;
	static DEFINE_MUTEX(mutex);

	mutex_lock(&mutex);
	ret = proc_dointvec(table, write, buffer, lenp, ppos);
	/*
	 * Make sure that internally we keep jiffies.
	 * Also, writing zero resets the timeslice to default:
	 */
	if (!ret && write) {
		sched_rr_timeslice =
			sysctl_sched_rr_timeslice <= 0 ? RR_TIMESLICE :
			msecs_to_jiffies(sysctl_sched_rr_timeslice);
	}
	mutex_unlock(&mutex);

	return ret;
}

#ifdef CONFIG_SCHED_DEBUG
void print_rt_stats(struct seq_file *m, int cpu)
{
	rt_rq_iter_t iter;
	struct rt_rq *rt_rq;

	rcu_read_lock();
	for_each_rt_rq(rt_rq, iter, cpu_rq(cpu))
		print_rt_rq(m, cpu, rt_rq);
	rcu_read_unlock();
}
#endif /* CONFIG_SCHED_DEBUG */<|MERGE_RESOLUTION|>--- conflicted
+++ resolved
@@ -1543,10 +1543,7 @@
 {
 	struct task_struct *curr, *tgt_task;
 	struct rq *rq;
-<<<<<<< HEAD
 	bool may_not_preempt;
-=======
->>>>>>> 68418bd5
 	bool test;
 
 	/* For anything but wake ups, just return the task_cpu */
@@ -1594,23 +1591,16 @@
 	 * requirement of the task - which is only important on heterogeneous
 	 * systems like big.LITTLE.
 	 */
-<<<<<<< HEAD
 	may_not_preempt = task_may_not_preempt(curr, cpu);
 
 	test = static_branch_unlikely(&sched_energy_present) ||
 	       may_not_preempt || (curr && unlikely(rt_task(curr)) &&
 	       (curr->nr_cpus_allowed < 2 || curr->prio <= p->prio));
-=======
-	test = curr &&
-	       unlikely(rt_task(curr)) &&
-	       (curr->nr_cpus_allowed < 2 || curr->prio <= p->prio);
->>>>>>> 68418bd5
 
 	if (test || !rt_task_fits_capacity(p, cpu)) {
 		int target = find_lowest_rq(p);
 
 		/*
-<<<<<<< HEAD
 		 * Check once for losing a race with the other core's irq
 		 * handler. This does not happen frequently, but it can avoid
 		 * delaying the execution of the RT task in those cases.
@@ -1622,8 +1612,6 @@
 		}
 
 		/*
-=======
->>>>>>> 68418bd5
 		 * Bail out if we were forcing a migration to find a better
 		 * fitting CPU but our search failed.
 		 */
@@ -1631,15 +1619,10 @@
 			goto out_unlock;
 
 		/*
-<<<<<<< HEAD
 		 * If cpu is non-preemptible, prefer remote cpu
 		 * even if it's running a higher-prio task.
 		 * Otherwise: Don't bother moving it if the
 		 * destination CPU is not running a lower priority task.
-=======
-		 * Don't bother moving it if the destination CPU is
-		 * not running a lower priority task.
->>>>>>> 68418bd5
 		 */
 		if (target != -1 &&
 		   (may_not_preempt ||
@@ -1961,11 +1944,7 @@
 	struct sched_domain *sd;
 	struct cpumask *lowest_mask = this_cpu_cpumask_var_ptr(local_cpu_mask);
 	int this_cpu = smp_processor_id();
-<<<<<<< HEAD
 	int cpu = -1;
-=======
-	int cpu      = task_cpu(task);
->>>>>>> 68418bd5
 	int ret;
 
 	/* Make sure the mask is initialized first */
@@ -2754,12 +2733,9 @@
 	.switched_to		= switched_to_rt,
 
 	.update_curr		= update_curr_rt,
-<<<<<<< HEAD
 #ifdef CONFIG_SCHED_WALT
 	.fixup_walt_sched_stats	= fixup_walt_sched_stats_common,
 #endif
-=======
->>>>>>> 68418bd5
 
 #ifdef CONFIG_UCLAMP_TASK
 	.uclamp_enabled		= 1,
