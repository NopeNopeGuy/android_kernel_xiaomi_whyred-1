--- conflicted
+++ resolved
@@ -652,13 +652,8 @@
     "media/radio-iris-commands.h",
     "media/radio-iris.h",
     "media/synx.h",
-<<<<<<< HEAD
     "media/msm_camsensor_sdk.h",
     "media/msmb_isp.h",
-=======
-    "media/msmb_isp.h",
-    "media/msm_camsensor_sdk.h",
->>>>>>> 6f2942bf
     "media/msm_cam_sensor.h",
     "media/msmb_camera.h",
     "media/msmb_generic_buf_mgr.h",
@@ -979,8 +974,6 @@
 
     // From techpack/*/include/uapi/*/**/*.h
 
-    "linux/hbtp_input.h",
-
 ]
 
 genrule {
