--- conflicted
+++ resolved
@@ -982,7 +982,6 @@
 	  architectures, and don't require runtime relocation on relocatable
 	  kernels.
 
-<<<<<<< HEAD
 config PANIC_ON_REFCOUNT_ERROR
 	bool "Kernel panic on refcount error detection"
 	depends on REFCOUNT_FULL
@@ -992,6 +991,9 @@
 	  or potential memory-leaks) with an object associated with that
 	  reference counter.
 
+config ARCH_USE_MEMREMAP_PROT
+        bool
+
 # Select if the architecture has support for applying RELR relocations.
 config ARCH_HAS_RELR
 	bool
@@ -1006,11 +1008,6 @@
 	  well as compatible NM and OBJCOPY utilities (llvm-nm and llvm-objcopy
 	  are compatible).
 
-=======
-config ARCH_USE_MEMREMAP_PROT
-	bool
-
->>>>>>> 0af28e8a
 source "kernel/gcov/Kconfig"
 
 source "scripts/gcc-plugins/Kconfig"
