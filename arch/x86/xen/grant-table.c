/******************************************************************************
 * grant_table.c
 * x86 specific part
 *
 * Granting foreign access to our memory reservation.
 *
 * Copyright (c) 2005-2006, Christopher Clark
 * Copyright (c) 2004-2005, K A Fraser
 * Copyright (c) 2008 Isaku Yamahata <yamahata at valinux co jp>
 *                    VA Linux Systems Japan. Split out x86 specific part.
 *
 * This program is free software; you can redistribute it and/or
 * modify it under the terms of the GNU General Public License version 2
 * as published by the Free Software Foundation; or, when distributed
 * separately from the Linux kernel or incorporated into other
 * software packages, subject to the following license:
 *
 * Permission is hereby granted, free of charge, to any person obtaining a copy
 * of this source file (the "Software"), to deal in the Software without
 * restriction, including without limitation the rights to use, copy, modify,
 * merge, publish, distribute, sublicense, and/or sell copies of the Software,
 * and to permit persons to whom the Software is furnished to do so, subject to
 * the following conditions:
 *
 * The above copyright notice and this permission notice shall be included in
 * all copies or substantial portions of the Software.
 *
 * THE SOFTWARE IS PROVIDED "AS IS", WITHOUT WARRANTY OF ANY KIND, EXPRESS OR
 * IMPLIED, INCLUDING BUT NOT LIMITED TO THE WARRANTIES OF MERCHANTABILITY,
 * FITNESS FOR A PARTICULAR PURPOSE AND NONINFRINGEMENT. IN NO EVENT SHALL THE
 * AUTHORS OR COPYRIGHT HOLDERS BE LIABLE FOR ANY CLAIM, DAMAGES OR OTHER
 * LIABILITY, WHETHER IN AN ACTION OF CONTRACT, TORT OR OTHERWISE, ARISING
 * FROM, OUT OF OR IN CONNECTION WITH THE SOFTWARE OR THE USE OR OTHER DEALINGS
 * IN THE SOFTWARE.
 */

#include <linux/sched.h>
#include <linux/mm.h>
#include <linux/slab.h>
#include <linux/vmalloc.h>

#include <xen/interface/xen.h>
#include <xen/page.h>
#include <xen/grant_table.h>
#include <xen/xen.h>

#include <asm/pgtable.h>

static struct gnttab_vm_area {
	struct vm_struct *area;
	pte_t **ptes;
<<<<<<< HEAD
} gnttab_shared_vm_area, gnttab_status_vm_area;
=======
} gnttab_shared_vm_area;
>>>>>>> 8b63c998

int arch_gnttab_map_shared(unsigned long *frames, unsigned long nr_gframes,
			   unsigned long max_nr_gframes,
			   void **__shared)
{
	void *shared = *__shared;
	unsigned long addr;
	unsigned long i;

	if (shared == NULL)
		*__shared = shared = gnttab_shared_vm_area.area->addr;

	addr = (unsigned long)shared;

	for (i = 0; i < nr_gframes; i++) {
		set_pte_at(&init_mm, addr, gnttab_shared_vm_area.ptes[i],
			   mfn_pte(frames[i], PAGE_KERNEL));
		addr += PAGE_SIZE;
	}

	return 0;
}

<<<<<<< HEAD
int arch_gnttab_map_status(uint64_t *frames, unsigned long nr_gframes,
			   unsigned long max_nr_gframes,
			   grant_status_t **__shared)
{
	grant_status_t *shared = *__shared;
	unsigned long addr;
	unsigned long i;

	if (shared == NULL)
		*__shared = shared = gnttab_status_vm_area.area->addr;

	addr = (unsigned long)shared;

	for (i = 0; i < nr_gframes; i++) {
		set_pte_at(&init_mm, addr, gnttab_status_vm_area.ptes[i],
			   mfn_pte(frames[i], PAGE_KERNEL));
		addr += PAGE_SIZE;
	}

	return 0;
}

void arch_gnttab_unmap(void *shared, unsigned long nr_gframes)
{
	pte_t **ptes;
	unsigned long addr;
	unsigned long i;

	if (shared == gnttab_status_vm_area.area->addr)
		ptes = gnttab_status_vm_area.ptes;
	else
		ptes = gnttab_shared_vm_area.ptes;

	addr = (unsigned long)shared;

	for (i = 0; i < nr_gframes; i++) {
		set_pte_at(&init_mm, addr, ptes[i], __pte(0));
		addr += PAGE_SIZE;
	}
}

static int arch_gnttab_valloc(struct gnttab_vm_area *area, unsigned nr_frames)
{
	area->ptes = kmalloc(sizeof(pte_t *) * nr_frames, GFP_KERNEL);
	if (area->ptes == NULL)
		return -ENOMEM;

	area->area = alloc_vm_area(PAGE_SIZE * nr_frames, area->ptes);
	if (area->area == NULL) {
		kfree(area->ptes);
		return -ENOMEM;
	}

	return 0;
}

static void arch_gnttab_vfree(struct gnttab_vm_area *area)
{
	free_vm_area(area->area);
	kfree(area->ptes);
}

int arch_gnttab_init(unsigned long nr_shared, unsigned long nr_status)
{
	int ret;

	if (!xen_pv_domain())
		return 0;

	ret = arch_gnttab_valloc(&gnttab_shared_vm_area, nr_shared);
	if (ret < 0)
		return ret;

	/*
	 * Always allocate the space for the status frames in case
	 * we're migrated to a host with V2 support.
	 */
	ret = arch_gnttab_valloc(&gnttab_status_vm_area, nr_status);
	if (ret < 0)
		goto err;

	return 0;
  err:
	arch_gnttab_vfree(&gnttab_shared_vm_area);
	return -ENOMEM;
}

=======
void arch_gnttab_unmap(void *shared, unsigned long nr_gframes)
{
	unsigned long addr;
	unsigned long i;

	addr = (unsigned long)shared;

	for (i = 0; i < nr_gframes; i++) {
		set_pte_at(&init_mm, addr, gnttab_shared_vm_area.ptes[i],
			   __pte(0));
		addr += PAGE_SIZE;
	}
}

static int arch_gnttab_valloc(struct gnttab_vm_area *area, unsigned nr_frames)
{
	area->ptes = kmalloc(sizeof(pte_t *) * nr_frames, GFP_KERNEL);
	if (area->ptes == NULL)
		return -ENOMEM;

	area->area = alloc_vm_area(PAGE_SIZE * nr_frames, area->ptes);
	if (area->area == NULL) {
		kfree(area->ptes);
		return -ENOMEM;
	}

	return 0;
}

int arch_gnttab_init(unsigned long nr_shared)
{
	if (!xen_pv_domain())
		return 0;

	return arch_gnttab_valloc(&gnttab_shared_vm_area, nr_shared);
}

>>>>>>> 8b63c998
#ifdef CONFIG_XEN_PVH
#include <xen/balloon.h>
#include <xen/events.h>
#include <linux/slab.h>
static int __init xlated_setup_gnttab_pages(void)
{
	struct page **pages;
	xen_pfn_t *pfns;
	int rc;
	unsigned int i;
	unsigned long nr_grant_frames = gnttab_max_grant_frames();

	BUG_ON(nr_grant_frames == 0);
	pages = kcalloc(nr_grant_frames, sizeof(pages[0]), GFP_KERNEL);
	if (!pages)
		return -ENOMEM;

	pfns = kcalloc(nr_grant_frames, sizeof(pfns[0]), GFP_KERNEL);
	if (!pfns) {
		kfree(pages);
		return -ENOMEM;
	}
	rc = alloc_xenballooned_pages(nr_grant_frames, pages, 0 /* lowmem */);
	if (rc) {
		pr_warn("%s Couldn't balloon alloc %ld pfns rc:%d\n", __func__,
			nr_grant_frames, rc);
		kfree(pages);
		kfree(pfns);
		return rc;
	}
	for (i = 0; i < nr_grant_frames; i++)
		pfns[i] = page_to_pfn(pages[i]);

	rc = arch_gnttab_map_shared(pfns, nr_grant_frames, nr_grant_frames,
				    &xen_auto_xlat_grant_frames.vaddr);

	if (rc) {
		pr_warn("%s Couldn't map %ld pfns rc:%d\n", __func__,
			nr_grant_frames, rc);
		free_xenballooned_pages(nr_grant_frames, pages);
		kfree(pages);
		kfree(pfns);
		return rc;
	}
	kfree(pages);

	xen_auto_xlat_grant_frames.pfn = pfns;
	xen_auto_xlat_grant_frames.count = nr_grant_frames;

	return 0;
}

static int __init xen_pvh_gnttab_setup(void)
{
	if (!xen_pvh_domain())
		return -ENODEV;

	return xlated_setup_gnttab_pages();
}
/* Call it _before_ __gnttab_init as we need to initialize the
 * xen_auto_xlat_grant_frames first. */
core_initcall(xen_pvh_gnttab_setup);
#endif<|MERGE_RESOLUTION|>--- conflicted
+++ resolved
@@ -49,11 +49,7 @@
 static struct gnttab_vm_area {
 	struct vm_struct *area;
 	pte_t **ptes;
-<<<<<<< HEAD
-} gnttab_shared_vm_area, gnttab_status_vm_area;
-=======
 } gnttab_shared_vm_area;
->>>>>>> 8b63c998
 
 int arch_gnttab_map_shared(unsigned long *frames, unsigned long nr_gframes,
 			   unsigned long max_nr_gframes,
@@ -77,95 +73,6 @@
 	return 0;
 }
 
-<<<<<<< HEAD
-int arch_gnttab_map_status(uint64_t *frames, unsigned long nr_gframes,
-			   unsigned long max_nr_gframes,
-			   grant_status_t **__shared)
-{
-	grant_status_t *shared = *__shared;
-	unsigned long addr;
-	unsigned long i;
-
-	if (shared == NULL)
-		*__shared = shared = gnttab_status_vm_area.area->addr;
-
-	addr = (unsigned long)shared;
-
-	for (i = 0; i < nr_gframes; i++) {
-		set_pte_at(&init_mm, addr, gnttab_status_vm_area.ptes[i],
-			   mfn_pte(frames[i], PAGE_KERNEL));
-		addr += PAGE_SIZE;
-	}
-
-	return 0;
-}
-
-void arch_gnttab_unmap(void *shared, unsigned long nr_gframes)
-{
-	pte_t **ptes;
-	unsigned long addr;
-	unsigned long i;
-
-	if (shared == gnttab_status_vm_area.area->addr)
-		ptes = gnttab_status_vm_area.ptes;
-	else
-		ptes = gnttab_shared_vm_area.ptes;
-
-	addr = (unsigned long)shared;
-
-	for (i = 0; i < nr_gframes; i++) {
-		set_pte_at(&init_mm, addr, ptes[i], __pte(0));
-		addr += PAGE_SIZE;
-	}
-}
-
-static int arch_gnttab_valloc(struct gnttab_vm_area *area, unsigned nr_frames)
-{
-	area->ptes = kmalloc(sizeof(pte_t *) * nr_frames, GFP_KERNEL);
-	if (area->ptes == NULL)
-		return -ENOMEM;
-
-	area->area = alloc_vm_area(PAGE_SIZE * nr_frames, area->ptes);
-	if (area->area == NULL) {
-		kfree(area->ptes);
-		return -ENOMEM;
-	}
-
-	return 0;
-}
-
-static void arch_gnttab_vfree(struct gnttab_vm_area *area)
-{
-	free_vm_area(area->area);
-	kfree(area->ptes);
-}
-
-int arch_gnttab_init(unsigned long nr_shared, unsigned long nr_status)
-{
-	int ret;
-
-	if (!xen_pv_domain())
-		return 0;
-
-	ret = arch_gnttab_valloc(&gnttab_shared_vm_area, nr_shared);
-	if (ret < 0)
-		return ret;
-
-	/*
-	 * Always allocate the space for the status frames in case
-	 * we're migrated to a host with V2 support.
-	 */
-	ret = arch_gnttab_valloc(&gnttab_status_vm_area, nr_status);
-	if (ret < 0)
-		goto err;
-
-	return 0;
-  err:
-	arch_gnttab_vfree(&gnttab_shared_vm_area);
-	return -ENOMEM;
-}
-
-=======
 void arch_gnttab_unmap(void *shared, unsigned long nr_gframes)
 {
 	unsigned long addr;
@@ -203,7 +110,6 @@
 	return arch_gnttab_valloc(&gnttab_shared_vm_area, nr_shared);
 }
 
->>>>>>> 8b63c998
 #ifdef CONFIG_XEN_PVH
 #include <xen/balloon.h>
 #include <xen/events.h>
